<!DOCTYPE html PUBLIC "-//w3c//dtd html 4.0 transitional//en">
<html>
<head>
  <meta http-equiv="Content-Type" content="text/html; charset=UTF-8">
  <title>Webots 2019 change log</title>
</head>
<body text="#000000" bgcolor="#ffffff" link="#0000ef" vlink="#52188c"
 alink="#ff0000">

<h1>Webots change log</h1>

<h2><a href='https://cyberbotics.com/doc/blog/Webots-2018-b-release'>Webots R2019b</a></h2>
Released on xx xxth, 2019

<ul>
<li><b>New Robots</b></li>
<ul>
<li>Added an ABB IRB 4600/40 arm model.</li>
<li>Added Universal Robots UR3e, UR5e and UR10e models.</li>
<li>Added a ROBOTIQ 3-Finger gripper model.<li>
<li>Added a Clearpath Moose model.</li>
<li>Added a Telerob Telemax PRO model.</li>
</ul>
<li><b>New Features</b></li>
<ul>
<li>Added an 'ico' field to the Sphere node to select the tessellation method between uv-sphere and icosphere.</li>
<li>Bloom and Ambient Occlusion are now also available as effects for color cameras.</li>
<li>BallJoint nodes can now be controlled using RotationalMotor and Brake nodes and their angles can be measured using PositionSensor nodes.</li>
<li>Extern robot controllers can be launched from outside of Webots.</li>
<li>Added the following PROTO objects: 'IntermodalContainer', 'IntermodalOfficeContainer', 'Radiator', 'WallPlug', 'FireExtinguisher', 'CapScrew', 'ElectricalPlug', 'EyeScrew', 'ScrewHole', 'Washer', 'DoubleFluorescentLamp' and 'OfficeTelephone'.</li>
<li>Added the following PROTO appearances: 'CorrodedMetal', 'CorrugatedMetal', 'DamascusSteel', 'ElectricConduit', 'FlexibleAluminiumDuct', 'GalvanizedMetal', 'HammeredCopper', 'OsbWood', 'Plaster', 'RustyMetal', 'ScrewThread' and 'WireFence'.</li>
<li>Added a 'PipeBoundingObject' and a 'TorusBoundingObject' PROTO nodes to simplify the creation of complex bounding objects.</li>
<li>Added a factory hall environment sample.</li>
<li>Added support for normal definition (by face or by vertex) in IndexedFaceSet nodes.</li>
<li>Added two examples called 'motor2' and 'motor3' in 'samples/devices' to showcase controlled Hinge2Joint and BallJoint.</li>
</ul>
<li><b>Upgrade</b></li>
<ul>
</ul>
<li><b>Enhancements</b></li>
<ul>
<li><font color="red">Improved the Sphere texture mapping that now applies UV mapping.</font></li>
<li>Added an 'appearance' field to the 'Wrench', 'LJoint', 'PipeSection' and 'TJoint' PROTO nodes.</li>
<li>Added a 'stringerWidth' field to the 'StraightStairs' PROTO node.</li>
<li>Added the possibility to define the appearance, radius and length of the 'Bolt' and 'Nut' PROTO nodes.</li>
<li>Connector nodes can now be inserted in Solid nodes.</li>
<li>Connector nodes can now be part of the static environment.</li>
<li>Improved the infra-red DistanceSensor model by taking into account the roughness and occlusion of the surface.</li>
<li>Improved the default SpotLight.beamWidth value.</li>
<li>Converted many PNG textures to JPEG to save disk space and network bandwidth.</li>
<li>Improved boundingObject representation of Capsule and Cylinder geometries by setting a minimum subdivision value.</li>
</ul>
<li><b>Bug fix</b></li>
<ul>
<li>Renamed some PROTO appearances ('MatteCarPaint' -> 'MattePaint', 'GlossyCarPaint' -> 'GlossyPaint', 'CarLeather' -> 'Leather').</li>
<li>Fixed DoorLever 'name' field not connected when its 'canTurn' field is set to TRUE.</li>
<li>Fixed mirrored texture in Floor PROTO.</li>
<li>Fixed VRML import and export of Webots Sphere geometries (icospheres).</li>
<<<<<<< HEAD
<li>Fixed animation player not working correctly when loading previous pose.</li>
</ul>
<li><b>Cleanup</b></li>
<ul>
<li>Deprecated the Python 2.7 API.</li>
<li>Removed the 'environmentMap' field of the PBRAppearance node.</li>
<li>Removed broken 'colorPerVertex' and 'color' fields of the ElevationGrid node.</li> 
</ul>
</ul>

<h2>Webots R2019a revision 2</h2>
Released on xx xxth, 2019

<ul>
<li><b>Enhancements</b></li>
<ul>
<li>Converted many PNG textures to JPEG to save disk space and network bandwidth.</li>
<li>Improved boundingObject representation of Capsule and Cylinder geometries by setting a minimum subdivision value.</li>
</ul>
<li><b>Bug fixes</b></li>
<ul>
=======
>>>>>>> df385c20
<li>Fixed invalid webots_ros::RecognitionObject::colors value published by the Camera 'recognition_objects' ROS topic.</li>
<li>Fixed missing OpenCV dependencies on Windows preventing the vision controller to run and to compile.</li>
<li>Fixed PNG images with a useless alpha layer that were falsly considered as transparent by Webots causing alpha sorting problems.</li>
<li>Fixed controller builds using a custom Java Makefile.</li>
<li>Fixed Fog node not disabled when visibility range is 0.</li>
<li>Fixed reading of available GPU memory on some AMD graphics cards.</li>
<li>Fixed value of the 'WB_KEYBOARD_NUMPAD_LEFT' enumeration in the C API.</li>
<li>Fixed crash when adding a geometry node in the 'animatedGeometry' field of the Track node.</li>
<li>Fixed calibration of the Khepera4 robot ground sensors (thanks to Jeremy and Cyrill).</li>
<li>Fixed crash when copy-pasting some procedural nodes.</li>
<li>Fixed crash pasting a node in a non-empty field of a procedural PROTO node.</li>
<li>Fixed availability of Muscle node in case of an Hinge2Joint ancestor (thanks to Florin).</li>
<li>Fixed crash in streaming mode if a client connects while a world is loading.</li>
<li>Fixed crash when deleting the Background node if the simulation contains a Track node.</li>
<li>Fixed crash when using an 'infra-red' DistanceSensor node on a painted surface.</li>
<li>Fixed geometry not created on world loading if invalid geometry fields are written in the file.</li>
<li>Fixed mismatch between boundingObject outline and graphical representation of a Cylinder if the subdivision field is set to an odd value.</li>
<li>Fixed 'getRangeImageArray' function in the Python API returning always None.</li>
<li>Fixed runtime changes of kinematic solid bounding objects not taken into account when colliding with sleeping dynamic solids.</li>
</ul>
<li><b>Cleanup</b></li>
<ul>
<li>Deprecated the Python 2.7 API.</li>
<li>Removed the 'environmentMap' field of the PBRAppearance node.</li>
<li>Removed broken 'colorPerVertex' and 'color' fields of the ElevationGrid node.</li>
</ul>
</ul>

<h2>Webots R2019a revision 1</h2>
Released on February 14th, 2019

<ul>
<li><b>Dependency Updates</b></li>
<ul>
<li>Windows: upgraded to Qt 5.12.1.</li>
</ul>
<li><b>Enhancements</b></li>
<ul>
<li>Added a StripBuilding PROTO.</li>
<li>Improved the SUMO exporter to support more cases.</li>
<li>Improved rendering speed on Retina displays.</li>
<li>Added a controller emulating the e-puck2 Wi-Fi protocol and a simple LabVIEW VI communicating with it.</li>
<li>Added a safe mode.</li>
</ul>
<li><b>Bug fixes</b></li>
<ul>
<li>Fixed possible communication hangs with a Wi-Fi remote controlled e-puck2 robot.</li>
<li>Fixed the LEDs of the e-puck robot which were turned on wrongly when the 'led0' LED was turned on.</li>
<li>Windows: fixed flush of stdout and stderr for robot controllers.</li>
<li>Fixed crash with the Python API when getting a Camera, Lidar or RangeFinder image at first step (thanks to Farinaz).</li>
<li>Fixed crash when exporting some worlds to VRML97.</li>
<li>Fixed crash at startup when using a low-end GPU.</li>
<li>Fixed OpenStreetMap importer not working when launched from another directory because of missing configuration file.</li>
<li>Fixed TextureTransform field changes applied only at revert.</li>
<li>Fixed crash while recording a movie with some low-end GPU.</li>
<li>Fixed MATLAB controllers causing MATLAB crashes at startup on Windows.</li>
<li>Fixed e-puck light sensors calibration in worlds using PBR.</li>
</ul>
</ul>

<h2><a href='https://cyberbotics.com/doc/blog/Webots-2019-a-release'>Webots R2019a</a></h2>
Released on December 17th, 2018

<ul>
<li><b>New Features</b></li>
<ul>
<li>Graphics Improvements</li>
<ul>
<li>Webots now features an advanced High Dynamic Range (HDR) rendering pipeline with adjustable exposure.</li>
<li>All worlds, robots, devices, objects and PROTO files have now been updated to use the PBR rendering system exclusively.</li>
<li>PBRAppearance nodes now can make use of an emissive color or an emissive color texture to mimic light emission.</li>
<li>Global Illumination can be simulated using Ground-Truth Ambient Occlusion (GTAO).</li>
<li>Added a Bloom effect to simulate glaring from bright lights, emissive surfaces & reflections.</li>
<li>Added a library of appearance PROTO nodes for a suite of high-quality useful materials.</li>
</ul>
<li>Added the Tinkerbots robotics kit.</li>
<li>Added Wi-Fi remote control for the e-puck2 robot.</li>
<li>Added a ConveyorBelt PROTO.</li>
<li>Added a 'noise' field to the PositionSensor node.</li>
<li>Added a model of the Tesla model 3 compatilble with the SUMO interface.</li>
<li>Added a 'wb_supervisor_node_move_viewpoint' Supervisor function.</li>
<li>Added two new functions to the Speaker API called 'wb_speaker_is_sound_playing' and 'wb_speaker_is_speaking' to check whether a specific sound is currently been played or if the speaker is performing text-to-speech.</li>
<li>Added a model of 'Fanatec CSL Elite Racing Wheel' steering wheel to be used in the 'steeringWheel' field of some vehicles.</li>
<li>Added a ROBOTIS OP3 model.</li>
<li>Added three model of Velodyne lidars: 'Puck', 'Puck Hi-Res' and 'Puck LITE'.</li>
</ul>
<li><b>Dependency Updates</b></li>
<ul>
<li>Windows: upgraded to Qt 5.12.0.</li>
<li>macOS: upgraded to Qt 5.11.2.</li>
<li><font color="red">macOS: Added support for macOS 10.14. Dropped support of the obsolete libstdc++ and the i386 architecture from libController and derivated libraries.</font></li>
<li><font color="red">macOS, Windows: upgraded Python 3 precompiled packages to Python 3.7</font></li>
</ul>
<li><b>Enhancements</b></li>
<ul>
<li>Improved support of macOS Mojave and Retina displays.</li>
<li>Improved support of the VMWare virtual machines.</li>
<li>Improved the conversion from PROTO nodes into base nodes by preserving the DEF-USE definitions.</li>
<li>Improved the message dialog displayed when a controller is built to propose by default to reset the world.</li>
<li>Improved DEF/USE error messages for nodes defined in PROTO model bodies.</li>
<li>Improved real-time computation (displayed in the speedometer) for simulations with a time step smaller than 32ms.</li>
<li>Exposed global texture quality as a parameter in the Webots preferences.</li>
</ul>
<li><b>Bug fixes</b></li>
<ul>
<li>Fixed Lidar sensors which were returning NaN on some AMD graphics cards.</li>
<li>Fixed incorrect gamma correction for PBR rendering with shadows.</li>
<li>Fixed incorrect gamma-space representation of color fields with PBR.</li>
<li>Fixed material issues on some virtual machines.</li>
<li>Fixed e-puck remote-control issues in BotStudio (thanks to Andrew).</li>
<li>Fixed nodes proposed in the Add Node dialog in case of DEF and USE nodes used in different contexts (bounding object and not).</li>
<li>Fixed DEF nodes proposed in the Add Node dialog in case of multiple occurrences of the same DEF name.</li>
<li>Fixed insertion of a Slot PROTO node from Add Node dialog or paste action without a parent Slot node.</li>
<li>Fixed world opened when selecting a section item in the Webots guided tour.</li>
<li>Fixed simulation freeze reloading or loading a new world while a movie is recorded from a Supervisor controller.</li>
<li>Fixed movie icon status when recording a movie from a Supervisor controller.</li>
<li>Fixed returned position on camera image of WbCameraRecognitionObject (thanks to Tommaso).</li>
<li>Fixed non-working motor control if the parent of the joint is a Slot node.</li>
<li>Fixed crash when a node in the 'appearance' or 'geometry' field of a Shape node or 'endPoint' field of a Slot or Joint node is regenerated.</li>
<li>Fixed issue with wrong sensor refresh rate with the ROS controller when the world time step is not equal to 32.</li>
<li>Fixed performance issue when using Camera, Lidar or RangeFinder devices with the ROS controller (thanks to Omar).</li>
<li>Fixed guided tour opened in batch mode.</li>
<li>Fixed enabling of InertialUnit devices from the generic robot-windows.</li>
</ul>
<li><b>Cleanup</b></li>
<ul>
<ul>
<li>The Supervisor node is now deprecated, instead a normal robot should be used and its 'supervisor' field should be set to TRUE.</li>
<li>The Supervisor API remains unchanged and will not be deprecated.</li>
<li>Added a 'wb_robot_get_supervisor' function to get the state of the 'supervisor' field of the Robot node.</li>
<li>Added a new 'supervisor' field to all the robot and vehicle PROTO nodes.</li>
<li>Improved the C++, Java and Python versions of the vehicle library to base the 'Driver' class on the 'Supervisor' class instead of the 'Robot' one.</li>
<li>Removed the possibility to retrieve the super node in Lua in order to speed up node initialization.</li>
</ul>
</ul>
<li><b>Breaking Changes</b></li>
<ul>
<li><font color="red"><b>Deprecated the Supervisor node.</b></font></li>
<li><font color="red"><b>Removed deprecated ROS DifferentialWheels API.</b></font></li>
<li><font color="red"><b>Roads</b></font></li>
<ul>
<li>Refactored and improved various road PROTO nodes in order to improve graphical fidelity
  and increase modularity without requiring the creation of a specific texture (especially for road lines).</li>
<li>The 'texture' and 'textureScale' fields have been replaced by the 'appearance' field.</li>
<li>The 'pavementTexture' field has been replaced by the 'pavementAppearance' field.</li>
<li>The 'dashedLine' field has been replaced by the 'lines' field.</li>
</ul>
<li><font color="red"><b>Many PROTO files no longer use 'texture' style MFString field(s), instead using new 'appearance' SFNode field(s). These are:</b></font></li>
<ul>
<li>UnevenTerrain</li>
<li>Floor</li>
<li>CircleArena</li>
<li>RectangleArena</li>
<li>All Road PROTOs</li>
<li>Door</li>
<li>Ceiling</li>
<li>Cabinet</li>
</ul>
</ul>
</ul>

<h2><a href="ChangeLogR2018.html" target="_blank">Webots R2018 change log</a></h2>
From December 2017

<h2><a href="ChangeLog8.html" target="_blank">Webots 8 change log</a></h2>
From October 2014

<h2><a href="ChangeLog7.html" target="_blank">Webots 7 change log</a></h2>
From September 2012

<h2><a href="ChangeLog6.html" target="_blank">Webots 6 change log</a></h2>
From November 2008

<h2><a href="ChangeLog5.html" target="_blank">Webots 5 change log</a></h2>
From January 2005

<h2><a href="ChangeLog4.html" target="_blank">Webots 4 change log</a></h2>
From February 2003

</body>
</html><|MERGE_RESOLUTION|>--- conflicted
+++ resolved
@@ -55,31 +55,8 @@
 <li>Renamed some PROTO appearances ('MatteCarPaint' -> 'MattePaint', 'GlossyCarPaint' -> 'GlossyPaint', 'CarLeather' -> 'Leather').</li>
 <li>Fixed DoorLever 'name' field not connected when its 'canTurn' field is set to TRUE.</li>
 <li>Fixed mirrored texture in Floor PROTO.</li>
+<li>Fixed animation player not working correctly when loading previous pose.</li>
 <li>Fixed VRML import and export of Webots Sphere geometries (icospheres).</li>
-<<<<<<< HEAD
-<li>Fixed animation player not working correctly when loading previous pose.</li>
-</ul>
-<li><b>Cleanup</b></li>
-<ul>
-<li>Deprecated the Python 2.7 API.</li>
-<li>Removed the 'environmentMap' field of the PBRAppearance node.</li>
-<li>Removed broken 'colorPerVertex' and 'color' fields of the ElevationGrid node.</li> 
-</ul>
-</ul>
-
-<h2>Webots R2019a revision 2</h2>
-Released on xx xxth, 2019
-
-<ul>
-<li><b>Enhancements</b></li>
-<ul>
-<li>Converted many PNG textures to JPEG to save disk space and network bandwidth.</li>
-<li>Improved boundingObject representation of Capsule and Cylinder geometries by setting a minimum subdivision value.</li>
-</ul>
-<li><b>Bug fixes</b></li>
-<ul>
-=======
->>>>>>> df385c20
 <li>Fixed invalid webots_ros::RecognitionObject::colors value published by the Camera 'recognition_objects' ROS topic.</li>
 <li>Fixed missing OpenCV dependencies on Windows preventing the vision controller to run and to compile.</li>
 <li>Fixed PNG images with a useless alpha layer that were falsly considered as transparent by Webots causing alpha sorting problems.</li>
