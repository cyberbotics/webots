<!DOCTYPE html PUBLIC "-//w3c//dtd html 4.0 transitional//en">
<html>
<head>
  <meta http-equiv="Content-Type" content="text/html; charset=UTF-8">
  <title>Webots 2019 change log</title>
</head>
<body text="#000000" bgcolor="#ffffff" link="#0000ef" vlink="#52188c"
 alink="#ff0000">

<h1>Webots change log</h1>

<h2><a href='https://cyberbotics.com/doc/blog/Webots-2018-b-release'>Webots R2019b</a></h2>
Released on xx xxth, 2019

<ul>
<li><b>New Robots</b></li>
<ul>
<li>Added a Clearpath Moose model.</li>
</ul>
<li><b>New Features</b></li>
<ul>
<li>Bloom and Ambient Occlusion are now also available as effects for color cameras.</li>
<li>Added the following PROTO objects: 'Radiator', 'WallPlug', 'FireExtinguisher', 'CapScrew', 'ElectricalPlug', 'EyeScrew', 'ScrewHole', 'Washer', 'DoubleFluorescentLamp' and 'OfficeTelephone'.</li>
<li>Added the following PROTO appearances: 'CorrodedMetal', 'CorrugatedMetal', 'DamascusSteel', 'ElectricConduit', 'FlexibleAluminiumDuct', 'GalvanizedMetal', 'HammeredCopper', 'OsbWood', 'Plaster', 'RustyMetal', 'ScrewThread' and 'WireFence'.</li>
<li>Added a 'PipeBoundingObject' and a 'TorusBoundingObject' PROTO nodes to simplify the creation of complex bounding objects.</li>
<li>Added a factory hall environment sample.</li>
</ul>
<li><b>Upgrade</b></li>
<ul>
</ul>
<li><b>Enhancements</b></li>
<ul>
<<<<<<< HEAD
<li>Added an 'appearance' field to the 'Wrench', 'LJoint', 'PipeSection' and 'TJoint' PROTO nodes.</li>
<li>Added a 'stringerWidth' field to the 'StraightStairs' PROTO node.</li>
<li>Added the possibility to define the appearance, radius and length of the 'Bolt' and 'Nut' PROTO nodes.</li>
=======
<li>Connector nodes can now be inserted in Solid nodes.</li>
<li>Connector nodes can now be part of the static environment.</li>
>>>>>>> 3ca4001a
</ul>
<li><b>Bug fix</b></li>
<ul>
<li>Fixed DoorLever 'name' field not connected when its 'canTurn' field is set to TRUE.</li>
</ul>
<li><b>Cleanup</b></li>
<ul>
</ul>
</ul>

<h2>Webots R2019a revision 1</h2>
Released on February 14th, 2019

<ul>
<li><b>Dependency Updates</b></li>
<ul>
<li>Windows: upgraded to Qt 5.12.1.</li>
</ul>
<li><b>Enhancements</b></li>
<ul>
<li>Added a StripBuilding PROTO.</li>
<li>Improved the SUMO exporter to support more cases.</li>
<li>Improved rendering speed on Retina displays.</li>
<li>Added a controller emulating the e-puck2 Wi-Fi protocol and a simple LabVIEW VI communicating with it.</li>
<li>Added a safe mode.</li>
</ul>
<li><b>Bug fixes</b></li>
<ul>
<li>Fixed possible communication hangs with a Wi-Fi remote controlled e-puck2 robot.</li>
<li>Fixed the LEDs of the e-puck robot which were turned on wrongly when the 'led0' LED was turned on.</li>
<li>Windows: fixed flush of stdout and stderr for robot controllers.</li>
<li>Fixed crash with the Python API when getting a Camera, Lidar or RangeFinder image at first step (thanks to Farinaz).</li>
<li>Fixed crash when exporting some worlds to VRML97.</li>
<li>Fixed crash at startup when using a low-end GPU.</li>
<li>Fixed OpenStreetMap importer not working when launched from another directory because of missing configuration file.</li>
<li>Fixed TextureTransform field changes applied only at revert.</li>
<li>Fixed crash while recording a movie with some low-end GPU.</li>
</ul>
</ul>

<h2><a href='https://cyberbotics.com/doc/blog/Webots-2019-a-release'>Webots R2019a</a></h2>
Released on December 17th, 2018

<ul>
<li><b>New Features</b></li>
<ul>
<li>Graphics Improvements</li>
<ul>
<li>Webots now features an advanced High Dynamic Range (HDR) rendering pipeline with adjustable exposure.</li>
<li>All worlds, robots, devices, objects and PROTO files have now been updated to use the PBR rendering system exclusively.</li>
<li>PBRAppearance nodes now can make use of an emissive color or an emissive color texture to mimic light emission.</li>
<li>Global Illumination can be simulated using Ground-Truth Ambient Occlusion (GTAO).</li>
<li>Added a Bloom effect to simulate glaring from bright lights, emissive surfaces & reflections.</li>
<li>Added a library of appearance PROTO nodes for a suite of high-quality useful materials.</li>
</ul>
<li>Added the Tinkerbots robotics kit.</li>
<li>Added Wi-Fi remote control for the e-puck2 robot.</li>
<li>Added a ConveyorBelt PROTO.</li>
<li>Added a 'noise' field to the PositionSensor node.</li>
<li>Added a model of the Tesla model 3 compatilble with the SUMO interface.</li>
<li>Added a 'wb_supervisor_node_move_viewpoint' Supervisor function.</li>
<li>Added two new functions to the Speaker API called 'wb_speaker_is_sound_playing' and 'wb_speaker_is_speaking' to check whether a specific sound is currently been played or if the speaker is performing text-to-speech.</li>
<li>Added a model of 'Fanatec CSL Elite Racing Wheel' steering wheel to be used in the 'steeringWheel' field of some vehicles.</li>
<li>Added a ROBOTIS OP3 model.</li>
<li>Added three model of Velodyne lidars: 'Puck', 'Puck Hi-Res' and 'Puck LITE'.</li>
</ul>
<li><b>Dependency Updates</b></li>
<ul>
<li>Windows: upgraded to Qt 5.12.0.</li>
<li>macOS: upgraded to Qt 5.11.2.</li>
<li><font color="red">macOS: Added support for macOS 10.14. Dropped support of the obsolete libstdc++ and the i386 architecture from libController and derivated libraries.</font></li>
<li><font color="red">macOS, Windows: upgraded Python 3 precompiled packages to Python 3.7</font></li>
</ul>
<li><b>Enhancements</b></li>
<ul>
<li>Improved support of macOS Mojave and Retina displays.</li>
<li>Improved support of the VMWare virtual machines.</li>
<li>Improved the conversion from PROTO nodes into base nodes by preserving the DEF-USE definitions.</li>
<li>Improved the message dialog displayed when a controller is built to propose by default to reset the world.</li>
<li>Improved DEF/USE error messages for nodes defined in PROTO model bodies.</li>
<li>Improved real-time computation (displayed in the speedometer) for simulations with a time step smaller than 32ms.</li>
<li>Exposed global texture quality as a parameter in the Webots preferences.</li>
</ul>
<li><b>Bug fixes</b></li>
<ul>
<li>Fixed Lidar sensors which were returning NaN on some AMD graphics cards.</li>
<li>Fixed incorrect gamma correction for PBR rendering with shadows.</li>
<li>Fixed incorrect gamma-space representation of color fields with PBR.</li>
<li>Fixed material issues on some virtual machines.</li>
<li>Fixed e-puck remote-control issues in BotStudio (thanks to Andrew).</li>
<li>Fixed nodes proposed in the Add Node dialog in case of DEF and USE nodes used in different contexts (bounding object and not).</li>
<li>Fixed DEF nodes proposed in the Add Node dialog in case of multiple occurrences of the same DEF name.</li>
<li>Fixed insertion of a Slot PROTO node from Add Node dialog or paste action without a parent Slot node.</li>
<li>Fixed world opened when selecting a section item in the Webots guided tour.</li>
<li>Fixed simulation freeze reloading or loading a new world while a movie is recorded from a Supervisor controller.</li>
<li>Fixed movie icon status when recording a movie from a Supervisor controller.</li>
<li>Fixed returned position on camera image of WbCameraRecognitionObject (thanks to Tommaso).</li>
<li>Fixed non-working motor control if the parent of the joint is a Slot node.</li>
<li>Fixed crash when a node in the 'appearance' or 'geometry' field of a Shape node or 'endPoint' field of a Slot or Joint node is regenerated.</li>
<li>Fixed issue with wrong sensor refresh rate with the ROS controller when the world time step is not equal to 32.</li>
<li>Fixed performance issue when using Camera, Lidar or RangeFinder devices with the ROS controller (thanks to Omar).</li>
<li>Fixed guided tour opened in batch mode.</li>
<li>Fixed enabling of InertialUnit devices from the generic robot-windows.</li>
</ul>
<li><b>Cleanup</b></li>
<ul>
<ul>
<li>The Supervisor node is now deprecated, instead a normal robot should be used and its 'supervisor' field should be set to TRUE.</li>
<li>The Supervisor API remains unchanged and will not be deprecated.</li>
<li>Added a 'wb_robot_get_supervisor' function to get the state of the 'supervisor' field of the Robot node.</li>
<li>Added a new 'supervisor' field to all the robot and vehicle PROTO nodes.</li>
<li>Improved the C++, Java and Python versions of the vehicle library to base the 'Driver' class on the 'Supervisor' class instead of the 'Robot' one.</li>
<li>Removed the possibility to retrieve the super node in Lua in order to speed up node initialization.</li>
</ul>
</ul>
<li><b>Breaking Changes</b></li>
<ul>
<li><font color="red"><b>Deprecated the Supervisor node.</b></font></li>
<li><font color="red"><b>Removed deprecated ROS DifferentialWheels API.</b></font></li>
<li><font color="red"><b>Roads</b></font></li>
<ul>
<li>Refactored and improved various road PROTO nodes in order to improve graphical fidelity
  and increase modularity without requiring the creation of a specific texture (especially for road lines).</li>
<li>The 'texture' and 'textureScale' fields have been replaced by the 'appearance' field.</li>
<li>The 'pavementTexture' field has been replaced by the 'pavementAppearance' field.</li>
<li>The 'dashedLine' field has been replaced by the 'lines' field.</li>
</ul>
<li><font color="red"><b>Many PROTO files no longer use 'texture' style MFString field(s), instead using new 'appearance' SFNode field(s). These are:</b></font></li>
<ul>
<li>UnevenTerrain</li>
<li>Floor</li>
<li>CircleArena</li>
<li>RectangleArena</li>
<li>All Road PROTOs</li>
<li>Door</li>
<li>Ceiling</li>
<li>Cabinet</li>
</ul>
</ul>
</ul>

<h2><a href="ChangeLogR2018.html" target="_blank">Webots R2018 change log</a></h2>
From December 2017

<h2><a href="ChangeLog8.html" target="_blank">Webots 8 change log</a></h2>
From October 2014

<h2><a href="ChangeLog7.html" target="_blank">Webots 7 change log</a></h2>
From September 2012

<h2><a href="ChangeLog6.html" target="_blank">Webots 6 change log</a></h2>
From November 2008

<h2><a href="ChangeLog5.html" target="_blank">Webots 5 change log</a></h2>
From January 2005

<h2><a href="ChangeLog4.html" target="_blank">Webots 4 change log</a></h2>
From February 2003

</body>
</html><|MERGE_RESOLUTION|>--- conflicted
+++ resolved
@@ -30,14 +30,11 @@
 </ul>
 <li><b>Enhancements</b></li>
 <ul>
-<<<<<<< HEAD
 <li>Added an 'appearance' field to the 'Wrench', 'LJoint', 'PipeSection' and 'TJoint' PROTO nodes.</li>
 <li>Added a 'stringerWidth' field to the 'StraightStairs' PROTO node.</li>
 <li>Added the possibility to define the appearance, radius and length of the 'Bolt' and 'Nut' PROTO nodes.</li>
-=======
 <li>Connector nodes can now be inserted in Solid nodes.</li>
 <li>Connector nodes can now be part of the static environment.</li>
->>>>>>> 3ca4001a
 </ul>
 <li><b>Bug fix</b></li>
 <ul>
