--- conflicted
+++ resolved
@@ -70,10 +70,6 @@
   - python -m unittest discover -s tests/sources
   - python -m unittest discover -s docs/tests
   - python3 --version
-<<<<<<< HEAD
-  - python tests/tmp.py
+  - python3 tests/tmp.py
   - if [ $TRAVIS_OS_NAME = osx ]; then export PYTHON_PATH=/usr/local/Cellar/python/3.7.3/Frameworks/Python.framework/Versions/3.7; fi
-=======
-  - python3 tests/tmp.py
->>>>>>> 24cf5579
   - travis_wait 45 python tests/test_compilation.py