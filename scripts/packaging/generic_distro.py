#!/usr/bin/env python

# Copyright 1996-2022 Cyberbotics Ltd.
#
# Licensed under the Apache License, Version 2.0 (the "License");
# you may not use this file except in compliance with the License.
# You may obtain a copy of the License at
#
#     http://www.apache.org/licenses/LICENSE-2.0
#
# Unless required by applicable law or agreed to in writing, software
# distributed under the License is distributed on an "AS IS" BASIS,
# WITHOUT WARRANTIES OR CONDITIONS OF ANY KIND, either express or implied.
# See the License for the specific language governing permissions and
# limitations under the License.

"""Generic functions to generate Webots package."""

from generate_projects_files import generate_projects_files, is_ignored_file, is_ignored_folder
import glob
import os
import re
import shutil
import stat
import sys
from abc import ABC, abstractmethod


def symlink_force(src, dst):
    try:
        if os.path.exists(dst):
            os.remove(dst)
        os.symlink(src, dst)
    except OSError as e:
        raise e


def remove_force(src):
    if not os.path.exists(src):
        return
    if os.path.isdir(src):
        shutil.rmtree(src)
    else:
        os.remove(src)


def print_error_message_and_exit(text):
    CONSOLE_RED_COLOR = "\033[22;31;1m"
    CONSOLE_DEFAULT_COLOR = "\033[22;30;0m"
    sys.exit(CONSOLE_RED_COLOR + text + CONSOLE_DEFAULT_COLOR)


def get_webots_version():
    # get package version
    try:
        with open(os.path.join(os.getenv('WEBOTS_HOME'), 'scripts', 'packaging', 'webots_version.txt'), 'r') as version_file:
            version = version_file.readline()
            match = re.search(r'^(.{6,15})( .* (\d+))?', version)
            global package_version
            if match.group(2):
                return match.group(0) + '-rev' + match.group(2)
            return match.group(0)
    except IOError:
        print_error_message_and_exit("Could not open file: webots_version.txt.")


class WebotsPackage(ABC):
    def __init__(self, package_name):
        self.application_name = package_name
        self.application_name_lowercase_and_dashes = package_name.lower().replace(' ', '-')

        self.package_files = []
        self.package_folders = []

        # get WEBOTS_HOME
        try:
            self.webots_home = os.getenv('WEBOTS_HOME')
        except KeyError:
            sys.exit("WEBOTS_HOME not defined.")
        self.packaging_path = os.path.join(self.webots_home, 'scripts', 'packaging')

        # get distribution path
        self.distribution_path = ''
        custom_distribution_path = os.getenv('WEBOTS_DISTRIBUTION_PATH')
        if custom_distribution_path:
            if not os.path.isdir(custom_distribution_path):
                sys.exit(f"WEBOTS_DISTRIBUTION_PATH is set to a directory that doesn't exists: {custom_distribution_path}.")
            else:
                self.distribution_path = custom_distribution_path
        else:
            self.distribution_path = os.path.join(self.webots_home, 'distribution')
        if not os.path.isdir(self.distribution_path):
            sys.exit(f"Distribution path doesn't exists: {self.distribution_path}.")

        with open(os.path.join(os.getenv('WEBOTS_HOME'), 'scripts', 'packaging', 'webots_version.txt'), 'r') as version_file:
            self.full_version = version_file.readline().strip()
        self.package_version = get_webots_version()

        os.chdir(self.packaging_path)

    def create_webots_bundle(self, include_commit_file):
        # in an official distribution, the commit file should not be included and urls should reference the tag whereas on a
        # local distribution, the commit files must be included otherwise manufactured URLs would reference a tag which is not
        # guaranteed to exist
        if include_commit_file:
            self.add_files_from_string('resources/commit.txt')
        # populate self.package_folders and self.package_files
        print('listing core files')
        self.add_files(os.path.join(self.packaging_path, 'files_core.txt'))
        print('listing project files')
<<<<<<< HEAD
        self.add_files(generate_projects_files(os.path.join(self.webots_home, 'projects')))
        print('listing textures')
        self.add_files(os.path.join(self.packaging_path, 'textures_whitelist.txt'))
=======
        self.add_files(list_projects(os.path.join(self.webots_home, 'projects')))
>>>>>>> 0416d80b

    def test_file(self, filename):
        if os.path.isabs(filename) or filename.startswith('$'):
            return   # ignore absolute file names
        if filename.find('*') != -1:
            return  # ignore wildcard filenames
        local_file_path = os.path.join('..', '..', filename)
        if not os.access(local_file_path, os.F_OK):
            print_error_message_and_exit(f"Missing file: {filename}")

    def test_dir(self, dir_name):
        if dir_name == 'util':
            return  # this one is created and copied elsewhere
        local_dir_path = os.path.join('..', '..', dir_name)
        if not os.access(local_dir_path, os.F_OK):
            print_error_message_and_exit(f"Missing dir: {dir_name}")

    @abstractmethod
    def make_dir(self, directory):
        pass

    def copy_file(self, path):
        if is_ignored_file(os.path.basename(path)):
            print_error_message_and_exit(f"Trying to copy ignored file: {path}")
        self.test_file(path)

    def set_file_attribute(self, file_path, attribute):
        pass

    def set_execution_rights(self, file_path):
        mode = os.stat(file_path).st_mode
        os.chmod(file_path, mode | stat.S_IEXEC)

    @abstractmethod
    def compute_name_with_prefix_and_extension(self, basename, options):
        return ""

    def add_folder_recursively(self, folder_path):
        if is_ignored_folder(os.path.basename(folder_path)):
            return
        # add this folder and its content to self.package_folders and self.package_files
        self.package_folders.append(os.path.relpath(folder_path, self.webots_home))
        for subfile in os.listdir(folder_path):
            subfile_path = os.path.join(folder_path, subfile)
            if os.path.isdir(subfile_path):
                self.add_folder_recursively(subfile_path)
            else:
                self.add_file(subfile_path)

    def add_file(self, file_path):
        # add this file and self.package_files
        # if WBT file, then also add associated WBPROJ
        # if PROTO file, then check md5sum and also add associated cache file

        absolute_path = os.path.abspath(file_path)
        if not os.path.exists(absolute_path):
            print_error_message_and_exit(f"File doesn't exists \"{absolute_path}\". "
                                         "This can be caused by a broken symbolic link.")

        if not os.path.isfile(absolute_path) or is_ignored_file(os.path.basename(file_path)):
            return
        self.package_files.append(os.path.relpath(absolute_path, self.webots_home))

        basename = os.path.basename(file_path)
        dirname = os.path.dirname(absolute_path)
        if file_path.endswith('.wbt') and str(os.path.sep + 'worlds' + os.path.sep) in file_path:
            # copy the .*.wbproj hidden file
            world_project_file = os.path.join(dirname, '.' + re.sub(r'.wbt$', '.wbproj', basename))
            self.set_file_attribute(world_project_file, 'hidden')
            self.package_files.append(os.path.relpath(world_project_file, self.webots_home))

        if file_path.endswith('.proto') and str(os.path.sep + 'protos' + os.path.sep) in file_path:
            if not os.path.exists(absolute_path):
                print_error_message_and_exit(f"Missing file: {absolute_path}")

    def add_files_from_string(self, line):
        # add this file or folder to self.package_files and self.package_folders

        # strip line and remove comments
        line = re.sub(r'#.*$', '', line)
        line = line.strip()
        if not line:
            return
        # extract options
        match = re.search(r'\[(.*)\]$', line)
        if match:
            options = match.group(1).split(',')
            name = line[:match.span()[0]].strip()
        else:
            name = line
            options = []
        name = self.compute_name_with_prefix_and_extension(name, options)
        if not name:  # file not needed on this system
            return
        for expanded_path in glob.glob(os.path.join(self.webots_home, name)):
            abs_path = os.path.abspath(expanded_path)
            if 'recurse' in options:
                self.add_folder_recursively(abs_path)
            elif os.path.isdir(abs_path):
                abs_path = os.path.relpath(abs_path, self.webots_home)
                self.package_folders.append(abs_path)
            else:
                self.add_file(abs_path)

    def add_files(self, stream):
        # add these files and folders to self.package_files and self.package_folders
        if isinstance(stream, list):
            for file in stream:
                self.add_files_from_string(file)
            return

        with open(stream, 'r') as f:
            for line in f:
                self.add_files_from_string(line)<|MERGE_RESOLUTION|>--- conflicted
+++ resolved
@@ -108,13 +108,7 @@
         print('listing core files')
         self.add_files(os.path.join(self.packaging_path, 'files_core.txt'))
         print('listing project files')
-<<<<<<< HEAD
         self.add_files(generate_projects_files(os.path.join(self.webots_home, 'projects')))
-        print('listing textures')
-        self.add_files(os.path.join(self.packaging_path, 'textures_whitelist.txt'))
-=======
-        self.add_files(list_projects(os.path.join(self.webots_home, 'projects')))
->>>>>>> 0416d80b
 
     def test_file(self, filename):
         if os.path.isabs(filename) or filename.startswith('$'):
