# Copyright 1996-2022 Cyberbotics Ltd.
#
# Licensed under the Apache License, Version 2.0 (the "License");
# you may not use this file except in compliance with the License.
# You may obtain a copy of the License at
#
#     http://www.apache.org/licenses/LICENSE-2.0
#
# Unless required by applicable law or agreed to in writing, software
# distributed under the License is distributed on an "AS IS" BASIS,
# WITHOUT WARRANTIES OR CONDITIONS OF ANY KIND, either express or implied.
# See the License for the specific language governing permissions and
# limitations under the License.

# WEBOTS_HOME is a sine qua non condition to run this Makefile
ifndef WEBOTS_HOME
 $(error The WEBOTS_HOME environment variable is not defined.)
endif

ifndef WEBOTS_HOME_PATH
 null :=
 space := $(null) $(null)
 WEBOTS_HOME_PATH=$(subst $(space),\ ,$(strip $(subst \,/,$(WEBOTS_HOME))))
endif

include $(WEBOTS_HOME_PATH)/resources/Makefile.os.include

ifneq ($(SNAPCRAFT_PROJECT_NAME),)
ifeq ($(DISPLAY),)
export DISPLAY = :99
XVFB = xvfb
endif
endif

all: $(WEBOTS_DISTRO_EXE) $(XVFB)
	+@echo "# removing files and folders not in git repository"
	+@cd $(WEBOTS_HOME_PATH) ; git clean -fdf | sed -e 's/^/# - /' ; cd scripts/packaging
<<<<<<< HEAD
	+@echo "# generating project files"
	+@./generate_projects_files.py > files_projects.txt
	+@echo "# changing URLs in world, proto and controller files"
	+@python3 update_urls.py $(TARGET_URL)
	+@echo "# generating list of known proto"
	+@python3 generate_proto_list.py $(TARGET_URL)
	+@echo "# generating asset cache"
	+@python3 generate_asset_cache.py $(TARGET_URL)
	+@echo "# recompiling controller files"
	+@make -s -f Makefile.controllers
ifeq ($(OSTYPE),darwin)
	+@echo "# checking RPATH system"
	+@./check_rpath.py
endif
=======
	+@echo "# recompiling controller files"
	+@make -s -f Makefile.controllers
>>>>>>> ac6cf2d8
	+@echo "# checking submodules update"
	+@./check_submodules_update.sh
	+@echo "# generating package"
	+@python3 webots_distro.py
	+@echo "# done for" $(OSTYPE)

install: all
	./webots.snap

xvfb:
	+@echo "# starting Xvfb: X Virtual Frame Buffer"
	+@Xvfb :99 -screen 0 1024x768x16 &

clean:
	+@rm -rf $(WEBOTS_DISTRO_EXE) webots.snap webots.iss
	+@find $(WEBOTS_HOME_PATH)/projects $(WEBOTS_HOME_PATH)/resources -name .*.cache | xargs rm -f<|MERGE_RESOLUTION|>--- conflicted
+++ resolved
@@ -35,28 +35,13 @@
 all: $(WEBOTS_DISTRO_EXE) $(XVFB)
 	+@echo "# removing files and folders not in git repository"
 	+@cd $(WEBOTS_HOME_PATH) ; git clean -fdf | sed -e 's/^/# - /' ; cd scripts/packaging
-<<<<<<< HEAD
-	+@echo "# generating project files"
-	+@./generate_projects_files.py > files_projects.txt
-	+@echo "# changing URLs in world, proto and controller files"
-	+@python3 update_urls.py $(TARGET_URL)
-	+@echo "# generating list of known proto"
-	+@python3 generate_proto_list.py $(TARGET_URL)
-	+@echo "# generating asset cache"
-	+@python3 generate_asset_cache.py $(TARGET_URL)
 	+@echo "# recompiling controller files"
 	+@make -s -f Makefile.controllers
-ifeq ($(OSTYPE),darwin)
-	+@echo "# checking RPATH system"
-	+@./check_rpath.py
-endif
-=======
-	+@echo "# recompiling controller files"
-	+@make -s -f Makefile.controllers
->>>>>>> ac6cf2d8
 	+@echo "# checking submodules update"
 	+@./check_submodules_update.sh
 	+@echo "# generating package"
+	+@python3 generate_proto_list.py $(TARGET_URL) # TODO: move into webots_distro.py
+	+@echo "# generating asset cache"
 	+@python3 webots_distro.py
 	+@echo "# done for" $(OSTYPE)
 
