#!/usr/bin/env python

# Copyright 1996-2022 Cyberbotics Ltd.
#
# Licensed under the Apache License, Version 2.0 (the "License");
# you may not use this file except in compliance with the License.
# You may obtain a copy of the License at
#
#     http://www.apache.org/licenses/LICENSE-2.0
#
# Unless required by applicable law or agreed to in writing, software
# distributed under the License is distributed on an "AS IS" BASIS,
# WITHOUT WARRANTIES OR CONDITIONS OF ANY KIND, either express or implied.
# See the License for the specific language governing permissions and
# limitations under the License.

"""Generate and output the list of projects files to be included in the release package."""


import os
import sys
import fnmatch
import re
if sys.platform == 'linux':
    import distro  # needed to retrieve the Ubuntu version

# add all the files from the projects folder except:
# .gitignore
# OS generated files
# text editor backup files
# build folders


def check_exist_in_projects(files):
    """Check if the given files exist in the projects directory."""
    valid_environment = True
    for file in files:
        if not os.path.exists(os.path.join(WEBOTS_HOME, file)):
            sys.stderr.write("\x1B[31mFile or folder not found: " + file + "\x1b[0m\n")
            valid_environment = False
    return valid_environment


def is_ignored_file(f):
    """Check if this file has to be ignored.

    Ignored files includes:
    - .gitignore
    - OS generated files
    - text editor backup files
    - XCF image files (Gimp)
    """
    return f == '.gitignore' or f == '.DS_Store' or f == '.DS_Store?' or \
        f == '.Spotlight-V100' or f == '.Trashes' or f == 'ehthumbs.db' or f == 'Thumbs.db' or \
        f.startswith("._") or f.endswith(".swp") or f.endswith(".bak") or f.endswith("~") or \
        f.endswith(".xcf")


def is_ignored_folder(f):
    """Check if this file has to be ignored.

    Ignored folders includes:
    - build folders
    - com Java folders
    - __pycache__ Python folder
    """
    return f == 'build' or f == 'com' or f == '__pycache__'


def omit_match(f):
    """Check if current file or directory has to be omitted.

    Files and directories to be omitted are listed in the folling files:
    - omit_in_projects.txt
    - omit_in_projects_linux.txt
    - omit_in_projects_mac.txt
    - omit_in_projects_windows.txt
    - omit_in_projects_snap.txt
    """
    for fn in omit_in_projects:
        if fn.endswith('/') and (f + '/').startswith(fn):
            return True
        if fnmatch.fnmatch(f, fn):
            return True
    return False


def list_folder(p):
    """List files to be released located in the current directory or in subdirectories.

    Skip .gitignore and build folders, mark EXE and DLL appropriately.
    """
    projects = [p + '/']
    for f in os.listdir(p):
        pf = p + '/' + f
        if omit_match(pf):
            continue
        if os.path.isfile(pf):
            if is_ignored_file(f):
                continue
            if sys.platform == 'win32' and f.endswith('.exe'):
                projects.append(p + '/' + os.path.splitext(f)[0] + ' [exe]')
            elif f.endswith(dll_extension):
                lib = os.path.splitext(f)[0]
                if sys.platform != 'win32' and lib.startswith('lib'):
                    lib = lib[3:]  # remove the 'lib' prefix on Linux and macOS
                projects.append(p + '/' + lib + ' [dll]')
            elif sys.platform != 'win32' and os.access(pf, os.X_OK) and f.find('.') == -1:
                projects.append(pf + ' [exe]')
            else:
                projects.append(pf)
        else:
            if is_ignored_folder(f):
                continue
            elif pf in recurse_in_projects:
                projects.append(pf + " [recurse]")
                continue
            projects += list_folder(pf)  # recurse
    return projects


def list_controller(p):
    """List the absolute path of controllers files to be released located in the current directory."""
    projects = [p + '/']
    for f in os.listdir(p):
        pf = p + '/' + f
        if omit_match(pf):
            continue
        if os.path.isfile(pf):
            if is_ignored_file(f):
                continue
            if sys.platform == 'win32' and f.endswith('.exe'):
                projects.append(p + '/' + os.path.splitext(f)[0] + ' [exe]')
            elif sys.platform != 'win32' and os.access(pf, os.X_OK) and f.find('.') == -1:
                projects.append(pf + ' [exe]')
            else:
                projects.append(pf)
        else:
            if is_ignored_folder(f):
                continue
            elif pf in recurse_in_projects:
                projects.append(pf + " [recurse]")
                continue
            projects += list_folder(pf)
    return projects


def list_controllers(p):
    """List valid controllers files and directory."""
    projects = [p + '/']
    for f in os.listdir(p):
        pf = p + '/' + f
        if omit_match(pf):
            continue
        if os.path.isfile(pf):
            if is_ignored_file(f):
                continue
            projects.append(pf)
        else:
            projects += list_controller(pf)
    return projects


def list_plugins(p):
    """List valid plugins files and directories."""
    projects = [p + '/']
    for f in os.listdir(p):
        pf = p + '/' + f
        if omit_match(pf):
            continue
        if os.path.isfile(pf):
            if is_ignored_file(f):
                continue
            projects.append(pf)
        elif f == 'physics' or f == 'robot_windows' or f == 'remote_controls':
            projects += list_folder(pf)
        else:
            sys.stderr.write("unknow plugin: " + pf + "\n")
    return projects


def list_worlds(w):
    """List valid world files."""
    projects = [w + '/']
    for f in os.listdir(w):
        wf = w + '/' + f
        if omit_match(wf):
            continue
        if os.path.isfile(wf):
            if is_ignored_file(f):
                continue
            else:
                projects.append(wf)
        else:
            if f in ['textures', 'meshes']:
                continue
            else:
                projects += list_worlds(wf)
    return projects

<<<<<<< HEAD
=======

def proto_should_have_icon(f):
    """Check if this PROTO file should have an icon.

    Hidden and deprecated PROTO nodes doesn't need an icon.
    """
    with open(f, 'r') as file:
        row = file.readlines()
        for line in row:
            if re.match(r'^#[^\n]*tags[^\n]*:[^\n]*hidden', line) or re.match(r'^#[^\n]*tags[^\n]*:[^\n]*deprecated', line):
                return False
            if not line.startswith('#'):
                return True


def list_protos(p):
    """List valid protos files and subdirectories.

    Skip the icons folder and cache files.
    """
    projects = [p + '/']
    firstIcon = True
    for f in os.listdir(p):
        pf = p + '/' + f
        if omit_match(pf):
            continue
        if os.path.isfile(pf):
            if is_ignored_file(f) or (f[0] == '.' and f.endswith('.cache')):
                continue
            if pf.endswith('.proto'):
                projects.append(pf)
                if proto_should_have_icon(pf):
                    if firstIcon:
                        projects.append(p + '/icons/')
                        firstIcon = False
                    icon = p + '/icons/' + f.replace('.proto', '.png')
                    if not os.path.isfile(icon):
                        sys.stderr.write("missing icon: " + icon + "\n")
                    projects.append(icon)
            # elif not pf.endswith(('.png', '.jpg', '.jpeg', '.hdr', '.obj')):
            else:
                projects.append(pf)
        else:
            if f in ['icons', 'textures', 'meshes']:
                continue
            else:
                projects += list_protos(pf)
    return projects


>>>>>>> ac6cf2d8
def list_projects(p):
    """List files and directories located in the current path that need to be released."""
    projects = [p + '/']
    for f in os.listdir(p):
        pf = p + '/' + f
        if omit_match(pf):
            continue
        if os.path.isfile(pf):
            if is_ignored_file(f):
                continue
            projects.append(pf)
        else:
            if f == 'controllers':
                projects += list_controllers(pf)
            elif f == 'plugins':
                projects += list_plugins(pf)
            elif f == 'protos':
<<<<<<< HEAD
                continue
=======
                projects += list_protos(pf)
>>>>>>> ac6cf2d8
            elif f == 'worlds':
                projects += list_worlds(pf)
            elif f == 'libraries':
                projects += list_folder(pf)
            elif pf in recurse_in_projects:
                projects.append(pf + " [recurse]")
            else:
                projects += list_projects(pf)  # recurse in subprojects
    return projects


try:
    WEBOTS_HOME = os.getenv('WEBOTS_HOME')
except KeyError:
    sys.exit("WEBOTS_HOME not defined.")

if sys.platform == 'win32':
    dll_extension = '.dll'
    platform = 'windows'
elif sys.platform == 'darwin':
    dll_extension = '.dylib'
    platform = 'mac'
else:
    dll_extension = '.so'
    platform = 'linux'

with open("omit_in_projects.txt") as f:
    omit_in_projects = f.read().splitlines()

with open("omit_in_projects_" + platform + ".txt") as f:
    omit_in_projects += f.read().splitlines()

if 'SNAPCRAFT_PROJECT_NAME' in os.environ:
    with open("omit_in_projects_snap.txt") as f:
        omit_in_projects += f.read().splitlines()

omit_in_projects = [os.path.join(WEBOTS_HOME, line) for line in omit_in_projects]

with open("recurse_in_projects.txt") as f:
    recurse_in_projects = f.read().splitlines()
recurse_in_projects = [os.path.join(WEBOTS_HOME, line) for line in recurse_in_projects]
valid_environment = check_exist_in_projects(recurse_in_projects)

with open("exist_in_projects.txt") as f:
    exist_in_projects = f.read().splitlines()
exist_in_projects_platform_path = "exist_in_projects"
if sys.platform == 'linux':
    exist_in_projects_platform_path += "_" + platform + '_' + distro.version()
exist_in_projects_platform_path += ".txt"
with open(exist_in_projects_platform_path) as f:
    exist_in_projects += f.read().splitlines()
exist_in_projects = [os.path.join(WEBOTS_HOME, line) for line in exist_in_projects]
valid_environment = check_exist_in_projects(exist_in_projects) & valid_environment

if not valid_environment:
    sys.exit(-1)

if __name__ == "__main__":
    for item in list_projects(os.path.join(WEBOTS_HOME, 'projects')):
        print(item)<|MERGE_RESOLUTION|>--- conflicted
+++ resolved
@@ -198,59 +198,6 @@
                 projects += list_worlds(wf)
     return projects
 
-<<<<<<< HEAD
-=======
-
-def proto_should_have_icon(f):
-    """Check if this PROTO file should have an icon.
-
-    Hidden and deprecated PROTO nodes doesn't need an icon.
-    """
-    with open(f, 'r') as file:
-        row = file.readlines()
-        for line in row:
-            if re.match(r'^#[^\n]*tags[^\n]*:[^\n]*hidden', line) or re.match(r'^#[^\n]*tags[^\n]*:[^\n]*deprecated', line):
-                return False
-            if not line.startswith('#'):
-                return True
-
-
-def list_protos(p):
-    """List valid protos files and subdirectories.
-
-    Skip the icons folder and cache files.
-    """
-    projects = [p + '/']
-    firstIcon = True
-    for f in os.listdir(p):
-        pf = p + '/' + f
-        if omit_match(pf):
-            continue
-        if os.path.isfile(pf):
-            if is_ignored_file(f) or (f[0] == '.' and f.endswith('.cache')):
-                continue
-            if pf.endswith('.proto'):
-                projects.append(pf)
-                if proto_should_have_icon(pf):
-                    if firstIcon:
-                        projects.append(p + '/icons/')
-                        firstIcon = False
-                    icon = p + '/icons/' + f.replace('.proto', '.png')
-                    if not os.path.isfile(icon):
-                        sys.stderr.write("missing icon: " + icon + "\n")
-                    projects.append(icon)
-            # elif not pf.endswith(('.png', '.jpg', '.jpeg', '.hdr', '.obj')):
-            else:
-                projects.append(pf)
-        else:
-            if f in ['icons', 'textures', 'meshes']:
-                continue
-            else:
-                projects += list_protos(pf)
-    return projects
-
-
->>>>>>> ac6cf2d8
 def list_projects(p):
     """List files and directories located in the current path that need to be released."""
     projects = [p + '/']
@@ -268,11 +215,7 @@
             elif f == 'plugins':
                 projects += list_plugins(pf)
             elif f == 'protos':
-<<<<<<< HEAD
-                continue
-=======
-                projects += list_protos(pf)
->>>>>>> ac6cf2d8
+                continue
             elif f == 'worlds':
                 projects += list_worlds(pf)
             elif f == 'libraries':
