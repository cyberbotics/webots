#!/usr/bin/env python

# Copyright 1996-2022 Cyberbotics Ltd.
#
# Licensed under the Apache License, Version 2.0 (the "License");
# you may not use this file except in compliance with the License.
# You may obtain a copy of the License at
#
#     http://www.apache.org/licenses/LICENSE-2.0
#
# Unless required by applicable law or agreed to in writing, software
# distributed under the License is distributed on an "AS IS" BASIS,
# WITHOUT WARRANTIES OR CONDITIONS OF ANY KIND, either express or implied.
# See the License for the specific language governing permissions and
# limitations under the License.

"""Generate Webots proto-list.xml file"""

import os
import glob
import sys
import re
import xml.dom.minidom
from pathlib import Path
import xml.etree.ElementTree as ET

SKIPPED_PROTO = ['UsageProfile.proto']


class ProtoInfo:
    def __init__(self, path, name):
        self.name = name
        self.path = path.replace('\\', '/')  # use cross-platform forward slashes
        self.proto_type = None  # direct node type, ex: for RoadSegment is Road
        self.base_type = None   # lowest node type, ex: for RoadSegment is Solid
        self.license = None
        self.license_url = None
        self.description = ''
        self.documentation_url = None
        self.tags = []
        self.parameters = []
        # exclusive to slots
        self.slot_type = None
        self.needs_robot_ancestor = False

        # store file contents to avoid reading it multiple times
        with open(self.path, 'r') as file:
            self.contents = file.read()
            # remove IndexedFaceSet related fields since they significantly slow down the subsequent regex
            self.contents = re.sub(r'point\s+\[[^\]]+\]', '', self.contents)
            self.contents = re.sub(r'vector\s+\[[^\]]+\]', '', self.contents)
            self.contents = re.sub(r'coordIndex\s+\[[^\]]+\]', '', self.contents)
            self.contents = re.sub(r'normalIndex\s+\[[^\]]+\]', '', self.contents)
            self.contents = re.sub(r'texCoordIndex\s+\[[^\]]+\]', '', self.contents)

        self.parse_header()
        self.parse_parameters()
        self.parse_body()

    def parse_header(self):
        for line in self.contents.split('\n'):
            if not line.startswith('#'):
                break  # only parse header lines

            clean_line = line[1:].strip()
            if clean_line.startswith('VRML_SIM') or re.search(r'template language\s*:', clean_line):
                continue
            elif re.search(r'license\s*:', clean_line):
                self.license = re.sub(r'license\s*:', '', clean_line).strip()
            elif re.search(r'license url\s*:', clean_line):
                self.license_url = re.sub(r'license url\s*:', '', clean_line).strip()
            elif re.search(r'documentation url\s*:', clean_line):
                self.documentation_url = re.sub(r'documentation url\s*:', '', clean_line).strip()
            elif re.search(r'tags\s*:', clean_line):
                tags = re.sub(r'tags\s*:', '', clean_line).strip().split(',')
                self.tags = [tag.strip() for tag in tags]
            else:
                self.description += clean_line.strip() + '\\n'

    def parse_parameters(self):
<<<<<<< HEAD
        for match in re.findall(r'(?<=\s\s)((?:field|vrmlField)\s+(?:\w+|(?:\{.*\}))+\s+[^\n\#]+)', self.contents):
            parameter = match.strip()
            # remove all spaces inbetween words
            parameter = re.sub(' +', ' ', parameter)
            self.parameters.append(parameter)
=======
        for match in re.findall(r'(?<=\s\s)((?:field|vrmlField)\s+(?:\w+|(?:\{.*\}))+[\s\S]*?(?=\s\s+field\s|\
        \s\s+vrmlField\s|\s\s+hiddenField\s|\s\s+hidden\s|\s\s+deprecatedField\s|\
        \s\s+unconnectedField\s|\n\n|\]\s*\{))', self.contents):
            self.parameters.append(match.strip())
>>>>>>> d25e9f06

    def parse_body(self):
        # determine the proto_type of the PROTO (ex: for RoadSegment is Road)
        # regex: it searches for the beginning part of the PROTO body (i.e starting from ']{'), excluding both any existing
        # template statements (i.e., %< ... >%) along with any 'DEF SOMETHING'. What follows and up to the next '{' is the
        # proto_type
        child_node = re.search(r'(?:\]\s*)\{\s*(?:\%\<[\s\S]*?(?:\>\%\s*))?(?:DEF\s+[^\s]+)?\s+([a-zA-Z0-9\_\-\+]+)\s*\{',
                               self.contents)
        if child_node.groups() is None:
            raise RuntimeError(f'Error, parsing body of {self.name} failed.')
        else:
            self.proto_type = child_node.groups()[-1]


def generate_proto_list(current_tag=None, silent=False):
    # ensure WEBOTS_HOME is set
    if 'WEBOTS_HOME' in os.environ:
        WEBOTS_HOME = os.environ['WEBOTS_HOME'].replace('\\', '/')  # use cross-platform forward slashes
    else:
        raise RuntimeError('Error, WEBOTS_HOME variable is not set.')

    # if no argument (branch/release/hash) is provided, assume it's a locally defined 'webots://'
    if current_tag:
        prefix = f'https://raw.githubusercontent.com/cyberbotics/webots/{current_tag}/'
    else:
        prefix = 'webots://'

    # find all PROTO assets
    assets = []
    assets.extend(Path(WEBOTS_HOME + '/projects').rglob('*.proto'))

    filename = f'{WEBOTS_HOME}/resources/proto-list.xml'

    if (os.path.exists(filename)):
        date = os.path.getmtime(filename)
        rebuild = False
        for asset in assets:
            if os.path.getmtime(asset) > date:
                rebuild = True
                break
        if not rebuild and not silent:
            print('# PROTO files unchanged, no need to rebuild proto-list.xml')
            sys.exit(0)

    if not silent:
        print(f'# generating proto-list-xml from PROTO files with prefix "{prefix}"')

    # do the initial parsing (header and body) for each proto, storing the result in a dictionary so as to be able to
    # access the different assets on a name basis (required for the second and third passes)
    protos = {}
    for asset in assets:
        if asset.name in SKIPPED_PROTO:
            continue

        info = ProtoInfo(str(asset), asset.stem)
        if info.name in protos:
            raise RuntimeError(f'PROTO names should be unique, but {info.name} is not.')
        else:
            protos[info.name] = info

    # determine base_type from proto_type by iterating over the dictionary until a base_node is reached
    base_nodes = [os.path.splitext(os.path.basename(x))[0] for x in glob.glob(f'{WEBOTS_HOME}/resources/nodes/*.wrl')]
    for key, info in protos.items():
        info.base_type = info.proto_type
        while info.base_type not in base_nodes:
            if info.base_type not in protos:  # the current proto depends on a sub-proto: iterate until a base node is reached
                raise RuntimeError(f'Error: "{info.base_type}" proto node does not exist. Either it was skipped or the regex '
                                   'that retrieves the proto_type is incorrect.')
            sub_proto = protos[info.base_type]
            info.base_type = sub_proto.proto_type

    # Solid, Transform and Group nodes might be a collection of devices, so determine if the PROTO needs a Robot ancestor
    # list of devices and regex to test if any of them is present in a non-Robot node
    devices = ['Brake', 'LinearMotor', 'PositionSensor', 'RotationalMotor', 'Skin', 'Accelerometer', 'Altimeter', 'Camera',
               'Compass', 'Compass', 'Display', 'DistanceSensor', 'Emitter', 'GPS', 'Gyro', 'InertialUnit', 'LED', 'Lidar',
               'LightSensor', 'Pen', 'Radar', 'RangeFinder', 'Receiver', 'Speaker', 'TouchSensor', 'Track']

    regex = "(" + "|".join([rf'\s+{device}\s*' for device in devices]) + ")"

    for key, info in protos.items():
        if info.proto_type in ['Solid', 'Transform', 'Group']:
            protos[key].needs_robot_ancestor = bool(re.search(regex, info.contents))

    # iteratively determine the slot type, if applicable
    for key, info in protos.items():
        if info.base_type == "Slot":
            # iterate through lower level nodes until a valid slot type definition is found
            found = False
            current_proto = info
            while not found:
                # check if the node defines a type
                matches = re.findall(r'type\s+\"([a-zA-Z0-9\_\-\+\s]+)\"', current_proto.contents)
                if len(matches) > 0:
                    info.slot_type = matches[0]  # we are interested in the first Slot, if multiple exist
                    found = True
                else:
                    # if this proto depends on a sub-proto, the type might be defined there instead
                    if current_proto.proto_type in base_nodes:
                        if current_proto.proto_type == "Slot":  # if the base node is reached
                            info.slot_type = ''  # default value of the 'type' field in a Slot node (defined in wrl file)
                            found = True
                        else:
                            raise RuntimeError('Reached a non-Slot base node. This should not be possible.')
                    else:
                        if current_proto.proto_type in protos:
                            current_proto = protos[current_proto.proto_type]  # go one level deeper
                        else:
                            raise RuntimeError(f'Sub-proto "{current_proto.proto_type}" is not a known proto.')

    # generate xml of proto list
    root = ET.Element('proto-list')
    for key, info in protos.items():
        proto_element = ET.SubElement(root, 'proto')
        ET.SubElement(proto_element, 'name').text = info.name
        ET.SubElement(proto_element, 'base-type').text = info.base_type
        ET.SubElement(proto_element, 'url').text = info.path.replace(WEBOTS_HOME + '/', prefix)

        if info.license is not None:
            ET.SubElement(proto_element, 'license').text = info.license
        if info.license_url is not None:
            ET.SubElement(proto_element, 'license-url').text = info.license_url
        if info.documentation_url is not None:
            ET.SubElement(proto_element, 'documentation-url').text = info.documentation_url
        if info.description != '':
            ET.SubElement(proto_element, 'description').text = info.description
        if info.slot_type is not None:
            ET.SubElement(proto_element, 'slot-type').text = info.slot_type
        if info.tags:
            ET.SubElement(proto_element, 'tags').text = ','.join(info.tags)
        if info.parameters:
            ET.SubElement(proto_element, 'parameters').text = '\\n'.join(info.parameters)
        if info.needs_robot_ancestor:
            ET.SubElement(proto_element, 'needs-robot-ancestor').text = 'true'

    # beautify xml
    ET.ElementTree(root)
    xml_string = xml.dom.minidom.parseString(ET.tostring(root)).toprettyxml(encoding='utf-8')

    # save to file
    if (os.path.exists(filename)):
        os.remove(filename)

    with open(filename, 'wb') as file:
        file.write(xml_string)


if __name__ == "__main__":
    if len(sys.argv) == 2:
        tag = sys.argv[1]
    else:
        tag = None

    generate_proto_list(tag)<|MERGE_RESOLUTION|>--- conflicted
+++ resolved
@@ -78,18 +78,13 @@
                 self.description += clean_line.strip() + '\\n'
 
     def parse_parameters(self):
-<<<<<<< HEAD
-        for match in re.findall(r'(?<=\s\s)((?:field|vrmlField)\s+(?:\w+|(?:\{.*\}))+\s+[^\n\#]+)', self.contents):
+        for match in re.findall(r'(?<=\s\s)((?:field|vrmlField)\s+(?:\w+|(?:\{.*\}))+[\s\S]*?(?=\s\s+field\s|\
+        \s\s+vrmlField\s|\s\s+hiddenField\s|\s\s+hidden\s|\s\s+deprecatedField\s|\
+        \s\s+unconnectedField\s|\n\n|\]\s*\{))', self.contents):
             parameter = match.strip()
             # remove all spaces inbetween words
             parameter = re.sub(' +', ' ', parameter)
             self.parameters.append(parameter)
-=======
-        for match in re.findall(r'(?<=\s\s)((?:field|vrmlField)\s+(?:\w+|(?:\{.*\}))+[\s\S]*?(?=\s\s+field\s|\
-        \s\s+vrmlField\s|\s\s+hiddenField\s|\s\s+hidden\s|\s\s+deprecatedField\s|\
-        \s\s+unconnectedField\s|\n\n|\]\s*\{))', self.contents):
-            self.parameters.append(match.strip())
->>>>>>> d25e9f06
 
     def parse_body(self):
         # determine the proto_type of the PROTO (ex: for RoadSegment is Road)
