--- conflicted
+++ resolved
@@ -36,11 +36,7 @@
     commit_file_path = os.path.join(WEBOTS_HOME, 'resources', 'commit.txt')
     if not os.path.exists(commit_file_path):
         subprocess.run(os.path.join(WEBOTS_HOME, 'scripts', 'get_git_info', 'get_git_info.sh'))
-<<<<<<< HEAD
-    with open(os.path.join(WEBOTS_HOME, 'resources', 'commit.txt')) as f:
-=======
     with open(commit_file_path) as f:
->>>>>>> 11c7c2db
         current_tag = f.readline().strip()
 else:
     current_tag = webots_version
