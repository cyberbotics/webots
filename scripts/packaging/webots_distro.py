#!/usr/bin/env python

# Copyright 1996-2022 Cyberbotics Ltd.
#
# Licensed under the Apache License, Version 2.0 (the "License");
# you may not use this file except in compliance with the License.
# You may obtain a copy of the License at
#
#     http://www.apache.org/licenses/LICENSE-2.0
#
# Unless required by applicable law or agreed to in writing, software
# distributed under the License is distributed on an "AS IS" BASIS,
# WITHOUT WARRANTIES OR CONDITIONS OF ANY KIND, either express or implied.
# See the License for the specific language governing permissions and
# limitations under the License.

"""Generate Webots package."""

import os
import sys
import subprocess
from update_urls import replace_projects_urls
from generate_asset_cache import generate_asset_cache
from generate_proto_list import generate_proto_list
from generic_distro import get_webots_version

try:
    WEBOTS_HOME = os.getenv('WEBOTS_HOME')
except KeyError:
    sys.exit("WEBOTS_HOME not defined.")

webots_version = get_webots_version()
subprocess.run(["git", "fetch", "--all", "--tags"])
tags = subprocess.check_output(["git", "tag", "--points-at", "HEAD"]).decode()
if webots_version not in tags:
    with open(os.path.join(WEBOTS_HOME, 'resources', 'commit.txt')) as f:
        current_tag = f.readline().strip()
else:
    current_tag = webots_version

# changing URLs in world, proto and controller files"
print('replace projects urls')
replace_projects_urls(current_tag)

<<<<<<< HEAD
# generating proto-list.xml
print('generate proto-list.xml')
generate_proto_list(current_tag, silent=True)
=======
# recompute PROTO cache and MD5sum value after changing URLs
print('updating proto cache')
if sys.platform == 'win32':
    webots_command = 'webots'
else:
    webots_command = os.path.join(WEBOTS_HOME, 'webots')

# the following command will display the error if webots fails to start
status = os.system(f'bash -c "{webots_command} --update-proto-cache=projects"')
if status != 0:
    sys.exit("Failed to start webots")
>>>>>>> 8f71a37f

# generating asset cache
print('generate asset cache')
generate_asset_cache(current_tag)

# create distribution
application_name = 'Webots'
if sys.platform == 'win32':
    from windows_distro import WindowsWebotsPackage
    webots_package = WindowsWebotsPackage(application_name)
elif sys.platform == 'darwin':
    from mac_distro import MacWebotsPackage
    webots_package = MacWebotsPackage(application_name)
else:
    from linux_distro import LinuxWebotsPackage
    webots_package = LinuxWebotsPackage(application_name)
print('generating webots bundle')
webots_package.create_webots_bundle()

# revert changes in URLs
replace_projects_urls(current_tag, True)<|MERGE_RESOLUTION|>--- conflicted
+++ resolved
@@ -42,23 +42,19 @@
 print('replace projects urls')
 replace_projects_urls(current_tag)
 
-<<<<<<< HEAD
 # generating proto-list.xml
 print('generate proto-list.xml')
 generate_proto_list(current_tag, silent=True)
-=======
-# recompute PROTO cache and MD5sum value after changing URLs
-print('updating proto cache')
+
 if sys.platform == 'win32':
     webots_command = 'webots'
 else:
     webots_command = os.path.join(WEBOTS_HOME, 'webots')
 
-# the following command will display the error if webots fails to start
-status = os.system(f'bash -c "{webots_command} --update-proto-cache=projects"')
+# sanity check: the following command will display an error if webots fails to start
+status = os.system(f'bash -c "{webots_command} --sys-info
 if status != 0:
     sys.exit("Failed to start webots")
->>>>>>> 8f71a37f
 
 # generating asset cache
 print('generate asset cache')
