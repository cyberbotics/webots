--- conflicted
+++ resolved
@@ -11,11 +11,7 @@
 apt update
 apt install --yes lsb-release curl python3.6-dev python3.7-dev python3.8-dev python3.9-dev dirmngr
 curl -sL https://deb.nodesource.com/setup_15.x | bash -
-<<<<<<< HEAD
-apt-get install --yes nodejs
-=======
 apt install --yes nodejs
->>>>>>> 1028ef15
 
 UBUNTU_VERSION=$(lsb_release -rs)
 if [[ $UBUNTU_VERSION == "16.04" ]]; then
