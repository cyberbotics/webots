#!/usr/bin/env python3

# Copyright 1996-2021 Cyberbotics Ltd.
#
# Licensed under the Apache License, Version 2.0 (the "License");
# you may not use this file except in compliance with the License.
# You may obtain a copy of the License at
#
#     http://www.apache.org/licenses/LICENSE-2.0
#
# Unless required by applicable law or agreed to in writing, software
# distributed under the License is distributed on an "AS IS" BASIS,
# WITHOUT WARRANTIES OR CONDITIONS OF ANY KIND, either express or implied.
# See the License for the specific language governing permissions and
# limitations under the License.
#
# Author Simon Steinmann (https://github.com/Simon-Steinmann)
#


# Automatic PROTO to multi-file PROTO trimesh extractor
#
# INSTRUCTIONS:
# Call the script with the --input=<path> argument
#
# 1. if <path> ends in <filename>.proto:
#   - creates a new folder in the same directory named "multifile_<filename>"
#   - creates a new <filename>.proto inside this folder with all trimeshes
#     replaced by proto files, placed in a subfolder.
#   - the mesh proto files in the subfolder have the same header as the
#     original file, with the additional 'hidden' tag added.
#
# 2. If <path> does not end in ".proto" -> assumes directory
#   - duplicates our chosen <path> and appends "_multiProto_0" to the name
#   - the original <path> remains unchanged. If executed multiple times, the
#     trailing number for the <path> duplicates increases.
#   - searches for every .proto file in the duplicated <path> recursively and:
#       - ignores .proto file with either no header or a 'hidden' tag
#       - replaces the file with a version, where meshes are extracted and put
#         into a "<protoname>/" folder.
#       - the mesh proto files in the subfolder have the same header as the
#         original file, with the additional 'hidden' tag added.
#
#


import copy
import os
import optparse
import shutil
import numpy as np
import sys
import time

# modules needed for multithreading
import multiprocessing
import signal


def mutliprocess_initializer():
    """Ignore CTRL+C in the worker process."""
    signal.signal(signal.SIGINT, signal.SIG_IGN)


class Mesh:
    def __init__(self, name, coord, coordIndex, texCoord, texCoordIndex, normal, normalIndex, creaseAngle, verbose=True):
        self.verbose = verbose
        self.name = name
        self.coord = np.array(coord.replace(',', '').split(), dtype=float).reshape(-1, 3).tolist()
        faces = coordIndex.replace(',', '').split('-1')
        self.type = 'v'
        self.coordIndex = self.faces_to_coordIndex(faces)
        if len(self.coordIndex[-1]) == 0:
            self.coordIndex.pop()
        self.n_faces = len(self.coordIndex)
        self.normalIndex = self.texCoordIndex = []
        if texCoord is not None:
            self.type += 't'
            self.texCoord = np.array(texCoord.replace(',', '').split(), dtype=float).reshape(-1, 2).tolist()
            faces = texCoordIndex.replace(',', '').split('-1')
            self.texCoordIndex = self.faces_to_coordIndex(faces)
            if len(self.texCoordIndex[-1]) == 0:
                self.texCoordIndex.pop()
            if len(self.texCoordIndex) != self.n_faces:
                sys.exit('texCoordIndex and coordIndex mismatch: ' + str(len(self.texCoordIndex)) + ' != ' + str(self.n_faces))
        else:
            self.texCoord = []
        if normal is not None:
            self.type += 'n'
            self.normal = np.array(normal.replace(',', '').split(), dtype=float).reshape(-1, 3).tolist()
            faces = normalIndex.replace(',', '').split('-1')
            self.normalIndex = self.faces_to_coordIndex(faces)
            if len(self.normalIndex[-1]) == 0:
                self.normalIndex.pop()
            if len(self.normalIndex) != self.n_faces:
                sys.exit('normalIndex and coordIndex mismatch: ' + str(len(self.normalIndex)) + ' != ' + str(self.n_faces))
        else:
            self.normal = []
        self.creaseAngle = float(creaseAngle)

    def faces_to_coordIndex(self, faces):
        """Converts a list of faces into a list of triangle faces and returns type=int coordIndex"""
        coordIndex = []
        for face in faces:
            f = face.split()
            if len(f) == 3:
                coordIndex.append(np.array(f, dtype=int).tolist())
            elif len(f) == 4:
                coordIndex.append(np.array([f[0], f[1], f[2]], dtype=int).tolist())
                coordIndex.append(np.array([f[0], f[2], f[3]], dtype=int).tolist())
            elif len(f) != 0:
                raise Exception("ERROR: only faces with 3 or 4 vertices can be converted. Face causing error: ", f)
        return coordIndex

    def remove_duplicate(self, type):
        if type == 'vertex':
            coord = self.coord
            coordIndex = self.coordIndex
        elif type == 'texture':
            coord = self.texCoord
            coordIndex = self.texCoordIndex
        elif type == 'normal':
            coord = self.normal
            coordIndex = self.normalIndex
        if len(coord) == 0:
            if len(coordIndex) != 0:
                sys.exit(f'Error: wrong {type} index')
            return

        # first pass: remove indices to duplicate values
        if self.verbose:
            print('removing duplicate ' + type)
        # returns array of unique coords, indices array with duplicate indnices replaced by unique ones
        # and a count array, containing number of duplicates per index. Look up np.unique() documentation for more.
        uniqueCoord, indices, counts = np.unique(coord, return_inverse=True, return_counts=True, axis=0)        
        removed = np.sum(counts)
        for index in coordIndex:
            for k, v in enumerate(index):
                index[k] = indices[v]
        if removed > 0 and self.verbose:
            print(f'    Removed {removed} duplicate {type} coordinates', flush=True)

        # second pass: remove unused vertices and adjust indices
        uniqueIndices = np.unique(coordIndex)  # array of all used indices
        indexShift = []  # index = old coordIndex, value = new coordindex (unused coords removed)
        newCoord = []
        newCoordIndex = copy.deepcopy(coordIndex)
        removed = 0
        for i, c in enumerate(uniqueCoord):
            if i in uniqueIndices:
                newCoord.append(c)
            else:
                removed += 1
            indexShift.append(i - removed)
        for index in newCoordIndex:
            for k, v in enumerate(index):
                index[k] = indexShift[v]

        if removed > 0 and self.verbose:
            print(f'    Removed {removed} unused {type} coordinates', flush=True)
        if type == 'vertex':
            self.coord = newCoord
            self.coordIndex = newCoordIndex
        elif type == 'texture':
            self.texCoord = newCoord
            self.texCoordIndex = newCoordIndex
        elif type == 'normal':
            self.normal = newCoord
            self.normalIndex = newCoordIndex

    def apply_crease_angle(self):
        if self.creaseAngle == 0:
            return
        if len(self.normal) > 0:
            return
        if self.type[-1] == 'n':
            return
        faceNormal = []
        if self.verbose:
            print('    Computing normals from creaseAngle', flush=True)
        for counter, face in enumerate(self.coordIndex):
            size = len(face)
            if size < 3:
                sys.exit('Bad face with ' + str(size) + ' vertices.')
            p0 = [self.coord[face[0]][0], self.coord[face[0]][1], self.coord[face[0]][2]]
            p1 = [self.coord[face[1]][0], self.coord[face[1]][1], self.coord[face[1]][2]]
            p2 = [self.coord[face[2]][0], self.coord[face[2]][1], self.coord[face[2]][2]]
            n = np.cross(np.subtract(p1, p0), np.subtract(p2, p0))
<<<<<<< HEAD
            # if not np.isfinite(np.sqrt(np.sum(n**2))).all() or np.sqrt(np.sum(n**2)) == 0:
            #     print(n)
            #     print(p0, p1, p2)
            #     print( n / np.sqrt(np.sum(n**2)))
            normalized = n / np.sqrt(np.sum(n**2))
=======
            k = np.sqrt(np.sum(n**2))
            if k == 0:
                sys.exit('Wrong face: ' + str(face[0]) + ', ' + str(face[1]) + ', ' + str(face[2]) + ', -1\n' +
                         str(p0) + str(p1) + str(p2))
            normalized = n / k
>>>>>>> 84b56c24
            faceNormal.append(normalized)
        faceIndex = [[] for _ in range(len(self.coord))]
        for counter, face in enumerate(self.coordIndex):
            for index in face:
                faceIndex[index].append(counter)
        counter = 0
        for i, face in enumerate(self.coordIndex):
            self.normalIndex.append([])
            for j in face:
                n = faceNormal[i]
                creased = False
                for k in faceIndex[j]:
                    if k == i:
                        continue
                    angle = np.arccos(np.clip(np.dot(faceNormal[i], faceNormal[k]), -1.0, 1.0))
                    if angle < self.creaseAngle:
                        n = np.add(n, faceNormal[k])
                        creased = True
                if creased:
                    n = n / np.sqrt(np.sum(n**2))
                n = np.around(n, 4)
                self.normal.append(n.tolist())
                self.normalIndex[i].append(counter)
                counter += 1
        self.type += 'n'
        self.creaseAngle = 0

    def write_obj(self, file):
        file.write('o ' + self.name + '\n')
        for vertex in self.coord:
            file.write('v {} {} {}\n'.format(vertex[0], vertex[1], vertex[2]))
        # texture coordinates
        for vt in self.texCoord:
            file.write('vt {} {}\n'.format(vt[0], round(1 - vt[1], 5)))
        # normal coordinates
        for vn in self.normal:
            file.write('vn {} {} {}\n'.format(vn[0], vn[1], vn[2]))
        for n in range(self.n_faces):
            size = len(self.coordIndex[n])
            file.write('f')
            for i in range(size):
                if self.type == 'v':
                    file.write(' {}'.format(self.coordIndex[n][i] + 1))
                if self.type == 'vt':
                    file.write(' {}/{}'.format(self.coordIndex[n][i] + 1, self.texCoordIndex[n][i] + 1))
                if self.type == 'vn':
                    file.write(' {}//{}'.format(self.coordIndex[n][i] + 1, self.normalIndex[n][i] + 1))
                if self.type == 'vtn':
                    file.write(' {}/{}/{}'.format(self.coordIndex[n][i] + 1, self.texCoordIndex[n][i] + 1,
                                                  self.normalIndex[n][i] + 1))
            file.write('\n')


class proto2mesh:
    def __init__(self):
        print('Proto 2 mesh proto converter by Simon Steinmann & Olivier Michel', flush=True)
        self.disableMeshOptimization = False
        self.disableFileCreation = False

    def get_data_from_field(self, ln):
        defName = None
        if 'DEF' in ln:
            defName = ln[ln.index('DEF') + 1]
        if 'USE' in ln:
            useName = ln[ln.index('USE') + 1]
            line = self.f.readline().split('#')[0]
            self.lineNumber += 1
            ln = line.split()
            return ln, self.meshDEFcache[useName]
        line = ' '.join(ln).split('#')[0]
        while '[' not in line:
            line = self.f.readline().split('#')[0]
            self.lineNumber += 1
            ln = line.split()
            if '{' in line:
                self.shapeLevel += 1
        i = ln.index('[')
        data = ' '.join(ln[i:])
        while ']' not in line:
            line = self.f.readline().split('#')[0]
            if '{' in line:
                self.shapeLevel += 1
            self.lineNumber += 1
            if '%' in line:
                raise Exception("ERROR: LUA skript for mesh data is not supported.")
            ln = line.split()
            data += line
        data = ' '.join(data.split())
        data = data.replace('[', '').replace(']', '')
        if defName is not None:
            self.meshDEFcache[defName] = data
        return ln, data

    def convert(self, inFile, outFile=None, verbose=True):
        path = os.path.dirname(inFile)
        self.robotName = os.path.splitext(os.path.basename(inFile))[0]
        if outFile is None:
            newPath = '{}/{}_multifile'.format(path, self.robotName)
            outFile = '{}/{}.proto'.format(newPath, self.robotName)
        else:
            newPath = os.path.dirname(outFile)
        print('Converting ' + outFile, flush=True)
        os.makedirs(newPath, exist_ok=True)
        # make a directory to store meshes with the same name as the proto
        os.makedirs(outFile.replace('.proto', ''), exist_ok=True)
        self.meshFilesPath = outFile.replace('.proto', '')
        # The input PROTO file we are converting
        self.f = open(inFile)
        self.protoFileString = ''
        # The new proto file, with meshes extracted
        if not self.disableFileCreation:
            self.pf = open(outFile, 'w', newline='\n')
        self.shapeIndex = 0
        # Stores the DEF of the closest related parentnode of Type 'Group', 'Transform' or 'Shape'.
        # If a mesh has no name, this is used instead.
        parentDefName = None
        # A dictionary, which will get filled with all meshes of the PROTO file. Each
        #  mesh has a key '<level>_<meshID>' level is the indent, meshID is unique
        #  number, counting up from 0. The value is an instance of the Mesh class.
        self.lineNumber = 0  # current line in the source proto file. For debug purposes.
        meshes = {}
        self.meshDEFcache = {}
        meshID = 0
        indent = '  '
        level = 0
        while True:
            line = self.f.readline()
            self.lineNumber += 1
            ln = line.split()
            # termination condition:
            eof = 0
            while ln == []:
                self.protoFileString += line
                line = self.f.readline()
                self.lineNumber += 1
                ln = line.split()
                eof += 1
                if eof > 10:
                    self.f.close()
                    self.cleanup(inFile)
                    total = len(meshes)
                    count = 1
                    counter = 0
                    # If the mesh has no name, we use a generic 'Mesh' name.
                    # This can occur, when the parent Solid has no name.
                    for k, v in meshes.items():
                        if v.name is None:
                            v.name = 'Mesh' + str(counter)
                            counter += 1
                    for mesh in meshes.values():
                        nc = str(len(mesh.coordIndex))
                        mesh.verbose = verbose
                        if verbose:
                            print('  Processing mesh ' + mesh.name + '(' + str(count) +
                                  '/' + str(total) + ') n-verticies: ', nc, flush=True)
                        count += 1
                        if not self.disableMeshOptimization:
                            mesh.remove_duplicate('vertex')                            
                            #mesh.remove_duplicate('texture')
                            mesh.apply_crease_angle()
                            mesh.remove_duplicate('normal')
                    if not self.disableFileCreation:
                        self.write_obj(meshes)
                        self.pf.write(self.protoFileString)
                        self.pf.close()
                    return 'success'
            if 'name' in ln:
                name = ln[ln.index('name') + 1].replace('"', '')
                if name == 'IS':
                    name = 'base_link'
                counter = 0
                for k, v in meshes.items():
                    if v.name is None:
                        mlvl = int(k.split('_')[0])
                        if mlvl in [level + 2, level + 4]:
                            v.name = name + '_' + str(counter)
                            counter += 1
            if 'DEF' in ln:
                if 'Group' in ln or 'Transform' in ln or 'Shape' in ln:
                    parentDefName = str(level) + '_' + ln[ln.index('DEF') + 1]
            if 'IndexedFaceSet' in ln:
                coord = coordIndex = texCoord = texCoordIndex = normal = normalIndex = creaseAngle = name = None
                defString = ''
                if 'DEF' in ln:
                    defString = 'DEF ' + ln[ln.index('DEF') + 1] + ' '
                    name = ln[ln.index('DEF') + 1]
                elif parentDefName is not None:
                    name = parentDefName.split('_')[1]
                self.shapeLevel = 1
                meshID += 1
                while self.shapeLevel > 0:
                    if 'coord' in ln:
                        ln, coord = self.get_data_from_field(ln)
                    if 'texCoord' in ln:
                        ln, texCoord = self.get_data_from_field(ln)
                    if 'normal' in ln:
                        ln, normal = self.get_data_from_field(ln)
                    if 'coordIndex' in ln:
                        ln, coordIndex = self.get_data_from_field(ln)
                    if 'texCoordIndex' in ln:
                        ln, texCoordIndex = self.get_data_from_field(ln)
                    if 'normalIndex' in ln:
                        ln, normalIndex = self.get_data_from_field(ln)
                    if 'creaseAngle' in ln:
                        creaseAngle = ln[ln.index('creaseAngle') + 1]
                    else:
                        creaseAngle = 0
<<<<<<< HEAD
=======
                    if '}' in ln:
                        shapeLevel -= 1
                    if '{' in ln:
                        shapeLevel += 1
>>>>>>> 84b56c24
                    line = self.f.readline()
                    self.lineNumber += 1
                    ln = line.split()
                    if '}' in ln:
                        self.shapeLevel -= 1
                    if '{' in ln:
                        self.shapeLevel += 1
                key = str(level) + '_' + str(meshID)
                if name is not None:
                    name = name.lower()
                meshes[key] = Mesh(name, coord, coordIndex, texCoord, texCoordIndex, normal, normalIndex, creaseAngle)
                parentDefName = None
                self.protoFileString += indent * level + 'geometry ' + defString + 'Mesh {\n'
                self.protoFileString += indent * (level + 1) + 'url MeshID_' + key + '_placeholder\n'
                self.protoFileString += indent * level + '}\n'
            else:
                if '}' in ln or ']' in ln:
                    level -= 1
                    if parentDefName is not None:
                        if level < int(parentDefName.split('_')[0]):
                            parentDefName = None
                elif '{' in ln or '[' in ln:
                    level += 1
                # Write the whole line from input to output file, without changes
                self.protoFileString += line

    def cleanup(self, inFile, outFile=None):
        if inFile.endswith('proto_temp'):
            os.remove(inFile)
        if outFile is not None:
            os.remove(outFile)

    def convert_all(self, pool, sourcePath, verbose):
        if self.disableFileCreation:
            outPath = sourcePath
        else:
            outPath = self.create_outputDir(sourcePath)
            os.makedirs(outPath, exist_ok=True)
        # Find all the proto files, and store their filePaths
        os.chdir(sourcePath)
        # Walk the tree.
        self.protoFiles = []  # List of the full filepaths.
        failedConvertions = []
        for root, directories, files in os.walk('./'):
            for filename in files:
                # Join the two strings in order to form the full filepath.
                if filename.endswith('.proto'):
                    filepath = os.path.join(root, filename)
                    filepath = filepath[1:]
                    self.protoFiles.append(filepath)
        for proto in self.protoFiles:
            inFile = outPath + proto
            outFile = outPath + proto
            # make a copy of our inFile, which will be read and later deleted
            shutil.copy(inFile, inFile + '_temp')
            inFile = inFile + '_temp'
            if pool is None:
                try:
                    self.convert(inFile, outFile, verbose)
                except Exception as e:
                    failedConvertions.append(sourcePath + proto + ' - line: ' + str(self.lineNumber) + '\n' + str(e))
            else:
                multiprocessing.active_children()
                r = pool.apply_async(self.convert, args=(inFile, outFile, verbose))
                failedConvertions.append([r, sourcePath + proto + '\n'])
        return failedConvertions

    def create_outputDir(self, sourcePath):
        # Create a new directory, where the convrted files will be stored.
        newDirName = os.path.basename(sourcePath) + '_multiProto_0'
        newDirPath = os.path.dirname(sourcePath) + '/' + newDirName
        n = 0
        while os.path.isdir(newDirPath):
            n += 1
            newDirPath = newDirPath[:-1] + str(n)
        shutil.copytree(sourcePath, newDirPath)
        return newDirPath

    def compute_normals(self, meshes):
        return

    def write_obj(self, meshes):
        for k, mesh in meshes.items():
            # Replace the placholder ID of the generated .obj meshes with their path
            searchString = 'MeshID_' + k + '_placeholder'
            replaceString = '"' + self.robotName + '/' + mesh.name + '.obj"'
            self.protoFileString = self.protoFileString.replace(searchString, replaceString)
            # Create a new .obj mesh file
            filepath = '{}/{}.obj'.format(self.meshFilesPath, mesh.name)
            f = open(filepath, 'w', newline='\n')
            mesh.write_obj(f)
            f.close()


if __name__ == '__main__':
    optParser = optparse.OptionParser(usage='usage: %prog  [options]')
    optParser.add_option(
        '--input',
        dest='inPath',
        default=None,
        help='Specifies the proto file, or a directory. Converts all .proto files, if it is a directory.',
    )
    optParser.add_option(
        '--mt', '--multithreaded',
        dest='mt',
        default=False,
        action='store_true',
        help='If set, enables multicore processing for directories with several PROTO files. May not work on Windows.',
    )
    optParser.add_option(
        '--verbose', '-v',
        dest='verbose',
        default=False,
        action='store_true',
        help='If set, detailed output of mesh conversion is shown in console',
    )
    optParser.add_option(
        '--check-protos-validity', '--cpv',
        dest='cpv',
        default=False,
        action='store_true',
        help='If set, will quickly go through all protos files and output any errors. No mesh calculations or files created.',
    )
    options, args = optParser.parse_args()
    inPath = options.inPath
    verbose = options.verbose
    cpv = options.cpv
    mt = options.mt
    tStart = time.time()
    p2m = proto2mesh()
    if cpv:  # if we check protos files for validity
        p2m.disableMeshOptimization = True
        p2m.disableFileCreation = True
        mt = False  # disable multithreading, otherwise error collection does not work.
    if mt:
        pool = multiprocessing.Pool(initializer=mutliprocess_initializer, maxtasksperchild=10)
    else:
        pool = None

    try:
        if inPath is not None:
            if os.path.splitext(inPath)[1] == '.proto':
                p2m.convert(inPath, verbose=verbose)
                print('Conversion done. Duration: ', round(time.time() - tStart, 3), ' seconds')
            elif os.path.isdir(inPath):
                inPath = os.path.abspath(inPath)
                results = p2m.convert_all(pool, inPath, verbose)
                if options.mt:
                    pool.close()
                    pool.join()
                    print('\nFailed conversions. Check PROTO formatting:\n')
                    for i in range(len(results)):
                        r = results[i]
                        try:
                            r[0].get()
                        except Exception as e:
                            print('\n', r[1], e)
                else:
                    print('\nFailed conversions. Check PROTO formatting:\n')
                    for path in results:
                        print('\n' + path)
                print('Done')
            else:
                sys.exit('Error: --input has to be a .proto file or directory!')
        else:
            sys.exit('Error: Mandatory argument --input=<path> is missing! It should specify a .proto file or directory path.')
    except KeyboardInterrupt:
        print('----------KeyboardInterrupt-------------------------------------------------------')
        pool.terminate()
        pool.join()
        sys.exit("KeyboardInterrupt! Terminating running processes.")<|MERGE_RESOLUTION|>--- conflicted
+++ resolved
@@ -186,19 +186,11 @@
             p1 = [self.coord[face[1]][0], self.coord[face[1]][1], self.coord[face[1]][2]]
             p2 = [self.coord[face[2]][0], self.coord[face[2]][1], self.coord[face[2]][2]]
             n = np.cross(np.subtract(p1, p0), np.subtract(p2, p0))
-<<<<<<< HEAD
-            # if not np.isfinite(np.sqrt(np.sum(n**2))).all() or np.sqrt(np.sum(n**2)) == 0:
-            #     print(n)
-            #     print(p0, p1, p2)
-            #     print( n / np.sqrt(np.sum(n**2)))
-            normalized = n / np.sqrt(np.sum(n**2))
-=======
             k = np.sqrt(np.sum(n**2))
             if k == 0:
                 sys.exit('Wrong face: ' + str(face[0]) + ', ' + str(face[1]) + ', ' + str(face[2]) + ', -1\n' +
                          str(p0) + str(p1) + str(p2))
             normalized = n / k
->>>>>>> 84b56c24
             faceNormal.append(normalized)
         faceIndex = [[] for _ in range(len(self.coord))]
         for counter, face in enumerate(self.coordIndex):
@@ -288,7 +280,7 @@
             data += line
         data = ' '.join(data.split())
         data = data.replace('[', '').replace(']', '')
-        if defName is not None:
+        if defName is not None: # store coord and coordIndex data for DEF to assign to USE later
             self.meshDEFcache[defName] = data
         return ln, data
 
@@ -320,7 +312,7 @@
         #  number, counting up from 0. The value is an instance of the Mesh class.
         self.lineNumber = 0  # current line in the source proto file. For debug purposes.
         meshes = {}
-        self.meshDEFcache = {}
+        self.meshDEFcache = {} # stores coord and coordIndex data that have DEF to assign to USE later
         meshID = 0
         indent = '  '
         level = 0
@@ -406,13 +398,6 @@
                         creaseAngle = ln[ln.index('creaseAngle') + 1]
                     else:
                         creaseAngle = 0
-<<<<<<< HEAD
-=======
-                    if '}' in ln:
-                        shapeLevel -= 1
-                    if '{' in ln:
-                        shapeLevel += 1
->>>>>>> 84b56c24
                     line = self.f.readline()
                     self.lineNumber += 1
                     ln = line.split()
