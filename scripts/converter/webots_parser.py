--- conflicted
+++ resolved
@@ -152,10 +152,6 @@
         indent = ' ' * self.indentation
         count = 0
         self.file.write(indent)
-<<<<<<< HEAD
-
-=======
->>>>>>> 7cb06cb5
         for index, value in enumerate(values):
             if type == 'MFString':
                 self.file.write('"' + value + '"\n')
@@ -350,13 +346,9 @@
                 node = self._read_node(line)
                 mffield.append(node)
         if len(mffield) > 4:
-<<<<<<< HEAD
             if isinstance(mffield[0], dict):
                 type = 'MFNode'
             else:
                 type = 'MFFloat' if ',' in line else 'MFInt32'
 
-=======
-            type = 'MFFloat' if ',' in line else 'MFInt32'
->>>>>>> 7cb06cb5
         return type, mffield