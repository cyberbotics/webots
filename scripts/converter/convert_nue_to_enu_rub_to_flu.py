--- conflicted
+++ resolved
@@ -221,17 +221,10 @@
             else:
                 miss_rotation = False
 
-<<<<<<< HEAD
-            if 'R2021b' in line:
-                line = '#VRML_SIM R2022b utf8 \r\n'
-            elif 'R2022b' in line:
-                warning_verbose += 'The version of the file was already R2022b. '
-=======
             if 'R2022b' in line:
                 warning_verbose += 'The version of the file was already 2022b. '
             elif '#VRML_SIM' in line:
                 line = '#VRML_SIM R2022b utf8 \r\n'
->>>>>>> 2da4213b
             if type in ['coordinateSystem']:  # remove the 'coordinateSystem ENU'
                 vector = None
             elif type in ['position'] and len(vector) == 3:
