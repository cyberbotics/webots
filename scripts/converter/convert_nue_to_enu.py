#!/usr/bin/env python3

# Copyright 1996-2021 Cyberbotics Ltd.
#
# Licensed under the Apache License, Version 2.0 (the "License");
# you may not use this file except in compliance with the License.
# You may obtain a copy of the License at
#
#     http://www.apache.org/licenses/LICENSE-2.0
#
# Unless required by applicable law or agreed to in writing, software
# distributed under the License is distributed on an "AS IS" BASIS,
# WITHOUT WARRANTIES OR CONDITIONS OF ANY KIND, either express or implied.
# See the License for the specific language governing permissions and
# limitations under the License.

"""Convert R2020b world file from the NUE to the ENU coordinate system."""

import math
import sys

from transforms3d import quaternions

from webots_parser import WebotsParser


def rotation(value, r):
    q0 = quaternions.axangle2quat([float(value[0]), float(value[1]), float(value[2])], float(value[3]))
    q1 = quaternions.axangle2quat([r[0], r[1], r[2]], r[3])
    qr = quaternions.qmult(q1, q0)
    v, theta = quaternions.quat2axangle(qr)
    return [WebotsParser.str(v[0]), WebotsParser.str(v[1]), WebotsParser.str(v[2]), WebotsParser.str(theta)]


def convert_to_enu(filename):
    world = WebotsParser()
    world.load(filename)

    for node in world.content['root']:
        if node['name'] == 'WorldInfo':
            for field in node['fields']:
                if field['name'] == 'coordinateSystem':
                    # remove the 'coordinateSystem ENU'
                    del node['fields'][node['fields'].index(field)]
<<<<<<< HEAD
        elif node['name'] not in ['Viewpoint', 'TexturedBackground', 'TexturedBackgroundLight', 'PointLight']:
=======
        elif node['name'] == 'Viewpoint':
            print('Rotating', node['name'])
            orientation_found = False
            position_found = False
            for field in node['fields']:
                if field['name'] in ['orientation']:
                    orientation_found = True
                    field['value'] = rotation(field['value'], [1, 0, 0, 0.5 * math.pi])
                elif field['name'] in ['position']:
                    position_found = True
                    field['value'] = [field['value'][0], str(-float(field['value'][2])), field['value'][1]]
            if not orientation_found:
                node['fields'].append({'name': 'orientation',
                                       'value': ['1', '0', '0', str(0.5 * math.pi)],
                                       'type': 'SFRotation'})
            if not position_found:
                node['fields'].append({'name': 'position',
                                       'value': ['0', '-10', '0'],
                                       'type': 'SFVec3f'})
        elif node['name'] not in ['TexturedBackground', 'TexturedBackgroundLight', 'PointLight']:
>>>>>>> 2a10be8f
            print('Rotating', node['name'])
            rotation_found = False
            for field in node['fields']:
                if field['name'] in ['rotation']:
                    rotation_found = True
                    field['value'] = rotation(field['value'], [1, 0, 0, 0.5 * math.pi])
                elif field['name'] in ['translation']:
                    field['value'] = [field['value'][0], str(-float(field['value'][2])), field['value'][1]]
            if not rotation_found:
                node['fields'].append({'name': 'rotation',
                                       'value': ['1', '0', '0', str(0.5 * math.pi)],
                                       'type': 'SFRotation'})
    world.save(filename)


if __name__ == "__main__":
    # execute only if run as a script
    for filename in sys.argv:
        if not filename.endswith('.wbt'):
            continue
        print(filename)
        convert_to_enu(filename)<|MERGE_RESOLUTION|>--- conflicted
+++ resolved
@@ -42,9 +42,6 @@
                 if field['name'] == 'coordinateSystem':
                     # remove the 'coordinateSystem ENU'
                     del node['fields'][node['fields'].index(field)]
-<<<<<<< HEAD
-        elif node['name'] not in ['Viewpoint', 'TexturedBackground', 'TexturedBackgroundLight', 'PointLight']:
-=======
         elif node['name'] == 'Viewpoint':
             print('Rotating', node['name'])
             orientation_found = False
@@ -65,7 +62,6 @@
                                        'value': ['0', '-10', '0'],
                                        'type': 'SFVec3f'})
         elif node['name'] not in ['TexturedBackground', 'TexturedBackgroundLight', 'PointLight']:
->>>>>>> 2a10be8f
             print('Rotating', node['name'])
             rotation_found = False
             for field in node['fields']:
