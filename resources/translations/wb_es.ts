--- conflicted
+++ resolved
@@ -6956,15 +6956,15 @@
         <translation type="unfinished">Cerrar</translation>
     </message>
     <message>
-        <source>Welcome to Webots R2023b</source>
-        <translation type="unfinished"></translation>
-    </message>
-    <message>
-        <source>&lt;b&gt;Thank you for using Webots R2023b.&lt;/b&gt;</source>
-        <translation type="unfinished"></translation>
-    </message>
-    <message>
-        <source>Find out the new features, enhancements and bug fixes of Webots R2023b in the &lt;a style=&apos;color: #5DADE2;&apos; href=&apos;https://cyberbotics.com/doc/reference/changelog-r2023&apos;&gt;changelog&lt;/a&gt;.</source>
+        <source>Welcome to Webots R2024a</source>
+        <translation type="unfinished"></translation>
+    </message>
+    <message>
+        <source>&lt;b&gt;Thank you for using Webots R2024a.&lt;/b&gt;</source>
+        <translation type="unfinished"></translation>
+    </message>
+    <message>
+        <source>Find out the new features, enhancements and bug fixes of Webots R2024a in the &lt;a style=&apos;color: #5DADE2;&apos; href=&apos;https://cyberbotics.com/doc/reference/changelog-r2023&apos;&gt;changelog&lt;/a&gt;.</source>
         <translation type="unfinished"></translation>
     </message>
     <message>
@@ -6979,7 +6979,6 @@
 <context>
     <name>WbVacuumGripper</name>
     <message>
-<<<<<<< HEAD
         <source>&apos;tensileStrength&apos; must be positive or -1 (infinite).</source>
         <translation type="unfinished">&apos;tensileStrength&apos; debe ser positivo o -1 (infinito).</translation>
     </message>
@@ -6989,17 +6988,6 @@
     </message>
     <message>
         <source>VacuumGripper could not be attached because neither the VacuumGripper node nor the solid object have Physics nodes.</source>
-=======
-        <source>Welcome to Webots R2024a</source>
-        <translation type="unfinished"></translation>
-    </message>
-    <message>
-        <source>&lt;b&gt;Thank you for using Webots R2024a.&lt;/b&gt;</source>
-        <translation type="unfinished"></translation>
-    </message>
-    <message>
-        <source>Find out the new features, enhancements and bug fixes of Webots R2024a in the &lt;a style=&apos;color: #5DADE2;&apos; href=&apos;https://cyberbotics.com/doc/reference/changelog-r2023&apos;&gt;changelog&lt;/a&gt;.</source>
->>>>>>> 180eee72
         <translation type="unfinished"></translation>
     </message>
 </context>
