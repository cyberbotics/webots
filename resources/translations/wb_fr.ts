<?xml version="1.0" encoding="utf-8"?>
<!DOCTYPE TS>
<TS version="2.1" language="fr">
<context>
    <name>ConsoleEdit</name>
    <message>
        <source>&amp;Filter</source>
        <translation type="unfinished"></translation>
    </message>
    <message>
        <source>Display all the logs.</source>
        <translation type="unfinished"></translation>
    </message>
    <message>
        <source>Display all the messages from Webots.</source>
        <translation type="unfinished"></translation>
    </message>
    <message>
        <source>Display parsing error when editing or loading a world.</source>
        <translation type="unfinished"></translation>
    </message>
    <message>
        <source>Display error messages from ODE.</source>
        <translation type="unfinished"></translation>
    </message>
    <message>
        <source>Display messages from the physics plugins.</source>
        <translation type="unfinished"></translation>
    </message>
    <message>
        <source>Display Javascript log from the robot-windows.</source>
        <translation type="unfinished"></translation>
    </message>
    <message>
        <source>Output from the compilation.</source>
        <translation type="unfinished"></translation>
    </message>
    <message>
        <source>Display all the other logs.</source>
        <translation type="unfinished"></translation>
    </message>
    <message>
        <source>Display all the messages from the controller(s).</source>
        <translation type="unfinished"></translation>
    </message>
    <message>
        <source>Display output from the controller of the &apos;%1&apos; controller.</source>
        <translation type="unfinished"></translation>
    </message>
    <message>
        <source>&amp;Level</source>
        <translation type="unfinished"></translation>
    </message>
    <message>
        <source>Display all the Webots logs.</source>
        <translation type="unfinished"></translation>
    </message>
    <message>
        <source>Displays Webots errors and controller(s) stderr.</source>
        <translation type="unfinished"></translation>
    </message>
    <message>
        <source>Displays Webots warnings.</source>
        <translation type="unfinished"></translation>
    </message>
    <message>
        <source>Displays Webots info.</source>
        <translation type="unfinished"></translation>
    </message>
    <message>
        <source>Display controller(s) stdout and stderr.</source>
        <translation type="unfinished"></translation>
    </message>
    <message>
        <source>Display controller(s) stdout.</source>
        <translation type="unfinished"></translation>
    </message>
    <message>
        <source>Display controller(s) stderr.</source>
        <translation type="unfinished"></translation>
    </message>
    <message>
        <source>Rename Console</source>
        <translation type="unfinished"></translation>
    </message>
    <message>
        <source>Clear Console</source>
        <translation type="unfinished"></translation>
    </message>
</context>
<context>
    <name>QObject</name>
    <message>
        <source>Warning</source>
        <translation>Avertissement</translation>
    </message>
    <message>
        <source>Information</source>
        <translation>Information</translation>
    </message>
    <message>
        <source>Critical</source>
        <translation>Critique</translation>
    </message>
    <message>
        <source>No active network adapter found.</source>
        <translation>Aucun adaptateur réseau actif détecté.</translation>
    </message>
    <message>
        <source>An active network adapter is required to run Webots.</source>
        <translation>Webots nécessite un adaptateur réseau actif.</translation>
    </message>
    <message>
        <source>The input values of a lookup table must be sorted in increasing order.</source>
        <translation>Les valeurs d&apos;entrée d&apos;une table de consultation doivent être triées par ordre ascendant.</translation>
    </message>
    <message>
        <source>&apos;coord&apos; is empty.</source>
        <translation>&apos;coord&apos; est vide.</translation>
    </message>
    <message>
        <source>&apos;coordIndex&apos; is empty.</source>
        <translation>&apos;coordIndex&apos; est vide.</translation>
    </message>
    <message>
        <source>Out-of-range index in: %1.</source>
        <translation>Index hors plage dans : %1.</translation>
    </message>
    <message>
        <source>Tessellation Error: the contour of a face must not self-intersect.</source>
        <translation>Ereur de tesselation : le contour d&apos;une face ne doit pas s&apos;auto-intersecter.</translation>
    </message>
    <message>
        <source>Tessellation Error (%1): &quot;%2&quot;.</source>
        <translation>Erreur de tesselation (%1) : &quot;%2&quot;.</translation>
    </message>
    <message>
        <source>Tessellation Error: the result of the tesselation is not a multiple of 3.</source>
        <translation>Erreur de tesselation : le résultat de la tesselation n&apos;est pas un multiple de 3.</translation>
    </message>
    <message>
        <source>dWebotsGetGeomFromDEF(): invalid NULL or empty DEF argument.</source>
        <translation>dWebotsGetGeomFromDEF() : NULL invalide ou argument DEF vide.</translation>
    </message>
    <message>
        <source>dWebotsGetBodyFromDEF(): invalid NULL or empty DEF argument.</source>
        <translation>dWebotsGetBodyFromDEF() : NULL invalide ou argument DEF vide.</translation>
    </message>
    <message>
        <source>dWebotsSend(): invalid argument(s): buffer == NULL or size &lt; 1.</source>
        <translation>dWebotsSend() : arguments invalides(s) : tampon == NULL ou taille &lt; 1.</translation>
    </message>
    <message>
        <source>floating point value</source>
        <translation variants="yes">
            <lengthvariant>valeur en virgule flottante</lengthvariant>
            <lengthvariant></lengthvariant>
            <lengthvariant></lengthvariant>
            <lengthvariant></lengthvariant>
        </translation>
    </message>
    <message>
        <source>integer value</source>
        <translation>valeur entière</translation>
    </message>
    <message>
        <source>boolean value</source>
        <translation>valeur booléenne</translation>
    </message>
    <message>
        <source>string literal</source>
        <translation>chaîne littérale</translation>
    </message>
    <message>
        <source>field type name</source>
        <translation>nom de type de champ</translation>
    </message>
    <message>
        <source>end of file</source>
        <translation>fin du fichier</translation>
    </message>
    <message>
        <source>node or PROTO name</source>
        <translation>noeud ou nom PROTO</translation>
    </message>
    <message>
        <source>PROTO field name</source>
        <translation>nom de champ PROTO</translation>
    </message>
    <message>
        <source>Could not open file: &apos;%1&apos;.</source>
        <translation>Le fichier &apos;%1&apos; n&apos;a pas pu être ouvert.</translation>
    </message>
    <message>
        <source>File is empty: &apos;%1&apos;.</source>
        <translation>Fichier vide : &apos;%1&apos;.</translation>
    </message>
    <message>
        <source>No previous DEF nodes match; USE node turned into DEF node.</source>
        <translation type="unfinished"></translation>
    </message>
    <message>
        <source>Question</source>
        <translation type="unfinished">Question</translation>
    </message>
    <message>
        <source>edit</source>
        <translation type="unfinished"></translation>
    </message>
    <message>
        <source>add item</source>
        <translation type="unfinished"></translation>
    </message>
    <message>
        <source>remove item</source>
        <translation type="unfinished"></translation>
    </message>
    <message>
        <source>reset</source>
        <translation type="unfinished"></translation>
    </message>
    <message>
        <source>rescale</source>
        <translation type="unfinished"></translation>
    </message>
    <message>
        <source>Internal error: the Webots version is not computable.</source>
        <translation type="unfinished"></translation>
    </message>
    <message>
        <source>Webots cannot compute inertia for ElevationGrid objects.</source>
        <translation type="unfinished">Webots ne peut pas calculer l&apos;inertie pour les objets ElevationGrid.</translation>
    </message>
    <message>
        <source>Invalid &apos;boundingObject&apos; (a Shape&apos;s &apos;geometry&apos; field is not set): the inertia matrix cannot be calculated.</source>
        <translation type="unfinished">&apos;boundingObject&apos; invalide (un champ &apos;geometry&apos; de la Shape n&apos;est pas défini) : la matrice d&apos;inertie ne peut pas être calculée.</translation>
    </message>
    <message>
        <source>Invalid &apos;boundingObject&apos; (Group with no child set): the inertia matrix cannot be calculated.</source>
        <translation type="unfinished">&apos;boundingObject&apos; invalide (groupe sans ensemble de fils) : la matrice d&apos;inertie ne peut pas être calculée.</translation>
    </message>
    <message>
        <source>Please specify &apos;geometry&apos; (of Shape placed in &apos;boundingObject&apos;).</source>
        <translation type="unfinished">Veuillez spécifier &apos;geometry&apos; (de la Shape placée dans l&apos;objet &apos;boundingObject&apos;).</translation>
    </message>
    <message>
        <source>Ignoring illegal &quot;%1&quot; node in &apos;boundingObject&apos;.</source>
        <translation type="unfinished">Noeud &quot;%1&quot; illégal ignoré dans &apos;boundingObject&apos;.</translation>
    </message>
    <message>
        <source>: the corresponding added mass defaults to 1kg, the added inertia matrix defaults to the identity matrix.</source>
        <translation type="unfinished"></translation>
    </message>
    <message>
        <source>Use a positive radius to allow proper mass settings</source>
        <translation type="unfinished"></translation>
    </message>
    <message>
        <source>Use a positive radius and a positive height to allow proper mass settings</source>
        <translation type="unfinished"></translation>
    </message>
    <message>
        <source>Use positive dimensions to allow proper mass settings</source>
        <translation type="unfinished"></translation>
    </message>
    <message>
        <source>Solid nodes cannot be USEd.</source>
        <translation type="unfinished"></translation>
    </message>
    <message>
        <source>Joint nodes cannot be USEd.</source>
        <translation type="unfinished"></translation>
    </message>
    <message>
        <source>JointParameters nodes cannot be USEd.</source>
        <translation type="unfinished"></translation>
    </message>
    <message>
        <source>Nodes with a Solid descendant cannot be USEd.</source>
        <translation type="unfinished"></translation>
    </message>
    <message>
        <source>Nodes with a Joint descendant cannot be USEd.</source>
        <translation type="unfinished"></translation>
    </message>
    <message>
        <source>Non-admissible USE node turned into DEF node.</source>
        <translation type="unfinished"></translation>
    </message>
    <message>
        <source>Please replace this non-admissible USE node by an expanded DEF node in your proto file.</source>
        <translation type="unfinished"></translation>
    </message>
    <message>
        <source>Unexpected template statement opening. Expected=&apos;%1&apos;, Received=&apos;%2&apos;</source>
        <translation type="unfinished"></translation>
    </message>
    <message>
        <source>Please check this geometry has no singularities and can suitably represent a bounded closed volume. Note in particular that every triangle should appear only once with its &apos;outward&apos; orientation.</source>
        <translation type="unfinished"></translation>
    </message>
    <message>
        <source>Expected field type but found &apos;%2&apos;</source>
        <translation type="unfinished"></translation>
    </message>
    <message>
        <source>Expected hidden field identifier but found &apos;%2&apos;</source>
        <translation type="unfinished"></translation>
    </message>
    <message>
        <source>Expected &apos;%1&apos; but reached the end of the file</source>
        <translation type="unfinished"></translation>
    </message>
    <message>
        <source>Expected &apos;%1&apos; but found &apos;%2&apos;</source>
        <translation type="unfinished"></translation>
    </message>
    <message>
        <source>End of file reached while a token is expected</source>
        <translation type="unfinished"></translation>
    </message>
    <message>
        <source>The mass ratio between the heaviest solid (&apos;%1&apos; - mass = %2 kg) and the lightest solid (&apos;%3&apos; - mass = %4 kg) is huge. This is a source of physics instabilities.</source>
        <translation type="unfinished"></translation>
    </message>
    <message>
        <source>Cannot insert %1 node in &apos;%2&apos; field of %3 node.</source>
        <translation type="unfinished"></translation>
    </message>
    <message>
        <source>Cannot insert %1 node in &apos;%2&apos; field of %3 node, because a trio of slot is not allowed.</source>
        <translation type="unfinished"></translation>
    </message>
    <message>
        <source>Cannot insert duplicated %1 node: only one instance is allowed.</source>
        <translation type="unfinished"></translation>
    </message>
    <message>
        <source>%1 node can only be inserted at the top level of the node hierarchy.</source>
        <translation type="unfinished"></translation>
    </message>
    <message>
        <source>Cannot insert %1 node in &apos;%2&apos; field of %3 node that doesn&apos;t have a Robot ancestor.</source>
        <translation type="unfinished"></translation>
    </message>
    <message>
        <source>%1 geometry node cannot be used in bounding object.</source>
        <translation type="unfinished"></translation>
    </message>
    <message>
        <source>Cannot insert %1 node in &apos;%2&apos; field of %3 node in bounding object.</source>
        <translation type="unfinished"></translation>
    </message>
    <message>
        <source>The triangle mesh has no valid quad and no valid triangle.</source>
        <translation type="unfinished"></translation>
    </message>
    <message>
        <source>Did not find a &apos;DEF %1&apos; to match &apos;USE %1&apos;</source>
        <translation type="unfinished"></translation>
    </message>
    <message>
        <source>Expected %1, found %2</source>
        <translation type="unfinished"></translation>
    </message>
    <message>
        <source>Skipped unknown &apos;%1&apos; node or PROTO</source>
        <translation type="unfinished"></translation>
    </message>
    <message>
        <source>field name or &apos;}&apos;</source>
        <translation type="unfinished"></translation>
    </message>
    <message>
        <source>Skipped unknown &apos;%1&apos; field in %2 node</source>
        <translation type="unfinished"></translation>
    </message>
    <message>
        <source>&apos;IS&apos; keyword is only allowed in .proto files</source>
        <translation type="unfinished"></translation>
    </message>
    <message>
        <source>parameter name or &apos;}&apos;</source>
        <translation type="unfinished"></translation>
    </message>
    <message>
        <source>Skipped unknown &apos;%1&apos; parameter in %2 PROTO</source>
        <translation type="unfinished"></translation>
    </message>
    <message>
        <source>&apos;%1&apos;: error: Missing header.</source>
        <translation type="unfinished"></translation>
    </message>
    <message>
        <source>&apos;%1&apos;: This file was created by Webots %2 while you are using Webots %3. Forward compatibility may not work.</source>
        <translation type="unfinished"></translation>
    </message>
    <message>
        <source>&apos;%1&apos;: Invalid header.</source>
        <translation type="unfinished"></translation>
    </message>
    <message>
        <source>&apos;%1&apos;: Missing header.</source>
        <translation type="unfinished"></translation>
    </message>
    <message>
        <source>Invalid escaped character</source>
        <translation type="unfinished"></translation>
    </message>
    <message>
        <source>Unclosed string literal</source>
        <translation type="unfinished"></translation>
    </message>
    <message>
        <source>Invalid token &quot;%1&quot;</source>
        <translation type="unfinished"></translation>
    </message>
    <message>
        <source>&apos;%1&apos;:%2:%3: error: %4.</source>
        <translation type="unfinished">&apos;%1&apos;:%2:%3 : erreur : %4. {1&apos;?} {2:%3:?}</translation>
    </message>
    <message>
        <source>&apos;%1&apos;: error: %2.</source>
        <translation type="unfinished">&apos;%1&apos; : erreur : %2. {1&apos;?}</translation>
    </message>
    <message>
        <source>BallJointParameters nodes cannot be USEd.</source>
        <translation type="unfinished"></translation>
    </message>
    <message>
        <source>Cannot insert %1 node in &apos;%2&apos; field of %3 node: only a slot can be added in the parent slot.</source>
        <translation type="unfinished"></translation>
    </message>
    <message>
        <source>Cannot insert %1 node in &apos;%2&apos; field of %3 node: </source>
        <translation type="unfinished"></translation>
    </message>
    <message>
        <source>the two Slot nodes have the same gender.</source>
        <translation type="unfinished"></translation>
    </message>
    <message>
        <source>types &apos;%1&apos; and &apos;%2&apos; are not matching.</source>
        <translation type="unfinished"></translation>
    </message>
    <message>
        <source>%1 node cannot be inserted at the top level of the node hierarchy.</source>
        <translation type="unfinished"></translation>
    </message>
    <message>
        <source>heaviest solid</source>
        <translation type="unfinished"></translation>
    </message>
    <message>
        <source>lightest solid</source>
        <translation type="unfinished"></translation>
    </message>
    <message>
        <source>Deprecated &apos;%1&apos;, please use &apos;%2&apos; node instead</source>
        <translation type="unfinished"></translation>
    </message>
    <message>
        <source>Webots has not been started regularly. Some features may not work. Please start Webots from its launcher.</source>
        <translation type="unfinished"></translation>
    </message>
    <message>
        <source>Cannot insert %1 node in &apos;%2&apos; field of %3 node that doesn&apos;t have a Solid ancestor.</source>
        <translation type="unfinished"></translation>
    </message>
    <message>
        <source>Unknown key in perspective file: %1 (ignored).</source>
        <translation type="unfinished"></translation>
    </message>
    <message>
        <source>First item of &apos;%1&apos; field is empty.</source>
        <translation type="unfinished"></translation>
    </message>
    <message>
        <source>Missing &apos;%1&apos; value.</source>
        <translation type="unfinished"></translation>
    </message>
    <message>
        <source>Unknown WAVE format</source>
        <translation type="unfinished"></translation>
    </message>
    <message>
        <source>Cannot find OpenAL default device</source>
        <translation type="unfinished"></translation>
    </message>
    <message>
        <source>Cannot initialize OpenAL default device &apos;%1&apos;</source>
        <translation type="unfinished"></translation>
    </message>
    <message>
        <source>Cannot create OpenAL context</source>
        <translation type="unfinished"></translation>
    </message>
    <message>
        <source>Cannot make OpenAL current context</source>
        <translation type="unfinished"></translation>
    </message>
    <message>
        <source>Cannot initialize the sound engine: %1</source>
        <translation type="unfinished"></translation>
    </message>
    <message>
        <source>Could not open &apos;%1&apos; sound file: %2</source>
        <translation type="unfinished"></translation>
    </message>
    <message>
        <source>Could not open generated sound from &apos;%1&apos;: %2</source>
        <translation type="unfinished"></translation>
    </message>
    <message>
        <source>Cannot read chunk</source>
        <translation type="unfinished"></translation>
    </message>
    <message>
        <source>Cannot read RIFF chunk</source>
        <translation type="unfinished"></translation>
    </message>
    <message>
        <source>Wrong WAVE type for RIFF chunk</source>
        <translation type="unfinished"></translation>
    </message>
    <message>
        <source>Cannot read format chunk</source>
        <translation type="unfinished"></translation>
    </message>
    <message>
        <source>Cannot allocate data memory</source>
        <translation type="unfinished"></translation>
    </message>
    <message>
        <source>Cannot read data chunk</source>
        <translation type="unfinished"></translation>
    </message>
    <message>
        <source>Problem while saving file: &apos;%1&apos;</source>
        <translation type="unfinished">Problème lors de la sauvegarde du fichier : &apos;%1&apos;</translation>
    </message>
    <message>
        <source>Supported image formats:</source>
        <translation type="unfinished">Formats d&apos;image supportés :</translation>
    </message>
    <message>
        <source>Previous DEF node cannot be used to replace the current USE node; USE node turned into DEF node.</source>
        <translation type="unfinished"></translation>
    </message>
    <message>
        <source>Cannot insert %1 node in &apos;%2&apos; field of %3 node:: %4 node doesn&apos;t support Muscle functionality.</source>
        <translation type="unfinished"></translation>
    </message>
    <message>
        <source>TextToSpeech error: %1</source>
        <translation type="unfinished"></translation>
    </message>
    <message>
        <source>Could not open generated sound from &apos;%1&apos;.</source>
        <translation type="unfinished"></translation>
    </message>
    <message>
        <source>Boolean values for &apos;ImageTexture.filtering&apos; field are deprecated from Webots 8.6 onwards; the value has been converted automatically. Please update your PROTO and world files accordingly.</source>
        <translation type="unfinished"></translation>
    </message>
    <message>
        <source>%1.</source>
        <translation type="unfinished"></translation>
    </message>
    <message>
        <source>The language &apos;%1&apos; stored in preferences is not supported. Resetting to the language default (English).</source>
        <translation type="unfinished"></translation>
    </message>
    <message>
        <source>Non-admissible USE %1 node inside first child of %2 node.
Invalid USE nodes that refer to DEF nodes defined outside the %2 node are turned into DEF nodes otherwise the emissive color cannot be updated correctly.</source>
        <translation type="unfinished"></translation>
    </message>
    <message>
        <source>Expected VRML97 type but found &apos;%2&apos;</source>
        <translation type="unfinished"></translation>
    </message>
    <message>
        <source>&apos;field&apos;, &apos;unconnectedField&apos;, &apos;vrmlField&apos; or &apos;hiddenField&apos; keywords</source>
        <translation type="unfinished"></translation>
    </message>
    <message>
        <source>Please modify the first line of &apos;%1&apos; to &quot;#%2 %3 utf8&quot;.</source>
        <translation type="unfinished"></translation>
    </message>
    <message>
        <source>&quot;%1&quot; was not found.
</source>
        <translation type="unfinished"></translation>
    </message>
    <message>
        <source>&quot;%1&quot; 64 bit was not found, but the 32 bit version was found.
</source>
        <translation type="unfinished"></translation>
    </message>
    <message>
        <source>Only a single %1 node can be inserted in the &apos;%2&apos; field of a %3 node.</source>
        <translation type="unfinished"></translation>
    </message>
    <message>
        <source>Duplicate vertices detected while triangulating mesh. Try opening your model in 3D modeling software and removing duplicate vertices, then re-importing.</source>
        <translation type="unfinished"></translation>
    </message>
    <message>
        <source>The Classic theme is the theme you are already familiar with, Webots&apos; look for the last few years.</source>
        <translation type="unfinished"></translation>
    </message>
    <message>
        <source>The Night theme features clean lines, flat design, and a subdued color palette with highlights in just the right places to make interacting with Webots even more intuitive.</source>
        <translation type="unfinished"></translation>
    </message>
    <message>
        <source>The Dusk theme is a second modern dark theme, also featuring the same clean flat design, with a light green accent color. It&apos;s the developers&apos; favorite!</source>
        <translation type="unfinished"></translation>
    </message>
    <message>
        <source>Deleted invalid USE %1 node: %3</source>
        <translation type="unfinished"></translation>
    </message>
    <message>
        <source>In plugin &apos;%1&apos;, webots_physics_draw(int, const char*) is deprecated.</source>
        <translation type="unfinished"></translation>
    </message>
    <message>
        <source>Overlays</source>
        <translation type="unfinished"></translation>
    </message>
    <message>
        <source>Optional Rendering</source>
        <translation type="unfinished"></translation>
    </message>
    <message>
        <source>Transform To...</source>
        <translation type="unfinished"></translation>
    </message>
    <message>
        <source>About</source>
        <translation type="unfinished"></translation>
    </message>
    <message>
        <source>No previous DEF nodes match; USE node turned into DEF node. Please check that the fields are listed in the same order as in the base node definition.</source>
        <translation type="unfinished"></translation>
    </message>
    <message>
        <source>The default value of field &apos;%1&apos; is not in the list of accepted values</source>
        <translation type="unfinished"></translation>
    </message>
    <message>
        <source> Nightly Build %1 %2</source>
        <translation type="unfinished"></translation>
    </message>
    <message>
        <source>Invalid texture mapping: the sizes of &apos;coordIndex&apos; and &apos;texCoordIndex&apos; mismatch. The default texture mapping is applied.</source>
        <translation type="unfinished"></translation>
    </message>
    <message>
        <source>Invalid normal definition: the sizes of &apos;coordIndex&apos; and &apos;normalIndex&apos; mismatch. The normals will be computed using the creaseAngle.</source>
        <translation type="unfinished"></translation>
    </message>
    <message>
        <source>Invalid normal definition: the size of &apos;normal&apos; should equal the number of triangles when &apos;normalPerVertex&apos; is FALSE. The normals will be computed using the creaseAngle.</source>
        <translation type="unfinished"></translation>
    </message>
    <message>
        <source>Null normal for face %1 %2 %3.
This can be caused by duplicate vertices in your mesh. Try to open your model in a 3D modeling software, remove any duplicate vertices, and re-import the model in Webots.</source>
        <translation type="unfinished"></translation>
    </message>
    <message>
        <source>Follow Object</source>
        <translation type="unfinished"></translation>
    </message>
    <message>
        <source>The &apos;%1&apos; node doesn&apos;t support &apos;PBRAppearance&apos; in the &apos;appearance&apos; field of its parent node, please use &apos;Appearance&apos; instead.</source>
        <translation type="unfinished"></translation>
    </message>
    <message>
        <source>Can&apos;t insert a &apos;%1&apos; node in the &apos;geometry&apos; field of &apos;Shape&apos; node if the &apos;appearance&apos; field contains a &apos;PBRAppearance&apos; node, please use an &apos;Appearance&apos; node instead.</source>
        <translation type="unfinished"></translation>
    </message>
    <message>
        <source>angle:</source>
        <translation type="unfinished"></translation>
    </message>
    <message>
        <source>Found deprecated gravity vector (%1 %2 %3) in WorldInfo, using gravity vector length: %4</source>
        <translation type="unfinished"></translation>
    </message>
    <message>
        <source>Billboard nodes cannot be USEd.</source>
        <translation type="unfinished"></translation>
    </message>
    <message>
        <source>Device nodes cannot be USEd.</source>
        <translation type="unfinished"></translation>
    </message>
    <message>
        <source>Python was not found.
</source>
        <translation type="unfinished"></translation>
    </message>
    <message>
        <source>Cannot read &apos;%1&apos;, sending &quot;404 Not Found&quot;.</source>
        <translation type="unfinished"></translation>
    </message>
    <message>
        <source>Cannot load translator for wb_%1.</source>
        <translation type="unfinished"></translation>
    </message>
    <message>
        <source>Cannot load translator for qt_%1.</source>
        <translation type="unfinished"></translation>
    </message>
    <message>
        <source>Impossible to create a non-ambiguous path for asset &apos;%1&apos;in the local directory.</source>
        <translation type="unfinished"></translation>
    </message>
    <message>
        <source>Trying to resolve the backwards compability by adjusting the rotation (strategy %1).</source>
        <translation type="unfinished"></translation>
    </message>
    <message>
        <source>TrackWheel nodes cannot be USEd.</source>
        <translation type="unfinished"></translation>
    </message>
    <message>
        <source>The creation of the %1 physical boundaries failed because its geometry is not suitable for representing a bounded closed volume</source>
        <translation type="unfinished"></translation>
    </message>
    <message>
        <source>Mass properties computation failed for this %1</source>
        <translation type="unfinished"></translation>
    </message>
    <message>
        <source>Unable to find resource at &apos;%1&apos;.</source>
        <translation type="unfinished"></translation>
    </message>
    <message>
        <source>Failure exporting texture, too many textures share the same name: %1.</source>
        <translation type="unfinished"></translation>
    </message>
    <message>
        <source>Failure exporting mesh, too many meshes share the same name: %1.</source>
        <translation type="unfinished"></translation>
    </message>
    <message>
        <source>URL &apos;%1&apos; changed by fallback mechanism. Ensure you are opening the correct world.</source>
        <translation type="unfinished"></translation>
    </message>
    <message>
        <source>Impossible to infer URL from &apos;%1&apos; and &apos;%2&apos;</source>
        <translation type="unfinished"></translation>
    </message>
    <message>
        <source>All &apos;scale&apos; coordinates must be non-zero: x is set to 1.0.</source>
        <translation type="unfinished"></translation>
    </message>
    <message>
        <source>All &apos;scale&apos; coordinates must be non-zero: y is set to 1.0.</source>
        <translation type="unfinished"></translation>
    </message>
    <message>
        <source>All &apos;scale&apos; coordinates must be non-zero: z is set to 1.0.</source>
        <translation type="unfinished"></translation>
    </message>
    <message>
        <source>Invalid URL &apos;%1&apos;. Sounds must be in &apos;.mp3&apos; or &apos;.wav&apos; format.</source>
        <translation type="unfinished"></translation>
    </message>
    <message>
        <source>Ali&amp;gn View to Object</source>
        <translation type="unfinished"></translation>
    </message>
    <message>
        <source>Copy and edit the PROTO file in Text Editor.</source>
        <translation type="unfinished"></translation>
    </message>
    <message>
        <source>Edit the PROTO file in Text Editor.</source>
        <translation type="unfinished"></translation>
    </message>
    <message>
        <source>Expected URL to end with &apos;.proto&apos; or &apos;.PROTO&apos;</source>
        <translation type="unfinished"></translation>
    </message>
    <message>
        <source>&apos;%1&apos;: This file was created with Webots %2 while you are using Webots %3. You may need to adjust urls for textures and meshes, see details in the change log of Webots R2021b.</source>
        <translation type="unfinished"></translation>
    </message>
    <message>
        <source>Webots requires Python version 3.7 or newer in your current PATH.
To fix the problem, you should:
1. Check the Python command set in the Webots preferences.
2. Check the COMMAND set in the [python] section of the runtime.ini file of your controller program if any.
3. Install a recent Python 64 bit version and ensure your PATH environment variable points to it.
</source>
        <translation type="unfinished"></translation>
    </message>
    <message>
        <source>USER or USERNAME environment variable not set, falling back to &apos;default&apos; username.</source>
        <translation type="unfinished"></translation>
    </message>
    <message>
        <source>Contact joints between materials &apos;%1&apos; and &apos;%2&apos; will only be created for the %3 deepest contact points instead of all the %4 contact points.</source>
        <translation type="unfinished"></translation>
    </message>
    <message>
        <source>Invalid &apos;boundingObject&apos; (a Pose has no &apos;geometry&apos;): the inertia matrix cannot be calculated.</source>
        <translation type="unfinished"></translation>
    </message>
    <message>
        <source>Invalid &apos;boundingObject&apos; (a Pose, or a Shape within a Pose, has no &apos;geometry&apos;): the inertia matrix cannot be calculated.</source>
        <translation type="unfinished"></translation>
    </message>
</context>
<context>
    <name>T</name>
    <message>
        <source>%1: Forced termination (because process didn&apos;t terminate itself after 1 second).</source>
        <translation type="unfinished"></translation>
    </message>
</context>
<context>
    <name>WbAboutBox</name>
    <message>
        <source>About Webots</source>
        <translation>A propos de Webots</translation>
    </message>
</context>
<context>
    <name>WbAbstractCamera</name>
    <message>
        <source>Cannot allocate memory mapped file for camera image.</source>
        <translation type="unfinished"></translation>
    </message>
    <message>
        <source>Invalid &apos;fieldOfView&apos; changed to 0.7854. The field of view is limited to pi if the &apos;projection&apos; field is &quot;planar&quot;.</source>
        <translation type="unfinished"></translation>
    </message>
    <message>
        <source>Unknown &apos;projection&apos; value &quot;%1&quot;: field value reset to &quot;planar&quot;.</source>
        <translation type="unfinished"></translation>
    </message>
</context>
<context>
    <name>WbAccelerometer</name>
    <message>
        <source>Parent of Accelerometer node has no physics: measurements may be wrong.</source>
        <translation type="unfinished"></translation>
    </message>
</context>
<context>
    <name>WbActionManager</name>
    <message>
        <source>&amp;Open World...</source>
        <translation type="unfinished">&amp;Ouvrir Monde...</translation>
    </message>
    <message>
        <source>&amp;Save World</source>
        <translation type="unfinished">&amp;Sauvegarder Monde</translation>
    </message>
    <message>
        <source>Save World &amp;As...</source>
        <translation type="unfinished">Sauvegarder Monde &amp;Sous...</translation>
    </message>
    <message>
        <source>Save the current world file with a new name.</source>
        <translation type="unfinished">Sauvegarder le fichier monde courant sous un nouveau nom.</translation>
    </message>
    <message>
        <source>Real-&amp;time</source>
        <translation type="unfinished">&amp;Temps réel</translation>
    </message>
    <message>
        <source>&amp;Pause</source>
        <translation type="unfinished"></translation>
    </message>
    <message>
        <source>St&amp;ep</source>
        <translation type="unfinished">&amp;Pas à Pas</translation>
    </message>
    <message>
        <source>&amp;Fast</source>
        <translation type="unfinished">&amp;Très Rapide</translation>
    </message>
    <message>
        <source>&amp;Undo</source>
        <translation type="unfinished">&amp;Défaire</translation>
    </message>
    <message>
        <source>Redo</source>
        <translation type="unfinished"></translation>
    </message>
    <message>
        <source>C&amp;ut</source>
        <translation type="unfinished">&amp;Couper</translation>
    </message>
    <message>
        <source>&amp;Copy</source>
        <translation type="unfinished">&amp;Copier</translation>
    </message>
    <message>
        <source>&amp;Paste</source>
        <translation type="unfinished">&amp;Coller</translation>
    </message>
    <message>
        <source>&amp;Add New</source>
        <translation type="unfinished">&amp;Ajouter Nouveau</translation>
    </message>
    <message>
        <source>&amp;Delete</source>
        <translation type="unfinished">&amp;Supprimer</translation>
    </message>
    <message>
        <source>Select &amp;All</source>
        <translation type="unfinished">Sélectionner &amp;Tout</translation>
    </message>
    <message>
        <source>&amp;New Text File</source>
        <translation type="unfinished">&amp;Nouveau fichier texte</translation>
    </message>
    <message>
        <source>Create a new text file.</source>
        <translation type="unfinished">Crée un nouveau fichier texte.</translation>
    </message>
    <message>
        <source>&amp;Open Text File...</source>
        <translation type="unfinished">&amp;Ouvrir fichier texte...</translation>
    </message>
    <message>
        <source>Open an existing text file.</source>
        <translation type="unfinished">Ouvre un fichier texte existant.</translation>
    </message>
    <message>
        <source>&amp;Save Text File</source>
        <translation type="unfinished">&amp;Sauvegarder le fichier texte</translation>
    </message>
    <message>
        <source>Save the current text file.</source>
        <translation type="unfinished">Sauvegarde le fichier texte courant.</translation>
    </message>
    <message>
        <source>Save Text File &amp;As...</source>
        <translation type="unfinished">Sauvegarder le fichier texte &amp;Sous...</translation>
    </message>
    <message>
        <source>Save the current text file with a new name.</source>
        <translation type="unfinished">Sauvegarder le fichier texte courant sous un nouveau nom.</translation>
    </message>
    <message>
        <source>Save All Text Files</source>
        <translation type="unfinished">Sauvegarder tous les fichiers texte</translation>
    </message>
    <message>
        <source>Save all the opened text files.</source>
        <translation type="unfinished">Sauvegarde tous les fichiers texte ouverts.</translation>
    </message>
    <message>
        <source>&amp;Revert Text File</source>
        <translation type="unfinished">&amp;Revenir au fichier texte</translation>
    </message>
    <message>
        <source>Revert the current text file.</source>
        <translation type="unfinished">Revient au fichier texte courant.</translation>
    </message>
    <message>
        <source>&amp;Find...</source>
        <translation type="unfinished">&amp;Trouver...</translation>
    </message>
    <message>
        <source>Find text in current file.</source>
        <translation type="unfinished">Trouve le texte dans le fichier courant.</translation>
    </message>
    <message>
        <source>Find &amp;Next</source>
        <translation type="unfinished">Rechercher &amp;Suivant</translation>
    </message>
    <message>
        <source>Find next occurence of search string in current file.</source>
        <translation type="unfinished">Trouver l&apos;occurrence suivante de la chaine de recherche dans le fichier courant.</translation>
    </message>
    <message>
        <source>Find &amp;Previous</source>
        <translation type="unfinished">Rechercher &amp;Précédent</translation>
    </message>
    <message>
        <source>Find previous occurence of search string in current file.</source>
        <translation type="unfinished">Trouve les occurrences précédentes de la chaîne recherchée dans le fichier courant.</translation>
    </message>
    <message>
        <source>&amp;Replace...</source>
        <translation type="unfinished">&amp;Remplacer...</translation>
    </message>
    <message>
        <source>Replace text in current file.</source>
        <translation type="unfinished">Remplacer le texte dans le fichier courant.</translation>
    </message>
    <message>
        <source>&amp;Go to line...</source>
        <translation type="unfinished">&amp;Aller à la ligne...</translation>
    </message>
    <message>
        <source>Go to specified line number.</source>
        <translation type="unfinished">Va au numéro de ligne spécifié.</translation>
    </message>
    <message>
        <source>&amp;Toggle Line Comment</source>
        <translation type="unfinished">&amp;Basculer le commentaire de ligne</translation>
    </message>
    <message>
        <source>Toggle comment of selected lines.</source>
        <translation type="unfinished">Bascule le commentaire des lignes sélectionnées.</translation>
    </message>
    <message>
        <source>&amp;Print...</source>
        <translation type="unfinished">&amp;Imprimer...</translation>
    </message>
    <message>
        <source>Print text file.</source>
        <translation type="unfinished">Imprime le fichier texte.</translation>
    </message>
    <message>
        <source>&amp;Print Preview...</source>
        <translation type="unfinished">&amp;Aperçu avant impression...</translation>
    </message>
    <message>
        <source>Preview of printed text file.</source>
        <translation type="unfinished">Aperçu du fichier texte imprimé.</translation>
    </message>
    <message>
        <source>&amp;Open Sample World...</source>
        <translation>&amp;Ouvrir Monde d&apos;Exemple...</translation>
    </message>
    <message>
        <source>Open a sample world.</source>
        <translation type="unfinished"></translation>
    </message>
    <message>
        <source>&amp;Unmute sound</source>
        <translation type="unfinished"></translation>
    </message>
    <message>
        <source>Unmute the sound on the main audio device of the computer.</source>
        <translation type="unfinished"></translation>
    </message>
    <message>
        <source>&amp;Mute sound</source>
        <translation type="unfinished"></translation>
    </message>
    <message>
        <source>Mute the sound on the main audio device of the computer.</source>
        <translation type="unfinished"></translation>
    </message>
    <message>
        <source>Disable selection change from 3D view.</source>
        <translation type="unfinished"></translation>
    </message>
    <message>
        <source>Open an existing world file. (%1+Shift+O)</source>
        <translation type="unfinished"></translation>
    </message>
    <message>
        <source>Save the current world file. (%1+Shift+S)</source>
        <translation type="unfinished"></translation>
    </message>
    <message>
        <source>Run the simulation in real-time. (%1+2)</source>
        <translation type="unfinished"></translation>
    </message>
    <message>
        <source>Pause the simulation. (%1+0)</source>
        <translation type="unfinished"></translation>
    </message>
    <message>
        <source>Execute one simulation step. (%1+1)</source>
        <translation type="unfinished"></translation>
    </message>
    <message>
        <source>Run the simulation as fast as possible. (%1+3)</source>
        <translation type="unfinished"></translation>
    </message>
    <message>
        <source>Add a new object or import an object. (%1+Shift+A)</source>
        <translation type="unfinished"></translation>
    </message>
    <message>
        <source>Delete the selected object. (Del)</source>
        <translation type="unfinished"></translation>
    </message>
    <message>
        <source>Cut object at the selected line. (%1+X)</source>
        <translation type="unfinished"></translation>
    </message>
    <message>
        <source>Copy object at the selected line. (%1+C)</source>
        <translation type="unfinished"></translation>
    </message>
    <message>
        <source>Paste or insert the clipboard object. (%1+V)</source>
        <translation type="unfinished"></translation>
    </message>
    <message>
        <source>Select all text. (%1+A)</source>
        <translation type="unfinished"></translation>
    </message>
    <message>
        <source>Undo manual modification to the simulation world and edited text. (%1+Z)</source>
        <translation type="unfinished"></translation>
    </message>
    <message>
        <source>Redo manual modification to the simulation world and edited text. (%1+Y)</source>
        <translation type="unfinished"></translation>
    </message>
    <message>
        <source>&amp;Move Viewpoint to Object</source>
        <translation>Déplacer Point de Vue sur Objet</translation>
    </message>
    <message>
        <source>Open standard Viewpoint positions menu.</source>
        <translation type="unfinished"></translation>
    </message>
    <message>
        <source>&amp;Front View</source>
        <translation>Vue de Face</translation>
    </message>
    <message>
        <source>Move Viewpoint to see object from the front.</source>
        <translation type="unfinished"></translation>
    </message>
    <message>
        <source>&amp;Back View</source>
        <translation>Vue de Derrière</translation>
    </message>
    <message>
        <source>Move Viewpoint to see object from the back.</source>
        <translation type="unfinished"></translation>
    </message>
    <message>
        <source>&amp;Left View</source>
        <translation>Vue de Gauche</translation>
    </message>
    <message>
        <source>Move Viewpoint to see object from the left.</source>
        <translation type="unfinished"></translation>
    </message>
    <message>
        <source>&amp;Right View</source>
        <translation>Vue de Droite</translation>
    </message>
    <message>
        <source>Move Viewpoint to see object from the right.</source>
        <translation type="unfinished"></translation>
    </message>
    <message>
        <source>&amp;Top View</source>
        <translation>Vue du Dessus</translation>
    </message>
    <message>
        <source>Move Viewpoint to see object from the top.</source>
        <translation type="unfinished"></translation>
    </message>
    <message>
        <source>&amp;Bottom View</source>
        <translation>Vue du Dessous</translation>
    </message>
    <message>
        <source>Move Viewpoint to see object from the bottom.</source>
        <translation type="unfinished"></translation>
    </message>
    <message>
        <source>Move viewpoint to selected object. (ALT + 5)</source>
        <translation type="unfinished"></translation>
    </message>
    <message>
        <source>&amp;Change View</source>
        <translation>Point de Vue</translation>
    </message>
    <message>
        <source>&amp;Take Screenshot...</source>
        <translation type="unfinished">&amp;Prendre Capture d&apos;écran...</translation>
    </message>
    <message>
        <source>Save the current image of the simulation. (%1 + SHIFT + P)</source>
        <translation type="unfinished"></translation>
    </message>
    <message>
        <source>&amp;Reload World</source>
        <translation type="unfinished"></translation>
    </message>
    <message>
        <source>Reload World.
Reload the current world file and restart the simulation. (%1+Shift+R)</source>
        <translation type="unfinished"></translation>
    </message>
    <message>
        <source>Reset Simulation</source>
        <translation type="unfinished"></translation>
    </message>
    <message>
        <source>&amp;Perspective Projection</source>
        <translation type="unfinished">Projection &amp;Perspective</translation>
    </message>
    <message>
        <source>Perspective viewing projection.</source>
        <translation type="unfinished">Projection en visualisation perspective.</translation>
    </message>
    <message>
        <source>&amp;Orthographic Projection</source>
        <translation type="unfinished">Projection &amp;Orthographique</translation>
    </message>
    <message>
        <source>Orthographic viewing projection.</source>
        <translation type="unfinished">Projection en vision orthographique.</translation>
    </message>
    <message>
        <source>&amp;Plain Rendering</source>
        <translation type="unfinished">Rendu Solide</translation>
    </message>
    <message>
        <source>Plain OpenGL rendering.</source>
        <translation type="unfinished"></translation>
    </message>
    <message>
        <source>&amp;Wireframe Rendering</source>
        <translation type="unfinished">Rendu &amp;Filaire</translation>
    </message>
    <message>
        <source>Rendering only the segments between the vertices.</source>
        <translation type="unfinished">Rendu uniquement des segments entre les points.</translation>
    </message>
    <message>
        <source>Show &amp;Coordinate System</source>
        <translation type="unfinished">Affiche le Système de &amp;Coordonnées</translation>
    </message>
    <message>
        <source>Show coordinate system.</source>
        <translation type="unfinished">Affiche le système de coordonnées.</translation>
    </message>
    <message>
        <source>Show All &amp;Bounding Objects</source>
        <translation type="unfinished">Affiche tous les Objets à &amp;Limites</translation>
    </message>
    <message>
        <source>Show all bounding objects.</source>
        <translation type="unfinished">Affiche tous les boundingObjects.</translation>
    </message>
    <message>
        <source>Show Contact &amp;Points</source>
        <translation type="unfinished">Affiche les &amp;Points de contact</translation>
    </message>
    <message>
        <source>Show contact points and polygons.</source>
        <translation type="unfinished">Affiche les points de contact et polygones.</translation>
    </message>
    <message>
        <source>Show Connector &amp;Axes</source>
        <translation type="unfinished">Affiche les &amp;Axes des Connectors</translation>
    </message>
    <message>
        <source>Show connector axes.</source>
        <translation type="unfinished">Affiche les axes des Connectors.</translation>
    </message>
    <message>
        <source>Show &amp;Joint Axes</source>
        <translation type="unfinished">Affiche les Axes des Joints</translation>
    </message>
    <message>
        <source>Show joint axes.</source>
        <translation type="unfinished"></translation>
    </message>
    <message>
        <source>Show Range&amp;Finder Frustums</source>
        <translation type="unfinished">Affiche les Frustums des RangeFinders</translation>
    </message>
    <message>
        <source>Show range-finder frustums.</source>
        <translation type="unfinished"></translation>
    </message>
    <message>
        <source>Show Lidar &amp;Ray Paths</source>
        <translation type="unfinished"></translation>
    </message>
    <message>
        <source>Show lidar rays paths.</source>
        <translation type="unfinished"></translation>
    </message>
    <message>
        <source>Show Lidar Point Cl&amp;oud</source>
        <translation type="unfinished">Affiche les Nuages de Points des Lidars</translation>
    </message>
    <message>
        <source>Show lidar point cloud.</source>
        <translation type="unfinished"></translation>
    </message>
    <message>
        <source>Show &amp;Camera Frustums</source>
        <translation type="unfinished">Affiche les Troncs &amp;Camera</translation>
    </message>
    <message>
        <source>Show camera frustums.</source>
        <translation type="unfinished">Affiche les troncs des Cameras.</translation>
    </message>
    <message>
        <source>Show &amp;DistanceSensor Rays</source>
        <translation type="unfinished">Affiche les rayons des &amp;DistanceSensors</translation>
    </message>
    <message>
        <source>Show distance sensors rays.</source>
        <translation type="unfinished">Affiche les rayons des senseurs de distance.</translation>
    </message>
    <message>
        <source>Show &amp;LightSensor Rays</source>
        <translation type="unfinished">Affiche les rayons &amp;LightSensors</translation>
    </message>
    <message>
        <source>Show light sensors rays.</source>
        <translation type="unfinished">Affiche les rayons des senseurs de lumière.</translation>
    </message>
    <message>
        <source>Show L&amp;ight Positions</source>
        <translation type="unfinished">Affiche les positions des sources de &amp;lumières</translation>
    </message>
    <message>
        <source>Show position of light sources.</source>
        <translation type="unfinished">Affiche les positions des sources de lumière.</translation>
    </message>
    <message>
        <source>Show Center of Buo&amp;yancy</source>
        <translation type="unfinished">Affiche le Centre de Flottabilité</translation>
    </message>
    <message>
        <source>Show the center of buoyancy of a solid.</source>
        <translation type="unfinished"></translation>
    </message>
    <message>
        <source>Show &amp;Pen Painting Rays</source>
        <translation type="unfinished">Affiche les Rayons de Peinture des Pens</translation>
    </message>
    <message>
        <source>Show pen painting rays.</source>
        <translation type="unfinished"></translation>
    </message>
    <message>
        <source>Show Center of &amp;Mass</source>
        <translation type="unfinished">Affiche le Centre de Masse</translation>
    </message>
    <message>
        <source>Show the center of mass of a solid.</source>
        <translation type="unfinished"></translation>
    </message>
    <message>
        <source>Show S&amp;upport Polygon</source>
        <translation type="unfinished">Affiche le Polygone de Support</translation>
    </message>
    <message>
        <source>Show the center of mass and the support polygon of a solid.</source>
        <translation type="unfinished">Affiche le centre de masse et le polygone de sustentation d&apos;un solide.</translation>
    </message>
    <message>
        <source>Show S&amp;kin Skeleton</source>
        <translation type="unfinished">Affiche le squelette des Skins</translation>
    </message>
    <message>
        <source>Turn on visual representation of skeleton used by the Skin device.</source>
        <translation type="unfinished"></translation>
    </message>
    <message>
        <source>Show Radar Frustums</source>
        <translation type="unfinished">Affiche les Frustums des Radars</translation>
    </message>
    <message>
        <source>Show radar frustums.</source>
        <translation type="unfinished"></translation>
    </message>
    <message>
        <source>Show Physics Clusters</source>
        <translation type="unfinished"></translation>
    </message>
    <message>
        <source>Show visual representation of ODE clusters.</source>
        <translation type="unfinished"></translation>
    </message>
    <message>
        <source>Show Bounding Sphere</source>
        <translation type="unfinished"></translation>
    </message>
    <message>
        <source>Show visual representaton of the selected node&apos;s bounding sphere.</source>
        <translation type="unfinished"></translation>
    </message>
    <message>
        <source>Disable Selection</source>
        <translation type="unfinished"></translation>
    </message>
    <message>
        <source>Lock Viewpoint</source>
        <translation type="unfinished"></translation>
    </message>
    <message>
        <source>Disable Viewpoint translation and rotation from 3D view.</source>
        <translation type="unfinished"></translation>
    </message>
    <message>
        <source>Move viewpoint to selected object. (CTRL + ALT + 5)</source>
        <translation type="unfinished"></translation>
    </message>
    <message>
        <source>Restore &amp;Viewpoint</source>
        <translation type="unfinished">Restaurer le &amp;Point de vision</translation>
    </message>
    <message>
        <source>Restore the initial Viewpoint position and orientation. (CTRL + SHIFT + V)</source>
        <translation type="unfinished"></translation>
    </message>
    <message>
        <source>Hide All &amp;Camera Overlays</source>
        <translation type="unfinished"></translation>
    </message>
    <message>
        <source>Hide all camera overlays.</source>
        <translation type="unfinished">Cacher toutes les Cameras</translation>
    </message>
    <message>
        <source>Hide All &amp;RangeFinder Overlays</source>
        <translation type="unfinished">Cacher tous les RangerFinders</translation>
    </message>
    <message>
        <source>Hide all range-finder overlays.</source>
        <translation type="unfinished"></translation>
    </message>
    <message>
        <source>Hide All &amp;Display Overlays</source>
        <translation type="unfinished">Cacher tous les Displays</translation>
    </message>
    <message>
        <source>Hide all display overlays.</source>
        <translation type="unfinished"></translation>
    </message>
    <message>
        <source>&amp;Enable</source>
        <translation type="unfinished"></translation>
    </message>
    <message>
        <source>View simulation in a virtual reality headset.</source>
        <translation type="unfinished"></translation>
    </message>
    <message>
        <source>Track headset &amp;position</source>
        <translation type="unfinished"></translation>
    </message>
    <message>
        <source>Enable virtual reality headset position tracking.</source>
        <translation type="unfinished"></translation>
    </message>
    <message>
        <source>Track headset &amp;orientation</source>
        <translation type="unfinished"></translation>
    </message>
    <message>
        <source>Enable virtual reality headset orientation tracking.</source>
        <translation type="unfinished"></translation>
    </message>
    <message>
        <source>View left eye</source>
        <translation type="unfinished"></translation>
    </message>
    <message>
        <source>View the left eye image in the main 3D window.</source>
        <translation type="unfinished"></translation>
    </message>
    <message>
        <source>View right eye</source>
        <translation type="unfinished"></translation>
    </message>
    <message>
        <source>View the right eye image in the main 3D window.</source>
        <translation type="unfinished"></translation>
    </message>
    <message>
        <source>Empty view</source>
        <translation type="unfinished"></translation>
    </message>
    <message>
        <source>View nothing in the main 3D window.</source>
        <translation type="unfinished"></translation>
    </message>
    <message>
        <source>Anti-aliasing</source>
        <translation type="unfinished"></translation>
    </message>
    <message>
        <source>Enable the anti-aliasing.</source>
        <translation type="unfinished"></translation>
    </message>
    <message>
        <source>Edit &amp;Controller</source>
        <translation type="unfinished">Editer le &amp;Contrôleur</translation>
    </message>
    <message>
        <source>Edit controller source code.</source>
        <translation type="unfinished">Editer le code source contrôleur.</translation>
    </message>
    <message>
        <source>Show Robot &amp;Window</source>
        <translation type="unfinished">Afficher la &amp;Fenêtre Robot</translation>
    </message>
    <message>
        <source>Show the related robot window.</source>
        <translation type="unfinished">Montrer la fenêtre robot correspondante.</translation>
    </message>
    <message>
        <source>&amp;Help...</source>
        <translation type="unfinished"></translation>
    </message>
    <message>
        <source>Open &amp;documentation for this node.</source>
        <translation type="unfinished"></translation>
    </message>
    <message>
        <source>&amp;Reset to Default Value</source>
        <translation type="unfinished"></translation>
    </message>
    <message>
        <source>Reset to default value.</source>
        <translation type="unfinished"></translation>
    </message>
    <message>
        <source>&amp;View PROTO Source</source>
        <translation type="unfinished"></translation>
    </message>
    <message>
        <source>View Generated &amp;PROTO Node</source>
        <translation type="unfinished"></translation>
    </message>
    <message>
        <source>Open the temporary file generated by the template engine in Text Editor.</source>
        <translation type="unfinished"></translation>
    </message>
    <message>
        <source>&amp;Convert to Base Node(s)</source>
        <translation type="unfinished"></translation>
    </message>
    <message>
        <source>Convert this PROTO node into the equivalent base node(s).</source>
        <translation type="unfinished"></translation>
    </message>
    <message>
        <source>&amp;None</source>
        <translation type="unfinished"></translation>
    </message>
    <message>
        <source>Do not follow the object.</source>
        <translation type="unfinished"></translation>
    </message>
    <message>
        <source>&amp;Tracking Shot</source>
        <translation type="unfinished"></translation>
    </message>
    <message>
        <source>Translate the camera to follow the object.</source>
        <translation type="unfinished"></translation>
    </message>
    <message>
        <source>&amp;Mounted Shot</source>
        <translation type="unfinished"></translation>
    </message>
    <message>
        <source>Translate and rotate the camera to follow the object.</source>
        <translation type="unfinished"></translation>
    </message>
    <message>
        <source>&amp;Pan and Tilt Shot</source>
        <translation type="unfinished"></translation>
    </message>
    <message>
        <source>Rotate the camera to always look at the object center.</source>
        <translation type="unfinished"></translation>
    </message>
    <message>
        <source>Reset Simulation.
Restore initial state of the simulation. (%1+Shift+T)</source>
        <translation type="unfinished"></translation>
    </message>
    <message>
        <source>&amp;Rendering</source>
        <translation type="unfinished"></translation>
    </message>
    <message>
        <source>Show Normals</source>
        <translation type="unfinished"></translation>
    </message>
    <message>
        <source>Show IndexedFaceSet and Mesh nodes normals.</source>
        <translation type="unfinished"></translation>
    </message>
    <message>
        <source>Disable 3D View Context Menu</source>
        <translation type="unfinished"></translation>
    </message>
    <message>
        <source>Disable opening the context menu clicking on the 3D view.</source>
        <translation type="unfinished"></translation>
    </message>
    <message>
        <source>Disable Object Move</source>
        <translation type="unfinished"></translation>
    </message>
    <message>
        <source>Disable moving objects from 3D view.</source>
        <translation type="unfinished"></translation>
    </message>
    <message>
        <source>Disable Applying Force and Torque</source>
        <translation type="unfinished"></translation>
    </message>
    <message>
        <source>Disable applying force and torque to objects from 3D view.</source>
        <translation type="unfinished"></translation>
    </message>
    <message>
        <source>Disable Rendering</source>
        <translation type="unfinished"></translation>
    </message>
    <message>
        <source>Disable activating the rendering.</source>
        <translation type="unfinished"></translation>
    </message>
    <message>
        <source>&amp;Clear All Consoles</source>
        <translation type="unfinished"></translation>
    </message>
    <message>
        <source>Clears all the Consoles.</source>
        <translation type="unfinished"></translation>
    </message>
    <message>
        <source>&amp;New Console</source>
        <translation type="unfinished"></translation>
    </message>
    <message>
        <source>Opens a new Console.</source>
        <translation type="unfinished"></translation>
    </message>
    <message>
        <source>Convert this PROTO node (and nested PROTO nodes) into the equivalent base node(s).</source>
        <translation type="unfinished"></translation>
    </message>
    <message>
        <source>Convert &amp;Root to Base Node(s)</source>
        <translation type="unfinished"></translation>
    </message>
    <message>
        <source>Turn off rendering to gain better performance. (%1+4)</source>
        <translation type="unfinished"></translation>
    </message>
    <message>
        <source>Hide Rendering. (%1+4)</source>
        <translation type="unfinished"></translation>
    </message>
    <message>
        <source>Turn on rendering to see the simulation. (%1+4)</source>
        <translation type="unfinished"></translation>
    </message>
    <message>
        <source>Show Rendering. (%1+4)</source>
        <translation type="unfinished"></translation>
    </message>
    <message>
        <source>&amp;East View</source>
        <translation type="unfinished"></translation>
    </message>
    <message>
        <source>Move Viewpoint to see the world from east.</source>
        <translation type="unfinished"></translation>
    </message>
    <message>
        <source>&amp;West View</source>
        <translation type="unfinished"></translation>
    </message>
    <message>
        <source>Move Viewpoint to see the world from west.</source>
        <translation type="unfinished"></translation>
    </message>
    <message>
        <source>&amp;North View</source>
        <translation type="unfinished"></translation>
    </message>
    <message>
        <source>Move Viewpoint to see the world from north.</source>
        <translation type="unfinished"></translation>
    </message>
    <message>
        <source>&amp;South View</source>
        <translation type="unfinished"></translation>
    </message>
    <message>
        <source>Move Viewpoint to see the world from south.</source>
        <translation type="unfinished"></translation>
    </message>
    <message>
        <source>Move Viewpoint to see the world from the top.</source>
        <translation type="unfinished"></translation>
    </message>
    <message>
        <source>Move Viewpoint to see the world from the bottom.</source>
        <translation type="unfinished"></translation>
    </message>
    <message>
        <source>&amp;Edit...</source>
        <translation type="unfinished"></translation>
    </message>
    <message>
        <source>Open field/node editor.</source>
        <translation type="unfinished"></translation>
    </message>
    <message>
        <source>&amp;Export URDF</source>
        <translation type="unfinished"></translation>
    </message>
    <message>
        <source>Export this robot model to URDF.</source>
        <translation type="unfinished"></translation>
    </message>
    <message>
        <source>Edit PROTO &amp;Source</source>
        <translation type="unfinished"></translation>
    </message>
    <message>
        <source>Edit the PROTO file in Text Editor.</source>
        <translation type="unfinished"></translation>
    </message>
    <message>
        <source>Open the PROTO file in Text Editor in read-only mode.</source>
        <translation type="unfinished"></translation>
    </message>
</context>
<context>
    <name>WbAddInertiaMatrixDialog</name>
    <message>
        <source>Add inertia matrix</source>
        <translation type="unfinished"></translation>
    </message>
    <message>
        <source>Cancel</source>
        <translation type="unfinished">Annuler</translation>
    </message>
    <message>
        <source>Add</source>
        <translation type="unfinished">Ajouter</translation>
    </message>
    <message>
        <source>If no center of mass is currently specified, a zero 3D vector will be inserted.</source>
        <translation type="unfinished"></translation>
    </message>
    <message>
        <source>The density will be set as -1 and if the mass is negative or zero, it will be set as 1.</source>
        <translation type="unfinished"></translation>
    </message>
    <message>
        <source>The inertia matrix is computed using the solid bounding object and the frame obtained by translating solid&apos;s frame to bounding object&apos;s center of mass.</source>
        <translation type="unfinished"></translation>
    </message>
    <message>
        <source>The center of mass will be set as the bounding object center of mass.</source>
        <translation type="unfinished"></translation>
    </message>
    <message>
        <source>If the density is currently specified, it will be set as -1 and the mass will be set as the bounding object mass.</source>
        <translation type="unfinished"></translation>
    </message>
    <message>
        <source>No info available.</source>
        <translation type="unfinished">Pas d&apos;information disponible.</translation>
    </message>
    <message>
        <source>Identity matrix</source>
        <translation type="unfinished"></translation>
    </message>
    <message>
        <source>Bounding object based</source>
        <translation type="unfinished"></translation>
    </message>
    <message>
        <source>Insert the identity matrix
 [ 1 1 1, 0 0 0]</source>
        <translation type="unfinished"></translation>
    </message>
</context>
<context>
    <name>WbAddNodeDialog</name>
    <message>
        <source>Add a node</source>
        <translation>Ajouter un noeud</translation>
    </message>
    <message>
        <source>Cancel</source>
        <translation>Annuler</translation>
    </message>
    <message>
        <source>Add</source>
        <translation>Ajouter</translation>
    </message>
    <message>
        <source>This folder lists all suitable node that were defined (using DEF) above the current line of the Scene Tree.</source>
        <translation>Ce répertoire liste tous les noeuds appropriés définis (par DEF) au-dessus de la ligne courante de l&apos;Arborescence de Scène.</translation>
    </message>
    <message>
        <source>No info available.</source>
        <translation>Pas d&apos;information disponible.</translation>
    </message>
    <message>
        <source>&lt;font color=&quot;red&quot;&gt;WARNING: this node contains a Geometry with non-positive dimensions and hence cannot be inserted in a bounding object.&lt;/font&gt;&lt;br/&gt;</source>
        <translation type="unfinished"></translation>
    </message>
    <message>
        <source>The &quot;%1&quot; icon should have a dimension of 128x128 pixels.</source>
        <translation type="unfinished"></translation>
    </message>
    <message>
        <source>This folder lists all suitable PROTO nodes from the local &apos;protos&apos; directory: &apos;%1&apos;.</source>
        <translation type="unfinished"></translation>
    </message>
    <message>
        <source>This folder lists all suitable PROTO nodes provided by Webots.</source>
        <translation type="unfinished"></translation>
    </message>
    <message>
        <source>Find:</source>
        <translation type="unfinished"></translation>
    </message>
    <message>
        <source>Filter node names. Only the node names containing the given string are displayed in the tree below. Regular expressions can be used.</source>
        <translation type="unfinished"></translation>
    </message>
    <message>
        <source>This folder lists all Webots base nodes that are suitable to insert at (or below) the currently selected Scene Tree line.</source>
        <translation type="unfinished"></translation>
    </message>
    <message>
        <source> &lt;a style=&apos;color: #5DADE2;&apos; href=&apos;%1&apos;&gt;More information.&lt;/a&gt;</source>
        <translation type="unfinished"></translation>
    </message>
    <message>
        <source>License: </source>
        <translation type="unfinished"></translation>
    </message>
    <message>
        <source>Base nodes</source>
        <translation type="unfinished"></translation>
    </message>
    <message>
        <source>Documentation: &lt;a style=&apos;color: #5DADE2;&apos; href=&apos;%1&apos;&gt;%1&lt;/a&gt;</source>
        <translation type="unfinished"></translation>
    </message>
    <message>
        <source>PROTO nodes (Extra Projects)</source>
        <translation type="unfinished"></translation>
    </message>
    <message>
        <source>The simulation has run!</source>
        <translation type="unfinished">La simulation s&apos;est exécutée !</translation>
    </message>
    <message>
        <source>This folder lists all suitable PROTO nodes from the world file: &apos;%1&apos;.</source>
        <translation type="unfinished"></translation>
    </message>
    <message>
        <source>&apos;%1&apos; is not a known proto in category &apos;%2&apos;.
</source>
        <translation type="unfinished"></translation>
    </message>
    <message>
        <source>PROTO node not available because another with the same name and different URL already exists.</source>
        <translation type="unfinished"></translation>
    </message>
    <message>
        <source>Retrieval of PROTO &apos;%1&apos; was unsuccessful, the asset should be cached but it is not.</source>
        <translation type="unfinished"></translation>
    </message>
</context>
<context>
    <name>WbAnimationRecorder</name>
    <message>
        <source>Streaming server already initialized.</source>
        <translation type="unfinished"></translation>
    </message>
    <message>
        <source>Error when stopping the HTML5 animation recording: &apos;%1&apos;</source>
        <translation type="unfinished"></translation>
    </message>
    <message>
        <source>HTML5 animation recorder is enabled.</source>
        <translation type="unfinished"></translation>
    </message>
    <message>
        <source>Cannot open HTML5 animation file &apos;%1&apos;</source>
        <translation type="unfinished"></translation>
    </message>
    <message>
        <source>Start HTML5 animation export
</source>
        <translation type="unfinished"></translation>
    </message>
    <message>
        <source>HTML5 export failed</source>
        <translation type="unfinished"></translation>
    </message>
    <message>
        <source>Error when starting the HTML5 animation recording: &apos;%1&apos;</source>
        <translation type="unfinished"></translation>
    </message>
    <message>
        <source>HTML5 animation successfully exported in &apos;%1&apos;
</source>
        <translation type="unfinished"></translation>
    </message>
    <message>
        <source>Make HTML5 Animation</source>
        <translation type="unfinished"></translation>
    </message>
    <message>
        <source>The animation has been created:&lt;br&gt;%1&lt;br&gt;&lt;br&gt;Do you want to view it locally now?&lt;br&gt;&lt;br&gt;Note: please refer to the &lt;a style=&apos;color: #5DADE2;&apos; href=&apos;https://cyberbotics.com/doc/guide/web-scene#remarks-on-the-used-technologies-and-their-limitations&apos;&gt;User Guide&lt;/a&gt; if your browser prevents local files CORS requests.</source>
        <translation type="unfinished"></translation>
    </message>
    <message>
        <source>Error: No animation content is available because no changes occurred in the simulation. If you just want a 3D environment file, consider exporting a scene instead.</source>
        <translation type="unfinished"></translation>
    </message>
</context>
<context>
    <name>WbApplication</name>
    <message>
        <source>Could not open file: &apos;%1&apos;.</source>
        <translation>Le fichier : &apos;%1&apos; n&apos;a pas pu être ouvert.</translation>
    </message>
    <message>
        <source>&apos;%1&apos;: Failed to load due to invalid token(s).</source>
        <translation type="unfinished"></translation>
    </message>
    <message>
        <source>&apos;%1&apos;: Failed to load due to syntax error(s).</source>
        <translation type="unfinished"></translation>
    </message>
    <message>
        <source>Reading world file </source>
        <translation type="unfinished"></translation>
    </message>
    <message>
        <source>Parsing world</source>
        <translation type="unfinished"></translation>
    </message>
    <message>
        <source>Could not open file: &apos;%1&apos;. The world file extension must be &apos;.wbt&apos;.</source>
        <translation type="unfinished"></translation>
    </message>
</context>
<context>
    <name>WbBackground</name>
    <message>
        <source>Only one Background node is allowed. The current node won&apos;t be taken into account.</source>
        <translation type="unfinished"></translation>
    </message>
    <message>
        <source>Cannot load texture &apos;%1&apos;: %2.</source>
        <translation type="unfinished"></translation>
    </message>
    <message>
        <source>Incomplete irradiance cubemap</source>
        <translation type="unfinished"></translation>
    </message>
    <message>
        <source>Incomplete background cubemap</source>
        <translation type="unfinished"></translation>
    </message>
    <message>
        <source>The %1Url &apos;%2&apos; is not a square image (its width doesn&apos;t equal its height).</source>
        <translation type="unfinished"></translation>
    </message>
    <message>
        <source>Texture dimension mismatch between %1Url and %2Url.</source>
        <translation type="unfinished"></translation>
    </message>
    <message>
        <source>Alpha channel mismatch with %1Url.</source>
        <translation type="unfinished"></translation>
    </message>
    <message>
        <source>Cannot open HDR texture file: &apos;%1&apos;</source>
        <translation type="unfinished"></translation>
    </message>
    <message>
        <source>Cannot read texture file: &apos;%1&apos;</source>
        <translation type="unfinished"></translation>
    </message>
</context>
<context>
    <name>WbBallJoint</name>
    <message>
        <source>The lower limit of the motor associated to the second axis shouldn&apos;t be smaller than -pi/2.</source>
        <translation type="unfinished"></translation>
    </message>
    <message>
        <source>The upper limit of the motor associated to the second axis shouldn&apos;t be greater than pi/2.</source>
        <translation type="unfinished"></translation>
    </message>
    <message>
        <source>Axes are aligned: using x and z axes instead.</source>
        <translation type="unfinished"></translation>
    </message>
</context>
<context>
    <name>WbBasicJoint</name>
    <message>
        <source>Joint node defined in PROTO field is used multiple times. Webots doesn&apos;t fully support this because the multiple node instances cannot be identical.</source>
        <translation type="unfinished"></translation>
    </message>
</context>
<context>
    <name>WbBoolEditor</name>
    <message>
        <source>TRUE</source>
        <translation>VRAI</translation>
    </message>
    <message>
        <source>FALSE</source>
        <translation>FAUX</translation>
    </message>
</context>
<context>
    <name>WbBox</name>
    <message>
        <source>&apos;size&apos; must be positive: construction of the Box in &apos;boundingObject&apos; failed.</source>
        <translation>&apos;size&apos; doit être positif: la construction de la Box dans &apos;boundingObject&apos; a échoué.</translation>
    </message>
    <message>
        <source>All &apos;size&apos; components must be positive for a Box used in a &apos;boundingObject&apos;.</source>
        <translation type="unfinished"></translation>
    </message>
</context>
<context>
    <name>WbBuildEditor</name>
    <message>
        <source>Remove intermediate build files.</source>
        <translation>Supprimer les fichiers de construction intermédiaires.</translation>
    </message>
    <message>
        <source>Cross compile the current file.</source>
        <translation>Effectuer la compilation croisée du fichier courant.</translation>
    </message>
    <message>
        <source>&amp;Build</source>
        <translation>&amp;Construire</translation>
    </message>
    <message>
        <source>Build the current project.</source>
        <translation>Construire le projet courant.</translation>
    </message>
    <message>
        <source>C&amp;lean</source>
        <translation>&amp;Nettoyer</translation>
    </message>
    <message>
        <source>Cr&amp;oss-compile</source>
        <translation>Compilation &amp;Croisée</translation>
    </message>
    <message>
        <source>Cross-compilation cl&amp;ean</source>
        <translation>N&amp;ettoyer la compilation croisée</translation>
    </message>
    <message>
        <source>Remove intermediate cross-compilation files.</source>
        <translation>Supprimer les fichiers intermédiaires de compilation croisée.</translation>
    </message>
    <message>
        <source>Compilation successful</source>
        <translation>Compilation réussie</translation>
    </message>
    <message>
        <source>The current directory does not contain any Makefile.</source>
        <translation>Le répertoire courant ne contient aucun fichier Make.</translation>
    </message>
    <message>
        <source>Do you want to add one?</source>
        <translation>Voulez-vous en ajouter un ?</translation>
    </message>
    <message>
        <source>Makefile creation failed.</source>
        <translation>La création du fichier Make a échoué.</translation>
    </message>
    <message>
        <source>Make JAR file</source>
        <translation>Générer un fichier JAR</translation>
    </message>
    <message>
        <source>Create a JAR executable file.</source>
        <translation>Créer un fichier exécutable JAR.</translation>
    </message>
    <message>
        <source>Installation problem: could not start &apos;%1&apos;.
</source>
        <translation type="unfinished"></translation>
    </message>
    <message>
        <source>The &apos;%1&apos; command appears not to be available on your system.
</source>
        <translation type="unfinished"></translation>
    </message>
    <message>
        <source>&apos;%1&apos;

The path to this Webots project contains non 8-bit characters. Webots won&apos;t be able to compile any C/C++ controller in this path. Please move this Webots project into a folder with only 8-bit characters.</source>
        <translation type="unfinished"></translation>
    </message>
    <message>
        <source>Do you want to reset or reload the world?</source>
        <translation type="unfinished"></translation>
    </message>
    <message>
        <source>Reload</source>
        <translation type="unfinished"></translation>
    </message>
    <message>
        <source>Reset</source>
        <translation type="unfinished"></translation>
    </message>
    <message>
        <source>&apos;%1&apos;

You don&apos;t have write access to this folder. Webots won&apos;t be able to clean or compile any controller in this path. Please move this Webots project into a folder where you have write access.</source>
        <translation type="unfinished"></translation>
    </message>
    <message>
        <source>&apos;%1&apos;

You don&apos;t have write access to the &apos;Program Files&apos; folder. Webots won&apos;t be able to clean or compile any controller in this path. Please move this Webots project into a folder where you have write access.</source>
        <translation type="unfinished"></translation>
    </message>
</context>
<context>
    <name>WbCadShape</name>
    <message>
        <source>File &apos;%1&apos; cannot be read.</source>
        <translation type="unfinished"></translation>
    </message>
    <message>
        <source>Invalid URL &apos;%1&apos;. CadShape node expects file in Collada (&apos;.dae&apos;) or Wavefront (&apos;.obj&apos;) format.</source>
        <translation type="unfinished"></translation>
    </message>
    <message>
        <source>File could not be read: &apos;%1&apos;</source>
        <translation type="unfinished"></translation>
    </message>
    <message>
        <source>Invalid data, please verify mesh file: %1</source>
        <translation type="unfinished"></translation>
    </message>
    <message>
        <source>Mesh &apos;%1&apos; has more than 100&apos;000 vertices, it is recommended to reduce the number of vertices.</source>
        <translation type="unfinished"></translation>
    </message>
    <message>
        <source>Mesh &apos;%1&apos; created but it is fully transparent.</source>
        <translation type="unfinished"></translation>
    </message>
</context>
<context>
    <name>WbCamera</name>
    <message>
        <source>wb_camera_set_fov(%1) out of zoom range [%2, %3].</source>
        <translation>wb_camera_set_fov(%1) hors de la plage du zoom [%2, %3].</translation>
    </message>
    <message>
        <source>wb_camera_set_fov() cannot be applied to this camera: missing &apos;zoom&apos;.</source>
        <translation>wb_camera_set_fov() ne peut pas être appliqué à cette caméra : &apos;zoom&apos; manquant.</translation>
    </message>
    <message>
        <source>wb_camera_set_focal_distance(%1) out of focus range [%2, %3].</source>
        <translation type="unfinished"></translation>
    </message>
    <message>
        <source>wb_camera_set_focal_distance() cannot be applied to this camera: missing &apos;focus&apos;.</source>
        <translation type="unfinished"></translation>
    </message>
    <message>
        <source>
Id: %1</source>
        <translation type="unfinished"></translation>
    </message>
    <message>
        <source>
Relative position: %1 %2 %3</source>
        <translation type="unfinished"></translation>
    </message>
    <message>
        <source>
Relative orientation: %1 %2 %3 %4</source>
        <translation type="unfinished"></translation>
    </message>
    <message>
        <source>
Size: %1 %2</source>
        <translation type="unfinished"></translation>
    </message>
    <message>
        <source>
Position on the image: %1 %2</source>
        <translation type="unfinished"></translation>
    </message>
    <message>
        <source>
Size on the image: %1 %2</source>
        <translation type="unfinished"></translation>
    </message>
    <message>
        <source>
Color %1: %2 %3 %4</source>
        <translation type="unfinished"></translation>
    </message>
    <message>
        <source>&apos;near&apos; is greater than &apos;far&apos;. Setting &apos;near&apos; to %1.</source>
        <translation type="unfinished"></translation>
    </message>
    <message>
        <source>&apos;far&apos; is less than &apos;near&apos;. Setting &apos;far&apos; to %1.</source>
        <translation type="unfinished"></translation>
    </message>
    <message>
        <source>Lens flare can only be applied to planar cameras.</source>
        <translation type="unfinished"></translation>
    </message>
</context>
<context>
    <name>WbCapsule</name>
    <message>
        <source>&apos;radius&apos; must be positive when used in a &apos;boundingObject&apos;.</source>
        <translation>&apos;radius&apos; doit être positif lorsqu&apos;il est utilisé dans un &apos;boundingObject&apos;.</translation>
    </message>
    <message>
        <source>&apos;height&apos; must be positive when used in a &apos;boundingObject&apos;.</source>
        <translation>&apos;height&apos; doit être positif lorsqu&apos;il est utilisé dans un &apos;boundingObject&apos;.</translation>
    </message>
    <message>
        <source>A Capsule is used in a Bounding object using an asymmetric friction. Capsule does not support asymmetric friction</source>
        <translation type="unfinished"></translation>
    </message>
    <message>
        <source>&apos;subdivision&apos; value has no effect to physical &apos;boundingObject&apos; geometry. A minimum value of %2 is used for the representation.</source>
        <translation type="unfinished"></translation>
    </message>
</context>
<context>
    <name>WbCharger</name>
    <message>
        <source>No Material and no Light found. The first child of a Charger should be either a Shape, a Light or a Group containing Shape and Light nodes.</source>
        <translation type="unfinished"></translation>
    </message>
</context>
<context>
    <name>WbCone</name>
    <message>
        <source>A Cone is used in a Bounding object using an asymmetric friction. Cone does not support asymmetric friction</source>
        <translation type="unfinished"></translation>
    </message>
</context>
<context>
    <name>WbConnector</name>
    <message>
        <source>Passive connectors cannot be locked.</source>
        <translation>Les Connectors passifs ne peuvent pas être verrouillés.</translation>
    </message>
    <message>
        <source>&apos;numberOfRotations&apos; must be positive or zero.</source>
        <translation>&apos;numberOfRotations&apos; doit être supérieur ou égal à zéro.</translation>
    </message>
    <message>
        <source>&apos;distanceTolerance&apos; must be positive or zero.</source>
        <translation>&apos;distanceTolerance&apos; doit être supérieur ou égal à zéro.</translation>
    </message>
    <message>
        <source>&apos;axisTolerance&apos; must be between 0 and pi.</source>
        <translation>&apos;axisTolerance&apos; doit être compris entre 0 et pi.</translation>
    </message>
    <message>
        <source>&apos;rotationTolerance&apos; must between 0 and pi.</source>
        <translation>&apos;rotationTolerance&apos; doit être compris entre 0 et pi.</translation>
    </message>
    <message>
        <source>&apos;tensileStrength&apos; must be positive or -1 (infinite).</source>
        <translation>&apos;tensileStrength&apos; doit être positif ou égal à -1 (infini).</translation>
    </message>
    <message>
        <source>&apos;shearStrength&apos; must be positive or -1 (infinite).</source>
        <translation>&apos;shearStrength&apos; doit être positif ou égal à -1 (infini).</translation>
    </message>
    <message>
        <source>Passive connectors cannot lock.</source>
        <translation>Les Connectors passifs ne peuvent pas se verrouiller.</translation>
    </message>
    <message>
        <source>Unknown &apos;type&apos; &quot;%1&quot;: locking disabled.</source>
        <translation type="unfinished"></translation>
    </message>
    <message>
        <source>Connectors could not be attached because neither of them (nor their parent nodes) has a Physics node.</source>
        <translation type="unfinished"></translation>
    </message>
</context>
<context>
    <name>WbConsole</name>
    <message>
        <source>Console</source>
        <translation type="unfinished"></translation>
    </message>
    <message>
        <source>Console Name</source>
        <translation type="unfinished"></translation>
    </message>
    <message>
        <source>New name:</source>
        <translation type="unfinished"></translation>
    </message>
</context>
<context>
    <name>WbContactProperties</name>
    <message>
        <source>If not set to -1 (infinity), &apos;coulombFriction&apos; must be non-negative. Field value reset to 1</source>
        <translation type="unfinished"></translation>
    </message>
    <message>
        <source>&apos;coulombFriction&apos; must have between one and four elements</source>
        <translation type="unfinished"></translation>
    </message>
    <message>
        <source>&apos;forceDependentSlip&apos; must have between one and four elements</source>
        <translation type="unfinished"></translation>
    </message>
    <message>
        <source>&apos;rollingFriction&apos; values must be positive or -1.0. Field value reset to 0 0 0.</source>
        <translation type="unfinished"></translation>
    </message>
</context>
<context>
    <name>WbControlledWorld</name>
    <message>
        <source>&quot;%1&quot; extern controller: stopped.</source>
        <translation type="unfinished"></translation>
    </message>
    <message>
        <source>Terminating extern controller for robot &quot;%2&quot;.</source>
        <translation type="unfinished"></translation>
    </message>
</context>
<context>
    <name>WbController</name>
    <message>
        <source>&apos;%1&apos; controller exited with status: %2.</source>
        <translation>Le contrôleur &apos;%1&apos; a quitté avec le statut : %2.</translation>
    </message>
    <message>
        <source>&apos;%1&apos; controller crashed.</source>
        <translation>Contrôleur &apos;%1&apos; planté.</translation>
    </message>
    <message>
        <source>failed to start: %1</source>
        <translation>Démarrage impossible : &quot;%1&quot;</translation>
    </message>
    <message>
        <source>This is not a valid file, maybe a directory.</source>
        <translation>Ceci n&apos;est pas un fichier valide, c&apos;est peut-être un répertoire.</translation>
    </message>
    <message>
        <source>Webots expects a binary executable file at this location.</source>
        <translation>Webots attend à cet emplacement un fichier exécutable binaire.</translation>
    </message>
    <message>
        <source>This is not an executable file, try to change its permissions.</source>
        <translation>Ceci n&apos;est pas un fichier exécutable, essayez de modifier ses permissions.</translation>
    </message>
    <message>
        <source>This is not a valid executable file.</source>
        <translation>Ceci n&apos;est pas un fichier exécutable valide.</translation>
    </message>
    <message>
        <source>Maybe it has the wrong binary architecture: try to recompile this controller.</source>
        <translation>Peut-être a-t-il une architecture binaire erronée : essayez de recompiler ce contrôleur.</translation>
    </message>
    <message>
        <source>The process crashed some time after starting successfully.</source>
        <translation>Le processus s&apos;est planté un peu après un démarrage réussi.</translation>
    </message>
    <message>
        <source>The process didn&apos;t respond in time.</source>
        <translation>Le processus n&apos;a pas répondu à temps.</translation>
    </message>
    <message>
        <source>An error occurred when attempting to write to the process.</source>
        <translation>Une erreur s&apos;est produite lors de la tentative d&apos;écriture du processus.</translation>
    </message>
    <message>
        <source>An error occurred when attempting to read from the process.</source>
        <translation>Une erreur s&apos;est produite lors de la tentative de lecture du processus.</translation>
    </message>
    <message>
        <source>Unknown error.</source>
        <translation>Erreur inconnue.</translation>
    </message>
    <message>
        <source>Could not find controller file:</source>
        <translation type="unfinished"></translation>
    </message>
    <message>
        <source>Try to compile the C/C++ source code, to get a new executable file.</source>
        <translation type="unfinished"></translation>
    </message>
    <message>
        <source>Try to compile the Java source code, to get a new .class or .jar file.</source>
        <translation type="unfinished"></translation>
    </message>
    <message>
        <source>&apos;%1&apos; controller exited successfully.</source>
        <translation type="unfinished"></translation>
    </message>
    <message>
        <source>Unknown key: %1 in java section</source>
        <translation type="unfinished"></translation>
    </message>
    <message>
        <source>Unknown key: %1 in python section</source>
        <translation type="unfinished"></translation>
    </message>
    <message>
        <source>Unknown key: %1 in matlab section</source>
        <translation type="unfinished"></translation>
    </message>
    <message>
        <source>Unable to find the &apos;%1&apos; executable in the current PATH. Please check your %1 installation. It should be possible to launch %1 from a terminal by typing &apos;%1&apos;. It may be necessary to add the %1 bin directory to your PATH environment variable. More information about the %1 installation is available in Webots&apos; User guide.</source>
        <translation type="unfinished"></translation>
    </message>
    <message>
        <source>Environment variables from runtime.ini could not be loaded: the file contains illegal definitions.</source>
        <translation type="unfinished"></translation>
    </message>
    <message>
        <source>A BotStudio controller was detected, but the &apos;window&apos; field of the Robot node is not set to &quot;botstudio&quot;. The controller probably won&apos;t work as expected.</source>
        <translation type="unfinished"></translation>
    </message>
    <message>
        <source>Starting controller: %1</source>
        <translation type="unfinished"></translation>
    </message>
    <message>
        <source>Python shebang requests python%1, but current path points to Python%2</source>
        <translation type="unfinished"></translation>
    </message>
    <message>
        <source>MATLAB controllers should be launched as extern controllers with the snap package of Webots.</source>
        <translation type="unfinished"></translation>
    </message>
    <message>
        <source>disconnected.</source>
        <translation type="unfinished"></translation>
    </message>
    <message>
        <source>refusing connection attempt from another extern controller.</source>
        <translation type="unfinished"></translation>
    </message>
    <message>
        <source>Could not find the controller directory.
Starting the &lt;generic&gt; controller instead.</source>
        <translation type="unfinished"></translation>
    </message>
    <message>
        <source>Cannot create empty extern file in &apos;%1&apos;.</source>
        <translation type="unfinished"></translation>
    </message>
    <message>
        <source>Cannot cleanup the local server (server name = &apos;%1&apos;).</source>
        <translation type="unfinished"></translation>
    </message>
    <message>
        <source>Cannot listen to the local server (server name = &apos;%1&apos;): %2</source>
        <translation type="unfinished"></translation>
    </message>
    <message>
        <source>connected.</source>
        <translation type="unfinished"></translation>
    </message>
    <message>
        <source>&apos;%1&apos; extern controller: </source>
        <translation type="unfinished"></translation>
    </message>
    <message>
        <source>Expected either: %1, %2, %3, %4, %5 or %6</source>
        <translation type="unfinished"></translation>
    </message>
    <message>
        <source>Starts the &lt;generic&gt; controller instead.</source>
        <translation type="unfinished"></translation>
    </message>
    <message>
        <source>Webots could not find the MATLAB executable at the default MATLAB installation path. Please provide the correct absolute path to the MATLAB executable in the Webots preferences (%1).</source>
        <translation type="unfinished"></translation>
    </message>
    <message>
        <source>The MATLAB executable could not be started. Please provide the correct absolute path to the MATLAB executable in the Webots preferences (%1) or leave it empty to use the default MATLAB installation path: %2</source>
        <translation type="unfinished"></translation>
    </message>
    <message>
        <source>Docker controllers are supported only on Linux.</source>
        <translation type="unfinished"></translation>
    </message>
    <message>
        <source>Unable to run docker, is docker installed?</source>
        <translation type="unfinished"></translation>
    </message>
    <message>
        <source>Failed to build the docker image in &apos;%1&apos;.</source>
        <translation type="unfinished"></translation>
    </message>
    <message>
        <source>An error occurred during the copy of controller &apos;%1&apos;. An older version will be executed.
Please close any running instances of the controller and reload the world.</source>
        <translation type="unfinished"></translation>
    </message>
    <message>
        <source>disconnected, waiting for new connection.</source>
        <translation type="unfinished"></translation>
    </message>
    <message>
        <source>Waiting for local or remote connection on port %1 targeting robot named &apos;%2&apos;.</source>
        <translation type="unfinished"></translation>
    </message>
    <message>
        <source>Waiting for local or remote connection on port %1 targeting robot named &apos;%2&apos; (%3).</source>
        <translation type="unfinished"></translation>
    </message>
</context>
<context>
    <name>WbCylinder</name>
    <message>
        <source>&apos;radius&apos; must be positive when used in a &apos;boundingObject&apos;.</source>
        <translation>&apos;radius&apos; doit être positif lorsqu&apos;il est utilisé dans un &apos;boundingObject&apos;.</translation>
    </message>
    <message>
        <source>&apos;height&apos; must be positive when used in a &apos;boundingObject&apos;.</source>
        <translation>&apos;height&apos; doit être positif lorsqu&apos;il est utilisé dans un &apos;boundingObject&apos;.</translation>
    </message>
    <message>
        <source>&apos;subdivision&apos; value has no effect to physical &apos;boundingObject&apos; geometry. A minimum value of %2 is used for the representation.</source>
        <translation type="unfinished"></translation>
    </message>
</context>
<context>
    <name>WbDamping</name>
    <message>
        <source>&apos;linear&apos; must be greater than or equal to zero.</source>
        <translation>&apos;linear&apos; doit être supérieur ou égal à zéro.</translation>
    </message>
    <message>
        <source>&apos;angular&apos; must be greater than or equal to zero.</source>
        <translation>&apos;angular&apos; doit être supérieur ou égal à zéro.</translation>
    </message>
    <message>
        <source>&apos;linear&apos; must be less than or equal to one.</source>
        <translation type="unfinished"></translation>
    </message>
    <message>
        <source>&apos;angular&apos; must be less than or equal to one.</source>
        <translation type="unfinished"></translation>
    </message>
</context>
<context>
    <name>WbDirectionalLight</name>
    <message>
        <source>Maximum number of directional lights (%1) has been reached, newly added lights won&apos;t be rendered.</source>
        <translation type="unfinished"></translation>
    </message>
</context>
<context>
    <name>WbDisplay</name>
    <message>
        <source>Error while generating character &apos;%1&apos;.</source>
        <translation type="unfinished"></translation>
    </message>
    <message>
        <source>Invalid &apos;%1&apos; font.</source>
        <translation type="unfinished"></translation>
    </message>
</context>
<context>
    <name>WbDistanceSensor</name>
    <message>
        <source>&apos;type&apos; &quot;laser&quot; must have one single ray.</source>
        <translation>Le &apos;type&apos; &quot;laser&quot; doit avoir un seul rayon.</translation>
    </message>
</context>
<context>
    <name>WbDockTitleBar</name>
    <message>
        <source>Maximize the panel.</source>
        <translation type="unfinished"></translation>
    </message>
    <message>
        <source>Close the panel.</source>
        <translation type="unfinished"></translation>
    </message>
    <message>
        <source>Undock the panel.</source>
        <translation type="unfinished"></translation>
    </message>
    <message>
        <source>Minimize the panel.</source>
        <translation type="unfinished"></translation>
    </message>
</context>
<context>
    <name>WbDownloader</name>
    <message>
        <source>Cannot download &apos;%1&apos;, error code: %2: %3</source>
        <translation type="unfinished"></translation>
    </message>
</context>
<context>
    <name>WbDragHorizontalEvent</name>
    <message>
        <source>To drag this element, first rotate the view so that the horizontal plane is clearly visible.</source>
        <translation type="unfinished"></translation>
    </message>
</context>
<context>
    <name>WbElevationGrid</name>
    <message>
        <source>&apos;height&apos; contains %1 ignored extra value(s).</source>
        <translation>&apos;height&apos; contient %1 valeur(s) ignorée(s) supplémentaires.</translation>
    </message>
    <message>
        <source>&apos;height&apos; must be positive when used in a &apos;boundingObject&apos;.</source>
        <translation type="unfinished">&apos;height&apos; doit être positif lorsqu&apos;il est utilisé dans un &apos;boundingObject&apos;.</translation>
    </message>
    <message>
        <source>Cannot create the associated physics object.</source>
        <translation type="unfinished"></translation>
    </message>
    <message>
        <source>A ElevationGrid is used in a Bounding object using an asymmetric friction. ElevationGrid does not support asymmetric friction</source>
        <translation type="unfinished"></translation>
    </message>
    <message>
        <source>Invalid &apos;xDimension&apos; (should be greater than 1) for use in boundingObject.</source>
        <translation type="unfinished"></translation>
    </message>
    <message>
        <source>Invalid &apos;yDimension&apos; (should be greater than 1) for use in boundingObject.</source>
        <translation type="unfinished"></translation>
    </message>
</context>
<context>
    <name>WbEmitter</name>
    <message>
        <source>Unknown &apos;type&apos;: &quot;%1&quot;.</source>
        <translation>&apos;type&apos; inconnu : &quot;%1&quot;.</translation>
    </message>
    <message>
        <source>&apos;range&apos; must be less than or equal to &apos;maxRange&apos;.</source>
        <translation type="unfinished"></translation>
    </message>
    <message>
        <source>&apos;allowedChannels&apos; does not contain current &apos;channel&apos;. Setting &apos;channel&apos; to %1.</source>
        <translation type="unfinished"></translation>
    </message>
    <message>
        <source>&apos;channel&apos; is not included in &apos;allowedChannels&apos;. Setting &apos;channel&apos; to %1</source>
        <translation type="unfinished"></translation>
    </message>
</context>
<context>
    <name>WbExtendedStringEditor</name>
    <message>
        <source>Controller choice</source>
        <translation>Choix du contrôleur</translation>
    </message>
    <message>
        <source>Please select a controller from the list
(it will start at the next time step)</source>
        <translation>Veuillez sélectionner un contrôleur de la liste (il débutera au prochain pas de simulation)</translation>
    </message>
    <message>
        <source>Physics plugins choice</source>
        <translation>Choix du plugin physics</translation>
    </message>
    <message>
        <source>Please select a plugin from the list
(takes effect only after you save and reload the world)</source>
        <translation>Veuillez sélectionner un plugin de la liste (il prendra effet après avoir sauvegardé et rechargé le monde)</translation>
    </message>
    <message>
        <source>Edit</source>
        <translation>Editer</translation>
    </message>
    <message>
        <source>Select...</source>
        <translation>Sélectionner...</translation>
    </message>
    <message>
        <source>The file does not exist, or has an extension which is not supported.</source>
        <translation>Le fichier n&apos;existe pas ou a une extension qui n&apos;est pas supportée.</translation>
    </message>
    <message>
        <source>Impossible to edit the file: no file defined.</source>
        <translation>Impossible d&apos;éditer le fichier: aucun fichier défini.</translation>
    </message>
    <message>
        <source>Robot window plugins choice</source>
        <translation type="unfinished"></translation>
    </message>
    <message>
        <source>Remote control plugins choice</source>
        <translation type="unfinished"></translation>
    </message>
    <message>
        <source>Please select a remote control plugin from the list
(takes effect only after you save and reload the world)</source>
        <translation type="unfinished"></translation>
    </message>
    <message>
        <source>Please select a solid from the list
</source>
        <translation type="unfinished"></translation>
    </message>
    <message>
        <source>Edit controller main file in Text Editor.</source>
        <translation type="unfinished"></translation>
    </message>
    <message>
        <source>Select controller program.</source>
        <translation type="unfinished"></translation>
    </message>
    <message>
        <source>Fluid choice</source>
        <translation type="unfinished"></translation>
    </message>
    <message>
        <source>Please select a fluid from the list
</source>
        <translation type="unfinished"></translation>
    </message>
    <message>
        <source>Reference area choice</source>
        <translation type="unfinished"></translation>
    </message>
    <message>
        <source>Please select a reference area from the list
</source>
        <translation type="unfinished"></translation>
    </message>
    <message>
        <source>Solid choice</source>
        <translation type="unfinished"></translation>
    </message>
    <message>
        <source>Open %1</source>
        <translation type="unfinished"></translation>
    </message>
    <message>
        <source>%1 files (%2)</source>
        <translation type="unfinished"></translation>
    </message>
    <message>
        <source>Please select a robot window plugin from the list
(takes effect only after you reset the simulation
and show the new robot window)</source>
        <translation type="unfinished"></translation>
    </message>
</context>
<context>
    <name>WbExternProtoEditor</name>
    <message>
        <source>Declare additional IMPORTABLE EXTERNPROTO.</source>
        <translation type="unfinished"></translation>
    </message>
    <message>
        <source>Remove.</source>
        <translation type="unfinished"></translation>
    </message>
</context>
<context>
    <name>WbField</name>
    <message>
        <source>Invalid &apos;%1&apos; changed to %2. The value should be in the list: {%3}.</source>
        <translation type="unfinished"></translation>
    </message>
    <message>
        <source>Invalid &apos;%1&apos; removed from &apos;%2&apos; field. The values should be in the list: {%3}.</source>
        <translation type="unfinished"></translation>
    </message>
    <message>
        <source>Duplicate field value: &apos;%1&apos;</source>
        <translation type="unfinished"></translation>
    </message>
</context>
<context>
    <name>WbFieldChecker</name>
    <message>
        <source>Invalid &apos;%1&apos; changed to %2. The value should be positive.</source>
        <translation type="unfinished"></translation>
    </message>
    <message>
        <source>Invalid &apos;%1&apos; changed to %2. The value should be in range [%3, %4].</source>
        <translation type="unfinished"></translation>
    </message>
    <message>
        <source>Invalid &apos;%1&apos; changed to %2. The value should be in range ]%3, %4[.</source>
        <translation type="unfinished"></translation>
    </message>
    <message>
        <source>Invalid &apos;%1&apos; changed to %2.</source>
        <translation type="unfinished">&apos;%1&apos; invalide changé en %2.</translation>
    </message>
    <message>
        <source>Invalid item %1 of &apos;%2&apos; changed to %3.</source>
        <translation type="unfinished">Elément %1 invalide de &apos;%2&apos; changé en %3.</translation>
    </message>
    <message>
        <source>Invalid &apos;%1&apos; changed to %2. The value should be non-negative.</source>
        <translation type="unfinished"></translation>
    </message>
    <message>
        <source>Invalid &apos;%1&apos; changed to %2. The value should be either %3 or non-negative.</source>
        <translation type="unfinished"></translation>
    </message>
    <message>
        <source>Invalid &apos;%1&apos; changed to %2. The value should be in either %3 or in range [%4, %5].</source>
        <translation type="unfinished"></translation>
    </message>
    <message>
        <source>Invalid &apos;%1&apos; changed to %2. The value should be %3 or greater.</source>
        <translation type="unfinished"></translation>
    </message>
    <message>
        <source>Invalid &apos;%1&apos; changed to %2. The value should be %3 or less.</source>
        <translation type="unfinished"></translation>
    </message>
    <message>
        <source>Invalid &apos;%1&apos; changed to %2. The value should be either %3 or positive.</source>
        <translation type="unfinished"></translation>
    </message>
</context>
<context>
    <name>WbFindReplaceDialog</name>
    <message>
        <source>&amp;Search for:</source>
        <translation>&amp;Rechercher :</translation>
    </message>
    <message>
        <source>Replace &amp;with:</source>
        <translation>Remplacer &amp;par :</translation>
    </message>
    <message>
        <source>Use regular &amp;expressions</source>
        <translation>Utiliser des &amp;expressions régulières</translation>
    </message>
    <message>
        <source>W&amp;hole words</source>
        <translation>Mots &amp;Entiers</translation>
    </message>
    <message>
        <source>&amp;Match case</source>
        <translation>&amp;Respecter la casse</translation>
    </message>
    <message>
        <source>&amp;Close</source>
        <translation>&amp;Fermer</translation>
    </message>
    <message>
        <source>&amp;Next</source>
        <translation>&amp;Suivant</translation>
    </message>
    <message>
        <source>&amp;Previous</source>
        <translation>&amp;Précédent</translation>
    </message>
    <message>
        <source>&amp;Replace</source>
        <translation>&amp;Remplacer</translation>
    </message>
    <message>
        <source>Replace &amp;All</source>
        <translation>Remplacer &amp;Tout</translation>
    </message>
    <message>
        <source>&quot;%1&quot; was not found.</source>
        <translation>&quot;%1&quot; n&apos;a pas été trouvé.</translation>
    </message>
    <message>
        <source>Wrap search and find again?</source>
        <translation>Recommencer au début et rechercher à nouveau ?</translation>
    </message>
    <message>
        <source>Replace in %1</source>
        <translation type="unfinished"></translation>
    </message>
    <message>
        <source>Find in %1</source>
        <translation type="unfinished"></translation>
    </message>
</context>
<context>
    <name>WbFluid</name>
    <message>
        <source>&apos;density&apos; must be greater than or equal to zero. Reset to default value 1000 kg/m^3</source>
        <translation type="unfinished"></translation>
    </message>
    <message>
        <source>&apos;viscosity&apos; must be greater than or equal to zero. Reset to default value 0.001 kg/(ms)</source>
        <translation type="unfinished"></translation>
    </message>
</context>
<context>
    <name>WbFocus</name>
    <message>
        <source>Invalid &apos;minFocalDistance&apos; changed to %1. The value should be smaller or equal to &apos;maxFocalDistance&apos;.</source>
        <translation type="unfinished"></translation>
    </message>
    <message>
        <source>Invalid &apos;maxFocalDistance&apos; changed to %1. The value should be bigger or equal to &apos;minFocalDistance&apos;.</source>
        <translation type="unfinished"></translation>
    </message>
</context>
<context>
    <name>WbFog</name>
    <message>
        <source>Only one Fog node is allowed. Only the first Fog node will be taken into account.</source>
        <translation type="unfinished"></translation>
    </message>
    <message>
        <source>Unknown &apos;fogType&apos;: &quot;%1&quot;. Set to &quot;LINEAR&quot;</source>
        <translation type="unfinished"></translation>
    </message>
</context>
<context>
    <name>WbGeometry</name>
    <message>
        <source>This type of geometry node cannot be placed in &apos;boundingObject&apos;.</source>
        <translation>Ce type de noeud de Geometry  ne peut pas être placé dans un &apos;boudingObject&apos;.</translation>
    </message>
</context>
<context>
    <name>WbGroup</name>
    <message>
        <source>Pre-finalizing nodes</source>
        <translation type="unfinished"></translation>
    </message>
    <message>
        <source>Post-finalizing nodes</source>
        <translation type="unfinished"></translation>
    </message>
    <message>
        <source>Creating ODE objects</source>
        <translation type="unfinished"></translation>
    </message>
    <message>
        <source>Creating WREN objects</source>
        <translation type="unfinished"></translation>
    </message>
</context>
<context>
    <name>WbGuiApplication</name>
    <message>
        <source>Starting up...</source>
        <translation>Démarrage...</translation>
    </message>
    <message>
        <source>Loading world...</source>
        <translation>Chargement du monde...</translation>
    </message>
    <message>
        <source>Try &apos;webots --help&apos; for more information.</source>
        <translation>Essayer &apos;webots --aide&apos; pour plus d&apos;informations.</translation>
    </message>
    <message>
        <source>Copyright © 1998 - %1 Cyberbotics Ltd.</source>
        <translation type="unfinished"></translation>
    </message>
    <message>
        <source>&apos;--mode=stop&apos; is deprecated.</source>
        <translation type="unfinished"></translation>
    </message>
    <message>
        <source>`--mode=run` is deprecated, falling back to `fast` mode.</source>
        <translation type="unfinished"></translation>
    </message>
    <message>
        <source>webots: missing &apos;=&apos; sign right after --port option</source>
        <translation type="unfinished"></translation>
    </message>
    <message>
        <source>webots: port value %1 out of range [1;65535], reverting to 1234 default value</source>
        <translation type="unfinished"></translation>
    </message>
    <message>
        <source>invalid value &quot;%1&quot; to &apos;--stream&apos; option.</source>
        <translation type="unfinished"></translation>
    </message>
    <message>
        <source>invalid value &quot;%1&quot; to &apos;--heartbeat&apos; option.</source>
        <translation type="unfinished"></translation>
    </message>
    <message>
        <source>invalid &apos;--log-performance&apos; option: log file path is missing.</source>
        <translation type="unfinished"></translation>
    </message>
    <message>
        <source>invalid option: &apos;%1&apos;</source>
        <translation type="unfinished"></translation>
    </message>
    <message>
        <source>too many arguments.</source>
        <translation type="unfinished"></translation>
    </message>
    <message>
        <source>you should also use --batch (in addition to --stream) for production.</source>
        <translation type="unfinished"></translation>
    </message>
    <message>
        <source>failed to open TCP server in the port range [%1-%2]
</source>
        <translation type="unfinished"></translation>
    </message>
    <message>
        <source>failed to create the Webots temporary path &quot;%1&quot;.
</source>
        <translation type="unfinished"></translation>
    </message>
    <message>
        <source>could not open file: &apos;%1&apos;.</source>
        <translation type="unfinished"></translation>
    </message>
</context>
<context>
    <name>WbGuidedTour</name>
    <message>
        <source>Guided Tour - Webots</source>
        <translation>Visite guidée - Webots</translation>
    </message>
    <message>
        <source>Webots Guided Tour!</source>
        <translation>Visite guidée de Webots !</translation>
    </message>
    <message>
        <source>Welcome to the Webots Guided Tour.</source>
        <translation>Bienvenue dans la visite guidée de Webots.</translation>
    </message>
    <message>
        <source>The tour will take you through many examples and will give you an overview of Webots features.</source>
        <translation>Cette visite présente de nombreux exemples et donne une vue d&apos;ensemble des fonctionnalités de Webots.</translation>
    </message>
    <message>
        <source>Check [Auto] or press [Next] to start...</source>
        <translation>Vérifier [Auto] ou appuyer sur [Next] pour démarrer...</translation>
    </message>
    <message>
        <source>Auto</source>
        <translation>Auto</translation>
    </message>
    <message>
        <source>Previous</source>
        <translation>Précédent</translation>
    </message>
    <message>
        <source>Next</source>
        <translation>Suivant</translation>
    </message>
    <message>
        <source>Close</source>
        <translation>Fermer</translation>
    </message>
    <message>
        <source>Internal error</source>
        <translation>Erreur interne</translation>
    </message>
    <message>
        <source>The Guided Tour is not available.</source>
        <translation>La visite guidée n&apos;est pas disponible.</translation>
    </message>
    <message>
        <source>Webots Guided Tour</source>
        <translation>Visite guidée Webots</translation>
    </message>
    <message>
        <source>That&apos;s all Folks!</source>
        <translation>C&apos;est tout pour aujourd&apos;hui !</translation>
    </message>
    <message>
        <source>Thanks for viewing the Webots Guided Tour.</source>
        <translation>Merci d&apos;avoir visionné la visite guidée de Webots.</translation>
    </message>
    <message>
        <source>Press [Close] to terminate...</source>
        <translation>Appuyer sur [Fermer] pour terminer...</translation>
    </message>
    <message>
        <source>Loading...</source>
        <translation type="unfinished"></translation>
    </message>
</context>
<context>
    <name>WbGyro</name>
    <message>
        <source>this node or its parents requires a &apos;physics&apos; field to be functional.</source>
        <translation>ce noeud ou ses parents nécessite un champ &apos;physics&apos; pour être fonctionnel.</translation>
    </message>
</context>
<context>
    <name>WbHinge2Joint</name>
    <message>
        <source>Hinge axes are aligned: using x and z axes instead.</source>
        <translation type="unfinished"></translation>
    </message>
    <message>
        <source>HingeJoint &apos;minStop&apos; must be less or equal to RotationalMotor &apos;minPosition&apos;.</source>
        <translation type="unfinished"></translation>
    </message>
    <message>
        <source>HingeJoint &apos;maxStop&apos; must be greater or equal to RotationalMotor &apos;maxPosition&apos;.</source>
        <translation type="unfinished"></translation>
    </message>
    <message>
        <source>Hinge2Joint nodes can only connect Solid nodes that have a Physics node.</source>
        <translation type="unfinished"></translation>
    </message>
    <message>
        <source>Exporting &apos;Hinge2Joint&apos; nodes to URDF is currently not supported</source>
        <translation type="unfinished"></translation>
    </message>
</context>
<context>
    <name>WbHingeJoint</name>
    <message>
        <source>HingeJoint &apos;minStop&apos; must be greater than -pi to be effective.</source>
        <translation type="unfinished"></translation>
    </message>
    <message>
        <source>HingeJoint &apos;maxStop&apos; must be less than pi to be effective.</source>
        <translation type="unfinished"></translation>
    </message>
    <message>
        <source>HingeJoint &apos;minStop&apos; must be less or equal to RotationalMotor &apos;minPosition&apos;.</source>
        <translation type="unfinished"></translation>
    </message>
    <message>
        <source>HingeJoint &apos;maxStop&apos; must be greater or equal to RotationalMotor &apos;maxPosition&apos;.</source>
        <translation type="unfinished"></translation>
    </message>
</context>
<context>
    <name>WbHingeJointParameters</name>
    <message>
        <source>&apos;axis&apos; must be non zero.</source>
        <translation type="unfinished"></translation>
    </message>
    <message>
        <source>&apos;SuspensionAxis&apos; must be non zero.</source>
        <translation type="unfinished"></translation>
    </message>
    <message>
        <source>&apos;Hinge2JointParameters&apos; is deprecated, please use &apos;HingeJointParameters&apos; instead.</source>
        <translation type="unfinished"></translation>
    </message>
    <message>
        <source>&apos;stopERP&apos; must be greater or equal to zero or -1. Reverting to -1 (use global ERP).</source>
        <translation type="unfinished"></translation>
    </message>
    <message>
        <source>&apos;stopCFM&apos; must be greater than zero or -1. Reverting to -1 (use global CFM).</source>
        <translation type="unfinished"></translation>
    </message>
</context>
<context>
    <name>WbImageTexture</name>
    <message>
        <source>Cannot load texture &apos;%1&apos;: %2.</source>
        <translation type="unfinished"></translation>
    </message>
    <message>
        <source>Texture image size of &apos;%1&apos; is not a power of two: rescaling it from %2x%3 to %4x%5.</source>
        <translation type="unfinished"></translation>
    </message>
    <message>
        <source>Texture file could not be read: &apos;%1&apos;</source>
        <translation type="unfinished"></translation>
    </message>
</context>
<context>
    <name>WbImmersionProperties</name>
    <message>
        <source>&apos;cx&apos; must be greater than or equal to zero.</source>
        <translation type="unfinished"></translation>
    </message>
    <message>
        <source>&apos;cy&apos; must be greater than or equal to zero.</source>
        <translation type="unfinished"></translation>
    </message>
    <message>
        <source>&apos;cz&apos; must be greater than or equal to zero.</source>
        <translation type="unfinished"></translation>
    </message>
    <message>
        <source>&apos;tx&apos; must be greater than or equal to zero.</source>
        <translation type="unfinished"></translation>
    </message>
    <message>
        <source>&apos;ty&apos; must be greater than or equal to zero.</source>
        <translation type="unfinished"></translation>
    </message>
    <message>
        <source>&apos;tz&apos; must be greater than or equal to zero.</source>
        <translation type="unfinished"></translation>
    </message>
    <message>
        <source>&apos;viscousResistanceForceCoefficient&apos; must be greater than or equal to zero.</source>
        <translation type="unfinished"></translation>
    </message>
    <message>
        <source>&apos;viscousResistanceTorqueCoefficient&apos; must be greater than or equal to zero.</source>
        <translation type="unfinished"></translation>
    </message>
</context>
<context>
    <name>WbIndexedFaceSet</name>
    <message>
        <source>Cannot create IndexedFaceSet because: &quot;%1&quot;.</source>
        <translation>IndexedFaceSet n&apos;a pas pu être créée parce que : &quot;%1&quot;.</translation>
    </message>
    <message>
        <source>Normal values can&apos;t be null.</source>
        <translation type="unfinished"></translation>
    </message>
</context>
<context>
    <name>WbIndexedLineSet</name>
    <message>
        <source>A IndexedLineSet is used in a Bounding object using an asymmetric friction. IndexedLineSet does not support asymmetric friction</source>
        <translation type="unfinished"></translation>
    </message>
    <message>
        <source>The following indices are out of the range of coordinates specified in the &apos;IndexedLineSet.coord&apos; field: %1</source>
        <translation type="unfinished"></translation>
    </message>
    <message>
        <source>A &apos;Coordinate&apos; node should be present in the &apos;coord&apos; field with at least two items.</source>
        <translation type="unfinished"></translation>
    </message>
    <message>
        <source>The &apos;coordIndex&apos; field should have at least two items.</source>
        <translation type="unfinished"></translation>
    </message>
</context>
<context>
    <name>WbInsertExternProtoDialog</name>
    <message>
        <source>Cancel</source>
        <translation type="unfinished">Annuler</translation>
    </message>
    <message>
        <source>Insert</source>
        <translation type="unfinished"></translation>
    </message>
    <message>
        <source>PROTO nodes (Extra Projects)</source>
        <translation type="unfinished"></translation>
    </message>
    <message>
        <source>PROTO &apos;%1&apos; does not belong to category &apos;%2&apos;.</source>
        <translation type="unfinished"></translation>
    </message>
    <message>
        <source>Retrieval of PROTO &apos;%1&apos; was unsuccessful, the asset should be cached but it is not.</source>
        <translation type="unfinished"></translation>
    </message>
</context>
<context>
    <name>WbJointParameters</name>
    <message>
        <source>&apos;springConstant&apos; must be greater than or equal to zero.</source>
        <translation>&apos;springConstant&apos; doit être supérieur ou égal à zéro.</translation>
    </message>
    <message>
        <source>&apos;dampingConstant&apos; must be greater than or equal to zero.</source>
        <translation type="unfinished">&apos;dampingConstant&apos; doit être supérieur ou égal à zéro.</translation>
    </message>
    <message>
        <source>&apos;staticFriction&apos; must be greater than or equal to zero.</source>
        <translation type="unfinished">&apos;staticFriction&apos; doit être plus grand ou égal à zero.</translation>
    </message>
    <message>
        <source>&apos;axis&apos; must be non zero.</source>
        <translation type="unfinished"></translation>
    </message>
    <message>
        <source>&apos;minStop&apos; must be less than or equal to &apos;position&apos;.</source>
        <translation type="unfinished"></translation>
    </message>
    <message>
        <source>&apos;maxStop&apos; must be greater than or equal to &apos;position&apos;.</source>
        <translation type="unfinished"></translation>
    </message>
</context>
<context>
    <name>WbJoystickInterface</name>
    <message>
        <source>No free joystick found.</source>
        <translation type="unfinished"></translation>
    </message>
    <message>
        <source>Joystick not accessible.</source>
        <translation type="unfinished"></translation>
    </message>
</context>
<context>
    <name>WbLed</name>
    <message>
        <source>Too many colors defined for a gradual LED.</source>
        <translation>Trop de couleurs définies pour une LED graduelle.</translation>
    </message>
    <message>
        <source>No PBRAppearance, Material and no Light found. The first child of a LED should be either a Shape, a Light or a Group containing Shape and Light nodes.</source>
        <translation type="unfinished"></translation>
    </message>
</context>
<context>
    <name>WbLens</name>
    <message>
        <source>Invalid &apos;center.x&apos; changed to 0. The value should be in the range [0;1].</source>
        <translation type="unfinished"></translation>
    </message>
    <message>
        <source>Invalid &apos;center.y&apos; changed to 0. The value should be in the range [0;1].</source>
        <translation type="unfinished"></translation>
    </message>
    <message>
        <source>Invalid &apos;center.x&apos; changed to 1. The value should be in the range [0;1].</source>
        <translation type="unfinished"></translation>
    </message>
    <message>
        <source>Invalid &apos;center.y&apos; changed to 1. The value should be in the range [0;1].</source>
        <translation type="unfinished"></translation>
    </message>
</context>
<context>
    <name>WbLidar</name>
    <message>
        <source>&apos;type&apos; should either be &apos;fixed&apos; or &apos;rotating&apos;, reset to &apos;fixed&apos;</source>
        <translation type="unfinished"></translation>
    </message>
    <message>
        <source>&apos;minFrequency&apos; should be smaller or equal to &apos;maxFrequency&apos;.</source>
        <translation type="unfinished"></translation>
    </message>
    <message>
        <source>&apos;maxFrequency&apos; should be bigger or equal to &apos;minFrequency&apos;.</source>
        <translation type="unfinished"></translation>
    </message>
    <message>
        <source>&apos;defaultFrequency&apos; should be bigger or equal to &apos;minFrequency&apos;.</source>
        <translation type="unfinished"></translation>
    </message>
    <message>
        <source>&apos;defaultFrequency&apos; should be bigger or equal to &apos;maxFrequency&apos;.</source>
        <translation type="unfinished"></translation>
    </message>
    <message>
        <source>&apos;near&apos; is greater than to &apos;minRange&apos;. Setting &apos;near&apos; to %1.</source>
        <translation type="unfinished"></translation>
    </message>
    <message>
        <source>&apos;minRange&apos; is less than &apos;near&apos;. Setting &apos;minRange&apos; to %1.</source>
        <translation type="unfinished"></translation>
    </message>
    <message>
        <source>&apos;minRange&apos; is greater or equal to &apos;maxRange&apos;. Setting &apos;maxRange&apos; to %1.</source>
        <translation type="unfinished"></translation>
    </message>
    <message>
        <source>&apos;maxRange&apos; is less or equal to &apos;minRange&apos;. Setting &apos;maxRange&apos; to %1.</source>
        <translation type="unfinished"></translation>
    </message>
    <message>
        <source>&apos;fieldOfView&apos; has been modified. This modification will be taken into account after saving and reloading the world.</source>
        <translation type="unfinished"></translation>
    </message>
    <message>
        <source>&apos;horizontalResolution&apos; has been modified. This modification will be taken into account after saving and reloading the world.</source>
        <translation type="unfinished"></translation>
    </message>
    <message>
        <source>&apos;verticalFieldOfView&apos; has been modified. This modification will be taken into account after saving and reloading the world.</source>
        <translation type="unfinished"></translation>
    </message>
    <message>
        <source>&apos;numberOfLayers&apos; has been modified. This modification will be taken into account after saving and reloading the world.</source>
        <translation type="unfinished"></translation>
    </message>
    <message>
        <source>&apos;type&apos; has been modified. This modification will be taken into account after saving and reloading the world.</source>
        <translation type="unfinished"></translation>
    </message>
    <message>
        <source>Impossible to have a so small &apos;horizontalResolution&apos; using this &apos;numberOfLayers&apos; and &apos;verticalFieldOfView&apos;. &apos;horizontalResolution&apos; should be bigger or equal to 2.0 * M_PI * numberOfLayers  / verticalFieldOfView. &apos;horizontalResolution&apos; set to %1.</source>
        <translation type="unfinished"></translation>
    </message>
    <message>
        <source>Impossible to have a so small &apos;horizontalResolution&apos; using this &apos;fieldOfView&apos;, &apos;numberOfLayers&apos; and &apos;verticalFieldOfView&apos;. &apos;horizontalResolution&apos; should be bigger or equal to numberOfLayers * fieldOfView / verticalFieldOfView. &apos;horizontalResolution&apos; set to %1.</source>
        <translation type="unfinished"></translation>
    </message>
    <message>
        <source>Impossible to have a so small &apos;verticalFieldOfView&apos; using this &apos;numberOfLayers&apos; and &apos;horizontalResolution&apos;. &apos;verticalFieldOfView&apos; should be bigger or equal to 2.0 * M_PI * numberOfLayers / horizontalResolution. &apos;verticalFieldOfView&apos; set to %1.</source>
        <translation type="unfinished"></translation>
    </message>
    <message>
        <source>Impossible to have a so small &apos;verticalFieldOfView&apos; using this &apos;fieldOfView&apos;, &apos;numberOfLayers&apos; and &apos;horizontalResolution&apos;. &apos;verticalFieldOfView&apos; should be bigger or equal to numberOfLayers * fieldOfView / horizontalResolution. &apos;verticalFieldOfView&apos; set to %1.</source>
        <translation type="unfinished"></translation>
    </message>
    <message>
        <source>Impossible to have a so big &apos;numberOfLayers&apos; using this &apos;verticalFieldOfView&apos; and &apos;horizontalResolution&apos;. &apos;numberOfLayers&apos; should be smaller or equal to verticalFieldOfView * actualHorizontalResolution() / (2.0 * M_PI). &apos;numberOfLayers&apos; set to %1.</source>
        <translation type="unfinished"></translation>
    </message>
    <message>
        <source>Impossible to have a so big &apos;numberOfLayers&apos; using this &apos;fieldOfView&apos;, &apos;verticalFieldOfView&apos; and &apos;horizontalResolution&apos;. &apos;numberOfLayers&apos; should be smaller or equal to verticalFieldOfView * horizontalResolution / fieldOfView. &apos;numberOfLayers&apos; set to %1.</source>
        <translation type="unfinished"></translation>
    </message>
</context>
<context>
    <name>WbLinearMotor</name>
    <message>
        <source>Force feedback is available for motorized joints only</source>
        <translation type="unfinished"></translation>
    </message>
    <message>
        <source>Force feedback is not available for a LinearMotor node inside a Track node.</source>
        <translation type="unfinished"></translation>
    </message>
</context>
<context>
    <name>WbLinkWindow</name>
    <message>
        <source>Upload Successful</source>
        <translation type="unfinished"></translation>
    </message>
    <message>
        <source>Open in Browser</source>
        <translation type="unfinished"></translation>
    </message>
    <message>
        <source>&lt;html&gt;&lt;head/&gt;&lt;body&gt;&lt;p style=&quot; text-align: center;&quot;&gt;Make sure to click Open in Browser to associate&lt;br&gt;the upload with your webots.cloud account.&lt;/a&gt;&lt;/p&gt;&lt;/body&gt;&lt;/html&gt;</source>
        <translation type="unfinished"></translation>
    </message>
</context>
<context>
    <name>WbMFColor</name>
    <message>
        <source>Expected positive color values in range [0.0, 1.0], found [%1 %2 %3]. MFColor field item %4 reset to [%5 %6 %7]</source>
        <translation type="unfinished"></translation>
    </message>
</context>
<context>
    <name>WbMainWindow</name>
    <message>
        <source>Welcome to Webots!</source>
        <translation>Bienvenue dans Webots !</translation>
    </message>
    <message>
        <source>Terminate the Webots application.</source>
        <translation>Quitter l&apos;application Webots.</translation>
    </message>
    <message>
        <source>Restore windows factory layout.</source>
        <translation>Restaurer la disposition des fenêtres d&apos;origine.</translation>
    </message>
    <message>
        <source>How do I navigate in 3D?</source>
        <translation>Comment naviguer en 3D ?</translation>
    </message>
    <message>
        <source>How do I move an object?</source>
        <translation>Comment déplacer un objet ?</translation>
    </message>
    <message>
        <source>&amp;File</source>
        <translation>&amp;Fichier</translation>
    </message>
    <message>
        <source>&amp;Edit</source>
        <translation>&amp;Editer</translation>
    </message>
    <message>
        <source>&amp;View</source>
        <translation>&amp;Visualiser</translation>
    </message>
    <message>
        <source>&amp;Fullscreen</source>
        <translation>&amp;Plein écran</translation>
    </message>
    <message>
        <source>Show the simulation view in fullscreen mode.</source>
        <translation>Afficher la vue simulation en mode plein écran.</translation>
    </message>
    <message>
        <source>&amp;Optional Rendering</source>
        <translation>Rendu &amp;Optionnel</translation>
    </message>
    <message>
        <source>&amp;Simulation</source>
        <translation>&amp;Simulation</translation>
    </message>
    <message>
        <source>&amp;Build</source>
        <translation>&amp;Construire</translation>
    </message>
    <message>
        <source>&amp;Tools</source>
        <translation>&amp;Outils</translation>
    </message>
    <message>
        <source>Restore &amp;Layout</source>
        <translation>Restaurer &amp;Arrangement</translation>
    </message>
    <message>
        <source>Edit &amp;Physics Plugin</source>
        <translation>Editer le plugin &amp;Physics</translation>
    </message>
    <message>
        <source>Open this simulation&apos;s physics plugin in the text editor.</source>
        <translation>Ouvrir ce plugin physics de simulation dans l&apos;éditeur de texte.</translation>
    </message>
    <message>
        <source>&amp;Preferences...</source>
        <translation>&amp;Préférences...</translation>
    </message>
    <message>
        <source>New Project &amp;Directory...</source>
        <translation>Nouveau &amp;Répertoire Projet...</translation>
    </message>
    <message>
        <source>New Robot &amp;Controller...</source>
        <translation>Nouveau &amp;Contrôleur Robot...</translation>
    </message>
    <message>
        <source>New &amp;Physics Plugin...</source>
        <translation>Nouveau plugin &amp;Physics...</translation>
    </message>
    <message>
        <source>&amp;Help</source>
        <translation>&amp;Aide</translation>
    </message>
    <message>
        <source>&amp;About...</source>
        <translation>&amp;A propos de...</translation>
    </message>
    <message>
        <source>Webots &amp;Guided Tour...</source>
        <translation>Visite &amp;Guidée de Webots...</translation>
    </message>
    <message>
        <source>How do I &amp;navigate in 3D?</source>
        <translation>Comment &amp;naviguer en 3D ?</translation>
    </message>
    <message>
        <source>How do I &amp;move an object?</source>
        <translation>Comment &amp;déplacer un objet ?</translation>
    </message>
    <message>
        <source>&amp;OpenGL Information...</source>
        <translation>Informations &amp;OpenGL...</translation>
    </message>
    <message>
        <source>&amp;Bug Report...</source>
        <translation>&amp;Rapport de bogue...</translation>
    </message>
    <message>
        <source>Cyberbotics &amp;Website...</source>
        <translation>Site &amp;Web Cyberbotics...</translation>
    </message>
    <message>
        <source>Question</source>
        <translation>Question</translation>
    </message>
    <message>
        <source>This simulation does not currently use a physics plugin.</source>
        <translation>Cette simulation n&apos;utilise pas actuellement de plugin physics.</translation>
    </message>
    <message>
        <source>Would you like to create one?</source>
        <translation>Voulez-vous en créer un ?</translation>
    </message>
    <message>
        <source>Could not find the source file of the &apos;%1&apos; physics plugin.</source>
        <translation>Le fichier source du plugin physics &apos;%1&apos; n&apos;a pu être trouvé.</translation>
    </message>
    <message>
        <source>Open World File</source>
        <translation>Ouvrir le fichier monde</translation>
    </message>
    <message>
        <source>The simulation has run!</source>
        <translation>La simulation s&apos;est exécutée !</translation>
    </message>
    <message>
        <source>Saving the .wbt file will store the current world state: the objects position and rotation and other fields may differ from the original file!</source>
        <translation>La sauvegarde du fichier .wbt stocke l&apos;état courant du monde : la position et la rotation des objets et d&apos;autres champs peuvent différer du fichier d&apos;origine !</translation>
    </message>
    <message>
        <source>Do you want to save this modified world?</source>
        <translation>Souhaitez-vous sauvegarder ce monde modifié ?</translation>
    </message>
    <message>
        <source>Save World File</source>
        <translation>Sauvegarder le fichier monde</translation>
    </message>
    <message>
        <source>Host name: </source>
        <translation>Nom de l&apos;hôte :</translation>
    </message>
    <message>
        <source>System: </source>
        <translation>Système :</translation>
    </message>
    <message>
        <source>OpenGL vendor: </source>
        <translation>Vendeur OpenGL :</translation>
    </message>
    <message>
        <source>OpenGL renderer: </source>
        <translation>Renderer OpenGL :</translation>
    </message>
    <message>
        <source>OpenGL version: </source>
        <translation>Version OpenGL :</translation>
    </message>
    <message>
        <source>OpenGL information</source>
        <translation>Informations OpenGL</translation>
    </message>
    <message>
        <source>Internal error</source>
        <translation>Erreur interne</translation>
    </message>
    <message>
        <source>Cannot open the document: &apos;%1&apos;.</source>
        <translation>Le document : &apos;%1&apos; n&apos;a pas pu être ouvert.</translation>
    </message>
    <message>
        <source>Could not find the controller name of the &apos;%1&apos; robot.</source>
        <translation>Le nom du contrôleur du robot &apos;%1&apos; n&apos;a pas pu être trouvé.</translation>
    </message>
    <message>
        <source>Could not find the source file of the &apos;%1&apos; controller.</source>
        <translation>Le fichier source du contrôleur &apos;%1&apos; n&apos;a pas pu être trouvé.</translation>
    </message>
    <message>
        <source>Open the Preferences window.</source>
        <translation>Ouvre la fenêtre de préferences.</translation>
    </message>
    <message>
        <source>Create a new project directory.</source>
        <translation>Crée un nouveau répertoire projet.</translation>
    </message>
    <message>
        <source>Create a new controller program.</source>
        <translation>Crée un nouveau programme contrôleur.</translation>
    </message>
    <message>
        <source>Create a new physics plugin.</source>
        <translation>Crée un nouveau plugin de physique.</translation>
    </message>
    <message>
        <source>Start a guided tour demonstrating Webots capabilities.</source>
        <translation>Débute la visite guidée montrant les capacités de Webots.</translation>
    </message>
    <message>
        <source>Show information about navigation in the 3D window.</source>
        <translation>Montre les informations relatives à la naviguation 3D.</translation>
    </message>
    <message>
        <source>Show information about moving an object in the 3D window.</source>
        <translation>Montre les informations relatives au déplacement d&apos;un objet dans la fenêtre 3D.</translation>
    </message>
    <message>
        <source>How do I &amp;apply a force or a torque to an object?</source>
        <translation>Comment &amp;appliquer une force ou un torque sur un objet?</translation>
    </message>
    <message>
        <source>Show information about applying a force or a torque to an object in the 3D window.</source>
        <translation>Montre les informations relatives à l&apos;application d&apos;une force ou d&apos;un torque sur la fenêtre 3D.</translation>
    </message>
    <message>
        <source>Show information about the current OpenGL hardware and driver.</source>
        <translation>Montre les informations relatives au matériel supportant OpenGL et à son driver.</translation>
    </message>
    <message>
        <source>Open the Cyberbotics website.</source>
        <translation>Ouvre le site web de Cyberbotics.</translation>
    </message>
    <message>
        <source>How do I apply a force or a torque to an object?</source>
        <translation>Comment appliquer une force ou un torque sur un object?</translation>
    </message>
    <message>
        <source>&lt;strong&gt;Force:&lt;/strong&gt;&lt;br/&gt; Place the mouse pointer where the force will apply and hold down the Alt key and the left mouse button together while dragging the mouse.&lt;br/&gt;&lt;br/&gt; &lt;strong&gt;Torque:&lt;/strong&gt;&lt;br/&gt;Place the mouse pointer on the object and hold down the Alt key and the right mouse button together while dragging the mouse.</source>
        <translation type="unfinished"></translation>
    </message>
    <message>
        <source>&lt;strong&gt;Force:&lt;/strong&gt;&lt;br/&gt; Place the mouse pointer where the force will apply and hold down the Alt key and the left mouse button together while dragging the mouse.&lt;br/&gt;&lt;br/&gt; &lt;strong&gt;Torque:&lt;/strong&gt;&lt;br/&gt;Place the mouse pointer on the object and hold down the Alt key and the right mouse button together while dragging the mouse.&lt;br/&gt;&lt;br/&gt;If you have a one-button mouse, hold down also the Control key (Ctrl) to emulate the right mouse button.</source>
        <translation type="unfinished"></translation>
    </message>
    <message>
        <source>&amp;Open Recent World</source>
        <translation>&amp;Ouvrir Monde Récent</translation>
    </message>
    <message>
        <source>&amp;Check for updates...</source>
        <translation>Vérifier Mises à Jour</translation>
    </message>
    <message>
        <source>Open the Webots update dialog.</source>
        <translation type="unfinished"></translation>
    </message>
    <message>
        <source>World Files (*.wbt *.WBT)</source>
        <translation type="unfinished"></translation>
    </message>
    <message>
        <source>Opening world file</source>
        <translation type="unfinished"></translation>
    </message>
    <message>
        <source>Cancel</source>
        <translation type="unfinished">Annuler</translation>
    </message>
    <message>
        <source>Loading world</source>
        <translation type="unfinished"></translation>
    </message>
    <message>
        <source>Ca&amp;mera Devices</source>
        <translation>Cameras</translation>
    </message>
    <message>
        <source>&amp;Display Devices</source>
        <translation>Displays</translation>
    </message>
    <message>
        <source>Export HTML5 Scene</source>
        <translation>Exporter Scène HTML5</translation>
    </message>
    <message>
        <source>Show &apos;%1&apos; overlay</source>
        <translation>Afficher &apos;%1&apos;</translation>
    </message>
    <message>
        <source>Show overlay of camera device &apos;%1&apos;.</source>
        <translation type="unfinished"></translation>
    </message>
    <message>
        <source>Show overlay of display device &apos;%1&apos;.</source>
        <translation type="unfinished"></translation>
    </message>
    <message>
        <source>&amp;RangeFinder Devices</source>
        <translation>RangeFinders</translation>
    </message>
    <message>
        <source>Show overlay of range-finder device &apos;%1&apos;.</source>
        <translation type="unfinished"></translation>
    </message>
    <message>
        <source>Stop HTML5 &amp;Animation...</source>
        <translation type="unfinished"></translation>
    </message>
    <message>
        <source>Stop HTML5 animation recording.</source>
        <translation type="unfinished"></translation>
    </message>
    <message>
        <source>%1: Terminating.</source>
        <translation type="unfinished"></translation>
    </message>
    <message>
        <source>&amp;User Guide</source>
        <translation type="unfinished"></translation>
    </message>
    <message>
        <source>Open the Webots user guide online.</source>
        <translation type="unfinished"></translation>
    </message>
    <message>
        <source>&amp;Reference manual</source>
        <translation type="unfinished"></translation>
    </message>
    <message>
        <source>Open the Webots reference manual online.</source>
        <translation type="unfinished"></translation>
    </message>
    <message>
        <source>&amp;Webots for automobiles</source>
        <translation type="unfinished"></translation>
    </message>
    <message>
        <source>Open the Webots for automobiles book online.</source>
        <translation type="unfinished"></translation>
    </message>
    <message>
        <source>&amp;Virtual Reality Headset</source>
        <translation>Casque de Réalité Virtuelle</translation>
    </message>
    <message>
        <source>Please install SteamVR to use a virtual reality headset.</source>
        <translation type="unfinished"></translation>
    </message>
    <message>
        <source>No virtual reality headset connected.</source>
        <translation type="unfinished"></translation>
    </message>
    <message>
        <source>Change View</source>
        <translation>Point de Vue</translation>
    </message>
    <message>
        <source>You are entering fullscreen mode.</source>
        <translation type="unfinished"></translation>
    </message>
    <message>
        <source>Press ESC to quit fullscreen mode.</source>
        <translation type="unfinished"></translation>
    </message>
    <message>
        <source>Press ESC to stop recording the movie and quit fullscreen mode.</source>
        <translation type="unfinished"></translation>
    </message>
    <message>
        <source>Press &lt;i&gt;Ctrl+0&lt;/i&gt; to pause the simulation.</source>
        <translation type="unfinished"></translation>
    </message>
    <message>
        <source>Press &lt;i&gt;Ctrl+1&lt;/i&gt; to execute one basic time step.</source>
        <translation type="unfinished"></translation>
    </message>
    <message>
        <source>Press &lt;i&gt;Ctrl+2&lt;/i&gt; to run the simulation in real time.</source>
        <translation type="unfinished"></translation>
    </message>
    <message>
        <source>Press &lt;i&gt;Ctrl+3&lt;/i&gt; to run the simulation as fast as possible.</source>
        <translation type="unfinished"></translation>
    </message>
    <message>
        <source>Press &lt;i&gt;Cmd+0&lt;/i&gt; to pause the simulation.</source>
        <translation type="unfinished"></translation>
    </message>
    <message>
        <source>Press &lt;i&gt;Cmd+1&lt;/i&gt; to execute one basic time step.</source>
        <translation type="unfinished"></translation>
    </message>
    <message>
        <source>Press &lt;i&gt;Cmd+2&lt;/i&gt; to run the simulation in real time.</source>
        <translation type="unfinished"></translation>
    </message>
    <message>
        <source>Press &lt;i&gt;Cmd+3&lt;/i&gt; to run the simulation as fast as possible.</source>
        <translation type="unfinished"></translation>
    </message>
    <message>
        <source>Press &lt;i&gt;Ctrl+Shift+P&lt;/i&gt; to take a screenshot of the 3D screen.</source>
        <translation type="unfinished"></translation>
    </message>
    <message>
        <source>Press &lt;i&gt;Cmd+Shift+P&lt;/i&gt; to take a screenshot of the 3D screen.</source>
        <translation type="unfinished"></translation>
    </message>
    <message>
        <source>&lt;b&gt;Note:&lt;/b&gt; When taking a screenshot in fullscreen mode, the resulting screenshot&apos;s save path will be chosen automatically.</source>
        <translation type="unfinished"></translation>
    </message>
    <message>
        <source>Screenshots will be saved in &lt;i&gt;%1&lt;/i&gt;.</source>
        <translation type="unfinished"></translation>
    </message>
    <message>
        <source>Fullscreen mode</source>
        <translation type="unfinished"></translation>
    </message>
    <message>
        <source>Show &apos;%2&apos; overlay of robot &apos;%1&apos;</source>
        <translation type="unfinished"></translation>
    </message>
    <message>
        <source>Exit</source>
        <translation type="unfinished"></translation>
    </message>
    <message>
        <source>Quit</source>
        <translation type="unfinished"></translation>
    </message>
    <message>
        <source>&amp;Overlays</source>
        <translation type="unfinished"></translation>
    </message>
    <message>
        <source>In order to move an object: first &lt;strong&gt;select the object&lt;/strong&gt; with a left mouse button click.&lt;br/&gt;&lt;br/&gt;Then &lt;strong&gt;click and drag the arrow-shaped handles&lt;/strong&gt; to translate or rotate the object along the corresponding axis.&lt;br/&gt;&lt;br/&gt;Alternatively, you can hold the shift key and use the mouse:&lt;br/&gt;&lt;em&gt;Horizontal translation:&lt;/em&gt;&lt;br/&gt;Use the left mouse button while the shift key is down to drag an object parallel to the ground.&lt;br/&gt;&lt;em&gt;Vertical rotation:&lt;/em&gt;&lt;br/&gt;Use the right mouse button while the shift key is down to rotate an object around the world&apos;s vertical axis.&lt;br/&gt;&lt;em&gt;Lift:&lt;/em&gt;&lt;br/&gt;Press both left and right mouse buttons, press the middle mouse button, or roll the mouse wheel while the shift key is down to raise or lower the selected object.</source>
        <translation type="unfinished"></translation>
    </message>
    <message>
        <source>Display information about Webots.</source>
        <translation type="unfinished"></translation>
    </message>
    <message>
        <source>Available GPU memory: </source>
        <translation type="unfinished"></translation>
    </message>
    <message>
        <source>%1 bytes</source>
        <translation type="unfinished"></translation>
    </message>
    <message>
        <source>N/A</source>
        <translation type="unfinished"></translation>
    </message>
    <message>
        <source>&amp;GitHub repository...</source>
        <translation type="unfinished"></translation>
    </message>
    <message>
        <source>Open the Webots git repository on GitHub.</source>
        <translation type="unfinished"></translation>
    </message>
    <message>
        <source>Report a bug to the GitHub repository.</source>
        <translation type="unfinished"></translation>
    </message>
    <message>
        <source>&amp;Keep informed</source>
        <translation type="unfinished"></translation>
    </message>
    <message>
        <source>Subscribe to the &amp;Newsletter...</source>
        <translation type="unfinished"></translation>
    </message>
    <message>
        <source>Keep informed about the latest Webots news with the Webots newsletter.</source>
        <translation type="unfinished"></translation>
    </message>
    <message>
        <source>Join the &amp;Discord channel...</source>
        <translation type="unfinished"></translation>
    </message>
    <message>
        <source>Join our live community on Discord.</source>
        <translation type="unfinished"></translation>
    </message>
    <message>
        <source>Follow Webots on &amp;Twitter...</source>
        <translation type="unfinished"></translation>
    </message>
    <message>
        <source>Keep informed about the latest Webots news on Twitter.</source>
        <translation type="unfinished"></translation>
    </message>
    <message>
        <source>Watch the latest Webots movies on YouTube.</source>
        <translation type="unfinished"></translation>
    </message>
    <message>
        <source>Follow Cyberbotics on &amp;LinkedIn...</source>
        <translation type="unfinished"></translation>
    </message>
    <message>
        <source>Follow Cyberbotics on LinkedIn.</source>
        <translation type="unfinished"></translation>
    </message>
    <message>
        <source>&amp;Follow Object</source>
        <translation type="unfinished">Suivre Objet</translation>
    </message>
    <message>
        <source>Subscribe to the Webots &amp;YouTube channel...</source>
        <translation type="unfinished"></translation>
    </message>
    <message>
        <source>The HTML5 scene has been created:&lt;br&gt;%1&lt;br&gt;&lt;br&gt;Do you want to view it locally now?&lt;br&gt;&lt;br&gt;Note: please refer to the &lt;a style=&apos;color: #5DADE2;&apos; href=&apos;https://cyberbotics.com/doc/guide/web-scene#remarks-on-the-used-technologies-and-their-limitations&apos;&gt;User Guide&lt;/a&gt; if your browser prevents local files CORS requests.</source>
        <translation type="unfinished"></translation>
    </message>
    <message>
        <source>Press &lt;i&gt;Ctrl+4&lt;/i&gt; to toggle the 3D scene rendering.</source>
        <translation type="unfinished"></translation>
    </message>
    <message>
        <source>Press &lt;i&gt;Cmd+4&lt;/i&gt; to toggle the 3D scene rendering.</source>
        <translation type="unfinished"></translation>
    </message>
    <message>
        <source>&amp;Scene Interactions</source>
        <translation type="unfinished"></translation>
    </message>
    <message>
        <source>HTML Files (*.html *.HTML)</source>
        <translation type="unfinished"></translation>
    </message>
    <message>
        <source>New</source>
        <translation type="unfinished"></translation>
    </message>
    <message>
        <source>&amp;New World File...</source>
        <translation type="unfinished"></translation>
    </message>
    <message>
        <source>Create a new simulation world.</source>
        <translation type="unfinished"></translation>
    </message>
    <message>
        <source>New P&amp;ROTO...</source>
        <translation type="unfinished"></translation>
    </message>
    <message>
        <source>Create a new PROTO.</source>
        <translation type="unfinished"></translation>
    </message>
    <message>
        <source>Align View to Object</source>
        <translation type="unfinished"></translation>
    </message>
    <message>
        <source>Unable to save &apos;%1&apos;.</source>
        <translation type="unfinished"></translation>
    </message>
    <message>
        <source>HTML recording canceled, locally stored files will still be available.</source>
        <translation type="unfinished"></translation>
    </message>
    <message>
        <source>Uploading on %1...</source>
        <translation type="unfinished"></translation>
    </message>
    <message>
        <source>%1</source>
        <translation type="unfinished"></translation>
    </message>
    <message>
        <source>Upload failed. Error::%1</source>
        <translation type="unfinished"></translation>
    </message>
    <message>
        <source>Webots.cloud</source>
        <translation type="unfinished"></translation>
    </message>
    <message>
        <source>Upload failed: %1</source>
        <translation type="unfinished"></translation>
    </message>
    <message>
        <source>link: %1
</source>
        <translation type="unfinished"></translation>
    </message>
    <message>
        <source>Upload failed: Upload status could not be modified.</source>
        <translation type="unfinished"></translation>
    </message>
    <message>
        <source>Controller &lt;none&gt; cannot be modified.</source>
        <translation type="unfinished"></translation>
    </message>
    <message>
        <source>Cannot show &lt;none&gt; robot window.</source>
        <translation type="unfinished"></translation>
    </message>
    <message>
        <source>Maximum number of pending robot windows reached.</source>
        <translation type="unfinished"></translation>
    </message>
    <message>
        <source>File &apos;%1&apos; not currently cached, please reload the world so that it can be retrieved.</source>
        <translation type="unfinished"></translation>
    </message>
    <message>
        <source>You are trying to modify a remote PROTO file.</source>
        <translation type="unfinished"></translation>
    </message>
    <message>
        <source>The PROTO file will be copied in the current project folder.</source>
        <translation type="unfinished"></translation>
    </message>
    <message>
        <source>The controller and window fields of the robot will be set to &quot;&lt;generic&gt;&quot;.</source>
        <translation type="unfinished"></translation>
    </message>
    <message>
        <source>You should save and reload the world file, so that it refers to this local PROTO file.</source>
        <translation type="unfinished"></translation>
    </message>
    <message>
        <source>Do you want to proceed?</source>
        <translation type="unfinished"></translation>
    </message>
    <message>
        <source>Modify remote PROTO model</source>
        <translation type="unfinished"></translation>
    </message>
    <message>
        <source>Error creating folder &apos;%1&apos;.</source>
        <translation type="unfinished"></translation>
    </message>
    <message>
        <source>Local PROTO file already exists:</source>
        <translation type="unfinished"></translation>
    </message>
    <message>
        <source>Do you want to overwrite it?</source>
        <translation type="unfinished"></translation>
    </message>
    <message>
        <source>Overwrite</source>
        <translation type="unfinished"></translation>
    </message>
    <message>
        <source>Error during copy of extern PROTO file &apos;%1&apos; to &apos;%2&apos;.</source>
        <translation type="unfinished"></translation>
    </message>
    <message>
        <source>The &apos;%1&apos; field of the robot has been changed to &quot;&lt;generic&gt;&quot;.</source>
        <translation type="unfinished"></translation>
    </message>
    <message>
        <source>PROTO file &apos;%1&apos; copied in the local projects folder. Please save and reload the world to apply the changes.</source>
        <translation type="unfinished"></translation>
    </message>
    <message>
        <source>Share...</source>
        <translation type="unfinished"></translation>
    </message>
    <message>
        <source>Share your simulation...</source>
        <translation type="unfinished"></translation>
    </message>
    <message>
        <source>The selected directory for saving the world file is not named &quot;worlds&quot;.
Thus it is not located in a valid Webots project.
As a consequence, some project-related functionalities may not work.</source>
        <translation type="unfinished"></translation>
    </message>
    <message>
        <source>Save Anyway</source>
        <translation type="unfinished"></translation>
    </message>
    <message>
        <source>&lt;strong&gt;Force:&lt;/strong&gt;&lt;br/&gt; Place the mouse pointer where the force will apply and hold down the Alt key and the left mouse button together while dragging the mouse. In some window managers it might be necessary to also hold the Control (ctrl) key together with the Alt key.&lt;br/&gt;&lt;br/&gt; &lt;strong&gt;Torque:&lt;/strong&gt;&lt;br/&gt;Place the mouse pointer on the object and hold down the Alt key and the right mouse button together while dragging the mouse. In some window managers it might be necessary to also hold the Control (ctrl) key together with the Alt key.</source>
        <translation type="unfinished"></translation>
    </message>
    <message>
        <source>&lt;strong&gt;Rotate:&lt;/strong&gt;&lt;br/&gt;To rotate the camera around the x and y axis, you have to set the mouse pointer in the 3D scene, press the left mouse button and drag the mouse:&lt;br/&gt;- if you clicked on an object, the rotation will be centered around the picked point on this object.&lt;br/&gt;- if you clicked outside of any object, the rotation will be centered around the position of the camera.&lt;br/&gt;Dragging the mouse horizontally will rotate the camera around the world up axis. Dragging the mouse vertically will rotate the camera around its horizontal axis.&lt;br/&gt;&lt;br/&gt;&lt;strong&gt;Translate:&lt;/strong&gt;&lt;br/&gt;To translate the camera in the x and y directions, you have to set the mouse pointer in the 3D scene, press the right mouse button and drag the mouse.&lt;br/&gt;&lt;br/&gt;&lt;strong&gt;Zoom / Tilt:&lt;/strong&gt;&lt;br/&gt;Set the mouse pointer in the 3D scene, then:&lt;br/&gt;- if you press both left and right mouse buttons (or the middle button) and drag the mouse vertically, the camera will zoom in or out.&lt;br/&gt;- if you press both left and right mouse buttons (or the middle button) and drag the mouse horizontally, the camera will rotate around the viewing axis (tilt movement).&lt;br/&gt;- if you use the wheel of the mouse, the camera will zoom in or out.</source>
        <translation type="unfinished"></translation>
    </message>
</context>
<context>
    <name>WbMatter</name>
    <message>
        <source>A child to the Transform placed in &apos;boundingObject&apos; is expected.</source>
        <translation type="unfinished"></translation>
    </message>
    <message>
        <source>A child in the Group placed in &apos;boundingObject&apos; is missing.</source>
        <translation type="unfinished"></translation>
    </message>
    <message>
        <source>&apos;name&apos; cannot be empty. Default node name &apos;%1&apos; is automatically set.</source>
        <translation type="unfinished"></translation>
    </message>
    <message>
        <source>A Pose node inside a &apos;boundingObject&apos; can only contain one child. Remaining children are ignored.</source>
        <translation type="unfinished"></translation>
    </message>
    <message>
        <source>A Pose node inside a &apos;boundingObject&apos; can only contain one Shape or one Geometry node. The child node is ignored.</source>
        <translation type="unfinished"></translation>
    </message>
</context>
<context>
    <name>WbMesh</name>
    <message>
        <source>Invalid data, please verify mesh file (bone weights, normals, ...): %1</source>
        <translation type="unfinished"></translation>
    </message>
    <message>
        <source>This file doesn&apos;t contain any mesh.</source>
        <translation type="unfinished"></translation>
    </message>
    <message>
        <source>Cannot create IndexedFaceSet because: &quot;%1&quot;.</source>
        <translation type="unfinished">IndexedFaceSet n&apos;a pas pu être créée parce que : &quot;%1&quot;.</translation>
    </message>
    <message>
        <source>Mesh file could not be read: &apos;%1&apos;</source>
        <translation type="unfinished"></translation>
    </message>
    <message>
        <source>Geometry with the name &quot;%1&quot; doesn&apos;t exist in the mesh.</source>
        <translation type="unfinished"></translation>
    </message>
    <message>
        <source>Geometry with color index &quot;%1&quot; doesn&apos;t exist in the mesh.</source>
        <translation type="unfinished"></translation>
    </message>
    <message>
        <source>Mesh &apos;%1&apos; has more than 100&apos;000 vertices, it is recommended to reduce the number of vertices.</source>
        <translation type="unfinished"></translation>
    </message>
</context>
<context>
    <name>WbMicrophone</name>
    <message>
        <source>&apos;aperture&apos; must be either -1 (infinity) or between 0 and 2*pi.</source>
        <translation>&apos;aperture&apos; doit être égal à -1 (infini) ou compris entre 0 et 2*pi.</translation>
    </message>
</context>
<context>
    <name>WbMotor</name>
    <message>
        <source>&apos;controlP&apos; (currently %1) must be positive.</source>
        <translation type="unfinished"></translation>
    </message>
    <message>
        <source>&apos;controlI&apos; (currently %1) must be non-negative.</source>
        <translation type="unfinished"></translation>
    </message>
    <message>
        <source>&apos;controlD&apos; (currently %1) must be non-negative.</source>
        <translation type="unfinished"></translation>
    </message>
    <message>
        <source>wb_motor_enable_force_feedback(): cannot be invoked for a Joint with no end point.</source>
        <translation type="unfinished"></translation>
    </message>
    <message>
        <source>wb_motor_enable_torque_feedback(): cannot be invoked for a Joint with no end point.</source>
        <translation type="unfinished"></translation>
    </message>
    <message>
        <source>wb_motor_enable_force_feedback(): cannot be invoked for a Joint whose end point has no Physics node.</source>
        <translation type="unfinished"></translation>
    </message>
    <message>
        <source>wb_motor_enable_torque_feedback(): cannot be invoked for a Joint whose end point has no Physics node.</source>
        <translation type="unfinished"></translation>
    </message>
    <message>
        <source>wb_motor_enable_force_feedback(): cannot be invoked because the parent Solid has no Physics node.</source>
        <translation type="unfinished"></translation>
    </message>
    <message>
        <source>wb_motor_enable_torque_feedback(): cannot be invoked because the parent Solid has no Physics node.</source>
        <translation type="unfinished"></translation>
    </message>
    <message>
        <source>Feedback is available for motorized joints only</source>
        <translation type="unfinished"></translation>
    </message>
    <message>
        <source>The requested velocity %1 exceeds &apos;maxVelocity&apos; = %2.</source>
        <translation type="unfinished"></translation>
    </message>
    <message>
        <source>The requested motor torque %1 exceeds &apos;maxTorque&apos; = %2</source>
        <translation type="unfinished"></translation>
    </message>
    <message>
        <source>The requested motor force %1 exceeds &apos;maxForce&apos; = %2</source>
        <translation type="unfinished"></translation>
    </message>
    <message>
        <source>The requested available motor torque %1 exceeds &apos;maxTorque&apos; = %2</source>
        <translation type="unfinished"></translation>
    </message>
    <message>
        <source>The requested available motor force %1 exceeds &apos;maxForce&apos; = %2</source>
        <translation type="unfinished"></translation>
    </message>
    <message>
        <source>Motor &apos;%1&apos; uses the coupled motor name structure but does not have any siblings.</source>
        <translation type="unfinished"></translation>
    </message>
    <message>
        <source>The value of &apos;multiplier&apos; cannot be 0. Value reverted to 1.</source>
        <translation type="unfinished"></translation>
    </message>
    <message>
        <source>For coupled motors, if one has unlimited position, its siblings must have unlimited position as well. Adjusting &apos;minPosition&apos; and &apos;maxPosition&apos; to 0 for motor &apos;%1&apos;.</source>
        <translation type="unfinished"></translation>
    </message>
    <message>
        <source>When using coupled motors, &apos;minPosition&apos; must be consistent across devices. Adjusting &apos;minPosition&apos; from %1 to %2 for motor &apos;%3&apos;.</source>
        <translation type="unfinished"></translation>
    </message>
    <message>
        <source>When using coupled motors, &apos;maxPosition&apos; must be consistent across devices. Adjusting &apos;maxPosition&apos; from %1 to %2 for motor &apos;%3&apos;.</source>
        <translation type="unfinished"></translation>
    </message>
    <message>
        <source>When using coupled motors, velocity limits must be consistent across devices. Adjusted &apos;maxVelocity&apos; from %1 to %2 for motor &apos;%3&apos;.</source>
        <translation type="unfinished"></translation>
    </message>
</context>
<context>
    <name>WbMultimediaStreamingServer</name>
    <message>
        <source>Webots multimedia streamer started: resolution %1x%2 on port %3</source>
        <translation type="unfinished"></translation>
    </message>
    <message>
        <source>Streaming server: Resolution changed to %1x%2.</source>
        <translation type="unfinished"></translation>
    </message>
    <message>
        <source>Streaming server: Ignored new client request of resolution: %1x%2.</source>
        <translation type="unfinished"></translation>
    </message>
    <message>
        <source>Streaming server: Client resize: new resolution %1x%2.</source>
        <translation type="unfinished"></translation>
    </message>
    <message>
        <source>Streaming server: Invalid client resize: only the first connected client can resize the simulation.</source>
        <translation type="unfinished"></translation>
    </message>
    <message>
        <source>Streaming server received unsupported X3D message: &apos;%1&apos;. You should run Webots with the &apos;--stream=&quot;mode=x3d&quot;&apos; command line option.</source>
        <translation type="unfinished"></translation>
    </message>
</context>
<context>
    <name>WbMuscle</name>
    <message>
        <source>&apos;maxRadius&apos; field is deprecated, please use the &apos;volume&apos; field instead.</source>
        <translation type="unfinished"></translation>
    </message>
</context>
<context>
    <name>WbNewControllerWizard</name>
    <message>
        <source>Create a new robot controller.</source>
        <translation>Créer un nouveau contrôleur de robot.</translation>
    </message>
    <message>
        <source>Open &apos;%1.%2&apos; in Text Editor.</source>
        <translation>Ouvrir &apos;%1.%2&apos; dans l&apos;éditeur de texte.</translation>
    </message>
    <message>
        <source>Controller creation failed</source>
        <translation>Echec de la création du contrôleur</translation>
    </message>
    <message>
        <source>Some directories or files could not be created.</source>
        <translation>Certains répertoires ou fichiers n&apos;ont pas pu être créés.</translation>
    </message>
    <message>
        <source>New controller creation</source>
        <translation>Création d&apos;un nouveau contrôleur</translation>
    </message>
    <message>
        <source>This wizard will help you creating a new controller.</source>
        <translation>Cet assistant vous aide à créer un nouveau contrôleur.</translation>
    </message>
    <message>
        <source>Language selection</source>
        <translation>Sélection de la langue</translation>
    </message>
    <message>
        <source>Name selection</source>
        <translation>Sélection du nom</translation>
    </message>
    <message>
        <source>Controller name:</source>
        <translation>Nom du contrôleur :</translation>
    </message>
    <message>
        <source>Conclusion</source>
        <translation>Conclusion</translation>
    </message>
    <message>
        <source>The following directory and files will be created:</source>
        <translation>Le répertoire et les fichiers suivants seront créés :</translation>
    </message>
    <message>
        <source>Please choose the language for your controller program.</source>
        <translation type="unfinished"></translation>
    </message>
    <message>
        <source>IDE selection</source>
        <translation type="unfinished"></translation>
    </message>
    <message>
        <source>Please choose the Integrated Development Environment (IDE) for your controller program.</source>
        <translation type="unfinished"></translation>
    </message>
    <message>
        <source>Webots (gcc / Makefile)</source>
        <translation type="unfinished"></translation>
    </message>
    <message>
        <source>Microsoft Visual Studio</source>
        <translation type="unfinished"></translation>
    </message>
    <message>
        <source>Please choose a name for your controller program.</source>
        <translation type="unfinished"></translation>
    </message>
    <message>
        <source>Please specify a controller name.</source>
        <translation type="unfinished"></translation>
    </message>
    <message>
        <source>Invalid controller name</source>
        <translation type="unfinished"></translation>
    </message>
    <message>
        <source>A controller with this name already exists, please choose a different name.</source>
        <translation type="unfinished"></translation>
    </message>
    <message>
        <source>Open &apos;%1.sln&apos; in Microsoft Visual Studio (the controller need to be set to &lt;extern&gt; to be able to launch the controller from Microsoft Visual Studio.</source>
        <translation type="unfinished"></translation>
    </message>
</context>
<context>
    <name>WbNewPhysicsPluginWizard</name>
    <message>
        <source>Create a new physics plugin</source>
        <translation>Créer un nouveau plugin physics</translation>
    </message>
    <message>
        <source>Open &apos;%1%2&apos; in Text Editor.</source>
        <translation>Ouvrir &apos;%1%2&apos; dans l&apos;éditeur de texte.</translation>
    </message>
    <message>
        <source>Physics creation failed</source>
        <translation>La création du physics a échoué</translation>
    </message>
    <message>
        <source>Some directories or files could not be created.</source>
        <translation>Certains répertoires ou fichiers n&apos;ont pas pu être créés.</translation>
    </message>
    <message>
        <source>New physics plugin creation</source>
        <translation>Création du nouveau plugin physics</translation>
    </message>
    <message>
        <source>This wizard will help you creating a new physics plugin.</source>
        <translation>Cet assistant vous aide à créer un nouveau plugin physics.</translation>
    </message>
    <message>
        <source>Language selection</source>
        <translation>Sélection de la langue</translation>
    </message>
    <message>
        <source>Please choose the language for your physics plugin.</source>
        <translation>Choisissez la langue de votre plugin physics.</translation>
    </message>
    <message>
        <source>Name selection</source>
        <translation>Sélection du nom</translation>
    </message>
    <message>
        <source>Please choose a name for your physics plugin.</source>
        <translation>Choisissez un nom pour votre plugin physics.</translation>
    </message>
    <message>
        <source>Plugin name:</source>
        <translation>Nom du plugin :</translation>
    </message>
    <message>
        <source>Conclusion</source>
        <translation>Conclusion</translation>
    </message>
    <message>
        <source>The following directory and files will be generated.</source>
        <translation>Le répertoire et les fichiers suivants seront créés.</translation>
    </message>
    <message>
        <source>Please specify a physics plugin name.</source>
        <translation type="unfinished"></translation>
    </message>
    <message>
        <source>Invalid physics plugin name</source>
        <translation type="unfinished"></translation>
    </message>
    <message>
        <source>A physics plugin with this name already exists, please choose a different name.</source>
        <translation type="unfinished"></translation>
    </message>
</context>
<context>
    <name>WbNewProjectWizard</name>
    <message>
        <source>Create a Webots project directory</source>
        <translation>Créer un répertoire projet Webots</translation>
    </message>
    <message>
        <source>Invalid new project directory</source>
        <translation>Répertoire de nouveau projet invalide</translation>
    </message>
    <message>
        <source>It is not allowed to create a new project inside the Webots installation directory.</source>
        <translation>Il est interdit de créer un nouveau projet dans le répertoire d&apos;installation de Webots.</translation>
    </message>
    <message>
        <source>Please select another directory.</source>
        <translation>Sélectionnez un autre répertoire.</translation>
    </message>
    <message>
        <source>New project creation</source>
        <translation>Création d&apos;un nouveau projet</translation>
    </message>
    <message>
        <source>Directory selection</source>
        <translation>Sélection du répertoire</translation>
    </message>
    <message>
        <source>Please choose a directory for your new project:</source>
        <translation>Choisissez un répertoire pour votre nouveau projet :</translation>
    </message>
    <message>
        <source>Choose</source>
        <translation>Choisir</translation>
    </message>
    <message>
        <source>Some directories could not be created.</source>
        <translation type="unfinished"></translation>
    </message>
    <message>
        <source>Directories creation failed</source>
        <translation type="unfinished"></translation>
    </message>
    <message>
        <source>This wizard will help you creating a new project folder.</source>
        <translation type="unfinished"></translation>
    </message>
    <message>
        <source>The following folders and files will be created:</source>
        <translation type="unfinished"></translation>
    </message>
</context>
<context>
    <name>WbNewProtoWizard</name>
    <message>
        <source>Create a new PROTO</source>
        <translation type="unfinished"></translation>
    </message>
    <message>
        <source>Open &apos;%1.proto&apos; in Text Editor.</source>
        <translation type="unfinished"></translation>
    </message>
    <message>
        <source>Please specify a PROTO name.</source>
        <translation type="unfinished"></translation>
    </message>
    <message>
        <source>Invalid PROTO name</source>
        <translation type="unfinished"></translation>
    </message>
    <message>
        <source>A PROTO file with this name already exists, please choose a different name.</source>
        <translation type="unfinished"></translation>
    </message>
    <message>
        <source>PROTO &apos;%1&apos; added to your project&apos;s &apos;protos&apos; directory.</source>
        <translation type="unfinished"></translation>
    </message>
    <message>
        <source>Some directories or files could not be created.</source>
        <translation type="unfinished">Certains répertoires ou fichiers n&apos;ont pas pu être créés.</translation>
    </message>
    <message>
        <source>PROTO creation failed</source>
        <translation type="unfinished"></translation>
    </message>
    <message>
        <source>PROTO template not found.</source>
        <translation type="unfinished"></translation>
    </message>
    <message>
        <source>New PROTO creation</source>
        <translation type="unfinished"></translation>
    </message>
    <message>
        <source>This wizard will help you creating a new PROTO.</source>
        <translation type="unfinished"></translation>
    </message>
    <message>
        <source>Name selection</source>
        <translation type="unfinished">Sélection du nom</translation>
    </message>
    <message>
        <source>Please choose a name for your PROTO node.</source>
        <translation type="unfinished"></translation>
    </message>
    <message>
        <source>PROTO name:</source>
        <translation type="unfinished"></translation>
    </message>
    <message>
        <source>Describe the functionality of your PROTO here.</source>
        <translation type="unfinished"></translation>
    </message>
    <message>
        <source>Tags selection</source>
        <translation type="unfinished"></translation>
    </message>
    <message>
        <source>Please choose the tags of your PROTO.</source>
        <translation type="unfinished"></translation>
    </message>
    <message>
        <source>Procedural PROTO</source>
        <translation type="unfinished"></translation>
    </message>
    <message>
        <source>By enabling this option, JavaScript template scripting can be used
to generate PROTO in a procedural way.</source>
        <translation type="unfinished"></translation>
    </message>
    <message>
        <source>Non-deterministic PROTO</source>
        <translation type="unfinished"></translation>
    </message>
    <message>
        <source>A non-deterministic PROTO is a PROTO where the same fields can potentially
yield a different result from run to run. This is often the case if random
number generators with time-based seeds are employed.</source>
        <translation type="unfinished"></translation>
    </message>
    <message>
        <source>Hidden PROTO</source>
        <translation type="unfinished"></translation>
    </message>
    <message>
        <source>A hidden PROTO will not appear in the list when adding a new node.
This tag is often used for sub-PROTO, when creating components of
a larger node.</source>
        <translation type="unfinished"></translation>
    </message>
    <message>
        <source>Base type selection</source>
        <translation type="unfinished"></translation>
    </message>
    <message>
        <source>Please choose the base type from which the PROTO will inherit.</source>
        <translation type="unfinished"></translation>
    </message>
    <message>
        <source>Base nodes</source>
        <translation type="unfinished"></translation>
    </message>
    <message>
        <source>PROTO nodes (Current World File)</source>
        <translation type="unfinished"></translation>
    </message>
    <message>
        <source>PROTO nodes (Current Project)</source>
        <translation type="unfinished"></translation>
    </message>
    <message>
        <source>PROTO nodes (Extra Projects)</source>
        <translation type="unfinished"></translation>
    </message>
    <message>
        <source>PROTO nodes (Webots Projects)</source>
        <translation type="unfinished"></translation>
    </message>
    <message>
        <source>select all</source>
        <translation type="unfinished"></translation>
    </message>
    <message>
        <source>Conclusion</source>
        <translation type="unfinished">Conclusion</translation>
    </message>
    <message>
        <source>The following directory and files will be generated.</source>
        <translation type="unfinished">Le répertoire et les fichiers suivants seront créés.</translation>
    </message>
</context>
<context>
    <name>WbNewVersionDialog</name>
    <message>
        <source>Welcome to Webots %1</source>
        <translation type="unfinished"></translation>
    </message>
    <message>
        <source>Themes:</source>
        <translation type="unfinished"></translation>
    </message>
    <message>
        <source>Preview:</source>
        <translation type="unfinished"></translation>
    </message>
    <message>
        <source>Start Webots with the selected theme.</source>
        <translation type="unfinished"></translation>
    </message>
    <message>
        <source>More details about Webots %1 are listed &lt;a style=&apos;color: #5DADE2;&apos; href=&apos;https://cyberbotics.com/doc/blog/Webots-%2-%3-release&apos;&gt;here&lt;/a&gt;.</source>
        <translation type="unfinished"></translation>
    </message>
    <message>
        <source>Telemetry:</source>
        <translation type="unfinished"></translation>
    </message>
    <message>
        <source>Allow to send lightweight anonymous technical data to Webots developers.</source>
        <translation type="unfinished"></translation>
    </message>
    <message>
        <source>Webots newsletter:</source>
        <translation type="unfinished"></translation>
    </message>
    <message>
        <source>Stay informed about the latest developments of Webots by subscribing to the &lt;a style=&apos;color: #5DADE2;&apos; href=&apos;https://cyberbotics.com/newsletter&apos;&gt;Webots newsletter&lt;/a&gt;.</source>
        <translation type="unfinished"></translation>
    </message>
    <message>
        <source>We need your help to continue to improve Webots: more information &lt;a style=&apos;color: #5DADE2;&apos; href=&apos;https://cyberbotics.com/doc/guide/telemetry&apos;&gt;here&lt;/a&gt;.</source>
        <translation type="unfinished"></translation>
    </message>
</context>
<context>
    <name>WbNewWorldWizard</name>
    <message>
        <source>Please specify a world name.</source>
        <translation type="unfinished"></translation>
    </message>
    <message>
        <source>Invalid new world name</source>
        <translation type="unfinished"></translation>
    </message>
    <message>
        <source>A world file with this name already exists, please choose a different name.</source>
        <translation type="unfinished"></translation>
    </message>
    <message>
        <source>World settings</source>
        <translation type="unfinished"></translation>
    </message>
    <message>
        <source>Please choose a name for the new world and select the features you want:</source>
        <translation type="unfinished"></translation>
    </message>
    <message>
        <source>Add a textured background</source>
        <translation type="unfinished"></translation>
    </message>
    <message>
        <source>Center view point</source>
        <translation type="unfinished"></translation>
    </message>
    <message>
        <source>Add a directional light</source>
        <translation type="unfinished"></translation>
    </message>
    <message>
        <source>Add a rectangle arena</source>
        <translation type="unfinished"></translation>
    </message>
    <message>
        <source>Conclusion</source>
        <translation type="unfinished">Conclusion</translation>
    </message>
    <message>
        <source>Create a Webots world file</source>
        <translation type="unfinished"></translation>
    </message>
    <message>
        <source>New world creation</source>
        <translation type="unfinished"></translation>
    </message>
    <message>
        <source>This wizard will help you creating a new world file.</source>
        <translation type="unfinished"></translation>
    </message>
    <message>
        <source>The following file will be created:</source>
        <translation type="unfinished"></translation>
    </message>
    <message>
        <source>Please specify a world name and not a path.</source>
        <translation type="unfinished"></translation>
    </message>
</context>
<context>
    <name>WbNode</name>
    <message>
        <source>Could not instantiate &apos;%1&apos; node: this class is not yet implemented in Webots.</source>
        <translation>Le noeud &apos;%1&apos; n&apos;a pu être instantié : cette classe n&apos;est pas encore mise en oeuvre dans Webots.</translation>
    </message>
    <message>
        <source> Skipped node in PROTO parameter &apos;%1&apos;.</source>
        <translation type="unfinished"></translation>
    </message>
    <message>
        <source> Skipped node: </source>
        <translation type="unfinished"></translation>
    </message>
    <message>
        <source>Skipped node: </source>
        <translation type="unfinished"></translation>
    </message>
    <message>
        <source> Using &apos;Slot&apos; nodes mechanism.</source>
        <translation type="unfinished"></translation>
    </message>
    <message>
        <source>Duplicated definition of field %1 in the instance of PROTO %2</source>
        <translation type="unfinished"></translation>
    </message>
    <message>
        <source>Wrong order of fields in the instance of PROTO %1: USE nodes might refer to the wrong DEF nodes</source>
        <translation type="unfinished"></translation>
    </message>
    <message>
        <source>Field IS reference &apos;%1&apos; has no matching PROTO parameter.</source>
        <translation type="unfinished"></translation>
    </message>
    <message>
        <source>File &apos;%1&apos; is not readable.</source>
        <translation type="unfinished"></translation>
    </message>
    <message>
        <source>Malformed EXTERNPROTO URL. The URL should end with &apos;.proto&apos;.</source>
        <translation type="unfinished"></translation>
    </message>
    <message>
        <source>Malformed EXTERNPROTO URL. Invalid URL provided: %1.</source>
        <translation type="unfinished"></translation>
    </message>
    <message>
        <source>Parameter &apos;%1&apos; not supported in PROTO &apos;%2&apos;</source>
        <translation type="unfinished"></translation>
    </message>
</context>
<context>
    <name>WbNodeEditor</name>
    <message>
        <source>USE count: %1</source>
        <translation>Compte USE : %1</translation>
    </message>
    <message>
        <source>DEF name change</source>
        <translation type="unfinished"></translation>
    </message>
    <message>
        <source>3D tools:</source>
        <translation type="unfinished"></translation>
    </message>
    <message>
        <source>show resize handles</source>
        <translation type="unfinished"></translation>
    </message>
    <message>
        <source>This DEF cannot be cleared because some USE nodes depend on it.</source>
        <translation type="unfinished"></translation>
    </message>
    <message>
        <source>This DEF string is already used by subsequent DEF nodes. Applying this change will turn USE nodes of the selected node into copies of subsequent DEF node.
Do you want to continue?</source>
        <translation type="unfinished"></translation>
    </message>
    <message>
        <source>This DEF string is already referred to by subsequent USE nodes. Applying this change will turn them into copies of the selected node.
Do you want to continue?</source>
        <translation type="unfinished"></translation>
    </message>
    <message>
        <source>Triangle count: %1</source>
        <translation type="unfinished"></translation>
    </message>
    <message>
        <source>Triangle count: %1 (no shadow)</source>
        <translation type="unfinished"></translation>
    </message>
    <message>
        <source>EXTERNPROTO &quot;%1&quot;</source>
        <translation type="unfinished"></translation>
    </message>
    <message>
        <source>This DEF string is already used by subsequent USE and DEF nodes. Applying this change will modify all the USE nodes referring to previous node with same DEF name and USE nodes referring to the selected node.
Do you want to continue?</source>
        <translation type="unfinished"></translation>
    </message>
</context>
<context>
    <name>WbNodeOperations</name>
    <message>
        <source>Trying to import multiple nodes in the &apos;%1&apos; SFNode field. Only the first node will be inserted</source>
        <translation type="unfinished"></translation>
    </message>
    <message>
        <source>In order to import the PROTO &apos;%1&apos;, first it must be declared in the IMPORTABLE EXTERNPROTO list.</source>
        <translation type="unfinished"></translation>
    </message>
    <message>
        <source>Conflicting declarations for &apos;%1&apos; are provided: &quot;%2&quot; and &quot;%3&quot;, the first one will be used after saving and reverting the world. To use the other instead you will need to change it manually in the world file.</source>
        <translation type="unfinished"></translation>
    </message>
</context>
<context>
    <name>WbOpenSampleWorldDialog</name>
    <message>
        <source>Open Sample World</source>
        <translation>Ouvrir Monde d&apos;Exemple</translation>
    </message>
    <message>
        <source>Find :</source>
        <translation type="unfinished"></translation>
    </message>
    <message>
        <source>Filter world names. Only the world names containing the given string are displayed in the tree below. Regular expressions can be used.</source>
        <translation type="unfinished"></translation>
    </message>
</context>
<context>
    <name>WbPhysics</name>
    <message>
        <source>&apos;inertiaMatrix&apos; must have exactly 0 or 2 lines. Second line inserted.</source>
        <translation type="unfinished"></translation>
    </message>
    <message>
        <source>&apos;inertiaMatrix&apos; must have exactly 0 or 2 lines. Extra lines skipped.</source>
        <translation type="unfinished"></translation>
    </message>
    <message>
        <source>Either the &apos;mass&apos; or the &apos;density&apos; must be specified.</source>
        <translation type="unfinished"></translation>
    </message>
    <message>
        <source>The center of mass must also be specified when using a custom inertia matrix.</source>
        <translation type="unfinished"></translation>
    </message>
    <message>
        <source>&apos;centerOfMass&apos; must have exactly 0 or 1 line. Extra lines skipped.</source>
        <translation type="unfinished"></translation>
    </message>
    <message>
        <source>The first line of &apos;inertiaMatrix&apos; (principal moments of inertia) must have only positive values.</source>
        <translation type="unfinished"></translation>
    </message>
    <message>
        <source>&apos;inertiaMatrix&apos; must be positive definite.</source>
        <translation type="unfinished"></translation>
    </message>
    <message>
        <source>&apos;centerOfmass&apos; must also be specified when using an inertia matrix.</source>
        <translation type="unfinished"></translation>
    </message>
    <message>
        <source>&apos;mass&apos; must be positive when using an inertia matrix.</source>
        <translation type="unfinished"></translation>
    </message>
    <message>
        <source>Both &apos;density&apos; and &apos;mass&apos; specified: the &apos;density&apos; will be ignored.</source>
        <translation type="unfinished"></translation>
    </message>
    <message>
        <source>You must also specify the &apos;centerOfMass&apos; when specifying the &apos;inertiaMatrix&apos;</source>
        <translation type="unfinished"></translation>
    </message>
    <message>
        <source>You must also set the &apos;mass&apos; to a positive value when specifying the &apos;inertiaMatrix&apos;.</source>
        <translation type="unfinished"></translation>
    </message>
</context>
<context>
    <name>WbPhysicsPlugin</name>
    <message>
        <source>Could not find physics_special_init() in &apos;%1&apos; plugin.</source>
        <translation>physics_special_init() n&apos;a pas pu être trouvé dans le plugin &apos;%1&apos;.</translation>
    </message>
    <message>
        <source>Can&apos;t find plugin directory: &apos;%1&apos;.</source>
        <translation>Le répertoire : &apos;%1&apos; du plugin n&apos;a pas pu être trouvé.</translation>
    </message>
    <message>
        <source>Can&apos;t change directory to: &apos;%1&apos;.</source>
        <translation>Le répertoire ne peut être changé pour : &apos;%1&apos;.</translation>
    </message>
</context>
<context>
    <name>WbPhysicsViewer</name>
    <message>
        <source>inertia matrix:</source>
        <translation type="unfinished"></translation>
    </message>
    <message>
        <source>excluding descendants</source>
        <translation type="unfinished"></translation>
    </message>
    <message>
        <source>including descendants</source>
        <translation type="unfinished"></translation>
    </message>
    <message>
        <source>Display mass properties of the selected solid only</source>
        <translation type="unfinished"></translation>
    </message>
    <message>
        <source>mass:</source>
        <translation type="unfinished"></translation>
    </message>
    <message>
        <source>density:</source>
        <translation type="unfinished"></translation>
    </message>
    <message>
        <source>Coordinates relative to selected&apos;s solid frame</source>
        <translation type="unfinished"></translation>
    </message>
    <message>
        <source>relative</source>
        <translation type="unfinished"></translation>
    </message>
    <message>
        <source>absolute</source>
        <translation type="unfinished"></translation>
    </message>
    <message>
        <source>Inertia matrix:</source>
        <translation type="unfinished"></translation>
    </message>
    <message>
        <source>Coordinates with respect to selected&apos;s solid frame</source>
        <translation type="unfinished"></translation>
    </message>
    <message>
        <source>Coordinates with respect to world&apos;s frame</source>
        <translation type="unfinished"></translation>
    </message>
    <message>
        <source>Display averaged mass properties of the selected solid augmented by its descendants</source>
        <translation type="unfinished"></translation>
    </message>
</context>
<context>
    <name>WbPlane</name>
    <message>
        <source>All &apos;size&apos; components must be positive for a Plane used in a &apos;boundingObject&apos;.</source>
        <translation type="unfinished"></translation>
    </message>
</context>
<context>
    <name>WbPlugin</name>
    <message>
        <source>&apos;%1&apos;: file does not exist.</source>
        <translation>Le fichier &apos;%1&apos; n&apos;existe pas.</translation>
    </message>
    <message>
        <source>&apos;%1&apos;: cannot open DLL.</source>
        <translation>&apos;%1&apos; : impossible d&apos;ouvrir la bibliothèque DLL.</translation>
    </message>
    <message>
        <source>Error while loading plugin: &apos;%1&apos;:</source>
        <translation>Erreur lors du chargement du plugin : &apos;%1&apos; :</translation>
    </message>
    <message>
        <source>Function %1() missing in &apos;%2&apos;.</source>
        <translation>Fonction %1() manquante dans &apos;%2&apos;.</translation>
    </message>
    <message>
        <source>You need to implement this function to activate the &apos;%1&apos; plugin.</source>
        <translation>Vous devez mettre en oeuvre cette fonction pour activer le plugin &apos;%1&apos;.</translation>
    </message>
    <message>
        <source>Could not close dynamic library: &apos;%1&apos;</source>
        <translation>La bibliothèque dynamique : &apos;%1&apos; n&apos;a pas pu être fermée</translation>
    </message>
    <message>
        <source>Plugin &apos;%1&apos; not found. Search in:</source>
        <translation type="unfinished"></translation>
    </message>
</context>
<context>
    <name>WbPointLight</name>
    <message>
        <source>&apos;ambientIntensity&apos; and &apos;attenuation&apos; cannot differ from their default values at the same time. &apos;ambientIntensity&apos; was changed to 0.</source>
        <translation type="unfinished"></translation>
    </message>
    <message>
        <source>Maximum number of active point lights (%1) has been reached, newly added lights won&apos;t be rendered.</source>
        <translation type="unfinished"></translation>
    </message>
    <message>
        <source>A quadratic &apos;attenuation&apos; should be preferred to have a realistic simulation of light. Only the third component of the &apos;attenuation&apos; field should be greater than 0.</source>
        <translation type="unfinished"></translation>
    </message>
</context>
<context>
    <name>WbPointSet</name>
    <message>
        <source>A non-empty &apos;Coordinate&apos; node should be present in the &apos;coord&apos; field.</source>
        <translation type="unfinished"></translation>
    </message>
    <message>
        <source>If a &apos;Color&apos; node is present in the &apos;color&apos; field, it should have the same number of component as the &apos;Coordinate&apos; node in the &apos;coord&apos; field.</source>
        <translation type="unfinished"></translation>
    </message>
    <message>
        <source>Only the %1 first points will be drawn.</source>
        <translation type="unfinished"></translation>
    </message>
</context>
<context>
    <name>WbPose</name>
    <message>
        <source>A Transform placed in &apos;boundingObject&apos; needs a Geometry or Shape as its first child to be valid.</source>
        <translation type="unfinished">Une Transform placée dans un &apos;boundingObject&apos; a besoin d&apos;une Geometry ou d&apos;une Shape comme premier enfant pour être valide.</translation>
    </message>
    <message>
        <source>A Transform placed inside a &apos;boundingObject&apos; can only contain one child. Remaining children are ignored.</source>
        <translation type="unfinished">Une Transform placée à l&apos;intérieur d&apos;un &apos;boundingObject&apos; ne peut contenir qu&apos;un fils. Les enfants restants sont ignorés.</translation>
    </message>
    <message>
        <source>The first child of a Transform placed in &apos;boundingObject&apos; must be a Geometry or a Shape filled with a Geometry.</source>
        <translation type="unfinished">Le premier enfant d&apos;une Transform placée dans &apos;boundingObject&apos; doit être une Geometry ou une Shape contenant une Geometry.</translation>
    </message>
</context>
<context>
    <name>WbPositionViewer</name>
    <message>
        <source>Select relatively to which solid the position should be measured</source>
        <translation type="unfinished"></translation>
    </message>
    <message>
        <source>Position:</source>
        <translation type="unfinished"></translation>
    </message>
    <message>
        <source>Rotation:</source>
        <translation type="unfinished"></translation>
    </message>
    <message>
        <source>Absolute</source>
        <translation type="unfinished"></translation>
    </message>
    <message>
        <source>Relative to %1 (depth level %2)</source>
        <translation type="unfinished"></translation>
    </message>
    <message>
        <source>Relative to %1</source>
        <translation type="unfinished"></translation>
    </message>
</context>
<context>
    <name>WbPreferences</name>
    <message>
        <source>Errors when accessing the preferences file.</source>
        <translation type="unfinished"></translation>
    </message>
    <message>
        <source>If the error persists, please check your access rights on file:</source>
        <translation type="unfinished"></translation>
    </message>
    <message>
        <source>
Preferences file cannot be overwritten.
Any change to the current settings won&apos;t be restored at next Webots start.

Please check the write permissions on file:
&quot;%1&quot;</source>
        <translation type="unfinished"></translation>
    </message>
</context>
<context>
    <name>WbPreferencesDialog</name>
    <message>
        <source>Preferences</source>
        <translation>Préférences</translation>
    </message>
    <message>
        <source>General</source>
        <translation>Généralités</translation>
    </message>
    <message>
        <source>Disable shadows</source>
        <translation>Désactiver les ombres</translation>
    </message>
    <message>
        <source>Language:</source>
        <translation>Langue :</translation>
    </message>
    <message>
        <source>(restart needed)</source>
        <translation>(redémarrage nécessaire)</translation>
    </message>
    <message>
        <source>Startup mode:</source>
        <translation>Mode de démarrage :</translation>
    </message>
    <message>
        <source>Editor font:</source>
        <translation>Police de l&apos;éditeur :</translation>
    </message>
    <message>
        <source>Options:</source>
        <translation>Options :</translation>
    </message>
    <message>
        <source>OpenGL</source>
        <translation type="unfinished"></translation>
    </message>
    <message>
        <source>Number of threads:</source>
        <translation type="unfinished"></translation>
    </message>
    <message>
        <source>Warnings:</source>
        <translation type="unfinished"></translation>
    </message>
    <message>
        <source>(recommended)</source>
        <translation type="unfinished"></translation>
    </message>
    <message>
        <source>Check for Webots updates on startup</source>
        <translation type="unfinished"></translation>
    </message>
    <message>
        <source>Update policy:</source>
        <translation type="unfinished"></translation>
    </message>
    <message>
        <source>Display save warning only for scene tree edit</source>
        <translation type="unfinished"></translation>
    </message>
    <message>
        <source>If this option is enabled, Webots will check if a new version is available for download
at every startup. If available, it will inform you about it.</source>
        <translation type="unfinished"></translation>
    </message>
    <message>
        <source>Physics multi-threading is enabled. This can have a noticeable impact on the simulation speed (negative or positive depending on the simulated world). In case of multi-threading, simulation replicability is not guaranteed. </source>
        <translation type="unfinished"></translation>
    </message>
    <message>
        <source>Python command:</source>
        <translation type="unfinished"></translation>
    </message>
    <message>
        <source>You have changed some settings which require Webots to be restarted. Restart Webots Now?</source>
        <translation type="unfinished"></translation>
    </message>
    <message>
        <source>Restart Now?</source>
        <translation type="unfinished"></translation>
    </message>
    <message>
        <source>Theme:</source>
        <translation type="unfinished"></translation>
    </message>
    <message>
        <source>If this option is enabled, Webots will not display any warning when you quit, reload
or load a new world after the current world was modified by either changing the viewpoint,
dragging, rotating, applying a force or applying a torque to an object. It will however
still display a warning if the world was modified from the scene tree.</source>
        <translation type="unfinished"></translation>
    </message>
    <message>
        <source>Disabled</source>
        <translation type="unfinished"></translation>
    </message>
    <message>
        <source>SOCKS v5</source>
        <translation type="unfinished"></translation>
    </message>
    <message>
        <source>Activate SOCK5 proxying.</source>
        <translation type="unfinished"></translation>
    </message>
    <message>
        <source>The new texture quality will be applied next time the world is loaded.</source>
        <translation type="unfinished"></translation>
    </message>
    <message>
        <source>Send technical data to Webots developers</source>
        <translation type="unfinished"></translation>
    </message>
    <message>
        <source>Low</source>
        <translation type="unfinished"></translation>
    </message>
    <message>
        <source>Medium</source>
        <translation type="unfinished"></translation>
    </message>
    <message>
        <source>High</source>
        <translation type="unfinished"></translation>
    </message>
    <message>
        <source>Ultra</source>
        <translation type="unfinished"></translation>
    </message>
    <message>
        <source>Ambient Occlusion:</source>
        <translation type="unfinished"></translation>
    </message>
    <message>
        <source>Texture Quality:</source>
        <translation type="unfinished"></translation>
    </message>
    <message>
        <source>Extra projects may include PROTOs, controllers, plugins, etc. that you can use in your current project.</source>
        <translation type="unfinished"></translation>
    </message>
    <message>
        <source>Extra project path:</source>
        <translation type="unfinished"></translation>
    </message>
    <message>
        <source>Disable anti-aliasing</source>
        <translation type="unfinished"></translation>
    </message>
    <message>
        <source>built-in python (snap), see &lt;a href=&quot;https://cyberbotics.com/doc/guide/running-extern-robot-controllers&quot;&gt;extern controllers&lt;/a&gt; for alternatives.</source>
        <translation type="unfinished"></translation>
    </message>
    <message>
        <source>Rendering</source>
        <translation type="unfinished"></translation>
    </message>
    <message>
        <source>We need your help to continue to improve Webots: more information at:
https://cyberbotics.com/doc/guide/telemetry</source>
        <translation type="unfinished"></translation>
    </message>
    <message>
        <source>Telemetry (&lt;a style=&apos;color: #5DADE2;&apos; href=&apos;https://cyberbotics.com/doc/guide/telemetry&apos;&gt;info&lt;/a&gt;):</source>
        <translation type="unfinished"></translation>
    </message>
    <message>
        <source>Max Texture Filtering:</source>
        <translation type="unfinished"></translation>
    </message>
    <message>
        <source>Network</source>
        <translation type="unfinished"></translation>
    </message>
    <message>
        <source>The cache has been cleared.</source>
        <translation type="unfinished"></translation>
    </message>
    <message>
        <source>Proxy</source>
        <translation type="unfinished"></translation>
    </message>
    <message>
        <source>Type:</source>
        <translation type="unfinished"></translation>
    </message>
    <message>
        <source>Hostname:</source>
        <translation type="unfinished"></translation>
    </message>
    <message>
        <source>Port:</source>
        <translation type="unfinished"></translation>
    </message>
    <message>
        <source>Username:</source>
        <translation type="unfinished"></translation>
    </message>
    <message>
        <source>Password:</source>
        <translation type="unfinished"></translation>
    </message>
    <message>
        <source>Set the size of the cache (in MB):</source>
        <translation type="unfinished"></translation>
    </message>
    <message>
        <source>Amount of cache used: %1 MB.</source>
        <translation type="unfinished"></translation>
    </message>
    <message>
        <source>Add IP address(es)</source>
        <translation type="unfinished"></translation>
    </message>
    <message>
        <source>New allowed IP address(es) (&lt;X.X.X.X&gt; or &lt;X.X.X.X&gt;/&lt;netmask&gt;):</source>
        <translation type="unfinished"></translation>
    </message>
    <message>
        <source>Default robot window web browser:</source>
        <translation type="unfinished"></translation>
    </message>
    <message>
        <source>&quot;firefox&quot;, &quot;google-chrome&quot; (default if empty)</source>
        <translation type="unfinished"></translation>
    </message>
    <message>
        <source>firefox, chrome, or msedge (default if empty)</source>
        <translation type="unfinished"></translation>
    </message>
    <message>
        <source>firefox, chrome, or safari (default if empty)</source>
        <translation type="unfinished"></translation>
    </message>
    <message>
        <source>Always open in a new window</source>
        <translation type="unfinished"></translation>
    </message>
    <message>
        <source>MATLAB command:</source>
        <translation type="unfinished"></translation>
    </message>
    <message>
        <source>Capture thumbnail on world save or share</source>
        <translation type="unfinished"></translation>
    </message>
    <message>
        <source>If this option is enabled, Webots will take and store a 768px by 432px (16:9)
screenshot of the world in .jpg format when the it is saved, shared or exported.</source>
        <translation type="unfinished"></translation>
    </message>
    <message>
        <source>Thumbnail:</source>
        <translation type="unfinished"></translation>
    </message>
    <message>
        <source>Low (anti-aliasing)</source>
        <translation type="unfinished"></translation>
    </message>
    <message>
        <source>Medium (anti-aliasing)</source>
        <translation type="unfinished"></translation>
    </message>
    <message>
        <source>Web Services</source>
        <translation type="unfinished"></translation>
    </message>
    <message>
        <source>Disk Cache</source>
        <translation type="unfinished"></translation>
    </message>
    <message>
        <source>Remote Extern Controllers</source>
        <translation type="unfinished"></translation>
    </message>
    <message>
        <source>Simulation upload service:</source>
        <translation type="unfinished"></translation>
    </message>
    <message>
        <source>At least 512 MB of cache are necessary.</source>
        <translation type="unfinished"></translation>
    </message>
    <message>
        <source>Allowed IPv4 addresses:
(Leave empty for all hosts)</source>
        <translation type="unfinished"></translation>
    </message>
</context>
<context>
    <name>WbProjectRelocationDialog</name>
    <message>
        <source>Project relocation</source>
        <translation>Déplacement du projet</translation>
    </message>
    <message>
        <source>Select</source>
        <translation>Sélectionner</translation>
    </message>
    <message>
        <source>Source directory: </source>
        <translation>Répertoire source :</translation>
    </message>
    <message>
        <source>Target directory: </source>
        <translation>Répertoire cible :</translation>
    </message>
    <message>
        <source>Copy</source>
        <translation>Copier</translation>
    </message>
    <message>
        <source>Please select another directory.</source>
        <translation>Sélectionnez un autre répertoire.</translation>
    </message>
    <message>
        <source>Target directory is not empty.</source>
        <translation>Le répertoire cible n&apos;est pas vide.</translation>
    </message>
    <message>
        <source>Could not create target directory.</source>
        <translation>Le répertoire cible n&apos;a pas pu être créé.</translation>
    </message>
    <message>
        <source>Make sure that you have write access at this location.</source>
        <translation>Vérifiez que vous avez l&apos;accès en écriture sur cet emplacement.</translation>
    </message>
    <message>
        <source>Project relocation failed.</source>
        <translation>Le projet n&apos;a pas pu être déplacé.</translation>
    </message>
    <message>
        <source>Some files or directories could not be copied.</source>
        <translation>Certains fichiers ou répertoires n&apos;ont pas pu être copiés.</translation>
    </message>
    <message>
        <source>Project successfully relocated.</source>
        <translation>Le projet a été déplacé avec succès.</translation>
    </message>
    <message>
        <source>%1 file(s) copied.</source>
        <translation>%1 fichier(s) copié(s).</translation>
    </message>
    <message>
        <source>This operation is not permitted.</source>
        <translation>Cette opération n&apos;est pas autorisée.</translation>
    </message>
    <message>
        <source>Please select a target directory then push the [Copy] button.</source>
        <translation>Veuillez choisir un répertoire de copie et appuyer sur le bouton [Copie].</translation>
    </message>
    <message>
        <source>Push the [Copy] button to copy the project.</source>
        <translation>Appuyez sur le bouton [Copie] pour copier le projet.</translation>
    </message>
    <message>
        <source>Please select another target directory.</source>
        <translation>Veuillez choisir un autre répertoire cible.</translation>
    </message>
    <message>
        <source>&lt;b&gt;Copy necessary files from source to target directory?&lt;/b&gt;</source>
        <translation type="unfinished"></translation>
    </message>
    <message>
        <source>Target directory is located in the Webots installation directory.</source>
        <translation type="unfinished"></translation>
    </message>
    <message>
        <source>Push the [Copy] button to copy the necessary project files.</source>
        <translation type="unfinished"></translation>
    </message>
    <message>
        <source>You are trying to modify a file located in Webots installation directory:</source>
        <translation type="unfinished"></translation>
    </message>
    <message>
        <source>You are trying to modify a file located in the Webots installation directory:</source>
        <translation type="unfinished"></translation>
    </message>
    <message>
        <source>This operation is not permitted: would you like to copy the necessary files to another location?</source>
        <translation type="unfinished"></translation>
    </message>
    <message>
        <source>&lt;b&gt;Copy necessary files from source to current project directory?&lt;/b&gt;</source>
        <translation type="unfinished"></translation>
    </message>
    <message>
        <source>Please select the copy options then push the [Copy] button.</source>
        <translation type="unfinished"></translation>
    </message>
    <message>
        <source>Impossible to copy file &apos;%1&apos; to &apos;%2&apos;.</source>
        <translation type="unfinished"></translation>
    </message>
    <message>
        <source>Impossible to read file &apos;%1&apos;</source>
        <translation type="unfinished"></translation>
    </message>
    <message>
        <source>You are trying to modify a remote file.</source>
        <translation type="unfinished"></translation>
    </message>
</context>
<context>
    <name>WbPropeller</name>
    <message>
        <source>&apos;shaftAxis&apos;cannot be zero. Defaults to %1 %2 %3</source>
        <translation type="unfinished"></translation>
    </message>
    <message>
        <source>Adds a Physics node to Solid ancestors to enable thrust and torque effect.</source>
        <translation type="unfinished"></translation>
    </message>
</context>
<context>
    <name>WbProtoManager</name>
    <message>
        <source>&apos;%1&apos; must be converted because EXTERNPROTO declarations are missing.</source>
        <translation type="unfinished"></translation>
    </message>
    <message>
        <source>Missing declaration for &apos;%1&apos;, add: &apos;EXTERNPROTO &quot;%2&quot;&apos; to &apos;%3&apos;.</source>
        <translation type="unfinished"></translation>
    </message>
    <message>
        <source>Missing declaration for &apos;%1&apos;, unknown node.</source>
        <translation type="unfinished"></translation>
    </message>
    <message>
        <source>The cascaded URL inferring mechanism is supported only for official Webots assets.</source>
        <translation type="unfinished"></translation>
    </message>
    <message>
        <source>Could not search for EXTERNPROTO declarations in &apos;%1&apos; because the file is not readable.</source>
        <translation type="unfinished"></translation>
    </message>
    <message>
        <source>Cannot read file &apos;%1&apos;.</source>
        <translation type="unfinished"></translation>
    </message>
    <message>
        <source>Expected &apos;proto&apos; element.</source>
        <translation type="unfinished"></translation>
    </message>
    <message>
        <source>Expected &apos;proto-list&apos; element.</source>
        <translation type="unfinished"></translation>
    </message>
    <message>
        <source>The format of &apos;proto-list.xml&apos; is invalid.</source>
        <translation type="unfinished"></translation>
    </message>
    <message>
        <source>Cannot select proto list, unknown category &apos;%1&apos;.</source>
        <translation type="unfinished"></translation>
    </message>
    <message>
        <source>Cannot list protos, unknown category &apos;%1&apos;.</source>
        <translation type="unfinished"></translation>
    </message>
    <message>
        <source>Cannot retrieve proto info list, unknown category &apos;%1&apos;.</source>
        <translation type="unfinished"></translation>
    </message>
    <message>
        <source>PROTO &apos;%1&apos; does not belong to category &apos;%2&apos;.</source>
        <translation type="unfinished"></translation>
    </message>
    <message>
        <source>Cannot check if &apos;%1&apos; exists because category &apos;%2&apos; is unknown.</source>
        <translation type="unfinished"></translation>
    </message>
    <message>
        <source>Please adapt your project to R2023a following these instructions: https://cyberbotics.com/doc/guide/from-2022a-to-2022b</source>
        <translation type="unfinished"></translation>
    </message>
</context>
<context>
    <name>WbProtoModel</name>
    <message>
        <source>Template engine error: %1</source>
        <translation type="unfinished"></translation>
    </message>
    <message>
        <source>Recursive definition of PROTO node &apos;%1&apos; is not supported</source>
        <translation type="unfinished"></translation>
    </message>
    <message>
        <source>Errors when parsing the PROTO parameters</source>
        <translation type="unfinished"></translation>
    </message>
    <message>
        <source>Ignoring duplicate &apos;%1&apos; PROTO parameter declaration</source>
        <translation type="unfinished"></translation>
    </message>
    <message>
        <source>Bracket issue</source>
        <translation type="unfinished"></translation>
    </message>
    <message>
        <source>Errors when parsing the base PROTO</source>
        <translation type="unfinished"></translation>
    </message>
    <message>
        <source>Derived and base PROTO can use the same parameter name only if it is linked directly, like &apos;%1 IS %1&apos;</source>
        <translation type="unfinished"></translation>
    </message>
    <message>
        <source>Failed to load due to syntax error(s)</source>
        <translation type="unfinished"></translation>
    </message>
    <message>
        <source>Cannot create the &apos;%1&apos; PROTO</source>
        <translation type="unfinished"></translation>
    </message>
    <message>
        <source>PROTO has unknown base type</source>
        <translation type="unfinished"></translation>
    </message>
    <message>
        <source>Type mismatch between &apos;%1&apos; PROTO parameter and field &apos;%2&apos;</source>
        <translation type="unfinished"></translation>
    </message>
    <message>
        <source>PROTO parameter &apos;%1&apos; has no matching IS field</source>
        <translation type="unfinished"></translation>
    </message>
    <message>
        <source>&apos;%1&apos; PROTO identifier does not match filename</source>
        <translation type="unfinished"></translation>
    </message>
    <message>
        <source>PROTO node &apos;%1&apos; cannot have a base node name</source>
        <translation type="unfinished"></translation>
    </message>
</context>
<context>
    <name>WbProtoTreeItem</name>
    <message>
        <source>File &apos;%1&apos; is not readable.</source>
        <translation type="unfinished"></translation>
    </message>
    <message>
        <source>Malformed EXTERNPROTO URL. The URL should end with &apos;.proto&apos;.</source>
        <translation type="unfinished"></translation>
    </message>
    <message>
        <source>Malformed EXTERNPROTO URL. Invalid URL provided: %1.</source>
        <translation type="unfinished"></translation>
    </message>
    <message>
        <source>PROTO &apos;%1&apos; is ambiguous, multiple references are provided: &apos;%2&apos; and &apos;%3&apos;. The first was used.</source>
        <translation type="unfinished"></translation>
    </message>
    <message>
        <source>Skipped PROTO &apos;%1&apos; as it is not available at: %2.</source>
        <translation type="unfinished"></translation>
    </message>
    <message>
        <source>Error downloading EXTERNPROTO &apos;%1&apos;: %2</source>
        <translation type="unfinished"></translation>
    </message>
</context>
<context>
    <name>WbRadar</name>
    <message>
        <source>&apos;minRange&apos; is greater or equal to &apos;maxRange&apos;. Setting &apos;maxRange&apos; to %1.</source>
        <translation type="unfinished"></translation>
    </message>
    <message>
        <source>&apos;minRange&apos; is greater or equal to &apos;maxRange&apos;. Setting &apos;minRange&apos; to %1.</source>
        <translation type="unfinished"></translation>
    </message>
    <message>
        <source>&apos;maxRange&apos; is less or equal to &apos;minRange&apos;. Setting &apos;maxRange&apos; to %1.</source>
        <translation type="unfinished"></translation>
    </message>
    <message>
        <source>&apos;maxRadialSpeed&apos; is less than or equal to &apos;minRadialSpeed&apos;. Setting &apos;maxRadialSpeed&apos; to %1.</source>
        <translation type="unfinished"></translation>
    </message>
</context>
<context>
    <name>WbRangeFinder</name>
    <message>
        <source>&apos;near&apos; is greater than to &apos;minRange&apos;. Setting &apos;near&apos; to %1.</source>
        <translation type="unfinished"></translation>
    </message>
    <message>
        <source>&apos;minRange&apos; is less than &apos;near&apos;. Setting &apos;minRange&apos; to %1.</source>
        <translation type="unfinished"></translation>
    </message>
    <message>
        <source>&apos;minRange&apos; is greater or equal to &apos;maxRange&apos;. Setting &apos;maxRange&apos; to %1.</source>
        <translation type="unfinished"></translation>
    </message>
    <message>
        <source>&apos;minRange&apos; is greater or equal to &apos;maxRange&apos;. Setting &apos;minRange&apos; to %1.</source>
        <translation type="unfinished"></translation>
    </message>
    <message>
        <source>&apos;maxRange&apos; is less or equal to &apos;minRange&apos;. Setting &apos;maxRange&apos; to %1.</source>
        <translation type="unfinished"></translation>
    </message>
</context>
<context>
    <name>WbReceiver</name>
    <message>
        <source>Unknown &apos;type&apos;: &quot;%1&quot;.</source>
        <translation type="unfinished">&apos;type&apos; inconnu : &quot;%1&quot;.</translation>
    </message>
    <message>
        <source>&apos;channel&apos; is not included in &apos;allowedChannels&apos;. Setting &apos;channel&apos; to %1</source>
        <translation type="unfinished"></translation>
    </message>
    <message>
        <source>&apos;allowedChannels&apos; does not contain current &apos;channel&apos;. Setting &apos;channel&apos; to %1.</source>
        <translation type="unfinished"></translation>
    </message>
</context>
<context>
    <name>WbRecognition</name>
    <message>
        <source>Invalid &apos;occlusion&apos; changed to 1. The value should be 0, 1 or 2.</source>
        <translation type="unfinished"></translation>
    </message>
</context>
<context>
    <name>WbRenderingDevice</name>
    <message>
        <source>Invalid &apos;width&apos;: changed to 1.</source>
        <translation>&apos;width&apos; invalide : changé en 1.</translation>
    </message>
    <message>
        <source>Invalid &apos;height&apos;: changed to 1.</source>
        <translation>&apos;height&apos; invalide : changé en 1.</translation>
    </message>
    <message>
        <source>&apos;width&apos; has been modified. This modification will be taken into account after saving and reloading the world.</source>
        <translation type="unfinished"></translation>
    </message>
    <message>
        <source>&apos;height&apos; has been modified. This modification will be taken into account after saving and reloading the world.</source>
        <translation type="unfinished"></translation>
    </message>
</context>
<context>
    <name>WbRobot</name>
    <message>
        <source>The remote control library has not been found.</source>
        <translation>La bibliothèque de contrôle à distance n&apos;a pas été trouvée.</translation>
    </message>
    <message>
        <source>Cannot pin the robot to the static environment, because the robot window has not been shown once</source>
        <translation type="unfinished"></translation>
    </message>
    <message>
        <source>At least two devices are sharing the same name (&quot;%1&quot;) while unique names are required.</source>
        <translation type="unfinished"></translation>
    </message>
    <message>
        <source>The controller directory has not been found, searched the following locations:</source>
        <translation type="unfinished"></translation>
    </message>
    <message>
        <source>&apos;remoteControl&apos; cannot be modified after the controller is initialized.</source>
        <translation type="unfinished"></translation>
    </message>
    <message>
        <source>Unable to split arguments automatically, please update your world file manually.</source>
        <translation type="unfinished"></translation>
    </message>
    <message>
        <source>Splitting arguments at space boundaries.</source>
        <translation type="unfinished"></translation>
    </message>
    <message>
        <source>Robot.controllerArgs data type changed from SFString to MFString in Webots R2020b. %1</source>
        <translation type="unfinished"></translation>
    </message>
    <message>
        <source>&apos;wb_robot_battery_sensor_enable&apos; called while the &apos;battery&apos; field is empty.</source>
        <translation type="unfinished"></translation>
    </message>
    <message>
        <source>The &apos;</source>
        <translation type="unfinished"></translation>
    </message>
    <message>
        <source>&apos; robot window library has not been found.</source>
        <translation type="unfinished"></translation>
    </message>
    <message>
        <source>The robot window will not be connected until the controller is initialized or restarted.</source>
        <translation type="unfinished"></translation>
    </message>
    <message>
        <source>The &lt;generic&gt; robot window is not found. Please check your Webots installation.</source>
        <translation type="unfinished"></translation>
    </message>
    <message>
        <source>Battery is empty.</source>
        <translation type="unfinished"></translation>
    </message>
    <message>
        <source>The &apos;controller&apos; field of the robot has been changed to &quot;&lt;generic&gt;&quot;.</source>
        <translation type="unfinished"></translation>
    </message>
    <message>
        <source>The &apos;window&apos; field of the robot has been changed to &quot;&lt;generic&gt;&quot;.</source>
        <translation type="unfinished"></translation>
    </message>
    <message>
        <source>&apos;battery&apos; field can only contain three values. Remaining values are ignored.</source>
        <translation type="unfinished"></translation>
    </message>
</context>
<context>
    <name>WbRobotWindow</name>
    <message>
        <source>No HTML robot window is set in the &apos;window&apos; field.</source>
        <translation type="unfinished"></translation>
    </message>
    <message>
        <source>Cannot start %1.</source>
        <translation type="unfinished"></translation>
    </message>
    <message>
        <source>Unable to open web browser program: %1. %2 Opening robot window in default browser.</source>
        <translation type="unfinished"></translation>
    </message>
</context>
<context>
    <name>WbRotationEditor</name>
    <message>
        <source>Normalize</source>
        <translation type="unfinished"></translation>
    </message>
</context>
<context>
    <name>WbRotationalMotor</name>
    <message>
        <source>Feedback is available for motorized joints only</source>
        <translation type="unfinished"></translation>
    </message>
    <message>
        <source>Hinge2Joint is invalid: feedback is not available.</source>
        <translation type="unfinished"></translation>
    </message>
</context>
<context>
    <name>WbSFBool</name>
    <message>
        <source>Expected boolean value, found %1</source>
        <translation type="unfinished"></translation>
    </message>
</context>
<context>
    <name>WbSFColor</name>
    <message>
        <source>Expected floating point value, found %1</source>
        <translation type="unfinished"></translation>
    </message>
    <message>
        <source>Expected positive color values in range [0.0, 1.0], found [%1 %2 %3]. SFColor field reset to [%4 %5 %6]</source>
        <translation type="unfinished"></translation>
    </message>
</context>
<context>
    <name>WbSFDouble</name>
    <message>
        <source>Expected floating point value, found %1</source>
        <translation type="unfinished"></translation>
    </message>
</context>
<context>
    <name>WbSFInt</name>
    <message>
        <source>Expected integer value, found %1</source>
        <translation type="unfinished"></translation>
    </message>
</context>
<context>
    <name>WbSFRotation</name>
    <message>
        <source>Expected floating point value, found %1</source>
        <translation type="unfinished"></translation>
    </message>
</context>
<context>
    <name>WbSFString</name>
    <message>
        <source>Expected string value, found %1</source>
        <translation type="unfinished"></translation>
    </message>
</context>
<context>
    <name>WbSFVector2</name>
    <message>
        <source>Expected floating point value, found %1</source>
        <translation type="unfinished"></translation>
    </message>
</context>
<context>
    <name>WbSFVector3</name>
    <message>
        <source>Expected floating point value, found %1</source>
        <translation type="unfinished"></translation>
    </message>
</context>
<context>
    <name>WbSaveWarningDialog</name>
    <message>
        <source>Save before closing?</source>
        <translation type="unfinished"></translation>
    </message>
    <message>
        <source>The &apos;%1&apos; file is not saved. Do you want to save it before closing?</source>
        <translation type="unfinished"></translation>
    </message>
    <message>
        <source>Don&apos;t display this dialog again (you can re-enable it from the preferences)</source>
        <translation type="unfinished"></translation>
    </message>
    <message>
        <source>Save before reloading the world?</source>
        <translation type="unfinished"></translation>
    </message>
    <message>
        <source>The &apos;%1&apos; file is not saved. Do you want to save it before reloading the world?</source>
        <translation type="unfinished"></translation>
    </message>
</context>
<context>
    <name>WbSceneTree</name>
    <message>
        <source>Transformation aborted: impossible to create a node of type %1.</source>
        <translation>Transformation annulée : impossible de créer un noeud de type %1.</translation>
    </message>
    <message>
        <source>New node creation failed: node with DEF name %1 does not exist.</source>
        <translation>Echec de la création du nouveau noeud : le noeud de nom DEF %1 n&apos;existe pas.</translation>
    </message>
    <message>
        <source>New node creation failed: model name %1.</source>
        <translation>Echec de la création du nouveau noeud : nom de modèle %1.</translation>
    </message>
    <message>
        <source>A positive mass is mandatory when using inertiaMatrix. &apos;mass&apos; set to 1.</source>
        <translation type="unfinished"></translation>
    </message>
    <message>
        <source>A center of mass is mandatory when using inertiaMatrix. Default center of mass inserted.</source>
        <translation type="unfinished"></translation>
    </message>
    <message>
        <source>DEF node deletion</source>
        <translation type="unfinished"></translation>
    </message>
    <message>
        <source>Do you still want to proceed?</source>
        <translation type="unfinished">Voulez-vous tout de même continuer  ?</translation>
    </message>
    <message>
        <source>This field contains a DEF node on which at least one external USE node depends. Deleting it will turn its first USE node into a DEF node.
Do you want to continue?</source>
        <translation type="unfinished"></translation>
    </message>
    <message>
        <source>This node is a DEF node, or has a descendant DEF node, on which at least one external USE node depends. Deleting it will make its USE nodes to refer to a previous node having the same DEF keyword if it exists, or will turn its first USE node into a DEF node.
Do you want to continue?</source>
        <translation type="unfinished"></translation>
    </message>
    <message>
        <source>Unsupported &apos;%1&apos; extension.</source>
        <translation type="unfinished"></translation>
    </message>
    <message>
        <source>Impossible to write file: &apos;%1&apos;.</source>
        <translation type="unfinished">Impossible d&apos;écrire le fichier : &apos;%1&apos;.</translation>
    </message>
    <message>
        <source>Conflicting declarations for &apos;%1&apos; are provided: %2 and %3, the first one will be used. To use the other instead you will need to change it manually in the world file.</source>
        <translation type="unfinished"></translation>
    </message>
    <message>
        <source>Export to URDF</source>
        <translation type="unfinished"></translation>
    </message>
    <message>
        <source>URDF (*.urdf *.URDF)</source>
        <translation type="unfinished"></translation>
    </message>
    <message>
        <source>URDF export failed.</source>
        <translation type="unfinished"></translation>
    </message>
    <message>
        <source>Warning: Turning a %1 into a %2 will loose some information%3</source>
        <translation type="unfinished"></translation>
    </message>
    <message>
        <source>, including possibly children.</source>
        <translation type="unfinished"></translation>
    </message>
</context>
<context>
    <name>WbShape</name>
    <message>
        <source>Please specify &apos;geometry&apos; field (of Shape placed in &apos;boundingObject&apos;).</source>
        <translation type="unfinished"></translation>
    </message>
</context>
<context>
    <name>WbShareWindow</name>
    <message>
        <source>Share your simulation</source>
        <translation type="unfinished"></translation>
    </message>
    <message>
        <source>Record and
export animation</source>
        <translation type="unfinished"></translation>
    </message>
    <message>
        <source>Export scene</source>
        <translation type="unfinished"></translation>
    </message>
</context>
<context>
    <name>WbSimulationView</name>
    <message>
        <source>Make &amp;Movie...</source>
        <translation>Générer &amp;Film...</translation>
    </message>
    <message>
        <source>Save as...</source>
        <translation>Sauvegarder sous...</translation>
    </message>
    <message>
        <source>Stop &amp;Movie...</source>
        <translation>Arrêter le &amp;Film...</translation>
    </message>
    <message>
        <source>Stop video recording.</source>
        <translation>Arrêter l&apos;enregistrement de la vidéo.</translation>
    </message>
    <message>
        <source>Start video recording of the current simulation.</source>
        <translation>Arrêter l&apos;enregistrement de la vidéo de la simulation en cours.</translation>
    </message>
    <message>
        <source>Simulation View</source>
        <translation>Vue de la simulation</translation>
    </message>
    <message>
        <source>Images (*.png *.jpg *.jpeg)</source>
        <translation type="unfinished"></translation>
    </message>
    <message>
        <source>Missing file format</source>
        <translation type="unfinished"></translation>
    </message>
    <message>
        <source>Unable to save screenshot because the file format is missing. Please use the &apos;.png&apos;, &apos;.jpg&apos; or &apos;.jpeg&apos; file extension to set the file format.</source>
        <translation type="unfinished"></translation>
    </message>
    <message>
        <source>Unsupported file format</source>
        <translation type="unfinished"></translation>
    </message>
    <message>
        <source>Unable to save screenshot because the &apos;.%1&apos; format is unsupported. Please use only the &apos;.png&apos;, &apos;.jpg&apos; or &apos;.jpeg&apos; file extension.</source>
        <translation type="unfinished"></translation>
    </message>
    <message>
        <source>PNG (*.png)</source>
        <translation type="unfinished"></translation>
    </message>
    <message>
        <source>JPEG (*.jpg *.jpeg)</source>
        <translation type="unfinished"></translation>
    </message>
    <message>
        <source>Hide the Scene Tree side bar.</source>
        <translation type="unfinished"></translation>
    </message>
    <message>
        <source>Show the Scene Tree side bar.</source>
        <translation type="unfinished"></translation>
    </message>
    <message>
        <source>3D View</source>
        <translation>Vue 3D</translation>
    </message>
    <message>
        <source>Scene Tree</source>
        <translation>Arbre de Scène</translation>
    </message>
    <message>
        <source>The screenshot has been created:
%1

Do you want to open it now?</source>
        <translation type="unfinished"></translation>
    </message>
    <message>
        <source>Take Screenshot</source>
        <translation type="unfinished"></translation>
    </message>
    <message>
        <source>Impossible to record a movie while rendering is turned off.</source>
        <translation type="unfinished"></translation>
    </message>
</context>
<context>
    <name>WbSimulationWorld</name>
    <message>
        <source>Loading plugins (if any)</source>
        <translation type="unfinished"></translation>
    </message>
    <message>
        <source>Initializing plugins (if any)</source>
        <translation type="unfinished"></translation>
    </message>
    <message>
        <source>Downloading assets</source>
        <translation type="unfinished"></translation>
    </message>
    <message>
        <source>You are using a world from an old version of Webots. The backwards compability algorithm will try to convert it. Refer to the wiki for more information: https://cyberbotics.com/doc/guide/from-2021b-to-2022a</source>
        <translation type="unfinished"></translation>
    </message>
</context>
<context>
    <name>WbSingleTaskApplication</name>
    <message>
        <source>Webots version: %1</source>
        <translation type="unfinished"></translation>
    </message>
    <message>
        <source>Usage: webots [options] [worldfile]</source>
        <translation type="unfinished">Usage : webots [options] [fichiermonde]</translation>
    </message>
    <message>
        <source>Options:</source>
        <translation type="unfinished">Options :</translation>
    </message>
    <message>
        <source>System: %1</source>
        <translation type="unfinished"></translation>
    </message>
    <message>
        <source>OpenGL vendor: %1</source>
        <translation type="unfinished"></translation>
    </message>
    <message>
        <source>OpenGL renderer: %1</source>
        <translation type="unfinished"></translation>
    </message>
    <message>
        <source>OpenGL version: %1</source>
        <translation type="unfinished"></translation>
    </message>
    <message>
        <source>    Display this help message and exit.</source>
        <translation type="unfinished"></translation>
    </message>
    <message>
        <source>    Display version information and exit.</source>
        <translation type="unfinished"></translation>
    </message>
    <message>
        <source>    Display information about the system and exit.</source>
        <translation type="unfinished"></translation>
    </message>
    <message>
        <source>    Choose the startup mode, overriding application preferences. The &lt;mode&gt;</source>
        <translation type="unfinished"></translation>
    </message>
    <message>
        <source>    Start Webots in fullscreen.</source>
        <translation type="unfinished"></translation>
    </message>
    <message>
        <source>    Minimize the Webots window on startup.</source>
        <translation type="unfinished"></translation>
    </message>
    <message>
        <source>    Prevent Webots from creating blocking pop-up windows.</source>
        <translation type="unfinished"></translation>
    </message>
    <message>
        <source>    Redirect the stdout of the controllers to the terminal.</source>
        <translation type="unfinished"></translation>
    </message>
    <message>
        <source>    Redirect the stderr of the controllers to the terminal.</source>
        <translation type="unfinished"></translation>
    </message>
    <message>
        <source>    Measure the performance of Webots and log it in the file specified in the</source>
        <translation type="unfinished"></translation>
    </message>
    <message>
        <source>    &lt;file&gt; argument. The optional &lt;steps&gt; argument is an integer value that</source>
        <translation type="unfinished"></translation>
    </message>
    <message>
        <source>    specifies how many steps are logged. If the --sysinfo option is used, the</source>
        <translation type="unfinished"></translation>
    </message>
    <message>
        <source>    system information is prepended into the log file.</source>
        <translation type="unfinished"></translation>
    </message>
    <message>
        <source>Processor: %1</source>
        <translation type="unfinished"></translation>
    </message>
    <message>
        <source>Number of cores: %1</source>
        <translation type="unfinished"></translation>
    </message>
    <message>
        <source>OpenGL vendor: %1 (0x%2)</source>
        <translation type="unfinished"></translation>
    </message>
    <message>
        <source>OpenGL renderer: %1 (0x%2)</source>
        <translation type="unfinished"></translation>
    </message>
    <message>
        <source>    argument must be either pause, realtime or fast.</source>
        <translation type="unfinished"></translation>
    </message>
    <message>
        <source>Please report any bug to https://cyberbotics.com/bug</source>
        <translation type="unfinished"></translation>
    </message>
    <message>
        <source>Parsing the %1 PROTO...</source>
        <translation type="unfinished"></translation>
    </message>
    <message>
        <source>  field %1 [%2] = %3</source>
        <translation type="unfinished"></translation>
    </message>
    <message>
        <source>Cannot open the file!
</source>
        <translation type="unfinished"></translation>
    </message>
    <message>
        <source>The %1 PROTO is written to the file.</source>
        <translation type="unfinished"></translation>
    </message>
    <message>
        <source>    Disable rendering in the main 3D view.</source>
        <translation type="unfinished"></translation>
    </message>
    <message>
        <source>File &apos;%1&apos; is not locally available, the conversion cannot take place.</source>
        <translation type="unfinished"></translation>
    </message>
    <message>
        <source>A parameter is not properly formatted!
</source>
        <translation type="unfinished"></translation>
    </message>
    <message>
        <source>Warning: Exporting a Joint node with a SolidReference endpoint (%1) to URDF is not supported.</source>
        <translation type="unfinished"></translation>
    </message>
    <message>
        <source>    Change the TCP port used by Webots (default value is 1234).</source>
        <translation type="unfinished"></translation>
    </message>
    <message>
        <source>    Start the Webots streaming server. The &lt;mode&gt; argument should be either</source>
        <translation type="unfinished"></translation>
    </message>
    <message>
        <source>    x3d (default) or mjpeg.</source>
        <translation type="unfinished"></translation>
    </message>
    <message>
        <source>    Print on stdout the URL of extern controllers that should be started.</source>
        <translation type="unfinished"></translation>
    </message>
    <message>
        <source>    Print a dot (.) on stdout every second or &lt;time&gt; milliseconds if specified.</source>
        <translation type="unfinished"></translation>
    </message>
    <message>
        <source>    Convert a PROTO file to a URDF file.</source>
        <translation type="unfinished"></translation>
    </message>
    <message>
        <source>OpenAL device: %1</source>
        <translation type="unfinished"></translation>
    </message>
    <message>
        <source>    Clear the cache of Webots on startup.</source>
        <translation type="unfinished"></translation>
    </message>
</context>
<context>
    <name>WbSkin</name>
    <message>
        <source>Duplicated Appearance with name &apos;%1&apos; in &apos;appearance&apos; field. Only the first instance will be used.</source>
        <translation type="unfinished"></translation>
    </message>
    <message>
        <source>Undefined Appearance with name &apos;%1&apos;.</source>
        <translation type="unfinished"></translation>
    </message>
    <message>
        <source>Invalid item %1 in &apos;bones&apos; field: duplicated reference to Solid with name &apos;%2&apos;.</source>
        <translation type="unfinished"></translation>
    </message>
    <message>
        <source>%1 cannot be executed because no valid skeleton is available.</source>
        <translation type="unfinished"></translation>
    </message>
    <message>
        <source>Skin animation control using %1 is disabled if a Webots skeleton is used.
</source>
        <translation type="unfinished"></translation>
    </message>
    <message>
        <source>No material named &apos;%1&apos; could be found in mesh file.</source>
        <translation type="unfinished"></translation>
    </message>
    <message>
        <source>Unable to read mesh file &apos;%1&apos;: %2</source>
        <translation type="unfinished"></translation>
    </message>
    <message>
        <source>Bone named &apos;%1&apos; could not be found in skeleton file.</source>
        <translation type="unfinished"></translation>
    </message>
    <message>
        <source>Number of valid bones defined in &apos;bones&apos; field does not match with skeleton file. Expected: %1, was: %2.</source>
        <translation type="unfinished"></translation>
    </message>
    <message>
        <source>Invalid modelUrl &apos;%1&apos;. Supported formats are: &apos;%2&apos;.</source>
        <translation type="unfinished"></translation>
    </message>
</context>
<context>
    <name>WbSliderJoint</name>
    <message>
        <source>SliderJoint &apos;minStop&apos; must be less or equal to LinearMotor &apos;minPosition&apos;.</source>
        <translation type="unfinished"></translation>
    </message>
    <message>
        <source>SliderJoint &apos;maxStop&apos; must be greater or equal to LinearMotor &apos;maxPosition&apos;.</source>
        <translation type="unfinished"></translation>
    </message>
</context>
<context>
    <name>WbSlot</name>
    <message>
        <source>Invalid &apos;type&apos; changed to &apos;%1&apos;: %2</source>
        <translation type="unfinished"></translation>
    </message>
</context>
<context>
    <name>WbSolid</name>
    <message>
        <source>A top Solid with a non-NULL Physics node has to be chosen rather.</source>
        <translation>Un Solid du niveau supérieur avec un noeud Physics non NULL doit être choisi à la place.</translation>
    </message>
    <message>
        <source>Bounding object&apos;s center of mass inserted.</source>
        <translation type="unfinished"></translation>
    </message>
    <message>
        <source>&apos;mass&apos; set as bounding object&apos;s mass based on &apos;density&apos;.</source>
        <translation type="unfinished"></translation>
    </message>
    <message>
        <source>A Solid with a non-NULL Physics node must be chosen.</source>
        <translation type="unfinished"></translation>
    </message>
    <message>
        <source>Mass is invalid: %1. Using default mass properties: mass = 1, inertia matrix = identity</source>
        <translation type="unfinished"></translation>
    </message>
    <message>
        <source>PROTO &apos;%1&apos; changed after this world was saved:
hidden parameters have been automatically reset.

Please save the current world to get rid of this message.</source>
        <translation type="unfinished"></translation>
    </message>
    <message>
        <source>PROTO &apos;%1&apos; changed after this world was saved:
hidden parameters cannot be loaded correctly.

Please save the current world to get rid of this message.</source>
        <translation type="unfinished"></translation>
    </message>
    <message>
        <source>Undefined inertia matrix: using the identity matrix. Please specify &apos;boundingObject&apos; or &apos;inertiaMatrix&apos; values.</source>
        <translation type="unfinished"></translation>
    </message>
    <message>
        <source>Mass is invalid because &apos;boundingObject&apos; is not defined. Using default mass properties: mass = 1, inertia matrix = identity</source>
        <translation type="unfinished"></translation>
    </message>
    <message>
        <source>template regenerator field named &apos;translation&apos; found. It is recommended not to use template statements to update the top Solid &apos;translation&apos; field</source>
        <translation type="unfinished"></translation>
    </message>
    <message>
        <source>template regenerator field named &apos;rotation&apos; found. It is recommended not to use template statements to update the top Solid &apos;rotation&apos; field</source>
        <translation type="unfinished"></translation>
    </message>
    <message>
        <source>This node is controlled in kinematics mode but some Solid descendant nodes have physics and won&apos;t move along with this node.</source>
        <translation type="unfinished"></translation>
    </message>
    <message>
        <source>Webots has detected that this solid is light and oblong according to its inertia matrix. This belongs in the physics edge cases, and can imply weird physical results. Increasing the weight of the object or reducing its eccentricity are recommended.</source>
        <translation type="unfinished"></translation>
    </message>
    <message>
        <source>&apos;name&apos; field value should be unique: &apos;%1&apos; already used by a sibling Solid node.</source>
        <translation type="unfinished"></translation>
    </message>
    <message>
        <source> A unique name cannot be automatically generated because the same PROTO parameter is used multiple times.</source>
        <translation type="unfinished"></translation>
    </message>
    <message>
        <source> A unique name cannot be automatically generated because &apos;name&apos; is a template regenerator field.</source>
        <translation type="unfinished"></translation>
    </message>
    <message>
        <source>Solid node defined in PROTO field is used multiple times. Webots doesn&apos;t fully support this because the multiple node instances cannot be identical.</source>
        <translation type="unfinished"></translation>
    </message>
    <message>
        <source>As &apos;physics&apos; is set to NULL, collisions will have no effect.</source>
        <translation type="unfinished"></translation>
    </message>
</context>
<context>
    <name>WbSolidMerger</name>
    <message>
        <source>A Plane defined in &apos;boundingObject&apos; cannot be used with a Physics node.</source>
        <translation type="unfinished"></translation>
    </message>
</context>
<context>
    <name>WbSolidReference</name>
    <message>
        <source>SolidReference has an invalid &apos;%1&apos; name or refers to its closest upper solid, which is prohibited.</source>
        <translation type="unfinished"></translation>
    </message>
</context>
<context>
    <name>WbSpeaker</name>
    <message>
        <source>Cannot change directory to: &apos;%1&apos;</source>
        <translation type="unfinished"></translation>
    </message>
    <message>
        <source>Impossible to play &apos;%1&apos;. Make sure the file format is supported (8 or 16 bits, mono or stereo wave).
</source>
        <translation type="unfinished"></translation>
    </message>
    <message>
        <source>Sound file &apos;%1&apos; not found. The sound file should be defined relatively to the controller, or absolutely.
</source>
        <translation type="unfinished"></translation>
    </message>
</context>
<context>
    <name>WbSphere</name>
    <message>
        <source>&apos;radius&apos; must be positive when used in &apos;boundingObject&apos;.</source>
        <translation>&apos;radius&apos; doit être positif lorsqu&apos;il est utilisé dans &apos;boundingObject&apos;.</translation>
    </message>
    <message>
        <source>A Sphere is used in a Bounding object using an asymmetric friction. Sphere does not support asymmetric friction</source>
        <translation type="unfinished"></translation>
    </message>
</context>
<context>
    <name>WbSpotLight</name>
    <message>
        <source>&apos;ambientIntensity&apos; and &apos;attenuation&apos; cannot differ from their default values at the same time. &apos;ambientIntensity&apos; was changed to 0.</source>
        <translation type="unfinished"></translation>
    </message>
    <message>
        <source>Invalid &apos;beamWidth&apos; changed to %1. The value should be less than or equal to &apos;cutOffAngle&apos;.</source>
        <translation type="unfinished"></translation>
    </message>
    <message>
        <source>Maximum number of active spotlights (%1) has been reached, newly added lights won&apos;t be rendered.</source>
        <translation type="unfinished"></translation>
    </message>
    <message>
        <source>A quadratic &apos;attenuation&apos; should be preferred to have a realistic simulation of light. Only the third component of the &apos;attenuation&apos; field should be greater than 0.</source>
        <translation type="unfinished"></translation>
    </message>
</context>
<context>
    <name>WbSupervisorUtilities</name>
    <message>
        <source>wb_supervisor_set_label() called with an invalid &apos;%1&apos; font, &apos;Arial&apos; used instead.</source>
        <translation type="unfinished"></translation>
    </message>
    <message>
        <source>wb_supervisor_set_label() is out of range. The supported range is [0, %1].</source>
        <translation type="unfinished"></translation>
    </message>
    <message>
        <source>wb_supervisor_node_get_center_of_mass() can exclusively be used with Solid</source>
        <translation type="unfinished">wb_supervisor_node_get_center_of_mass() peut être exclusivement utilisé avec un Solid</translation>
    </message>
    <message>
        <source>wb_supervisor_node_get_number_of_contact_points() and wb_supervisor_node_get_contact_point() can exclusively be used with a Solid</source>
        <translation type="unfinished"></translation>
    </message>
    <message>
        <source>wb_supervisor_node_get_static_balance() can exclusively be used with a top Solid</source>
        <translation type="unfinished"></translation>
    </message>
    <message>
        <source>wb_supervisor_node_get_velocity() can exclusively be used with a Solid</source>
        <translation type="unfinished"></translation>
    </message>
    <message>
        <source>wb_supervisor_node_set_velocity() can exclusively be used with a Solid</source>
        <translation type="unfinished"></translation>
    </message>
    <message>
        <source>wb_supervisor_node_restart_controller() can exclusively be used with a Robot</source>
        <translation type="unfinished"></translation>
    </message>
    <message>
        <source>wb_supervisor_field_remove_mf() called with the &apos;index&apos; argument referring to a Viewpoint or WorldInfo node.</source>
        <translation type="unfinished"></translation>
    </message>
    <message>
        <source>wb_supervisor_virtual_reality_headset_get_position() called but no virtual reality headset is currently in use.</source>
        <translation type="unfinished"></translation>
    </message>
    <message>
        <source>wb_supervisor_virtual_reality_headset_get_orientation() called but no virtual reality headset is currently in use.</source>
        <translation type="unfinished"></translation>
    </message>
    <message>
        <source>wb_supervisor_node_add_force() can&apos;t be used with a kinematic Solid</source>
        <translation type="unfinished"></translation>
    </message>
    <message>
        <source>wb_supervisor_node_add_force() can exclusively be used with a Solid</source>
        <translation type="unfinished"></translation>
    </message>
    <message>
        <source>wb_supervisor_node_add_force_with_offset() can&apos;t be used with a kinematic Solid</source>
        <translation type="unfinished"></translation>
    </message>
    <message>
        <source>wb_supervisor_node_add_force_with_offset() can exclusively be used with a Solid</source>
        <translation type="unfinished"></translation>
    </message>
    <message>
        <source>wb_supervisor_node_add_torque() can&apos;t be used with a kinematic Solid</source>
        <translation type="unfinished"></translation>
    </message>
    <message>
        <source>wb_supervisor_node_add_torque() can exclusively be used with a Solid</source>
        <translation type="unfinished"></translation>
    </message>
    <message>
        <source>%1: node not found.</source>
        <translation type="unfinished"></translation>
    </message>
    <message>
        <source>wb_supervisor_node_set_joint_position() called with a &apos;position&apos; argument %1 outside hard limits of the joint. Applied position is %2.</source>
        <translation type="unfinished"></translation>
    </message>
    <message>
        <source>Node &apos;%1&apos; is internal to a PROTO and therefore cannot be deleted from a Supervisor.</source>
        <translation type="unfinished"></translation>
    </message>
    <message>
        <source>wb_supervisor_node_get_position() can exclusively be used with Pose (or derived).</source>
        <translation type="unfinished"></translation>
    </message>
    <message>
        <source>wb_supervisor_node_get_orientation() can exclusively be used with Pose (or derived).</source>
        <translation type="unfinished"></translation>
    </message>
    <message>
        <source>wb_supervisor_node_get_pose() can exclusively be used with Pose (or derived).</source>
        <translation type="unfinished"></translation>
    </message>
    <message>
        <source>&apos;wb_supervisor_node_%1_contact_point_tracking&apos; called for an invalid node.</source>
        <translation type="unfinished"></translation>
    </message>
    <message>
        <source>Node &apos;%1&apos; (%2) is not suitable for contact points tracking, aborting request.</source>
        <translation type="unfinished"></translation>
    </message>
    <message>
        <source>No active contact points tracking could be found for the node &apos;%1&apos;.</source>
        <translation type="unfinished"></translation>
    </message>
    <message>
        <source>&apos;wb_supervisor_node_%1_pose_tracking&apos; called for an invalid node.</source>
        <translation type="unfinished"></translation>
    </message>
    <message>
        <source>Node &apos;%1&apos; (%2) is not suitable for pose tracking, aborting request.</source>
        <translation type="unfinished"></translation>
    </message>
    <message>
        <source>Pose tracking can be exclusively used with Pose (or derived) &apos;from_node&apos; argument, but &apos;%1&apos; (%2) is given. The absolute pose in global coordinates will be returned.</source>
        <translation type="unfinished"></translation>
    </message>
    <message>
        <source>No active pose tracking could be found matching nodes &apos;%1&apos; (to) and &apos;%2&apos; (from) arguments.</source>
        <translation type="unfinished"></translation>
    </message>
    <message>
        <source>&apos;wb_supervisor_field_%1_sf_tracking&apos; called for an invalid node.</source>
        <translation type="unfinished"></translation>
    </message>
    <message>
        <source>&apos;wb_supervisor_field_%1_sf_tracking&apos; called for an invalid field.</source>
        <translation type="unfinished"></translation>
    </message>
    <message>
        <source>No active field tracking could be found matching the field &apos;%1&apos; of node &apos;%2&apos;.</source>
        <translation type="unfinished"></translation>
    </message>
</context>
<context>
    <name>WbTcpServer</name>
    <message>
        <source>Streaming server closed</source>
        <translation type="unfinished"></translation>
    </message>
    <message>
        <source>Could not listen to %1 on port %2. %3. Giving up.</source>
        <translation type="unfinished"></translation>
    </message>
    <message>
        <source>Could not listen to %1 on port %2. %3. Using port %4 instead. This could be caused by another running instance of Webots. You should use the &apos;--port&apos; option to start several instances of Webots.</source>
        <translation type="unfinished"></translation>
    </message>
    <message>
        <source>Streaming server listening on port %1.</source>
        <translation type="unfinished"></translation>
    </message>
    <message>
        <source>Cannot set the server in listen mode: %1</source>
        <translation type="unfinished"></translation>
    </message>
    <message>
        <source>No host specified in HTTP header.</source>
        <translation type="unfinished"></translation>
    </message>
    <message>
        <source>Unsupported file type &apos;/%2&apos;</source>
        <translation type="unfinished"></translation>
    </message>
    <message>
        <source>Streaming server: New client [%1] (%2 connected client(s)).</source>
        <translation type="unfinished"></translation>
    </message>
    <message>
        <source>Streaming server: received robot message for %1: &quot;%2&quot;.</source>
        <translation type="unfinished"></translation>
    </message>
    <message>
        <source>Streaming server: world %1 doesn&apos;t exist.</source>
        <translation type="unfinished"></translation>
    </message>
    <message>
        <source>Streaming server: you are not allowed to open a world in another project directory.</source>
        <translation type="unfinished"></translation>
    </message>
    <message>
        <source>Streaming server: Unsupported message: %1.</source>
        <translation type="unfinished"></translation>
    </message>
    <message>
        <source>Streaming server: Client disconnected [%1] (remains %2 client(s)).</source>
        <translation type="unfinished"></translation>
    </message>
    <message>
        <source>Error when reloading world: %1.</source>
        <translation type="unfinished"></translation>
    </message>
    <message>
        <source>Port %1 is already in use</source>
        <translation type="unfinished"></translation>
    </message>
</context>
<context>
    <name>WbTemplateEngine</name>
    <message>
        <source>Cannot change directory to: &apos;%1&apos;</source>
        <translation type="unfinished"></translation>
    </message>
    <message>
        <source>Installation error: Lua resources are not found</source>
        <translation type="unfinished"></translation>
    </message>
    <message>
        <source>luaL_dostring error : %1</source>
        <translation type="unfinished"></translation>
    </message>
    <message>
        <source>Expected JavaScript closing token &apos;%1&apos; is missing.</source>
        <translation type="unfinished"></translation>
    </message>
    <message>
        <source>failed to import JavaScript template: %1</source>
        <translation type="unfinished"></translation>
    </message>
    <message>
        <source>failed to execute JavaScript template: %1</source>
        <translation type="unfinished"></translation>
    </message>
    <message>
        <source>Couldn&apos;t write jsTemplateFilled in %1</source>
        <translation type="unfinished"></translation>
    </message>
</context>
<context>
    <name>WbTemplateManager</name>
    <message>
        <source>Template regeneration failed. The node cannot be generated.</source>
        <translation type="unfinished"></translation>
    </message>
    <message>
        <source>Template regeneration failed. Unsupported node type.</source>
        <translation type="unfinished"></translation>
    </message>
</context>
<context>
    <name>WbTextBuffer</name>
    <message>
        <source>Revert to saved file? Changes will be lost.</source>
        <translation>Revenir au fichier sauvegardé ? Les changements seront perdus.</translation>
    </message>
    <message>
        <source>Text editor asks for reverting file</source>
        <translation type="unfinished"></translation>
    </message>
    <message>
        <source>Text editor has detected file deletion</source>
        <translation type="unfinished"></translation>
    </message>
    <message>
        <source>The file &quot;%1&quot; open in the Webots text editor was modified by an external action. Would you like to revert the text editor buffer (Any modification will be lost)?</source>
        <translation type="unfinished"></translation>
    </message>
    <message>
        <source>The file &quot;%1&quot; open in the Webots text editor was deleted by an external action.</source>
        <translation type="unfinished"></translation>
    </message>
    <message>
        <source>Unable to save &apos;%1&apos;.</source>
        <translation type="unfinished"></translation>
    </message>
</context>
<context>
    <name>WbTextEditor</name>
    <message>
        <source>Open File...</source>
        <translation>Ouvrir fichier...</translation>
    </message>
    <message>
        <source>All Files (*)</source>
        <translation>Tous les fichiers (*)</translation>
    </message>
    <message>
        <source>Print Document</source>
        <translation>Imprimer le document</translation>
    </message>
    <message>
        <source>Save as...</source>
        <translation>Sauvegarder sous...</translation>
    </message>
    <message>
        <source>The file &apos;%1&apos; is not saved.
Do you want to save it before closing?</source>
        <translation>Le fichier &apos;%1&apos; n&apos;est pas sauvegardé.
Shouhaitez-vous le sauvegarder avant de fermer ?</translation>
    </message>
    <message>
        <source>Question</source>
        <translation type="unfinished">Question</translation>
    </message>
    <message>
        <source>Text Editor</source>
        <translation>Éditeur de Texte</translation>
    </message>
    <message>
        <source>Read-only remote file</source>
        <translation type="unfinished"></translation>
    </message>
    <message>
        <source> (read-only)</source>
        <translation type="unfinished"></translation>
    </message>
    <message>
        <source>Unable to save &apos;%1&apos;.</source>
        <translation type="unfinished"></translation>
    </message>
</context>
<context>
    <name>WbTouchSensor</name>
    <message>
        <source>&quot;force&quot; and &quot;force-3d&quot; &apos;type&apos; requires &apos;physics&apos; to be functional.</source>
        <translation>les types &quot;force&quot; et &quot;force-3d&quot; ont besoin que &apos;physics&apos; soit fonctionnel.</translation>
    </message>
    <message>
        <source>Unknown &apos;type&apos;: &quot;%1&quot;. Set to &quot;bumper&quot;</source>
        <translation>&apos;type&apos; inconnu: &quot;%1&quot;. &quot;bumper&quot; a été choisi à la place</translation>
    </message>
</context>
<context>
    <name>WbTrack</name>
    <message>
        <source>Invalid %1 used in &apos;animatedGeometries&apos; field.</source>
        <translation type="unfinished"></translation>
    </message>
    <message>
        <source>Non-admissible TextureTransform USE node inside Track node.This and ancestor USE nodes turned into DEF nodes: if texture animation enabled, the USE texture transform values will change independently from DEF node ones.</source>
        <translation type="unfinished"></translation>
    </message>
    <message>
        <source>Error during computation of Track animated geometries. Please check the TrackWheel nodes in &apos;children&apos; field.</source>
        <translation type="unfinished"></translation>
    </message>
    <message>
        <source>Two or more consecutive TrackWheel nodes are located at the same position. Only the first node is used.</source>
        <translation type="unfinished"></translation>
    </message>
    <message>
        <source>Texture animation is enabled only if the TextureTransform node is explicitly defined.</source>
        <translation type="unfinished"></translation>
    </message>
</context>
<context>
    <name>WbTriangleMeshGeometry</name>
    <message>
        <source>Cannot create %1 because: &quot;%2&quot;.</source>
        <translation type="unfinished"></translation>
    </message>
    <message>
        <source>A %1 is used in a Bounding object using an asymmetric friction. %1 does not support asymmetric friction</source>
        <translation type="unfinished"></translation>
    </message>
    <message>
        <source>Too many triangles (%1) in mesh: unable to cast shadows, please reduce the number of triangles below %2 or set Shape.castShadows to FALSE to disable this warning.</source>
        <translation type="unfinished"></translation>
    </message>
</context>
<context>
    <name>WbUpdatedDialog</name>
    <message>
        <source>Close</source>
        <translation type="unfinished">Fermer</translation>
    </message>
    <message>
        <source>Welcome to Webots R2023b</source>
        <translation type="unfinished"></translation>
    </message>
    <message>
        <source>&lt;b&gt;Thank you for using Webots R2023b.&lt;/b&gt;</source>
        <translation type="unfinished"></translation>
    </message>
    <message>
        <source>Find out the new features, enhancements and bug fixes of Webots R2023b in the &lt;a style=&apos;color: #5DADE2;&apos; href=&apos;https://cyberbotics.com/doc/reference/changelog-r2023&apos;&gt;changelog&lt;/a&gt;.</source>
        <translation type="unfinished"></translation>
    </message>
    <message>
<<<<<<< HEAD
        <source>Important Note for Users of Previous Versions</source>
        <translation type="unfinished"></translation>
    </message>
    <message>
        <source>&lt;p style=&quot;line-height:1.2&quot;&gt;Some features introduced in this version may break backward compatibility with your worlds and protos. &lt;br /&gt; &lt;br /&gt; Please refer to the &lt;a style=&apos;color: #5DADE2;&apos; href=&apos;https://cyberbotics.com/doc/guide/upgrading-webots&apos;&gt;upgrade guide&lt;/a&gt;.&lt;/p&gt;</source>
=======
        <source>Welcome to Webots R2024a</source>
        <translation type="unfinished"></translation>
    </message>
    <message>
        <source>&lt;b&gt;Thank you for using Webots R2024a.&lt;/b&gt;</source>
>>>>>>> 180eee72
        <translation type="unfinished"></translation>
    </message>
</context>
<context>
    <name>WbVacuumGripper</name>
    <message>
<<<<<<< HEAD
        <source>&apos;tensileStrength&apos; must be positive or -1 (infinite).</source>
        <translation type="unfinished">&apos;tensileStrength&apos; doit être positif ou égal à -1 (infini).</translation>
    </message>
    <message>
        <source>&apos;shearStrength&apos; must be positive or -1 (infinite).</source>
        <translation type="unfinished">&apos;shearStrength&apos; doit être positif ou égal à -1 (infini).</translation>
    </message>
    <message>
        <source>VacuumGripper could not be attached because neither the VacuumGripper node nor the solid object have Physics nodes.</source>
=======
        <source>Find out the new features, enhancements and bug fixes of Webots R2024a in the &lt;a style=&apos;color: #5DADE2;&apos; href=&apos;https://cyberbotics.com/doc/reference/changelog-r2023&apos;&gt;changelog&lt;/a&gt;.</source>
>>>>>>> 180eee72
        <translation type="unfinished"></translation>
    </message>
</context>
<context>
    <name>WbVelocityViewer</name>
    <message>
        <source>Select relatively to which solid the velocity should be measured</source>
        <translation type="unfinished"></translation>
    </message>
    <message>
        <source>Linear velocity:</source>
        <translation type="unfinished"></translation>
    </message>
    <message>
        <source>Angular velocity:</source>
        <translation type="unfinished"></translation>
    </message>
    <message>
        <source>Absolute</source>
        <translation type="unfinished"></translation>
    </message>
    <message>
        <source>Relative to %1 (depth level %2)</source>
        <translation type="unfinished"></translation>
    </message>
    <message>
        <source>Relative to %1</source>
        <translation type="unfinished"></translation>
    </message>
    <message>
        <source>Linear velocity magnitude:</source>
        <translation type="unfinished"></translation>
    </message>
    <message>
        <source>Angular velocity magnitude:</source>
        <translation type="unfinished"></translation>
    </message>
</context>
<context>
    <name>WbVideoRecorder</name>
    <message>
        <source>Video recording starts when you run a simulation...</source>
        <translation>L&apos;enregistrement vidéo démarre quand vous lancez une simulation...</translation>
    </message>
    <message>
        <source>Creating video...</source>
        <translation>Création de la vidéo...</translation>
    </message>
    <message>
        <source>Save Video</source>
        <translation>Sauvegarder la vidéo</translation>
    </message>
    <message>
        <source>Videos (*%1)</source>
        <translation>Vidéos (*%1)</translation>
    </message>
    <message>
        <source>Make Movie</source>
        <translation>Générer le film</translation>
    </message>
    <message>
        <source>Video creation finished.</source>
        <translation>Création vidéo terminée.</translation>
    </message>
    <message>
        <source>Temporary directory &apos;%1&apos; does not exist.</source>
        <translation>Le répertoire temporaire &apos;%1&apos; n&apos;existe pas.</translation>
    </message>
    <message>
        <source>Impossible to delete temporary file: &apos;%1&apos;</source>
        <translation>Impossible de supprimer le fichier temporaire : &apos;%1&apos;</translation>
    </message>
    <message>
        <source>Impossible to write file: &apos;%1&apos;.</source>
        <translation>Impossible d&apos;écrire le fichier : &apos;%1&apos;.</translation>
    </message>
    <message>
        <source>Video generation failed.</source>
        <translation>Echec de la génération vidéo.</translation>
    </message>
    <message>
        <source>Video encoding stage 1... </source>
        <translation type="unfinished"></translation>
    </message>
    <message>
        <source>please wait</source>
        <translation type="unfinished"></translation>
    </message>
    <message>
        <source>Video encoding stage 2... </source>
        <translation type="unfinished"></translation>
    </message>
    <message>
        <source>Video creation canceled.</source>
        <translation type="unfinished"></translation>
    </message>
    <message>
        <source>Video generation failed due to an encoding problem
</source>
        <translation type="unfinished"></translation>
    </message>
    <message>
        <source>Open containg folder and YouTube upload page.</source>
        <translation type="unfinished"></translation>
    </message>
    <message>
        <source>The movie has been created:
%1

Do you want to play it back?
</source>
        <translation type="unfinished"></translation>
    </message>
    <message>
        <source>Recording at %1 FPS, %2 bit/s.</source>
        <translation type="unfinished"></translation>
    </message>
</context>
<context>
    <name>WbVideoRecorderDialog</name>
    <message>
        <source>Choose video parameters</source>
        <translation>Choisir les paramètres vidéo</translation>
    </message>
    <message>
        <source>Resolution:</source>
        <translation>Résolution :</translation>
    </message>
    <message>
        <source>Quality:</source>
        <translation>Qualité :</translation>
    </message>
    <message>
        <source>Video acceleration:</source>
        <translation type="unfinished"></translation>
    </message>
    <message>
        <source>Video caption:</source>
        <translation type="unfinished"></translation>
    </message>
</context>
<context>
    <name>WbView3D</name>
    <message>
        <source>Webots has detected that your computer uses a slow 3D software rendering system. It is strongly recommended to install the latest graphics drivers provided by your GPU manufacturer. Webots will run much faster after the installation of the correct driver.</source>
        <translation>Webots a détecté que votre ordinateur utilisait un système de rendu logiciel 3D lent. Il est fortement recommandé d&apos;installer les derniers pilotes logiciels graphiques fournis par le constructeur de votre processeur graphique. Webots s&apos;exécutera beaucoup plus vite après l&apos;installation du pilote approprié.</translation>
    </message>
    <message>
        <source>Solid out of world numeric bounds, mouse drag aborted</source>
        <translation>Solid en dehors des limites du monde, déplacement de la souris annulé</translation>
    </message>
    <message>
        <source>The dimensions of the resized object exceeds world numeric bounds, mouse drag aborted</source>
        <translation>Les dimensions de l&apos;objet redimensionné dépassent les limites du monde, déplacement de la souris annulé</translation>
    </message>
    <message>
        <source>You can try to re-activate some OpenGL features from the Webots preferences.</source>
        <translation type="unfinished"></translation>
    </message>
    <message>
        <source>If there are some 3D rendering issues, you can try to reduce some OpenGL features from the Webots preferences.</source>
        <translation type="unfinished"></translation>
    </message>
    <message>
        <source>System below the minimal requirements.</source>
        <translation type="unfinished"></translation>
    </message>
    <message>
        <source>Shadows have been deactivated.</source>
        <translation type="unfinished"></translation>
    </message>
    <message>
        <source>Anisotropic texture filtering is not supported by the GPU.</source>
        <translation type="unfinished"></translation>
    </message>
    <message>
        <source>Loading world</source>
        <translation type="unfinished"></translation>
    </message>
    <message>
        <source>Webots has detected that your GPU vendor is &apos;%1&apos;. A recent NVIDIA or AMD graphics adapter is highly recommended to run Webots smoothly. </source>
        <translation type="unfinished"></translation>
    </message>
    <message>
        <source>Main 3D view global ambient occlusion has been de-activated.</source>
        <translation type="unfinished"></translation>
    </message>
    <message>
        <source>Texture quality has been reduced.</source>
        <translation type="unfinished"></translation>
    </message>
    <message>
        <source>Anti-aliasing has been deactivated.</source>
        <translation type="unfinished"></translation>
    </message>
    <message>
        <source>Texture maximum filtering has been reduced due to GPU limitations.</source>
        <translation type="unfinished"></translation>
    </message>
    <message>
        <source>Webots has detected that your system features an old unsupported Intel GPU. A recent NVIDIA or AMD graphics adapter is highly recommended to run Webots smoothly. </source>
        <translation type="unfinished"></translation>
    </message>
    <message>
        <source>Webots has detected that you are using an old unsupported AMD GPU. A recent NVIDIA or AMD graphics adapter is highly recommended to run Webots smoothly. </source>
        <translation type="unfinished"></translation>
    </message>
    <message>
        <source>Webots has detected that your system features an old unsupported GPU. A recent NVIDIA or AMD graphics adapter is highly recommended to run Webots smoothly. </source>
        <translation type="unfinished"></translation>
    </message>
    <message>
        <source>Webots has detected that your GPU has less than 2 GB of memory. A minimum of 2 GB of memory is recommended to use high-resolution textures. </source>
        <translation type="unfinished"></translation>
    </message>
</context>
<context>
    <name>WbViewpoint</name>
    <message>
        <source>&apos;near&apos; is greater than &apos;far&apos;. Setting &apos;near&apos; to %1.</source>
        <translation type="unfinished"></translation>
    </message>
    <message>
        <source>&apos;far&apos; is less than &apos;near&apos;. Setting &apos;far&apos; to %1.</source>
        <translation type="unfinished"></translation>
    </message>
    <message>
        <source>&apos;follow&apos; field is filled with an invalid Solid name.</source>
        <translation type="unfinished"></translation>
    </message>
</context>
<context>
    <name>WbVirtualRealityHeadset</name>
    <message>
        <source>Cannot find virtual reality headset. Please install SteamVR, launch it, and check virtual reality headset USB and HDMI connection.</source>
        <translation type="unfinished"></translation>
    </message>
    <message>
        <source>Error while initializing the virtual reality headset: &apos;%1&apos;</source>
        <translation type="unfinished"></translation>
    </message>
    <message>
        <source>Error while initializing the virtual reality headset compositor system.</source>
        <translation type="unfinished"></translation>
    </message>
    <message>
        <source>Error while initializing the virtual reality headset overlay system.</source>
        <translation type="unfinished"></translation>
    </message>
</context>
<context>
    <name>WbWebotsUpdateDialog</name>
    <message>
        <source>Check for updates...</source>
        <translation>Vérifier Mises à Jour...</translation>
    </message>
    <message>
        <source>Your version of Webots (%1) is up-to-date.</source>
        <translation type="unfinished"></translation>
    </message>
    <message>
        <source>Don&apos;t display this dialog again (you can re-enable it from the preferences)</source>
        <translation type="unfinished"></translation>
    </message>
    <message>
        <source>Check for updates</source>
        <translation type="unfinished"></translation>
    </message>
    <message>
        <source>&lt;b&gt;A new version of Webots is available.&lt;/b&gt;&lt;br/&gt;&lt;br/&gt;Webots %1 is available for download (you are currently using Webots %2).&lt;br/&gt;Download the new version: &lt;a href=&quot;https://cyberbotics.com/download&quot;&gt;https://cyberbotics.com/download&lt;/a&gt;&lt;br/&gt;Check the changelog: &lt;a href=&quot;https://cyberbotics.com/doc/reference/changelog&quot;&gt;https://cyberbotics.com/doc/reference/changelog&lt;/a&gt;</source>
        <translation type="unfinished"></translation>
    </message>
</context>
<context>
    <name>WbWebotsUpdateManager</name>
    <message>
        <source>Cannot get the Webots current version due to: &quot;%1&quot;</source>
        <translation type="unfinished"></translation>
    </message>
    <message>
        <source>Invalid answer from the GitHub REST API.</source>
        <translation type="unfinished"></translation>
    </message>
</context>
<context>
    <name>WbWorld</name>
    <message>
        <source>&apos;%1&apos;: found duplicate %2 node.</source>
        <translation>&apos;%1&apos; : trouvé un doublon du noeud %2.</translation>
    </message>
    <message>
        <source>&apos;%1&apos;: added missing %2 node.</source>
        <translation>&apos;%1&apos; : ajouté le noeud %2 manquant.</translation>
    </message>
    <message>
        <source>&apos;%1&apos;: %2 node should be preferably included at position %3 instead of position %4.</source>
        <translation type="unfinished"></translation>
    </message>
    <message>
        <source>Parsing nodes</source>
        <translation type="unfinished"></translation>
    </message>
    <message>
        <source>Creating nodes</source>
        <translation type="unfinished"></translation>
    </message>
    <message>
        <source>Cannot export the x3d file to &apos;%1&apos;</source>
        <translation type="unfinished"></translation>
    </message>
    <message>
        <source>Cannot export html: &apos;%1&apos;</source>
        <translation type="unfinished"></translation>
    </message>
    <message>
        <source>Cannot copy &apos;x3d_playback.html&apos; to &apos;%1&apos;</source>
        <translation type="unfinished"></translation>
    </message>
    <message>
        <source>Cannot copy the &apos;x3d_playback.css&apos; file to &apos;%1&apos;</source>
        <translation type="unfinished"></translation>
    </message>
</context>
<context>
    <name>WbWorldInfo</name>
    <message>
        <source>fast2d plugin are not supported anymore, if you don&apos;t want to simulate dynamic, you can use the built-in kinematic mode of Webots.</source>
        <translation type="unfinished"></translation>
    </message>
    <message>
        <source>A limit of &apos;%1&apos; threads is set in the preferences.</source>
        <translation type="unfinished"></translation>
    </message>
    <message>
        <source>&apos;gpsCoordinateSystem&apos; must either be &apos;local&apos; or &apos;WGS84&apos;. Reset to default value &apos;local&apos;.</source>
        <translation type="unfinished"></translation>
    </message>
    <message>
        <source>Physics multi-threading is enabled. This can have a noticeable impact on the simulation speed (negative or positive depending on the simulated world). In case of multi-threading, simulation replicability is not guaranteed. </source>
        <translation type="unfinished"></translation>
    </message>
    <message>
        <source>The &apos;northDirection&apos; field is deprecated, according to the &apos;coordinateSystem&apos; field, the north is aligned along the x-axis.</source>
        <translation type="unfinished"></translation>
    </message>
    <message>
        <source>The &apos;northDirection&apos; field is deprecated, please use the &apos;coordinateSystem&apos; field instead.</source>
        <translation type="unfinished"></translation>
    </message>
    <message>
        <source>Please save and revert the world so that the change of coordinate system is taken into account when reloading procedural PROTO nodes.</source>
        <translation type="unfinished"></translation>
    </message>
</context>
<context>
    <name>WbWrenCamera</name>
    <message>
        <source>Invalid URL &apos;%1&apos;. The noise mask must be in &apos;.jpeg&apos;, &apos;.jpg&apos; or &apos;.png&apos; format.</source>
        <translation type="unfinished"></translation>
    </message>
    <message>
        <source>Cannot open noise mask file: &apos;%1&apos;</source>
        <translation type="unfinished"></translation>
    </message>
    <message>
        <source>Cannot load &apos;%1&apos;: %2</source>
        <translation type="unfinished"></translation>
    </message>
    <message>
        <source>Noise mask can only be applied to RGB planar cameras</source>
        <translation type="unfinished"></translation>
    </message>
</context>
<context>
    <name>WbWrenWindow</name>
    <message>
        <source>Webots could not initialize the rendering system.
Please check your GPU abilities and install the latest graphics drivers.
Please do also check that your graphics hardware meets the requirements specified in the User Guide.</source>
        <translation type="unfinished"></translation>
    </message>
    <message>
        <source>Webots requires OpenGL %1 while only OpenGL %2 can be initialized.
Please check your GPU abilities and install the latest graphics drivers.
Please do also check that your graphics hardware meets the requirements specified in the User Guide.</source>
        <translation type="unfinished"></translation>
    </message>
</context>
<context>
    <name>WbX3dStreamingServer</name>
    <message>
        <source>Error when initializing the animation recorder: %1</source>
        <translation type="unfinished"></translation>
    </message>
    <message>
        <source>Streaming server: Client set mode to X3D.</source>
        <translation type="unfinished"></translation>
    </message>
    <message>
        <source>Streaming server received unsupported MJPEG message: &apos;%1&apos;. You should run Webots with the &apos;--stream=&quot;mode=mjpeg&quot;&apos; command line option.</source>
        <translation type="unfinished"></translation>
    </message>
    <message>
        <source>Streaming server: Cannot send world date to client [%1] because: %2.</source>
        <translation type="unfinished"></translation>
    </message>
    <message>
        <source>Error when reloading world: %1.</source>
        <translation type="unfinished"></translation>
    </message>
    <message>
        <source>Cannot send the entire world</source>
        <translation type="unfinished"></translation>
    </message>
</context>
<context>
    <name>WbZoom</name>
    <message>
        <source>Invalid &apos;minFieldOfView&apos; changed to %1. The value should be smaller or equal to &apos;maxFieldOfView&apos;.</source>
        <translation type="unfinished"></translation>
    </message>
    <message>
        <source>Invalid &apos;maxFieldOfView&apos; changed to %1. The value should be bigger or equal to &apos;minFieldOfView&apos;.</source>
        <translation type="unfinished"></translation>
    </message>
</context>
</TS><|MERGE_RESOLUTION|>--- conflicted
+++ resolved
@@ -6961,38 +6961,29 @@
         <translation type="unfinished">Fermer</translation>
     </message>
     <message>
-        <source>Welcome to Webots R2023b</source>
-        <translation type="unfinished"></translation>
-    </message>
-    <message>
-        <source>&lt;b&gt;Thank you for using Webots R2023b.&lt;/b&gt;</source>
-        <translation type="unfinished"></translation>
-    </message>
-    <message>
-        <source>Find out the new features, enhancements and bug fixes of Webots R2023b in the &lt;a style=&apos;color: #5DADE2;&apos; href=&apos;https://cyberbotics.com/doc/reference/changelog-r2023&apos;&gt;changelog&lt;/a&gt;.</source>
-        <translation type="unfinished"></translation>
-    </message>
-    <message>
-<<<<<<< HEAD
+        <source>Welcome to Webots R2024a</source>
+        <translation type="unfinished"></translation>
+    </message>
+    <message>
+        <source>&lt;b&gt;Thank you for using Webots R2024a.&lt;/b&gt;</source>
+        <translation type="unfinished"></translation>
+    </message>
+    <message>
+        <source>Find out the new features, enhancements and bug fixes of Webots R2024a in the &lt;a style=&apos;color: #5DADE2;&apos; href=&apos;https://cyberbotics.com/doc/reference/changelog-r2023&apos;&gt;changelog&lt;/a&gt;.</source>
+        <translation type="unfinished"></translation>
+    </message>
+    <message>
         <source>Important Note for Users of Previous Versions</source>
         <translation type="unfinished"></translation>
     </message>
     <message>
         <source>&lt;p style=&quot;line-height:1.2&quot;&gt;Some features introduced in this version may break backward compatibility with your worlds and protos. &lt;br /&gt; &lt;br /&gt; Please refer to the &lt;a style=&apos;color: #5DADE2;&apos; href=&apos;https://cyberbotics.com/doc/guide/upgrading-webots&apos;&gt;upgrade guide&lt;/a&gt;.&lt;/p&gt;</source>
-=======
-        <source>Welcome to Webots R2024a</source>
-        <translation type="unfinished"></translation>
-    </message>
-    <message>
-        <source>&lt;b&gt;Thank you for using Webots R2024a.&lt;/b&gt;</source>
->>>>>>> 180eee72
         <translation type="unfinished"></translation>
     </message>
 </context>
 <context>
     <name>WbVacuumGripper</name>
     <message>
-<<<<<<< HEAD
         <source>&apos;tensileStrength&apos; must be positive or -1 (infinite).</source>
         <translation type="unfinished">&apos;tensileStrength&apos; doit être positif ou égal à -1 (infini).</translation>
     </message>
@@ -7002,9 +6993,6 @@
     </message>
     <message>
         <source>VacuumGripper could not be attached because neither the VacuumGripper node nor the solid object have Physics nodes.</source>
-=======
-        <source>Find out the new features, enhancements and bug fixes of Webots R2024a in the &lt;a style=&apos;color: #5DADE2;&apos; href=&apos;https://cyberbotics.com/doc/reference/changelog-r2023&apos;&gt;changelog&lt;/a&gt;.</source>
->>>>>>> 180eee72
         <translation type="unfinished"></translation>
     </message>
 </context>
