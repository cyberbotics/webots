<?xml version="1.0" encoding="utf-8"?>
<!DOCTYPE TS>
<TS version="2.1" language="zh_CN">
<context>
    <name>ConsoleEdit</name>
    <message>
        <source>&amp;Filter</source>
        <translation type="unfinished"></translation>
    </message>
    <message>
        <source>Display all the logs.</source>
        <translation type="unfinished"></translation>
    </message>
    <message>
        <source>Display all the messages from Webots.</source>
        <translation type="unfinished"></translation>
    </message>
    <message>
        <source>Display parsing error when editing or loading a world.</source>
        <translation type="unfinished"></translation>
    </message>
    <message>
        <source>Display error messages from ODE.</source>
        <translation type="unfinished"></translation>
    </message>
    <message>
        <source>Display messages from the physics plugins.</source>
        <translation type="unfinished"></translation>
    </message>
    <message>
        <source>Display Javascript log from the robot-windows.</source>
        <translation type="unfinished"></translation>
    </message>
    <message>
        <source>Output from the compilation.</source>
        <translation type="unfinished"></translation>
    </message>
    <message>
        <source>Display all the other logs.</source>
        <translation type="unfinished"></translation>
    </message>
    <message>
        <source>Display all the messages from the controller(s).</source>
        <translation type="unfinished"></translation>
    </message>
    <message>
        <source>Display output from the controller of the &apos;%1&apos; controller.</source>
        <translation type="unfinished"></translation>
    </message>
    <message>
        <source>&amp;Level</source>
        <translation type="unfinished"></translation>
    </message>
    <message>
        <source>Display all the Webots logs.</source>
        <translation type="unfinished"></translation>
    </message>
    <message>
        <source>Displays Webots errors and controller(s) stderr.</source>
        <translation type="unfinished"></translation>
    </message>
    <message>
        <source>Displays Webots warnings.</source>
        <translation type="unfinished"></translation>
    </message>
    <message>
        <source>Displays Webots info.</source>
        <translation type="unfinished"></translation>
    </message>
    <message>
        <source>Display controller(s) stdout and stderr.</source>
        <translation type="unfinished"></translation>
    </message>
    <message>
        <source>Display controller(s) stdout.</source>
        <translation type="unfinished"></translation>
    </message>
    <message>
        <source>Display controller(s) stderr.</source>
        <translation type="unfinished"></translation>
    </message>
    <message>
        <source>Rename Console</source>
        <translation type="unfinished"></translation>
    </message>
    <message>
        <source>Clear Console</source>
        <translation type="unfinished"></translation>
    </message>
</context>
<context>
    <name>QObject</name>
    <message>
        <source>Warning</source>
        <translation>警告</translation>
    </message>
    <message>
        <source>Information</source>
        <translation>信息</translation>
    </message>
    <message>
        <source>Critical</source>
        <translation>关键</translation>
    </message>
    <message>
        <source>No active network adapter found.</source>
        <translation>找不到激活网络适配器。</translation>
    </message>
    <message>
        <source>An active network adapter is required to run Webots.</source>
        <translation>运行 Webots 需要激活网络适配器。</translation>
    </message>
    <message>
        <source>The input values of a lookup table must be sorted in increasing order.</source>
        <translation>查找表格的输入值必须以增加顺序排序。</translation>
    </message>
    <message>
        <source>&apos;coord&apos; is empty.</source>
        <translation>“coord”是空的。</translation>
    </message>
    <message>
        <source>&apos;coordIndex&apos; is empty.</source>
        <translation>“coordIndex”是空的。</translation>
    </message>
    <message>
        <source>Out-of-range index in: %1.</source>
        <translation>索引超出范围：%1。</translation>
    </message>
    <message>
        <source>Tessellation Error: the contour of a face must not self-intersect.</source>
        <translation>铺嵌错误：面的轮廓不得自我相交。</translation>
    </message>
    <message>
        <source>Tessellation Error (%1): &quot;%2&quot;.</source>
        <translation>铺嵌错误 (%1)：“%2”。</translation>
    </message>
    <message>
        <source>Tessellation Error: the result of the tesselation is not a multiple of 3.</source>
        <translation>铺嵌错误：铺嵌结果不能是 3 的倍数。</translation>
    </message>
    <message>
        <source>dWebotsGetGeomFromDEF(): invalid NULL or empty DEF argument.</source>
        <translation>dWebotsGetGeomFromDEF ()：无效 NULL 或空 DEF 参数。</translation>
    </message>
    <message>
        <source>dWebotsGetBodyFromDEF(): invalid NULL or empty DEF argument.</source>
        <translation>dWebotsGetBodyFromDEF ()：无效 NULL 或空 DEF 参数。</translation>
    </message>
    <message>
        <source>dWebotsSend(): invalid argument(s): buffer == NULL or size &lt; 1.</source>
        <translation>dWebotsSend ()：无效参数：缓冲区 == NULL 或大小 &lt;1。</translation>
    </message>
    <message>
        <source>floating point value</source>
        <translation>浮点值</translation>
    </message>
    <message>
        <source>integer value</source>
        <translation>整数值</translation>
    </message>
    <message>
        <source>boolean value</source>
        <translation>布尔值</translation>
    </message>
    <message>
        <source>string literal</source>
        <translation>字符串文字</translation>
    </message>
    <message>
        <source>field type name</source>
        <translation>字段类型名称</translation>
    </message>
    <message>
        <source>end of file</source>
        <translation>文件结束</translation>
    </message>
    <message>
        <source>node or PROTO name</source>
        <translation>节点或 PROTO 名称</translation>
    </message>
    <message>
        <source>PROTO field name</source>
        <translation>PROTO 字段名称</translation>
    </message>
    <message>
        <source>Could not open file: &apos;%1&apos;.</source>
        <translation>无法打开文件：“%1”。</translation>
    </message>
    <message>
        <source>File is empty: &apos;%1&apos;.</source>
        <translation>文件是空的：“%1”。</translation>
    </message>
    <message>
        <source>No previous DEF nodes match; USE node turned into DEF node.</source>
        <translation type="unfinished"></translation>
    </message>
    <message>
        <source>Question</source>
        <translation type="unfinished">问题</translation>
    </message>
    <message>
        <source>edit</source>
        <translation type="unfinished"></translation>
    </message>
    <message>
        <source>add item</source>
        <translation type="unfinished"></translation>
    </message>
    <message>
        <source>remove item</source>
        <translation type="unfinished"></translation>
    </message>
    <message>
        <source>reset</source>
        <translation type="unfinished"></translation>
    </message>
    <message>
        <source>rescale</source>
        <translation type="unfinished"></translation>
    </message>
    <message>
        <source>Internal error: the Webots version is not computable.</source>
        <translation type="unfinished"></translation>
    </message>
    <message>
        <source>Webots cannot compute inertia for ElevationGrid objects.</source>
        <translation type="unfinished">Webots 无法为 ElevationGrid 对象计算惯性。</translation>
    </message>
    <message>
        <source>Invalid &apos;boundingObject&apos; (a Transform has no &apos;geometry&apos;): the inertia matrix cannot be calculated.</source>
        <translation type="unfinished">无效“boundingObject”（转换没有“geometry”）：无法计算惯性矩阵。</translation>
    </message>
    <message>
        <source>Invalid &apos;boundingObject&apos; (a Transform, or a Shape within a Transform, has no &apos;geometry&apos;): the inertia matrix cannot be calculated.</source>
        <translation type="unfinished">无效“boundingObject”（转换或转换中的形状没有“geometry”）：无法计算惯性矩阵。</translation>
    </message>
    <message>
        <source>Invalid &apos;boundingObject&apos; (a Shape&apos;s &apos;geometry&apos; field is not set): the inertia matrix cannot be calculated.</source>
        <translation type="unfinished">无效“boundingObject”（没有设置形状的“geometry”字段）：无法计算惯性矩阵。</translation>
    </message>
    <message>
        <source>Invalid &apos;boundingObject&apos; (Group with no child set): the inertia matrix cannot be calculated.</source>
        <translation type="unfinished">无效“boundingObject”（没有设置子项的组）：无法计算惯性矩阵。</translation>
    </message>
    <message>
        <source>Please specify &apos;geometry&apos; (of Shape placed in &apos;boundingObject&apos;).</source>
        <translation type="unfinished">请指定“geometry”（“boundingObject”中的形状）。</translation>
    </message>
    <message>
        <source>Ignoring illegal &quot;%1&quot; node in &apos;boundingObject&apos;.</source>
        <translation type="unfinished">忽略“boundingObject”中的非法“%1”节点。</translation>
    </message>
    <message>
        <source>: the corresponding added mass defaults to 1kg, the added inertia matrix defaults to the identity matrix.</source>
        <translation type="unfinished"></translation>
    </message>
    <message>
        <source>Use a positive radius to allow proper mass settings</source>
        <translation type="unfinished"></translation>
    </message>
    <message>
        <source>Use a positive radius and a positive height to allow proper mass settings</source>
        <translation type="unfinished"></translation>
    </message>
    <message>
        <source>Use positive dimensions to allow proper mass settings</source>
        <translation type="unfinished"></translation>
    </message>
    <message>
        <source>Solid nodes cannot be USEd.</source>
        <translation type="unfinished"></translation>
    </message>
    <message>
        <source>Joint nodes cannot be USEd.</source>
        <translation type="unfinished"></translation>
    </message>
    <message>
        <source>JointParameters nodes cannot be USEd.</source>
        <translation type="unfinished"></translation>
    </message>
    <message>
        <source>Nodes with a Solid descendant cannot be USEd.</source>
        <translation type="unfinished"></translation>
    </message>
    <message>
        <source>Nodes with a Joint descendant cannot be USEd.</source>
        <translation type="unfinished"></translation>
    </message>
    <message>
        <source>Non-admissible USE node turned into DEF node.</source>
        <translation type="unfinished"></translation>
    </message>
    <message>
        <source>Please replace this non-admissible USE node by an expanded DEF node in your proto file.</source>
        <translation type="unfinished"></translation>
    </message>
    <message>
        <source>Unexpected template statement opening. Expected=&apos;%1&apos;, Received=&apos;%2&apos;</source>
        <translation type="unfinished"></translation>
    </message>
    <message>
        <source>Please check this geometry has no singularities and can suitably represent a bounded closed volume. Note in particular that every triangle should appear only once with its &apos;outward&apos; orientation.</source>
        <translation type="unfinished"></translation>
    </message>
    <message>
        <source>Expected field type but found &apos;%2&apos;</source>
        <translation type="unfinished"></translation>
    </message>
    <message>
        <source>Expected hidden field identifier but found &apos;%2&apos;</source>
        <translation type="unfinished"></translation>
    </message>
    <message>
        <source>Expected &apos;%1&apos; but reached the end of the file</source>
        <translation type="unfinished"></translation>
    </message>
    <message>
        <source>Expected &apos;%1&apos; but found &apos;%2&apos;</source>
        <translation type="unfinished"></translation>
    </message>
    <message>
        <source>End of file reached while a token is expected</source>
        <translation type="unfinished"></translation>
    </message>
    <message>
        <source>The mass ratio between the heaviest solid (&apos;%1&apos; - mass = %2 kg) and the lightest solid (&apos;%3&apos; - mass = %4 kg) is huge. This is a source of physics instabilities.</source>
        <translation type="unfinished"></translation>
    </message>
    <message>
        <source>Cannot insert %1 node in &apos;%2&apos; field of %3 node.</source>
        <translation type="unfinished"></translation>
    </message>
    <message>
        <source>Cannot insert %1 node in &apos;%2&apos; field of %3 node, because a trio of slot is not allowed.</source>
        <translation type="unfinished"></translation>
    </message>
    <message>
        <source>Cannot insert duplicated %1 node: only one instance is allowed.</source>
        <translation type="unfinished"></translation>
    </message>
    <message>
        <source>%1 node can only be inserted at the top level of the node hierarchy.</source>
        <translation type="unfinished"></translation>
    </message>
    <message>
        <source>Cannot insert %1 node in &apos;%2&apos; field of %3 node that doesn&apos;t have a Robot ancestor.</source>
        <translation type="unfinished"></translation>
    </message>
    <message>
        <source>%1 geometry node cannot be used in bounding object.</source>
        <translation type="unfinished"></translation>
    </message>
    <message>
        <source>Cannot insert %1 node in &apos;%2&apos; field of %3 node in bounding object.</source>
        <translation type="unfinished"></translation>
    </message>
    <message>
        <source>The triangle mesh has no valid quad and no valid triangle.</source>
        <translation type="unfinished"></translation>
    </message>
    <message>
        <source>Did not find a &apos;DEF %1&apos; to match &apos;USE %1&apos;</source>
        <translation type="unfinished"></translation>
    </message>
    <message>
        <source>Expected %1, found %2</source>
        <translation type="unfinished"></translation>
    </message>
    <message>
        <source>Skipped unknown &apos;%1&apos; node or PROTO</source>
        <translation type="unfinished"></translation>
    </message>
    <message>
        <source>field name or &apos;}&apos;</source>
        <translation type="unfinished"></translation>
    </message>
    <message>
        <source>Skipped unknown &apos;%1&apos; field in %2 node</source>
        <translation type="unfinished"></translation>
    </message>
    <message>
        <source>&apos;IS&apos; keyword is only allowed in .proto files</source>
        <translation type="unfinished"></translation>
    </message>
    <message>
        <source>parameter name or &apos;}&apos;</source>
        <translation type="unfinished"></translation>
    </message>
    <message>
        <source>Skipped unknown &apos;%1&apos; parameter in %2 PROTO</source>
        <translation type="unfinished"></translation>
    </message>
    <message>
        <source>&apos;%1&apos;: error: Missing header.</source>
        <translation type="unfinished"></translation>
    </message>
    <message>
        <source>&apos;%1&apos;: This file was created by Webots %2 while you are using Webots %3. Forward compatibility may not work.</source>
        <translation type="unfinished"></translation>
    </message>
    <message>
        <source>&apos;%1&apos;: Invalid header.</source>
        <translation type="unfinished"></translation>
    </message>
    <message>
        <source>&apos;%1&apos;: Missing header.</source>
        <translation type="unfinished"></translation>
    </message>
    <message>
        <source>Invalid escaped character</source>
        <translation type="unfinished"></translation>
    </message>
    <message>
        <source>Unclosed string literal</source>
        <translation type="unfinished"></translation>
    </message>
    <message>
        <source>Invalid token &quot;%1&quot;</source>
        <translation type="unfinished"></translation>
    </message>
    <message>
        <source>&apos;%1&apos;:%2:%3: error: %4.</source>
        <translation type="unfinished">“%1”：%2：%3：错误：%4. {1&apos;?} {2:%3:?}</translation>
    </message>
    <message>
        <source>&apos;%1&apos;: error: %2.</source>
        <translation type="unfinished">“%1”：错误：%2. {1&apos;?}</translation>
    </message>
    <message>
        <source>BallJointParameters nodes cannot be USEd.</source>
        <translation type="unfinished"></translation>
    </message>
    <message>
        <source>Cannot insert %1 node in &apos;%2&apos; field of %3 node: only a slot can be added in the parent slot.</source>
        <translation type="unfinished"></translation>
    </message>
    <message>
        <source>Cannot insert %1 node in &apos;%2&apos; field of %3 node: </source>
        <translation type="unfinished"></translation>
    </message>
    <message>
        <source>the two Slot nodes have the same gender.</source>
        <translation type="unfinished"></translation>
    </message>
    <message>
        <source>types &apos;%1&apos; and &apos;%2&apos; are not matching.</source>
        <translation type="unfinished"></translation>
    </message>
    <message>
        <source>%1 node cannot be inserted at the top level of the node hierarchy.</source>
        <translation type="unfinished"></translation>
    </message>
    <message>
        <source>heaviest solid</source>
        <translation type="unfinished"></translation>
    </message>
    <message>
        <source>lightest solid</source>
        <translation type="unfinished"></translation>
    </message>
    <message>
        <source>Deprecated &apos;%1&apos;, please use &apos;%2&apos; node instead</source>
        <translation type="unfinished"></translation>
    </message>
    <message>
        <source>Webots has not been started regularly. Some features may not work. Please start Webots from its launcher.</source>
        <translation type="unfinished"></translation>
    </message>
    <message>
        <source>Cannot insert %1 node in &apos;%2&apos; field of %3 node that doesn&apos;t have a Solid ancestor.</source>
        <translation type="unfinished"></translation>
    </message>
    <message>
        <source>Unknown key in perspective file: %1 (ignored).</source>
        <translation type="unfinished"></translation>
    </message>
    <message>
        <source>First item of &apos;%1&apos; field is empty.</source>
        <translation type="unfinished"></translation>
    </message>
    <message>
        <source>Missing &apos;%1&apos; value.</source>
        <translation type="unfinished"></translation>
    </message>
    <message>
        <source>Unknown WAVE format</source>
        <translation type="unfinished"></translation>
    </message>
    <message>
        <source>Cannot find OpenAL default device</source>
        <translation type="unfinished"></translation>
    </message>
    <message>
        <source>Cannot initialize OpenAL default device &apos;%1&apos;</source>
        <translation type="unfinished"></translation>
    </message>
    <message>
        <source>Cannot create OpenAL context</source>
        <translation type="unfinished"></translation>
    </message>
    <message>
        <source>Cannot make OpenAL current context</source>
        <translation type="unfinished"></translation>
    </message>
    <message>
        <source>Cannot initialize the sound engine: %1</source>
        <translation type="unfinished"></translation>
    </message>
    <message>
        <source>Could not open &apos;%1&apos; sound file: %2</source>
        <translation type="unfinished"></translation>
    </message>
    <message>
        <source>Could not open generated sound from &apos;%1&apos;: %2</source>
        <translation type="unfinished"></translation>
    </message>
    <message>
        <source>Cannot read chunk</source>
        <translation type="unfinished"></translation>
    </message>
    <message>
        <source>Cannot read RIFF chunk</source>
        <translation type="unfinished"></translation>
    </message>
    <message>
        <source>Wrong WAVE type for RIFF chunk</source>
        <translation type="unfinished"></translation>
    </message>
    <message>
        <source>Cannot read format chunk</source>
        <translation type="unfinished"></translation>
    </message>
    <message>
        <source>Cannot allocate data memory</source>
        <translation type="unfinished"></translation>
    </message>
    <message>
        <source>Cannot read data chunk</source>
        <translation type="unfinished"></translation>
    </message>
    <message>
        <source>Problem while saving file: &apos;%1&apos;</source>
        <translation type="unfinished">保存文件时出现问题：“%1”</translation>
    </message>
    <message>
        <source>Supported image formats:</source>
        <translation type="unfinished">支持的图像格式：</translation>
    </message>
    <message>
        <source>Previous DEF node cannot be used to replace the current USE node; USE node turned into DEF node.</source>
        <translation type="unfinished"></translation>
    </message>
    <message>
        <source>Cannot insert %1 node in &apos;%2&apos; field of %3 node:: %4 node doesn&apos;t support Muscle functionality.</source>
        <translation type="unfinished"></translation>
    </message>
    <message>
        <source>&apos;scale&apos; was made uniform because of physics constraints inside a &apos;boundingObject&apos;.</source>
        <translation type="unfinished"></translation>
    </message>
    <message>
        <source>TextToSpeech error: %1</source>
        <translation type="unfinished"></translation>
    </message>
    <message>
        <source>Could not open generated sound from &apos;%1&apos;.</source>
        <translation type="unfinished"></translation>
    </message>
    <message>
        <source>Boolean values for &apos;ImageTexture.filtering&apos; field are deprecated from Webots 8.6 onwards; the value has been converted automatically. Please update your PROTO and world files accordingly.</source>
        <translation type="unfinished"></translation>
    </message>
    <message>
        <source>%1.</source>
        <translation type="unfinished"></translation>
    </message>
    <message>
        <source>The language &apos;%1&apos; stored in preferences is not supported. Resetting to the language default (English).</source>
        <translation type="unfinished"></translation>
    </message>
    <message>
        <source>Non-admissible USE %1 node inside first child of %2 node.
Invalid USE nodes that refer to DEF nodes defined outside the %2 node are turned into DEF nodes otherwise the emissive color cannot be updated correctly.</source>
        <translation type="unfinished"></translation>
    </message>
    <message>
        <source>Expected VRML97 type but found &apos;%2&apos;</source>
        <translation type="unfinished"></translation>
    </message>
    <message>
        <source>&apos;field&apos;, &apos;unconnectedField&apos;, &apos;vrmlField&apos; or &apos;hiddenField&apos; keywords</source>
        <translation type="unfinished"></translation>
    </message>
    <message>
        <source>Please modify the first line of &apos;%1&apos; to &quot;#%2 %3 utf8&quot;.</source>
        <translation type="unfinished"></translation>
    </message>
    <message>
        <source>&quot;%1&quot; was not found.
</source>
        <translation type="unfinished"></translation>
    </message>
    <message>
        <source>&quot;%1&quot; 64 bit was not found, but the 32 bit version was found.
</source>
        <translation type="unfinished"></translation>
    </message>
    <message>
        <source>Only a single %1 node can be inserted in the &apos;%2&apos; field of a %3 node.</source>
        <translation type="unfinished"></translation>
    </message>
    <message>
        <source>Duplicate vertices detected while triangulating mesh. Try opening your model in 3D modeling software and removing duplicate vertices, then re-importing.</source>
        <translation type="unfinished"></translation>
    </message>
    <message>
        <source>The Classic theme is the theme you are already familiar with, Webots&apos; look for the last few years.</source>
        <translation type="unfinished"></translation>
    </message>
    <message>
        <source>The Night theme features clean lines, flat design, and a subdued color palette with highlights in just the right places to make interacting with Webots even more intuitive.</source>
        <translation type="unfinished"></translation>
    </message>
    <message>
        <source>The Dusk theme is a second modern dark theme, also featuring the same clean flat design, with a light green accent color. It&apos;s the developers&apos; favorite!</source>
        <translation type="unfinished"></translation>
    </message>
    <message>
        <source>Deleted invalid USE %1 node: %3</source>
        <translation type="unfinished"></translation>
    </message>
    <message>
        <source>In plugin &apos;%1&apos;, webots_physics_draw(int, const char*) is deprecated.</source>
        <translation type="unfinished"></translation>
    </message>
    <message>
        <source>Overlays</source>
        <translation type="unfinished"></translation>
    </message>
    <message>
        <source>Optional Rendering</source>
        <translation type="unfinished"></translation>
    </message>
    <message>
        <source>Transform To...</source>
        <translation type="unfinished"></translation>
    </message>
    <message>
        <source>About</source>
        <translation type="unfinished"></translation>
    </message>
    <message>
        <source>No previous DEF nodes match; USE node turned into DEF node. Please check that the fields are listed in the same order as in the base node definition.</source>
        <translation type="unfinished"></translation>
    </message>
    <message>
        <source>The default value of field &apos;%1&apos; is not in the list of accepted values</source>
        <translation type="unfinished"></translation>
    </message>
    <message>
        <source> Nightly Build %1 %2</source>
        <translation type="unfinished"></translation>
    </message>
    <message>
        <source>Invalid texture mapping: the sizes of &apos;coordIndex&apos; and &apos;texCoordIndex&apos; mismatch. The default texture mapping is applied.</source>
        <translation type="unfinished"></translation>
    </message>
    <message>
        <source>Invalid normal definition: the sizes of &apos;coordIndex&apos; and &apos;normalIndex&apos; mismatch. The normals will be computed using the creaseAngle.</source>
        <translation type="unfinished"></translation>
    </message>
    <message>
        <source>Invalid normal definition: the size of &apos;normal&apos; should equal the number of triangles when &apos;normalPerVertex&apos; is FALSE. The normals will be computed using the creaseAngle.</source>
        <translation type="unfinished"></translation>
    </message>
    <message>
        <source>Null normal for face %1 %2 %3.
This can be caused by duplicate vertices in your mesh. Try to open your model in a 3D modeling software, remove any duplicate vertices, and re-import the model in Webots.</source>
        <translation type="unfinished"></translation>
    </message>
    <message>
        <source>Follow Object</source>
        <translation type="unfinished"></translation>
    </message>
    <message>
        <source>The &apos;%1&apos; node doesn&apos;t support &apos;PBRAppearance&apos; in the &apos;appearance&apos; field of its parent node, please use &apos;Appearance&apos; instead.</source>
        <translation type="unfinished"></translation>
    </message>
    <message>
        <source>Can&apos;t insert a &apos;%1&apos; node in the &apos;geometry&apos; field of &apos;Shape&apos; node if the &apos;appearance&apos; field contains a &apos;PBRAppearance&apos; node, please use an &apos;Appearance&apos; node instead.</source>
        <translation type="unfinished"></translation>
    </message>
    <message>
        <source>angle:</source>
        <translation type="unfinished"></translation>
    </message>
    <message>
        <source>Found deprecated gravity vector (%1 %2 %3) in WorldInfo, using gravity vector length: %4</source>
        <translation type="unfinished"></translation>
    </message>
    <message>
        <source>Billboard nodes cannot be USEd.</source>
        <translation type="unfinished"></translation>
    </message>
    <message>
        <source>Device nodes cannot be USEd.</source>
        <translation type="unfinished"></translation>
    </message>
    <message>
        <source>&apos;scale&apos; cannot be changed if a descendant Robot node is present.</source>
        <translation type="unfinished"></translation>
    </message>
    <message>
        <source>Python was not found.
</source>
        <translation type="unfinished"></translation>
    </message>
    <message>
        <source>Cannot read &apos;%1&apos;, sending &quot;404 Not Found&quot;.</source>
        <translation type="unfinished"></translation>
    </message>
    <message>
        <source>Cannot load translator for wb_%1.</source>
        <translation type="unfinished"></translation>
    </message>
    <message>
        <source>Cannot load translator for qt_%1.</source>
        <translation type="unfinished"></translation>
    </message>
    <message>
        <source>Impossible to create a non-ambiguous path for asset &apos;%1&apos;in the local directory.</source>
        <translation type="unfinished"></translation>
    </message>
    <message>
        <source>Trying to resolve the backwards compability by adjusting the rotation (strategy %1).</source>
        <translation type="unfinished"></translation>
    </message>
    <message>
        <source>TrackWheel nodes cannot be USEd.</source>
        <translation type="unfinished"></translation>
    </message>
    <message>
        <source>The creation of the %1 physical boundaries failed because its geometry is not suitable for representing a bounded closed volume</source>
        <translation type="unfinished"></translation>
    </message>
    <message>
        <source>Mass properties computation failed for this %1</source>
        <translation type="unfinished"></translation>
    </message>
    <message>
        <source>Unable to find resource at &apos;%1&apos;.</source>
        <translation type="unfinished"></translation>
    </message>
    <message>
        <source>Failure exporting texture, too many textures share the same name: %1.</source>
        <translation type="unfinished"></translation>
    </message>
    <message>
        <source>Failure exporting mesh, too many meshes share the same name: %1.</source>
        <translation type="unfinished"></translation>
    </message>
    <message>
        <source>URL &apos;%1&apos; changed by fallback mechanism. Ensure you are opening the correct world.</source>
        <translation type="unfinished"></translation>
    </message>
    <message>
        <source>Impossible to infer URL from &apos;%1&apos; and &apos;%2&apos;</source>
        <translation type="unfinished"></translation>
    </message>
    <message>
        <source>All &apos;scale&apos; coordinates must be non-zero: x is set to 1.0.</source>
        <translation type="unfinished"></translation>
    </message>
    <message>
        <source>All &apos;scale&apos; coordinates must be non-zero: y is set to 1.0.</source>
        <translation type="unfinished"></translation>
    </message>
    <message>
        <source>All &apos;scale&apos; coordinates must be non-zero: z is set to 1.0.</source>
        <translation type="unfinished"></translation>
    </message>
    <message>
        <source>&apos;scale&apos; were changed so that x = y because of physics constraints inside a &apos;boundingObject&apos;.</source>
        <translation type="unfinished"></translation>
    </message>
    <message>
        <source>Invalid URL &apos;%1&apos;. Sounds must be in &apos;.mp3&apos; or &apos;.wav&apos; format.</source>
        <translation type="unfinished"></translation>
    </message>
    <message>
        <source>Ali&amp;gn View to Object</source>
        <translation type="unfinished"></translation>
    </message>
    <message>
        <source>Copy and edit the PROTO file in Text Editor.</source>
        <translation type="unfinished"></translation>
    </message>
    <message>
        <source>Edit the PROTO file in Text Editor.</source>
        <translation type="unfinished"></translation>
    </message>
    <message>
        <source>Expected URL to end with &apos;.proto&apos; or &apos;.PROTO&apos;</source>
        <translation type="unfinished"></translation>
    </message>
    <message>
        <source>&apos;%1&apos;: This file was created with Webots %2 while you are using Webots %3. You may need to adjust urls for textures and meshes, see details in the change log of Webots R2021b.</source>
        <translation type="unfinished"></translation>
    </message>
    <message>
        <source>Webots requires Python version 3.7 or newer in your current PATH.
To fix the problem, you should:
1. Check the Python command set in the Webots preferences.
2. Check the COMMAND set in the [python] section of the runtime.ini file of your controller program if any.
3. Install a recent Python 64 bit version and ensure your PATH environment variable points to it.
</source>
        <translation type="unfinished"></translation>
    </message>
<<<<<<< HEAD
=======
    <message>
        <source>TMPDIR is not set: cannot run Webots.</source>
        <translation type="unfinished"></translation>
    </message>
    <message>
        <source>TMPDIR &apos;%1&apos; doesn&apos;t exist: cannot run Webots.</source>
        <translation type="unfinished"></translation>
    </message>
>>>>>>> ff422684
</context>
<context>
    <name>T</name>
    <message>
        <source>%1: Forced termination (because process didn&apos;t terminate itself after 1 second).</source>
        <translation type="unfinished"></translation>
    </message>
</context>
<context>
    <name>WbAboutBox</name>
    <message>
        <source>About Webots</source>
        <translation>关于 Webots</translation>
    </message>
</context>
<context>
    <name>WbAbstractCamera</name>
    <message>
        <source>Cannot allocate memory mapped file for camera image.</source>
<<<<<<< HEAD
        <translation type="unfinished"></translation>
    </message>
    <message>
        <source>Invalid &apos;fieldOfView&apos; changed to 0.7854. The field of view is limited to pi if the &apos;projection&apos; field is &quot;planar&quot;.</source>
        <translation type="unfinished"></translation>
    </message>
    <message>
=======
        <translation type="unfinished"></translation>
    </message>
    <message>
        <source>Invalid &apos;fieldOfView&apos; changed to 0.7854. The field of view is limited to pi if the &apos;projection&apos; field is &quot;planar&quot;.</source>
        <translation type="unfinished"></translation>
    </message>
    <message>
>>>>>>> ff422684
        <source>Unknown &apos;projection&apos; value &quot;%1&quot;: field value reset to &quot;planar&quot;.</source>
        <translation type="unfinished"></translation>
    </message>
</context>
<context>
    <name>WbAccelerometer</name>
    <message>
        <source>Parent of Accelerometer node has no physics: measurements may be wrong.</source>
        <translation type="unfinished"></translation>
    </message>
</context>
<context>
    <name>WbActionManager</name>
    <message>
        <source>&amp;Open World...</source>
        <translation type="unfinished">打开世界(&amp;O)...</translation>
    </message>
    <message>
        <source>&amp;Save World</source>
        <translation type="unfinished">保存世界((S)</translation>
    </message>
    <message>
        <source>Save World &amp;As...</source>
        <translation type="unfinished">将世界另存为(&amp;A)...</translation>
    </message>
    <message>
        <source>Save the current world file with a new name.</source>
        <translation type="unfinished">用新名称保存当前世界文件。</translation>
    </message>
    <message>
        <source>Real-&amp;time</source>
        <translation type="unfinished">实时(&amp;T)</translation>
    </message>
    <message>
        <source>&amp;Pause</source>
        <translation type="unfinished"></translation>
    </message>
    <message>
        <source>St&amp;ep</source>
        <translation type="unfinished">步进(&amp;E)</translation>
    </message>
    <message>
        <source>&amp;Fast</source>
        <translation type="unfinished">快速(F)</translation>
    </message>
    <message>
        <source>&amp;Undo</source>
        <translation type="unfinished">撤消(&amp;U)</translation>
    </message>
    <message>
        <source>Redo</source>
        <translation type="unfinished"></translation>
    </message>
    <message>
        <source>C&amp;ut</source>
        <translation type="unfinished">剪切(&amp;U)</translation>
    </message>
    <message>
        <source>&amp;Copy</source>
        <translation type="unfinished">复制(&amp;C)</translation>
    </message>
    <message>
        <source>&amp;Paste</source>
        <translation type="unfinished">粘贴(&amp;P)</translation>
    </message>
    <message>
        <source>&amp;Add New</source>
        <translation type="unfinished">新增(&amp;A)</translation>
    </message>
    <message>
        <source>&amp;Delete</source>
        <translation type="unfinished">删除(&amp;D)</translation>
    </message>
    <message>
        <source>Select &amp;All</source>
        <translation type="unfinished">全部选择(&amp;A)</translation>
    </message>
    <message>
        <source>&amp;New Text File</source>
        <translation type="unfinished">新建文本文件(&amp;N)</translation>
    </message>
    <message>
        <source>Create a new text file.</source>
        <translation type="unfinished">创建新文本文件。</translation>
    </message>
    <message>
        <source>&amp;Open Text File...</source>
        <translation type="unfinished">打开文本文件(&amp;O)...</translation>
    </message>
    <message>
        <source>Open an existing text file.</source>
        <translation type="unfinished">打开现有文本文件。</translation>
    </message>
    <message>
        <source>&amp;Save Text File</source>
        <translation type="unfinished">保存文本文件(&amp;S)</translation>
    </message>
    <message>
        <source>Save the current text file.</source>
        <translation type="unfinished">保存当前文本文件。</translation>
    </message>
    <message>
        <source>Save Text File &amp;As...</source>
        <translation type="unfinished">将文本文件另存为(&amp;A)...</translation>
    </message>
    <message>
        <source>Save the current text file with a new name.</source>
        <translation type="unfinished">用新名称保存当前文本文件。</translation>
    </message>
    <message>
        <source>Save All Text Files</source>
        <translation type="unfinished">保存所有文本文件</translation>
    </message>
    <message>
        <source>Save all the opened text files.</source>
        <translation type="unfinished">保存所有打开的文本文件。</translation>
    </message>
    <message>
        <source>&amp;Revert Text File</source>
        <translation type="unfinished">恢复文本文件(&amp;R)</translation>
    </message>
    <message>
        <source>Revert the current text file.</source>
        <translation type="unfinished">恢复当前文本文件。</translation>
    </message>
    <message>
        <source>&amp;Find...</source>
        <translation type="unfinished">查找(&amp;F)...</translation>
    </message>
    <message>
        <source>Find text in current file.</source>
        <translation type="unfinished">在当前文件中查找文本。</translation>
    </message>
    <message>
        <source>Find &amp;Next</source>
        <translation type="unfinished">查找下一个(&amp;N)</translation>
    </message>
    <message>
        <source>Find next occurence of search string in current file.</source>
        <translation type="unfinished">查找当前文件中下一个搜索字符串。</translation>
    </message>
    <message>
        <source>Find &amp;Previous</source>
        <translation type="unfinished">查找上一个(&amp;P)</translation>
    </message>
    <message>
        <source>Find previous occurence of search string in current file.</source>
        <translation type="unfinished">查找当前文件中上一个搜索字符串。</translation>
    </message>
    <message>
        <source>&amp;Replace...</source>
        <translation type="unfinished">替换(&amp;R)...</translation>
    </message>
    <message>
        <source>Replace text in current file.</source>
        <translation type="unfinished">替换当前文件中的文本。</translation>
    </message>
    <message>
        <source>&amp;Go to line...</source>
        <translation type="unfinished">转到行(&amp;G)...</translation>
    </message>
    <message>
        <source>Go to specified line number.</source>
        <translation type="unfinished">转向指定的行号。</translation>
    </message>
    <message>
        <source>&amp;Toggle Line Comment</source>
        <translation type="unfinished">切换行注释(&amp;T)</translation>
    </message>
    <message>
        <source>Toggle comment of selected lines.</source>
        <translation type="unfinished">切换所选行注释。</translation>
    </message>
    <message>
        <source>&amp;Print...</source>
        <translation type="unfinished">打印(&amp;P)...</translation>
    </message>
    <message>
        <source>Print text file.</source>
        <translation type="unfinished">打印文本文件。</translation>
    </message>
    <message>
        <source>&amp;Print Preview...</source>
        <translation type="unfinished">打印预览(&amp;P)...</translation>
    </message>
    <message>
        <source>Preview of printed text file.</source>
        <translation type="unfinished">打印的文本文件预览。</translation>
    </message>
    <message>
        <source>&amp;Open Sample World...</source>
        <translation type="unfinished"></translation>
    </message>
    <message>
        <source>Open a sample world.</source>
        <translation type="unfinished"></translation>
    </message>
    <message>
        <source>&amp;Unmute sound</source>
        <translation type="unfinished"></translation>
    </message>
    <message>
        <source>Unmute the sound on the main audio device of the computer.</source>
        <translation type="unfinished"></translation>
    </message>
    <message>
        <source>&amp;Mute sound</source>
        <translation type="unfinished"></translation>
    </message>
    <message>
        <source>Mute the sound on the main audio device of the computer.</source>
        <translation type="unfinished"></translation>
    </message>
    <message>
        <source>Disable selection change from 3D view.</source>
        <translation type="unfinished"></translation>
    </message>
    <message>
        <source>Open an existing world file. (%1+Shift+O)</source>
        <translation type="unfinished"></translation>
    </message>
    <message>
        <source>Save the current world file. (%1+Shift+S)</source>
        <translation type="unfinished"></translation>
    </message>
    <message>
        <source>Run the simulation in real-time. (%1+2)</source>
        <translation type="unfinished"></translation>
    </message>
    <message>
        <source>Pause the simulation. (%1+0)</source>
        <translation type="unfinished"></translation>
    </message>
    <message>
        <source>Execute one simulation step. (%1+1)</source>
        <translation type="unfinished"></translation>
    </message>
    <message>
        <source>Run the simulation as fast as possible. (%1+3)</source>
        <translation type="unfinished"></translation>
    </message>
    <message>
        <source>Add a new object or import an object. (%1+Shift+A)</source>
        <translation type="unfinished"></translation>
    </message>
    <message>
        <source>Delete the selected object. (Del)</source>
        <translation type="unfinished"></translation>
    </message>
    <message>
        <source>Cut object at the selected line. (%1+X)</source>
        <translation type="unfinished"></translation>
    </message>
    <message>
        <source>Copy object at the selected line. (%1+C)</source>
        <translation type="unfinished"></translation>
    </message>
    <message>
        <source>Paste or insert the clipboard object. (%1+V)</source>
        <translation type="unfinished"></translation>
    </message>
    <message>
        <source>Select all text. (%1+A)</source>
        <translation type="unfinished"></translation>
    </message>
    <message>
        <source>Undo manual modification to the simulation world and edited text. (%1+Z)</source>
        <translation type="unfinished"></translation>
    </message>
    <message>
        <source>Redo manual modification to the simulation world and edited text. (%1+Y)</source>
        <translation type="unfinished"></translation>
    </message>
    <message>
        <source>&amp;Move Viewpoint to Object</source>
        <translation type="unfinished"></translation>
    </message>
    <message>
        <source>&amp;Change View</source>
        <translation type="unfinished"></translation>
    </message>
    <message>
        <source>Open standard Viewpoint positions menu.</source>
        <translation type="unfinished"></translation>
    </message>
    <message>
        <source>&amp;Front View</source>
        <translation type="unfinished"></translation>
    </message>
    <message>
        <source>Move Viewpoint to see object from the front.</source>
        <translation type="unfinished"></translation>
    </message>
    <message>
        <source>&amp;Back View</source>
        <translation type="unfinished"></translation>
    </message>
    <message>
        <source>Move Viewpoint to see object from the back.</source>
        <translation type="unfinished"></translation>
    </message>
    <message>
        <source>&amp;Left View</source>
        <translation type="unfinished"></translation>
    </message>
    <message>
        <source>Move Viewpoint to see object from the left.</source>
        <translation type="unfinished"></translation>
    </message>
    <message>
        <source>&amp;Right View</source>
        <translation type="unfinished"></translation>
    </message>
    <message>
        <source>Move Viewpoint to see object from the right.</source>
        <translation type="unfinished"></translation>
    </message>
    <message>
        <source>&amp;Top View</source>
        <translation type="unfinished"></translation>
    </message>
    <message>
        <source>Move Viewpoint to see object from the top.</source>
        <translation type="unfinished"></translation>
    </message>
    <message>
        <source>&amp;Bottom View</source>
        <translation type="unfinished"></translation>
    </message>
    <message>
        <source>Move Viewpoint to see object from the bottom.</source>
        <translation type="unfinished"></translation>
    </message>
    <message>
        <source>&amp;Take Screenshot...</source>
        <translation type="unfinished">截取屏幕截图(&amp;T)...</translation>
    </message>
    <message>
        <source>Save the current image of the simulation. (%1 + SHIFT + P)</source>
        <translation type="unfinished"></translation>
    </message>
    <message>
        <source>Move viewpoint to selected object. (ALT + 5)</source>
        <translation type="unfinished"></translation>
    </message>
    <message>
        <source>&amp;Reload World</source>
        <translation type="unfinished"></translation>
    </message>
    <message>
        <source>Reload World.
Reload the current world file and restart the simulation. (%1+Shift+R)</source>
        <translation type="unfinished"></translation>
    </message>
    <message>
        <source>Reset Simulation</source>
        <translation type="unfinished"></translation>
    </message>
    <message>
        <source>&amp;Perspective Projection</source>
        <translation type="unfinished">透视投影(&amp;P)</translation>
    </message>
    <message>
        <source>Perspective viewing projection.</source>
        <translation type="unfinished">透视查看投影</translation>
    </message>
    <message>
        <source>&amp;Orthographic Projection</source>
        <translation type="unfinished">正交投影(&amp;O)</translation>
    </message>
    <message>
        <source>Orthographic viewing projection.</source>
        <translation type="unfinished">正交查看投影</translation>
    </message>
    <message>
        <source>&amp;Plain Rendering</source>
        <translation type="unfinished"></translation>
    </message>
    <message>
        <source>Plain OpenGL rendering.</source>
        <translation type="unfinished"></translation>
    </message>
    <message>
        <source>&amp;Wireframe Rendering</source>
        <translation type="unfinished">线框架呈现(&amp;W)</translation>
    </message>
    <message>
        <source>Rendering only the segments between the vertices.</source>
        <translation type="unfinished">仅呈现矢量之间的段。</translation>
    </message>
    <message>
        <source>Show &amp;Coordinate System</source>
        <translation type="unfinished">显示坐标系统(&amp;C)</translation>
    </message>
    <message>
        <source>Show coordinate system.</source>
        <translation type="unfinished">显示坐标系统。</translation>
    </message>
    <message>
        <source>Show All &amp;Bounding Objects</source>
        <translation type="unfinished">显示所有绑定对象(&amp;B)</translation>
    </message>
    <message>
        <source>Show all bounding objects.</source>
        <translation type="unfinished">显示所有绑定对象。</translation>
    </message>
    <message>
        <source>Show Contact &amp;Points</source>
        <translation type="unfinished">显示接触点(&amp;P)</translation>
    </message>
    <message>
        <source>Show contact points and polygons.</source>
        <translation type="unfinished">显示接触点和多边形。</translation>
    </message>
    <message>
        <source>Show Connector &amp;Axes</source>
        <translation type="unfinished">显示连接器轴(&amp;A)</translation>
    </message>
    <message>
        <source>Show connector axes.</source>
        <translation type="unfinished"></translation>
    </message>
    <message>
        <source>Show &amp;Joint Axes</source>
        <translation type="unfinished"></translation>
    </message>
    <message>
        <source>Show joint axes.</source>
        <translation type="unfinished"></translation>
    </message>
    <message>
        <source>Show Range&amp;Finder Frustums</source>
        <translation type="unfinished"></translation>
    </message>
    <message>
        <source>Show range-finder frustums.</source>
        <translation type="unfinished"></translation>
    </message>
    <message>
        <source>Show Lidar &amp;Ray Paths</source>
        <translation type="unfinished"></translation>
    </message>
    <message>
        <source>Show lidar rays paths.</source>
        <translation type="unfinished"></translation>
    </message>
    <message>
        <source>Show Lidar Point Cl&amp;oud</source>
        <translation type="unfinished"></translation>
    </message>
    <message>
        <source>Show lidar point cloud.</source>
        <translation type="unfinished"></translation>
    </message>
    <message>
        <source>Show &amp;Camera Frustums</source>
        <translation type="unfinished">显示摄像头柱身(&amp;C)</translation>
    </message>
    <message>
        <source>Show camera frustums.</source>
        <translation type="unfinished"></translation>
    </message>
    <message>
        <source>Show &amp;DistanceSensor Rays</source>
        <translation type="unfinished">显示距离传感器射线(&amp;D)</translation>
    </message>
    <message>
        <source>Show distance sensors rays.</source>
        <translation type="unfinished"></translation>
    </message>
    <message>
        <source>Show &amp;LightSensor Rays</source>
        <translation type="unfinished">显示灯传感器射线(&amp;L)</translation>
    </message>
    <message>
        <source>Show light sensors rays.</source>
        <translation type="unfinished"></translation>
    </message>
    <message>
        <source>Show L&amp;ight Positions</source>
        <translation type="unfinished">显示灯位置(&amp;I)</translation>
    </message>
    <message>
        <source>Show position of light sources.</source>
        <translation type="unfinished"></translation>
    </message>
    <message>
        <source>Show Center of Buo&amp;yancy</source>
        <translation type="unfinished"></translation>
    </message>
    <message>
        <source>Show the center of buoyancy of a solid.</source>
        <translation type="unfinished"></translation>
    </message>
    <message>
        <source>Show &amp;Pen Painting Rays</source>
        <translation type="unfinished"></translation>
    </message>
    <message>
        <source>Show pen painting rays.</source>
        <translation type="unfinished"></translation>
    </message>
    <message>
        <source>Show Center of &amp;Mass</source>
        <translation type="unfinished"></translation>
    </message>
    <message>
        <source>Show the center of mass of a solid.</source>
        <translation type="unfinished"></translation>
    </message>
    <message>
        <source>Show S&amp;upport Polygon</source>
        <translation type="unfinished"></translation>
    </message>
    <message>
        <source>Show the center of mass and the support polygon of a solid.</source>
        <translation type="unfinished">显示实心的重心和支持多边形。</translation>
    </message>
    <message>
        <source>Show S&amp;kin Skeleton</source>
        <translation type="unfinished"></translation>
    </message>
    <message>
        <source>Turn on visual representation of skeleton used by the Skin device.</source>
        <translation type="unfinished"></translation>
    </message>
    <message>
        <source>Show Radar Frustums</source>
        <translation type="unfinished"></translation>
    </message>
    <message>
        <source>Show radar frustums.</source>
        <translation type="unfinished"></translation>
    </message>
    <message>
        <source>Show Physics Clusters</source>
        <translation type="unfinished"></translation>
    </message>
    <message>
        <source>Show visual representation of ODE clusters.</source>
        <translation type="unfinished"></translation>
    </message>
    <message>
        <source>Show Bounding Sphere</source>
        <translation type="unfinished"></translation>
    </message>
    <message>
        <source>Show visual representaton of the selected node&apos;s bounding sphere.</source>
        <translation type="unfinished"></translation>
    </message>
    <message>
        <source>Disable Selection</source>
        <translation type="unfinished"></translation>
    </message>
    <message>
        <source>Lock Viewpoint</source>
        <translation type="unfinished"></translation>
    </message>
    <message>
        <source>Disable Viewpoint translation and rotation from 3D view.</source>
        <translation type="unfinished"></translation>
    </message>
    <message>
        <source>Move viewpoint to selected object. (CTRL + ALT + 5)</source>
        <translation type="unfinished"></translation>
    </message>
    <message>
        <source>Restore &amp;Viewpoint</source>
        <translation type="unfinished">恢复视角(&amp;V)</translation>
    </message>
    <message>
        <source>Restore the initial Viewpoint position and orientation. (CTRL + SHIFT + V)</source>
        <translation type="unfinished"></translation>
    </message>
    <message>
        <source>Hide All &amp;Camera Overlays</source>
        <translation type="unfinished"></translation>
    </message>
    <message>
        <source>Hide all camera overlays.</source>
        <translation type="unfinished"></translation>
    </message>
    <message>
        <source>Hide All &amp;RangeFinder Overlays</source>
        <translation type="unfinished"></translation>
    </message>
    <message>
        <source>Hide all range-finder overlays.</source>
        <translation type="unfinished"></translation>
    </message>
    <message>
        <source>Hide All &amp;Display Overlays</source>
        <translation type="unfinished"></translation>
    </message>
    <message>
        <source>Hide all display overlays.</source>
        <translation type="unfinished"></translation>
    </message>
    <message>
        <source>&amp;Enable</source>
        <translation type="unfinished"></translation>
    </message>
    <message>
        <source>View simulation in a virtual reality headset.</source>
        <translation type="unfinished"></translation>
    </message>
    <message>
        <source>Track headset &amp;position</source>
        <translation type="unfinished"></translation>
    </message>
    <message>
        <source>Enable virtual reality headset position tracking.</source>
        <translation type="unfinished"></translation>
    </message>
    <message>
        <source>Track headset &amp;orientation</source>
        <translation type="unfinished"></translation>
    </message>
    <message>
        <source>Enable virtual reality headset orientation tracking.</source>
        <translation type="unfinished"></translation>
    </message>
    <message>
        <source>View left eye</source>
        <translation type="unfinished"></translation>
    </message>
    <message>
        <source>View the left eye image in the main 3D window.</source>
        <translation type="unfinished"></translation>
    </message>
    <message>
        <source>View right eye</source>
        <translation type="unfinished"></translation>
    </message>
    <message>
        <source>View the right eye image in the main 3D window.</source>
        <translation type="unfinished"></translation>
    </message>
    <message>
        <source>Empty view</source>
        <translation type="unfinished"></translation>
    </message>
    <message>
        <source>View nothing in the main 3D window.</source>
        <translation type="unfinished"></translation>
    </message>
    <message>
        <source>Anti-aliasing</source>
        <translation type="unfinished"></translation>
    </message>
    <message>
        <source>Enable the anti-aliasing.</source>
        <translation type="unfinished"></translation>
    </message>
    <message>
        <source>Edit &amp;Controller</source>
        <translation type="unfinished">编辑控制器(&amp;C)</translation>
    </message>
    <message>
        <source>Edit controller source code.</source>
        <translation type="unfinished">编辑控制器源代码。</translation>
    </message>
    <message>
        <source>Show Robot &amp;Window</source>
        <translation type="unfinished">显示机器人窗口(&amp;W)</translation>
    </message>
    <message>
        <source>Show the related robot window.</source>
        <translation type="unfinished">显示相关机器人窗口。</translation>
    </message>
    <message>
        <source>&amp;Help...</source>
        <translation type="unfinished"></translation>
    </message>
    <message>
        <source>Open &amp;documentation for this node.</source>
        <translation type="unfinished"></translation>
    </message>
    <message>
        <source>&amp;Reset to Default Value</source>
        <translation type="unfinished"></translation>
    </message>
    <message>
        <source>Reset to default value.</source>
        <translation type="unfinished"></translation>
    </message>
    <message>
        <source>&amp;View PROTO Source</source>
        <translation type="unfinished"></translation>
    </message>
    <message>
        <source>View Generated &amp;PROTO Node</source>
        <translation type="unfinished"></translation>
    </message>
    <message>
        <source>Open the temporary file generated by the template engine in Text Editor.</source>
        <translation type="unfinished"></translation>
    </message>
    <message>
        <source>&amp;Convert to Base Node(s)</source>
        <translation type="unfinished"></translation>
    </message>
    <message>
        <source>Convert this PROTO node into the equivalent base node(s).</source>
        <translation type="unfinished"></translation>
    </message>
    <message>
        <source>&amp;None</source>
        <translation type="unfinished"></translation>
    </message>
    <message>
        <source>Do not follow the object.</source>
        <translation type="unfinished"></translation>
    </message>
    <message>
        <source>&amp;Tracking Shot</source>
        <translation type="unfinished"></translation>
    </message>
    <message>
        <source>Translate the camera to follow the object.</source>
        <translation type="unfinished"></translation>
    </message>
    <message>
        <source>&amp;Mounted Shot</source>
        <translation type="unfinished"></translation>
    </message>
    <message>
        <source>Translate and rotate the camera to follow the object.</source>
        <translation type="unfinished"></translation>
    </message>
    <message>
        <source>&amp;Pan and Tilt Shot</source>
        <translation type="unfinished"></translation>
    </message>
    <message>
        <source>Rotate the camera to always look at the object center.</source>
        <translation type="unfinished"></translation>
    </message>
    <message>
        <source>Reset Simulation.
Restore initial state of the simulation. (%1+Shift+T)</source>
        <translation type="unfinished"></translation>
    </message>
    <message>
        <source>&amp;Rendering</source>
        <translation type="unfinished"></translation>
    </message>
    <message>
        <source>Show Normals</source>
        <translation type="unfinished"></translation>
    </message>
    <message>
        <source>Show IndexedFaceSet and Mesh nodes normals.</source>
        <translation type="unfinished"></translation>
    </message>
    <message>
        <source>Disable 3D View Context Menu</source>
        <translation type="unfinished"></translation>
    </message>
    <message>
        <source>Disable opening the context menu clicking on the 3D view.</source>
        <translation type="unfinished"></translation>
    </message>
    <message>
        <source>Disable Object Move</source>
        <translation type="unfinished"></translation>
    </message>
    <message>
        <source>Disable moving objects from 3D view.</source>
        <translation type="unfinished"></translation>
    </message>
    <message>
        <source>Disable Applying Force and Torque</source>
        <translation type="unfinished"></translation>
    </message>
    <message>
        <source>Disable applying force and torque to objects from 3D view.</source>
        <translation type="unfinished"></translation>
    </message>
    <message>
        <source>Disable Rendering</source>
        <translation type="unfinished"></translation>
    </message>
    <message>
        <source>Disable activating the rendering.</source>
        <translation type="unfinished"></translation>
    </message>
    <message>
        <source>&amp;Clear All Consoles</source>
        <translation type="unfinished"></translation>
    </message>
    <message>
        <source>Clears all the Consoles.</source>
        <translation type="unfinished"></translation>
    </message>
    <message>
        <source>&amp;New Console</source>
        <translation type="unfinished"></translation>
    </message>
    <message>
        <source>Opens a new Console.</source>
        <translation type="unfinished"></translation>
    </message>
    <message>
        <source>Convert this PROTO node (and nested PROTO nodes) into the equivalent base node(s).</source>
        <translation type="unfinished"></translation>
    </message>
    <message>
        <source>Convert &amp;Root to Base Node(s)</source>
        <translation type="unfinished"></translation>
    </message>
    <message>
        <source>Turn off rendering to gain better performance. (%1+4)</source>
        <translation type="unfinished"></translation>
    </message>
    <message>
        <source>Hide Rendering. (%1+4)</source>
        <translation type="unfinished"></translation>
    </message>
    <message>
        <source>Turn on rendering to see the simulation. (%1+4)</source>
        <translation type="unfinished"></translation>
    </message>
    <message>
        <source>Show Rendering. (%1+4)</source>
        <translation type="unfinished"></translation>
    </message>
    <message>
        <source>&amp;East View</source>
        <translation type="unfinished"></translation>
    </message>
    <message>
        <source>Move Viewpoint to see the world from east.</source>
        <translation type="unfinished"></translation>
    </message>
    <message>
        <source>&amp;West View</source>
        <translation type="unfinished"></translation>
    </message>
    <message>
        <source>Move Viewpoint to see the world from west.</source>
        <translation type="unfinished"></translation>
    </message>
    <message>
        <source>&amp;North View</source>
        <translation type="unfinished"></translation>
    </message>
    <message>
        <source>Move Viewpoint to see the world from north.</source>
        <translation type="unfinished"></translation>
    </message>
    <message>
        <source>&amp;South View</source>
        <translation type="unfinished"></translation>
    </message>
    <message>
        <source>Move Viewpoint to see the world from south.</source>
        <translation type="unfinished"></translation>
    </message>
    <message>
        <source>Move Viewpoint to see the world from the top.</source>
        <translation type="unfinished"></translation>
    </message>
    <message>
        <source>Move Viewpoint to see the world from the bottom.</source>
        <translation type="unfinished"></translation>
    </message>
    <message>
        <source>&amp;Edit...</source>
        <translation type="unfinished"></translation>
    </message>
    <message>
        <source>Open field/node editor.</source>
        <translation type="unfinished"></translation>
    </message>
    <message>
        <source>&amp;Export URDF</source>
        <translation type="unfinished"></translation>
    </message>
    <message>
        <source>Export this robot model to URDF.</source>
        <translation type="unfinished"></translation>
    </message>
    <message>
        <source>Edit PROTO &amp;Source</source>
        <translation type="unfinished"></translation>
    </message>
    <message>
        <source>Edit the PROTO file in Text Editor.</source>
        <translation type="unfinished"></translation>
    </message>
    <message>
        <source>Open the PROTO file in Text Editor in read-only mode.</source>
        <translation type="unfinished"></translation>
    </message>
</context>
<context>
    <name>WbAddInertiaMatrixDialog</name>
    <message>
        <source>Add inertia matrix</source>
        <translation type="unfinished"></translation>
    </message>
    <message>
        <source>Cancel</source>
        <translation type="unfinished">取消</translation>
    </message>
    <message>
        <source>Add</source>
        <translation type="unfinished">添加</translation>
    </message>
    <message>
        <source>If no center of mass is currently specified, a zero 3D vector will be inserted.</source>
        <translation type="unfinished"></translation>
    </message>
    <message>
        <source>The density will be set as -1 and if the mass is negative or zero, it will be set as 1.</source>
        <translation type="unfinished"></translation>
    </message>
    <message>
        <source>The inertia matrix is computed using the solid bounding object and the frame obtained by translating solid&apos;s frame to bounding object&apos;s center of mass.</source>
        <translation type="unfinished"></translation>
    </message>
    <message>
        <source>The center of mass will be set as the bounding object center of mass.</source>
        <translation type="unfinished"></translation>
    </message>
    <message>
        <source>If the density is currently specified, it will be set as -1 and the mass will be set as the bounding object mass.</source>
        <translation type="unfinished"></translation>
    </message>
    <message>
        <source>No info available.</source>
        <translation type="unfinished">无可用信息。</translation>
    </message>
    <message>
        <source>Identity matrix</source>
        <translation type="unfinished"></translation>
    </message>
    <message>
        <source>Bounding object based</source>
        <translation type="unfinished"></translation>
    </message>
    <message>
        <source>Insert the identity matrix
 [ 1 1 1, 0 0 0]</source>
        <translation type="unfinished"></translation>
    </message>
</context>
<context>
    <name>WbAddNodeDialog</name>
    <message>
        <source>Add a node</source>
        <translation>添加节点</translation>
    </message>
    <message>
        <source>Cancel</source>
        <translation></translation>
    </message>
    <message>
        <source>Add</source>
        <translation>添加</translation>
    </message>
    <message>
        <source>This folder lists all suitable node that were defined (using DEF) above the current line of the Scene Tree.</source>
        <translation>此文件夹列出所有在当前场景树行以上定义（使用 DEF）的合适节点。</translation>
    </message>
    <message>
        <source>No info available.</source>
        <translation>无可用信息。</translation>
    </message>
    <message>
        <source>&lt;font color=&quot;red&quot;&gt;WARNING: this node contains a Geometry with non-positive dimensions and hence cannot be inserted in a bounding object.&lt;/font&gt;&lt;br/&gt;</source>
        <translation type="unfinished"></translation>
    </message>
    <message>
        <source>The &quot;%1&quot; icon should have a dimension of 128x128 pixels.</source>
        <translation type="unfinished"></translation>
    </message>
    <message>
        <source>This folder lists all suitable PROTO nodes from the local &apos;protos&apos; directory: &apos;%1&apos;.</source>
        <translation type="unfinished"></translation>
    </message>
    <message>
        <source>This folder lists all suitable PROTO nodes provided by Webots.</source>
        <translation type="unfinished"></translation>
    </message>
    <message>
        <source>Find:</source>
        <translation type="unfinished"></translation>
    </message>
    <message>
        <source>Filter node names. Only the node names containing the given string are displayed in the tree below. Regular expressions can be used.</source>
        <translation type="unfinished"></translation>
    </message>
    <message>
        <source>This folder lists all Webots base nodes that are suitable to insert at (or below) the currently selected Scene Tree line.</source>
        <translation type="unfinished"></translation>
    </message>
    <message>
        <source> &lt;a style=&apos;color: #5DADE2;&apos; href=&apos;%1&apos;&gt;More information.&lt;/a&gt;</source>
        <translation type="unfinished"></translation>
    </message>
    <message>
        <source>License: </source>
        <translation type="unfinished"></translation>
    </message>
    <message>
        <source>Base nodes</source>
        <translation type="unfinished"></translation>
    </message>
    <message>
        <source>Documentation: &lt;a style=&apos;color: #5DADE2;&apos; href=&apos;%1&apos;&gt;%1&lt;/a&gt;</source>
        <translation type="unfinished"></translation>
    </message>
    <message>
        <source>PROTO nodes (Extra Projects)</source>
        <translation type="unfinished"></translation>
    </message>
    <message>
        <source>The simulation has run!</source>
        <translation type="unfinished">模拟已经运行！</translation>
    </message>
    <message>
        <source>This folder lists all suitable PROTO nodes from the world file: &apos;%1&apos;.</source>
        <translation type="unfinished"></translation>
    </message>
    <message>
        <source>&apos;%1&apos; is not a known proto in category &apos;%2&apos;.
</source>
        <translation type="unfinished"></translation>
    </message>
    <message>
        <source>PROTO node not available because another with the same name and different URL already exists.</source>
        <translation type="unfinished"></translation>
    </message>
    <message>
        <source>Retrieval of PROTO &apos;%1&apos; was unsuccessful, the asset should be cached but it is not.</source>
        <translation type="unfinished"></translation>
    </message>
</context>
<context>
    <name>WbAnimationRecorder</name>
    <message>
        <source>Streaming server already initialized.</source>
        <translation type="unfinished"></translation>
    </message>
    <message>
        <source>Error when stopping the HTML5 animation recording: &apos;%1&apos;</source>
        <translation type="unfinished"></translation>
    </message>
    <message>
        <source>HTML5 animation recorder is enabled.</source>
        <translation type="unfinished"></translation>
    </message>
    <message>
        <source>Cannot open HTML5 animation file &apos;%1&apos;</source>
        <translation type="unfinished"></translation>
    </message>
    <message>
        <source>Start HTML5 animation export
</source>
        <translation type="unfinished"></translation>
    </message>
    <message>
        <source>HTML5 export failed</source>
        <translation type="unfinished"></translation>
    </message>
    <message>
        <source>Error when starting the HTML5 animation recording: &apos;%1&apos;</source>
        <translation type="unfinished"></translation>
    </message>
    <message>
        <source>HTML5 animation successfully exported in &apos;%1&apos;
</source>
        <translation type="unfinished"></translation>
    </message>
    <message>
        <source>Make HTML5 Animation</source>
        <translation type="unfinished"></translation>
    </message>
    <message>
        <source>The animation has been created:&lt;br&gt;%1&lt;br&gt;&lt;br&gt;Do you want to view it locally now?&lt;br&gt;&lt;br&gt;Note: please refer to the &lt;a style=&apos;color: #5DADE2;&apos; href=&apos;https://cyberbotics.com/doc/guide/web-scene#remarks-on-the-used-technologies-and-their-limitations&apos;&gt;User Guide&lt;/a&gt; if your browser prevents local files CORS requests.</source>
        <translation type="unfinished"></translation>
    </message>
    <message>
        <source>Error: No animation content is available because no changes occurred in the simulation. If you just want a 3D environment file, consider exporting a scene instead.</source>
        <translation type="unfinished"></translation>
    </message>
</context>
<context>
    <name>WbApplication</name>
    <message>
        <source>Could not open file: &apos;%1&apos;.</source>
        <translation>无法打开文件：“%1”。</translation>
    </message>
    <message>
        <source>&apos;%1&apos;: Failed to load due to invalid token(s).</source>
        <translation type="unfinished"></translation>
    </message>
    <message>
        <source>&apos;%1&apos;: Failed to load due to syntax error(s).</source>
        <translation type="unfinished"></translation>
    </message>
    <message>
        <source>Reading world file </source>
        <translation type="unfinished"></translation>
    </message>
    <message>
        <source>Parsing world</source>
        <translation type="unfinished"></translation>
    </message>
    <message>
        <source>Could not open file: &apos;%1&apos;. The world file extension must be &apos;.wbt&apos;.</source>
        <translation type="unfinished"></translation>
    </message>
</context>
<context>
    <name>WbBackground</name>
    <message>
        <source>Only one Background node is allowed. The current node won&apos;t be taken into account.</source>
        <translation type="unfinished"></translation>
    </message>
    <message>
        <source>Cannot load texture &apos;%1&apos;: %2.</source>
        <translation type="unfinished"></translation>
    </message>
    <message>
        <source>Incomplete irradiance cubemap</source>
        <translation type="unfinished"></translation>
    </message>
    <message>
        <source>Incomplete background cubemap</source>
        <translation type="unfinished"></translation>
    </message>
    <message>
        <source>The %1Url &apos;%2&apos; is not a square image (its width doesn&apos;t equal its height).</source>
        <translation type="unfinished"></translation>
    </message>
    <message>
        <source>Texture dimension mismatch between %1Url and %2Url.</source>
        <translation type="unfinished"></translation>
    </message>
    <message>
        <source>Alpha channel mismatch with %1Url.</source>
        <translation type="unfinished"></translation>
    </message>
    <message>
        <source>Cannot open HDR texture file: &apos;%1&apos;</source>
        <translation type="unfinished"></translation>
    </message>
    <message>
        <source>Cannot read texture file: &apos;%1&apos;</source>
        <translation type="unfinished"></translation>
    </message>
</context>
<context>
    <name>WbBallJoint</name>
    <message>
        <source>The lower limit of the motor associated to the second axis shouldn&apos;t be smaller than -pi/2.</source>
        <translation type="unfinished"></translation>
    </message>
    <message>
        <source>The upper limit of the motor associated to the second axis shouldn&apos;t be greater than pi/2.</source>
        <translation type="unfinished"></translation>
    </message>
    <message>
        <source>Axes are aligned: using x and z axes instead.</source>
        <translation type="unfinished"></translation>
    </message>
</context>
<context>
    <name>WbBasicJoint</name>
    <message>
        <source>Joint node defined in PROTO field is used multiple times. Webots doesn&apos;t fully support this because the multiple node instances cannot be identical.</source>
        <translation type="unfinished"></translation>
    </message>
</context>
<context>
    <name>WbBoolEditor</name>
    <message>
        <source>TRUE</source>
        <translation>TRUE</translation>
    </message>
    <message>
        <source>FALSE</source>
        <translation>FALSE</translation>
    </message>
</context>
<context>
    <name>WbBox</name>
    <message>
        <source>&apos;size&apos; must be positive: construction of the Box in &apos;boundingObject&apos; failed.</source>
        <translation type="unfinished"></translation>
    </message>
    <message>
        <source>All &apos;size&apos; components must be positive for a Box used in a &apos;boundingObject&apos;.</source>
        <translation type="unfinished"></translation>
    </message>
</context>
<context>
    <name>WbBuildEditor</name>
    <message>
        <source>Remove intermediate build files.</source>
        <translation>删除中间生成文件。</translation>
    </message>
    <message>
        <source>Cross compile the current file.</source>
        <translation>交叉编译当前文件。</translation>
    </message>
    <message>
        <source>&amp;Build</source>
        <translation>生成(&amp;B)</translation>
    </message>
    <message>
        <source>Build the current project.</source>
        <translation>生成当前项目。</translation>
    </message>
    <message>
        <source>C&amp;lean</source>
        <translation>清理(&amp;L)</translation>
    </message>
    <message>
        <source>Cr&amp;oss-compile</source>
        <translation>交叉编译(&amp;O)</translation>
    </message>
    <message>
        <source>Cross-compilation cl&amp;ean</source>
        <translation>交叉编译清理(&amp;E)</translation>
    </message>
    <message>
        <source>Remove intermediate cross-compilation files.</source>
        <translation>移除中间交叉编译文件。</translation>
    </message>
    <message>
        <source>Compilation successful</source>
        <translation>编译成功</translation>
    </message>
    <message>
        <source>The current directory does not contain any Makefile.</source>
        <translation>当前目录不包含任何 Makefile。</translation>
    </message>
    <message>
        <source>Do you want to add one?</source>
        <translation>是否要添加一个？</translation>
    </message>
    <message>
        <source>Makefile creation failed.</source>
        <translation>Makefile 创建失败。</translation>
    </message>
    <message>
        <source>Make JAR file</source>
        <translation>生成 JAR 文件</translation>
    </message>
    <message>
        <source>Create a JAR executable file.</source>
        <translation>创建 JAR 可执行文件。</translation>
    </message>
    <message>
        <source>Installation problem: could not start &apos;%1&apos;.
</source>
        <translation type="unfinished"></translation>
    </message>
    <message>
        <source>The &apos;%1&apos; command appears not to be available on your system.
</source>
        <translation type="unfinished"></translation>
    </message>
    <message>
        <source>&apos;%1&apos;

The path to this Webots project contains non 8-bit characters. Webots won&apos;t be able to compile any C/C++ controller in this path. Please move this Webots project into a folder with only 8-bit characters.</source>
        <translation type="unfinished"></translation>
    </message>
    <message>
        <source>Do you want to reset or reload the world?</source>
        <translation type="unfinished"></translation>
    </message>
    <message>
        <source>Reload</source>
        <translation type="unfinished"></translation>
    </message>
    <message>
        <source>Reset</source>
        <translation type="unfinished"></translation>
    </message>
    <message>
        <source>&apos;%1&apos;

You don&apos;t have write access to this folder. Webots won&apos;t be able to clean or compile any controller in this path. Please move this Webots project into a folder where you have write access.</source>
        <translation type="unfinished"></translation>
    </message>
    <message>
        <source>&apos;%1&apos;

You don&apos;t have write access to the &apos;Program Files&apos; folder. Webots won&apos;t be able to clean or compile any controller in this path. Please move this Webots project into a folder where you have write access.</source>
        <translation type="unfinished"></translation>
    </message>
</context>
<context>
    <name>WbCadShape</name>
    <message>
        <source>File &apos;%1&apos; cannot be read.</source>
        <translation type="unfinished"></translation>
    </message>
    <message>
        <source>Invalid URL &apos;%1&apos;. CadShape node expects file in Collada (&apos;.dae&apos;) or Wavefront (&apos;.obj&apos;) format.</source>
        <translation type="unfinished"></translation>
    </message>
    <message>
        <source>File could not be read: &apos;%1&apos;</source>
        <translation type="unfinished"></translation>
    </message>
    <message>
        <source>Invalid data, please verify mesh file: %1</source>
        <translation type="unfinished"></translation>
    </message>
    <message>
        <source>Mesh &apos;%1&apos; has more than 100&apos;000 vertices, it is recommended to reduce the number of vertices.</source>
        <translation type="unfinished"></translation>
    </message>
    <message>
        <source>Mesh &apos;%1&apos; created but it is fully transparent.</source>
        <translation type="unfinished"></translation>
    </message>
</context>
<context>
    <name>WbCamera</name>
    <message>
        <source>wb_camera_set_fov(%1) out of zoom range [%2, %3].</source>
        <translation>wb_camera_set_fov(%1) 超出缩放范围 [%2, %3]。</translation>
    </message>
    <message>
        <source>wb_camera_set_fov() cannot be applied to this camera: missing &apos;zoom&apos;.</source>
        <translation>无法对此摄像头应用 wb_camera_set_fov()：缺少“zoom”。</translation>
    </message>
    <message>
        <source>wb_camera_set_focal_distance(%1) out of focus range [%2, %3].</source>
        <translation type="unfinished"></translation>
    </message>
    <message>
        <source>wb_camera_set_focal_distance() cannot be applied to this camera: missing &apos;focus&apos;.</source>
        <translation type="unfinished"></translation>
    </message>
    <message>
        <source>
Id: %1</source>
        <translation type="unfinished"></translation>
    </message>
    <message>
        <source>
Relative position: %1 %2 %3</source>
        <translation type="unfinished"></translation>
    </message>
    <message>
        <source>
Relative orientation: %1 %2 %3 %4</source>
        <translation type="unfinished"></translation>
    </message>
    <message>
        <source>
Size: %1 %2</source>
        <translation type="unfinished"></translation>
    </message>
    <message>
        <source>
Position on the image: %1 %2</source>
        <translation type="unfinished"></translation>
    </message>
    <message>
        <source>
Size on the image: %1 %2</source>
        <translation type="unfinished"></translation>
    </message>
    <message>
        <source>
Color %1: %2 %3 %4</source>
        <translation type="unfinished"></translation>
    </message>
    <message>
        <source>&apos;near&apos; is greater than &apos;far&apos;. Setting &apos;near&apos; to %1.</source>
        <translation type="unfinished"></translation>
    </message>
    <message>
        <source>&apos;far&apos; is less than &apos;near&apos;. Setting &apos;far&apos; to %1.</source>
        <translation type="unfinished"></translation>
    </message>
    <message>
        <source>Lens flare can only be applied to planar cameras.</source>
        <translation type="unfinished"></translation>
    </message>
</context>
<context>
    <name>WbCapsule</name>
    <message>
        <source>&apos;radius&apos; must be positive when used in a &apos;boundingObject&apos;.</source>
        <translation>在“boundingObject”中使用时，“radius”必须是正数。</translation>
    </message>
    <message>
        <source>&apos;height&apos; must be positive when used in a &apos;boundingObject&apos;.</source>
        <translation>在“boundingObject”中使用时，“height”必须是正数。</translation>
    </message>
    <message>
        <source>A Capsule is used in a Bounding object using an asymmetric friction. Capsule does not support asymmetric friction</source>
        <translation type="unfinished"></translation>
    </message>
    <message>
        <source>&apos;subdivision&apos; value has no effect to physical &apos;boundingObject&apos; geometry. A minimum value of %2 is used for the representation.</source>
        <translation type="unfinished"></translation>
    </message>
</context>
<context>
    <name>WbCharger</name>
    <message>
        <source>No Material and no Light found. The first child of a Charger should be either a Shape, a Light or a Group containing Shape and Light nodes.</source>
        <translation type="unfinished"></translation>
    </message>
</context>
<context>
    <name>WbCone</name>
    <message>
        <source>A Cone is used in a Bounding object using an asymmetric friction. Cone does not support asymmetric friction</source>
        <translation type="unfinished"></translation>
    </message>
</context>
<context>
    <name>WbConnector</name>
    <message>
        <source>Passive connectors cannot be locked.</source>
        <translation>无法锁定被动连接器。</translation>
    </message>
    <message>
        <source>&apos;numberOfRotations&apos; must be positive or zero.</source>
        <translation>“numberOfRotations”必须是正数或零。</translation>
    </message>
    <message>
        <source>&apos;distanceTolerance&apos; must be positive or zero.</source>
        <translation>“distanceTolerance”必须是正数或零。</translation>
    </message>
    <message>
        <source>&apos;axisTolerance&apos; must be between 0 and pi.</source>
        <translation>“axisTolerance”必须位于 0 和 pi 之间。</translation>
    </message>
    <message>
        <source>&apos;rotationTolerance&apos; must between 0 and pi.</source>
        <translation>“rotationTolerance”必须位于 0 和 pi 之间。</translation>
    </message>
    <message>
        <source>&apos;tensileStrength&apos; must be positive or -1 (infinite).</source>
        <translation>“tensileStrength”必须为正数或 -1（无穷）。</translation>
    </message>
    <message>
        <source>&apos;shearStrength&apos; must be positive or -1 (infinite).</source>
        <translation>“shearStrength”必须为正数或 -1（无穷）。</translation>
    </message>
    <message>
        <source>Passive connectors cannot lock.</source>
        <translation>被动连接器无法锁定。</translation>
    </message>
    <message>
        <source>Unknown &apos;type&apos; &quot;%1&quot;: locking disabled.</source>
        <translation type="unfinished"></translation>
    </message>
    <message>
        <source>Connectors could not be attached because none of their parent nodes have Physics nodes.</source>
        <translation type="unfinished"></translation>
    </message>
</context>
<context>
    <name>WbConsole</name>
    <message>
        <source>Console</source>
        <translation type="unfinished"></translation>
    </message>
    <message>
        <source>Console Name</source>
        <translation type="unfinished"></translation>
    </message>
    <message>
        <source>New name:</source>
        <translation type="unfinished"></translation>
    </message>
</context>
<context>
    <name>WbContactProperties</name>
    <message>
        <source>If not set to -1 (infinity), &apos;coulombFriction&apos; must be non-negative. Field value reset to 1</source>
        <translation type="unfinished"></translation>
    </message>
    <message>
        <source>&apos;coulombFriction&apos; must have between one and four elements</source>
        <translation type="unfinished"></translation>
    </message>
    <message>
        <source>&apos;forceDependentSlip&apos; must have between one and four elements</source>
        <translation type="unfinished"></translation>
    </message>
    <message>
        <source>&apos;rollingFriction&apos; values must be positive or -1.0. Field value reset to 0 0 0.</source>
        <translation type="unfinished"></translation>
    </message>
</context>
<context>
    <name>WbControlledWorld</name>
    <message>
        <source>&quot;%1&quot; extern controller: stopped.</source>
        <translation type="unfinished"></translation>
    </message>
    <message>
        <source>Terminating extern controller for robot &quot;%2&quot;.</source>
        <translation type="unfinished"></translation>
    </message>
</context>
<context>
    <name>WbController</name>
    <message>
        <source>&apos;%1&apos; controller exited with status: %2.</source>
        <translation>“%1”控制器退出，状态：%2。</translation>
    </message>
    <message>
        <source>&apos;%1&apos; controller crashed.</source>
        <translation>“%1”控制器崩溃。</translation>
    </message>
    <message>
        <source>failed to start: %1</source>
        <translation>启动失败：%1</translation>
    </message>
    <message>
        <source>This is not a valid file, maybe a directory.</source>
        <translation>这不是有效文件，可能是目录。</translation>
    </message>
    <message>
        <source>Webots expects a binary executable file at this location.</source>
        <translation>Webots 希望此位置具有二进制可执行文件。</translation>
    </message>
    <message>
        <source>This is not an executable file, try to change its permissions.</source>
        <translation>这不是可执行文件，请尝试更改其权限。</translation>
    </message>
    <message>
        <source>This is not a valid executable file.</source>
        <translation>这不是有效可执行文件。</translation>
    </message>
    <message>
        <source>Maybe it has the wrong binary architecture: try to recompile this controller.</source>
        <translation>可能具有错误的二进制架构：尝试重新编译此控制器。</translation>
    </message>
    <message>
        <source>The process crashed some time after starting successfully.</source>
        <translation>成功移动一段时间后进程崩溃。</translation>
    </message>
    <message>
        <source>The process didn&apos;t respond in time.</source>
        <translation>进程不响应时间。</translation>
    </message>
    <message>
        <source>An error occurred when attempting to write to the process.</source>
        <translation>尝试写入到进程时出错。</translation>
    </message>
    <message>
        <source>An error occurred when attempting to read from the process.</source>
        <translation>尝试从进程读取时出错。</translation>
    </message>
    <message>
        <source>Unknown error.</source>
        <translation>未知错误。</translation>
    </message>
    <message>
        <source>Could not find controller file:</source>
        <translation type="unfinished"></translation>
    </message>
    <message>
        <source>Try to compile the C/C++ source code, to get a new executable file.</source>
        <translation type="unfinished"></translation>
    </message>
    <message>
        <source>Try to compile the Java source code, to get a new .class or .jar file.</source>
        <translation type="unfinished"></translation>
    </message>
    <message>
        <source>&apos;%1&apos; controller exited successfully.</source>
        <translation type="unfinished"></translation>
    </message>
    <message>
        <source>Unknown key: %1 in java section</source>
        <translation type="unfinished"></translation>
    </message>
    <message>
        <source>Unknown key: %1 in python section</source>
        <translation type="unfinished"></translation>
    </message>
    <message>
        <source>Unknown key: %1 in matlab section</source>
        <translation type="unfinished"></translation>
    </message>
    <message>
        <source>Unable to find the &apos;%1&apos; executable in the current PATH. Please check your %1 installation. It should be possible to launch %1 from a terminal by typing &apos;%1&apos;. It may be necessary to add the %1 bin directory to your PATH environment variable. More information about the %1 installation is available in Webots&apos; User guide.</source>
        <translation type="unfinished"></translation>
    </message>
    <message>
        <source>Environment variables from runtime.ini could not be loaded: the file contains illegal definitions.</source>
        <translation type="unfinished"></translation>
    </message>
    <message>
        <source>A BotStudio controller was detected, but the &apos;window&apos; field of the Robot node is not set to &quot;botstudio&quot;. The controller probably won&apos;t work as expected.</source>
        <translation type="unfinished"></translation>
    </message>
    <message>
        <source>Starting controller: %1</source>
        <translation type="unfinished"></translation>
    </message>
    <message>
        <source>Python shebang requests python%1, but current path points to Python%2</source>
        <translation type="unfinished"></translation>
    </message>
    <message>
        <source>MATLAB controllers should be launched as extern controllers with the snap package of Webots.</source>
        <translation type="unfinished"></translation>
    </message>
    <message>
        <source>disconnected.</source>
        <translation type="unfinished"></translation>
    </message>
    <message>
        <source>refusing connection attempt from another extern controller.</source>
        <translation type="unfinished"></translation>
    </message>
    <message>
        <source>waiting for connection on %1 or on %2</source>
        <translation type="unfinished"></translation>
    </message>
    <message>
        <source>Could not find the controller directory.
Starting the &lt;generic&gt; controller instead.</source>
        <translation type="unfinished"></translation>
    </message>
    <message>
        <source>Cannot create empty extern file in &apos;%1&apos;.</source>
        <translation type="unfinished"></translation>
    </message>
    <message>
        <source>Cannot cleanup the local server (server name = &apos;%1&apos;).</source>
        <translation type="unfinished"></translation>
    </message>
    <message>
        <source>Cannot listen to the local server (server name = &apos;%1&apos;): %2</source>
        <translation type="unfinished"></translation>
    </message>
    <message>
        <source>connected.</source>
        <translation type="unfinished"></translation>
    </message>
    <message>
        <source>&apos;%1&apos; extern controller: </source>
        <translation type="unfinished"></translation>
    </message>
    <message>
        <source>Expected either: %1, %2, %3, %4, %5 or %6</source>
        <translation type="unfinished"></translation>
    </message>
    <message>
        <source>Starts the &lt;generic&gt; controller instead.</source>
        <translation type="unfinished"></translation>
    </message>
    <message>
        <source>Webots could not find the MATLAB executable at the default MATLAB installation path. Please provide the correct absolute path to the MATLAB executable in the Webots preferences (%1).</source>
        <translation type="unfinished"></translation>
    </message>
    <message>
        <source>The MATLAB executable could not be started. Please provide the correct absolute path to the MATLAB executable in the Webots preferences (%1) or leave it empty to use the default MATLAB installation path: %2</source>
        <translation type="unfinished"></translation>
    </message>
    <message>
        <source>Docker controllers are supported only on Linux.</source>
        <translation type="unfinished"></translation>
    </message>
    <message>
        <source>Unable to run docker, is docker installed?</source>
        <translation type="unfinished"></translation>
    </message>
    <message>
        <source>Failed to build the docker image in &apos;%1&apos;.</source>
        <translation type="unfinished"></translation>
    </message>
    <message>
        <source>An error occurred during the copy of controller &apos;%1&apos;. An older version will be executed.
Please close any running instances of the controller and reload the world.</source>
        <translation type="unfinished"></translation>
    </message>
    <message>
        <source>disconnected, waiting for new connection.</source>
        <translation type="unfinished"></translation>
    </message>
</context>
<context>
    <name>WbCylinder</name>
    <message>
        <source>&apos;radius&apos; must be positive when used in a &apos;boundingObject&apos;.</source>
        <translation>在“boundingObject”中使用时，“radius”必须是正数。</translation>
    </message>
    <message>
        <source>&apos;height&apos; must be positive when used in a &apos;boundingObject&apos;.</source>
        <translation>在“boundingObject”中使用时，“height”必须是正数。</translation>
    </message>
    <message>
        <source>&apos;subdivision&apos; value has no effect to physical &apos;boundingObject&apos; geometry. A minimum value of %2 is used for the representation.</source>
        <translation type="unfinished"></translation>
    </message>
</context>
<context>
    <name>WbDamping</name>
    <message>
        <source>&apos;linear&apos; must be greater than or equal to zero.</source>
        <translation>“linear”必须大于等于零。</translation>
    </message>
    <message>
        <source>&apos;angular&apos; must be greater than or equal to zero.</source>
        <translation>“angular”必须大于等于零。</translation>
    </message>
    <message>
        <source>&apos;linear&apos; must be less than or equal to one.</source>
        <translation type="unfinished"></translation>
    </message>
    <message>
        <source>&apos;angular&apos; must be less than or equal to one.</source>
        <translation type="unfinished"></translation>
    </message>
</context>
<context>
    <name>WbDirectionalLight</name>
    <message>
        <source>Maximum number of directional lights (%1) has been reached, newly added lights won&apos;t be rendered.</source>
        <translation type="unfinished"></translation>
    </message>
</context>
<context>
    <name>WbDisplay</name>
    <message>
        <source>Error while generating character &apos;%1&apos;.</source>
        <translation type="unfinished"></translation>
    </message>
    <message>
        <source>Invalid &apos;%1&apos; font.</source>
        <translation type="unfinished"></translation>
    </message>
</context>
<context>
    <name>WbDistanceSensor</name>
    <message>
        <source>&apos;type&apos; &quot;laser&quot; must have one single ray.</source>
        <translation>“type”“laser”必须具有一个射线。</translation>
    </message>
</context>
<context>
    <name>WbDockTitleBar</name>
    <message>
        <source>Maximize the panel.</source>
        <translation type="unfinished"></translation>
    </message>
    <message>
        <source>Close the panel.</source>
        <translation type="unfinished"></translation>
    </message>
    <message>
        <source>Undock the panel.</source>
        <translation type="unfinished"></translation>
    </message>
    <message>
        <source>Minimize the panel.</source>
        <translation type="unfinished"></translation>
    </message>
</context>
<context>
    <name>WbDownloader</name>
    <message>
        <source>Cannot download &apos;%1&apos;, error code: %2: %3</source>
        <translation type="unfinished"></translation>
    </message>
</context>
<context>
    <name>WbDragHorizontalEvent</name>
    <message>
        <source>To drag this element, first rotate the view so that the horizontal plane is clearly visible.</source>
        <translation type="unfinished"></translation>
    </message>
</context>
<context>
    <name>WbElevationGrid</name>
    <message>
        <source>&apos;height&apos; contains %1 ignored extra value(s).</source>
        <translation>“height”包含 %1 忽略的额外值。</translation>
    </message>
    <message>
        <source>&apos;height&apos; must be positive when used in a &apos;boundingObject&apos;.</source>
        <translation type="unfinished">在“boundingObject”中使用时，“height”必须是正数。</translation>
    </message>
    <message>
        <source>Cannot create the associated physics object.</source>
        <translation type="unfinished"></translation>
    </message>
    <message>
        <source>A ElevationGrid is used in a Bounding object using an asymmetric friction. ElevationGrid does not support asymmetric friction</source>
        <translation type="unfinished"></translation>
    </message>
    <message>
        <source>Invalid &apos;xDimension&apos; (should be greater than 1) for use in boundingObject.</source>
        <translation type="unfinished"></translation>
    </message>
    <message>
        <source>Invalid &apos;yDimension&apos; (should be greater than 1) for use in boundingObject.</source>
        <translation type="unfinished"></translation>
    </message>
</context>
<context>
    <name>WbEmitter</name>
    <message>
        <source>Unknown &apos;type&apos;: &quot;%1&quot;.</source>
        <translation>未知“type”：“%1”。</translation>
    </message>
    <message>
        <source>&apos;range&apos; must be less than or equal to &apos;maxRange&apos;.</source>
        <translation type="unfinished"></translation>
    </message>
    <message>
        <source>&apos;allowedChannels&apos; does not contain current &apos;channel&apos;. Setting &apos;channel&apos; to %1.</source>
        <translation type="unfinished"></translation>
    </message>
    <message>
        <source>&apos;channel&apos; is not included in &apos;allowedChannels&apos;. Setting &apos;channel&apos; to %1</source>
        <translation type="unfinished"></translation>
    </message>
</context>
<context>
    <name>WbExtendedStringEditor</name>
    <message>
        <source>Controller choice</source>
        <translation type="unfinished">控制器选择</translation>
    </message>
    <message>
        <source>Please select a controller from the list
(it will start at the next time step)</source>
        <translation type="unfinished"></translation>
    </message>
    <message>
        <source>Physics plugins choice</source>
        <translation type="unfinished">物理插件选择</translation>
    </message>
    <message>
        <source>Please select a plugin from the list
(takes effect only after you save and reload the world)</source>
        <translation type="unfinished"></translation>
    </message>
    <message>
        <source>Edit</source>
        <translation type="unfinished">编辑</translation>
    </message>
    <message>
        <source>Select...</source>
        <translation type="unfinished">选择...</translation>
    </message>
    <message>
        <source>The file does not exist, or has an extension which is not supported.</source>
        <translation type="unfinished">文件不存在，或者具有不支持的扩展名。</translation>
    </message>
    <message>
        <source>Impossible to edit the file: no file defined.</source>
        <translation type="unfinished"></translation>
    </message>
    <message>
        <source>Robot window plugins choice</source>
        <translation type="unfinished"></translation>
    </message>
    <message>
        <source>Remote control plugins choice</source>
        <translation type="unfinished"></translation>
    </message>
    <message>
        <source>Please select a remote control plugin from the list
(takes effect only after you save and reload the world)</source>
        <translation type="unfinished"></translation>
    </message>
    <message>
        <source>Please select a solid from the list
</source>
        <translation type="unfinished"></translation>
    </message>
    <message>
        <source>Edit controller main file in Text Editor.</source>
        <translation type="unfinished"></translation>
    </message>
    <message>
        <source>Select controller program.</source>
        <translation type="unfinished"></translation>
    </message>
    <message>
        <source>Fluid choice</source>
        <translation type="unfinished"></translation>
    </message>
    <message>
        <source>Please select a fluid from the list
</source>
        <translation type="unfinished"></translation>
    </message>
    <message>
        <source>Reference area choice</source>
        <translation type="unfinished"></translation>
    </message>
    <message>
        <source>Please select a reference area from the list
</source>
        <translation type="unfinished"></translation>
    </message>
    <message>
        <source>Solid choice</source>
        <translation type="unfinished"></translation>
    </message>
    <message>
        <source>Open %1</source>
        <translation type="unfinished"></translation>
    </message>
    <message>
        <source>%1 files (%2)</source>
        <translation type="unfinished"></translation>
    </message>
    <message>
        <source>Please select a robot window plugin from the list
(takes effect only after you reset the simulation
and show the new robot window)</source>
        <translation type="unfinished"></translation>
    </message>
</context>
<context>
    <name>WbExternProtoEditor</name>
    <message>
        <source>Declare additional IMPORTABLE EXTERNPROTO.</source>
        <translation type="unfinished"></translation>
    </message>
    <message>
        <source>Remove.</source>
        <translation type="unfinished"></translation>
    </message>
</context>
<context>
    <name>WbField</name>
    <message>
        <source>Invalid &apos;%1&apos; changed to %2. The value should be in the list: {%3}.</source>
        <translation type="unfinished"></translation>
    </message>
    <message>
        <source>Invalid &apos;%1&apos; removed from &apos;%2&apos; field. The values should be in the list: {%3}.</source>
        <translation type="unfinished"></translation>
    </message>
    <message>
        <source>Duplicate field value: &apos;%1&apos;</source>
        <translation type="unfinished"></translation>
    </message>
</context>
<context>
    <name>WbFieldChecker</name>
    <message>
        <source>Invalid &apos;%1&apos; changed to %2. The value should be positive.</source>
        <translation type="unfinished"></translation>
    </message>
    <message>
        <source>Invalid &apos;%1&apos; changed to %2. The value should be in range [%3, %4].</source>
        <translation type="unfinished"></translation>
    </message>
    <message>
        <source>Invalid &apos;%1&apos; changed to %2. The value should be in range ]%3, %4[.</source>
        <translation type="unfinished"></translation>
    </message>
    <message>
        <source>Invalid &apos;%1&apos; changed to %2.</source>
        <translation type="unfinished">无效“%1”更改为 %2。</translation>
    </message>
    <message>
        <source>Invalid item %1 of &apos;%2&apos; changed to %3.</source>
        <translation type="unfinished">无效项“%2”的 %1 更改为 %3。</translation>
    </message>
    <message>
        <source>Invalid &apos;%1&apos; changed to %2. The value should be non-negative.</source>
        <translation type="unfinished"></translation>
    </message>
    <message>
        <source>Invalid &apos;%1&apos; changed to %2. The value should be either %3 or non-negative.</source>
        <translation type="unfinished"></translation>
    </message>
    <message>
        <source>Invalid &apos;%1&apos; changed to %2. The value should be in either %3 or in range [%4, %5].</source>
        <translation type="unfinished"></translation>
    </message>
    <message>
        <source>Invalid &apos;%1&apos; changed to %2. The value should be %3 or greater.</source>
        <translation type="unfinished"></translation>
    </message>
    <message>
        <source>Invalid &apos;%1&apos; changed to %2. The value should be %3 or less.</source>
        <translation type="unfinished"></translation>
    </message>
    <message>
        <source>Invalid &apos;%1&apos; changed to %2. The value should be either %3 or positive.</source>
        <translation type="unfinished"></translation>
    </message>
</context>
<context>
    <name>WbFindReplaceDialog</name>
    <message>
        <source>&amp;Search for:</source>
        <translation>搜索(&amp;S)：</translation>
    </message>
    <message>
        <source>Replace &amp;with:</source>
        <translation>替换为(&amp;W)：</translation>
    </message>
    <message>
        <source>Use regular &amp;expressions</source>
        <translation>使用正则表达式(&amp;E)</translation>
    </message>
    <message>
        <source>W&amp;hole words</source>
        <translation>匹配整个词语(&amp;H)</translation>
    </message>
    <message>
        <source>&amp;Match case</source>
        <translation>匹配大小写(&amp;M)</translation>
    </message>
    <message>
        <source>&amp;Close</source>
        <translation>关闭(&amp;C)</translation>
    </message>
    <message>
        <source>&amp;Next</source>
        <translation>下一步(&amp;N)</translation>
    </message>
    <message>
        <source>&amp;Previous</source>
        <translation>上一步(&amp;P)</translation>
    </message>
    <message>
        <source>&amp;Replace</source>
        <translation>替换(&amp;R)</translation>
    </message>
    <message>
        <source>Replace &amp;All</source>
        <translation>全部替换(&amp;A)</translation>
    </message>
    <message>
        <source>&quot;%1&quot; was not found.</source>
        <translation>找不到“%1”。</translation>
    </message>
    <message>
        <source>Wrap search and find again?</source>
        <translation>回转搜索并再次查找？</translation>
    </message>
    <message>
        <source>Replace in %1</source>
        <translation type="unfinished"></translation>
    </message>
    <message>
        <source>Find in %1</source>
        <translation type="unfinished"></translation>
    </message>
</context>
<context>
    <name>WbFluid</name>
    <message>
        <source>&apos;density&apos; must be greater than or equal to zero. Reset to default value 1000 kg/m^3</source>
        <translation type="unfinished"></translation>
    </message>
    <message>
        <source>&apos;viscosity&apos; must be greater than or equal to zero. Reset to default value 0.001 kg/(ms)</source>
        <translation type="unfinished"></translation>
    </message>
</context>
<context>
    <name>WbFocus</name>
    <message>
        <source>Invalid &apos;minFocalDistance&apos; changed to %1. The value should be smaller or equal to &apos;maxFocalDistance&apos;.</source>
        <translation type="unfinished"></translation>
    </message>
    <message>
        <source>Invalid &apos;maxFocalDistance&apos; changed to %1. The value should be bigger or equal to &apos;minFocalDistance&apos;.</source>
        <translation type="unfinished"></translation>
    </message>
</context>
<context>
    <name>WbFog</name>
    <message>
        <source>Only one Fog node is allowed. Only the first Fog node will be taken into account.</source>
        <translation type="unfinished"></translation>
    </message>
    <message>
        <source>Unknown &apos;fogType&apos;: &quot;%1&quot;. Set to &quot;LINEAR&quot;</source>
        <translation type="unfinished"></translation>
    </message>
</context>
<context>
    <name>WbGeometry</name>
    <message>
        <source>This type of geometry node cannot be placed in &apos;boundingObject&apos;.</source>
        <translation>此类型几何节点不能放在“boundingObject”中。</translation>
    </message>
</context>
<context>
    <name>WbGroup</name>
    <message>
        <source>Pre-finalizing nodes</source>
        <translation type="unfinished"></translation>
    </message>
    <message>
        <source>Post-finalizing nodes</source>
        <translation type="unfinished"></translation>
    </message>
    <message>
        <source>Creating ODE objects</source>
        <translation type="unfinished"></translation>
    </message>
    <message>
        <source>Creating WREN objects</source>
        <translation type="unfinished"></translation>
    </message>
</context>
<context>
    <name>WbGuiApplication</name>
    <message>
        <source>Starting up...</source>
        <translation>正在启动...</translation>
    </message>
    <message>
        <source>Loading world...</source>
        <translation>正在加载世界...</translation>
    </message>
    <message>
        <source>Try &apos;webots --help&apos; for more information.</source>
        <translation>尝试“webots --help”了解更多信息。</translation>
    </message>
    <message>
        <source>Copyright © 1998 - %1 Cyberbotics Ltd.</source>
        <translation type="unfinished"></translation>
    </message>
    <message>
        <source>&apos;--mode=stop&apos; is deprecated.</source>
        <translation type="unfinished"></translation>
    </message>
    <message>
        <source>`--mode=run` is deprecated, falling back to `fast` mode.</source>
        <translation type="unfinished"></translation>
    </message>
    <message>
        <source>webots: missing &apos;=&apos; sign right after --port option</source>
        <translation type="unfinished"></translation>
    </message>
    <message>
        <source>webots: port value %1 out of range [1;65535], reverting to 1234 default value</source>
        <translation type="unfinished"></translation>
    </message>
    <message>
        <source>invalid value &quot;%1&quot; to &apos;--stream&apos; option.</source>
        <translation type="unfinished"></translation>
    </message>
    <message>
        <source>invalid value &quot;%1&quot; to &apos;--heartbeat&apos; option.</source>
        <translation type="unfinished"></translation>
    </message>
    <message>
        <source>invalid &apos;--log-performance&apos; option: log file path is missing.</source>
        <translation type="unfinished"></translation>
    </message>
    <message>
        <source>invalid option: &apos;%1&apos;</source>
        <translation type="unfinished"></translation>
    </message>
    <message>
        <source>too many arguments.</source>
        <translation type="unfinished"></translation>
    </message>
    <message>
        <source>you should also use --batch (in addition to --stream) for production.</source>
        <translation type="unfinished"></translation>
    </message>
    <message>
        <source>failed to open TCP server in the port range [%1-%2]
</source>
        <translation type="unfinished"></translation>
    </message>
    <message>
        <source>failed to create the Webots temporary path &quot;%1&quot;.
</source>
        <translation type="unfinished"></translation>
    </message>
    <message>
        <source>could not open file: &apos;%1&apos;.</source>
        <translation type="unfinished"></translation>
    </message>
</context>
<context>
    <name>WbGuidedTour</name>
    <message>
        <source>Guided Tour - Webots</source>
        <translation>引导之旅 - Webots</translation>
    </message>
    <message>
        <source>Webots Guided Tour!</source>
        <translation>Webots 引导之旅！</translation>
    </message>
    <message>
        <source>Welcome to the Webots Guided Tour.</source>
        <translation>欢迎使用 Webots 引导之旅。</translation>
    </message>
    <message>
        <source>The tour will take you through many examples and will give you an overview of Webots features.</source>
        <translation>本旅程将带您了解多个示例，并提供 Webots 功能的概览。</translation>
    </message>
    <message>
        <source>Check [Auto] or press [Next] to start...</source>
        <translation>选中[自动]或按[下一步]开始...</translation>
    </message>
    <message>
        <source>Auto</source>
        <translation>自动</translation>
    </message>
    <message>
        <source>Previous</source>
        <translation>上一步</translation>
    </message>
    <message>
        <source>Next</source>
        <translation>下一步</translation>
    </message>
    <message>
        <source>Close</source>
        <translation>关闭</translation>
    </message>
    <message>
        <source>Internal error</source>
        <translation>内部错误</translation>
    </message>
    <message>
        <source>The Guided Tour is not available.</source>
        <translation>引导之旅不可用。</translation>
    </message>
    <message>
        <source>Webots Guided Tour</source>
        <translation>Webots 引导之旅</translation>
    </message>
    <message>
        <source>That&apos;s all Folks!</source>
        <translation>到此为止！</translation>
    </message>
    <message>
        <source>Thanks for viewing the Webots Guided Tour.</source>
        <translation>感谢观看 Webots 引导之旅。</translation>
    </message>
    <message>
        <source>Press [Close] to terminate...</source>
        <translation>按[关闭]终止...</translation>
    </message>
    <message>
        <source>Loading...</source>
        <translation type="unfinished"></translation>
    </message>
</context>
<context>
    <name>WbGyro</name>
    <message>
        <source>this node or its parents requires a &apos;physics&apos; field to be functional.</source>
        <translation>此节点或其父节点需要“physics”字段才能工作。</translation>
    </message>
</context>
<context>
    <name>WbHinge2Joint</name>
    <message>
        <source>Hinge axes are aligned: using x and z axes instead.</source>
        <translation type="unfinished"></translation>
    </message>
    <message>
        <source>HingeJoint &apos;minStop&apos; must be less or equal to RotationalMotor &apos;minPosition&apos;.</source>
        <translation type="unfinished"></translation>
    </message>
    <message>
        <source>HingeJoint &apos;maxStop&apos; must be greater or equal to RotationalMotor &apos;maxPosition&apos;.</source>
        <translation type="unfinished"></translation>
    </message>
    <message>
        <source>Hinge2Joint nodes can only connect Solid nodes that have a Physics node.</source>
        <translation type="unfinished"></translation>
    </message>
    <message>
        <source>Exporting &apos;Hinge2Joint&apos; nodes to URDF is currently not supported</source>
        <translation type="unfinished"></translation>
    </message>
</context>
<context>
    <name>WbHingeJoint</name>
    <message>
        <source>HingeJoint &apos;minStop&apos; must be greater than -pi to be effective.</source>
        <translation type="unfinished"></translation>
    </message>
    <message>
        <source>HingeJoint &apos;maxStop&apos; must be less than pi to be effective.</source>
        <translation type="unfinished"></translation>
    </message>
    <message>
        <source>HingeJoint &apos;minStop&apos; must be less or equal to RotationalMotor &apos;minPosition&apos;.</source>
        <translation type="unfinished"></translation>
    </message>
    <message>
        <source>HingeJoint &apos;maxStop&apos; must be greater or equal to RotationalMotor &apos;maxPosition&apos;.</source>
        <translation type="unfinished"></translation>
    </message>
</context>
<context>
    <name>WbHingeJointParameters</name>
    <message>
        <source>&apos;axis&apos; must be non zero.</source>
        <translation type="unfinished"></translation>
    </message>
    <message>
        <source>&apos;SuspensionAxis&apos; must be non zero.</source>
        <translation type="unfinished"></translation>
    </message>
    <message>
        <source>&apos;Hinge2JointParameters&apos; is deprecated, please use &apos;HingeJointParameters&apos; instead.</source>
        <translation type="unfinished"></translation>
    </message>
    <message>
        <source>&apos;stopERP&apos; must be greater or equal to zero or -1. Reverting to -1 (use global ERP).</source>
        <translation type="unfinished"></translation>
    </message>
    <message>
        <source>&apos;stopCFM&apos; must be greater than zero or -1. Reverting to -1 (use global CFM).</source>
        <translation type="unfinished"></translation>
    </message>
</context>
<context>
    <name>WbImageTexture</name>
    <message>
        <source>Cannot load texture &apos;%1&apos;: %2.</source>
        <translation type="unfinished"></translation>
    </message>
    <message>
        <source>Texture image size of &apos;%1&apos; is not a power of two: rescaling it from %2x%3 to %4x%5.</source>
        <translation type="unfinished"></translation>
    </message>
    <message>
        <source>Cannot save texture with reduced quality to temporary file &apos;%1&apos;.</source>
        <translation type="unfinished"></translation>
    </message>
    <message>
        <source>Texture file could not be read: &apos;%1&apos;</source>
        <translation type="unfinished"></translation>
    </message>
</context>
<context>
    <name>WbImmersionProperties</name>
    <message>
        <source>&apos;cx&apos; must be greater than or equal to zero.</source>
        <translation type="unfinished"></translation>
    </message>
    <message>
        <source>&apos;cy&apos; must be greater than or equal to zero.</source>
        <translation type="unfinished"></translation>
    </message>
    <message>
        <source>&apos;cz&apos; must be greater than or equal to zero.</source>
        <translation type="unfinished"></translation>
    </message>
    <message>
        <source>&apos;tx&apos; must be greater than or equal to zero.</source>
        <translation type="unfinished"></translation>
    </message>
    <message>
        <source>&apos;ty&apos; must be greater than or equal to zero.</source>
        <translation type="unfinished"></translation>
    </message>
    <message>
        <source>&apos;tz&apos; must be greater than or equal to zero.</source>
        <translation type="unfinished"></translation>
    </message>
    <message>
        <source>&apos;viscousResistanceForceCoefficient&apos; must be greater than or equal to zero.</source>
        <translation type="unfinished"></translation>
    </message>
    <message>
        <source>&apos;viscousResistanceTorqueCoefficient&apos; must be greater than or equal to zero.</source>
        <translation type="unfinished"></translation>
    </message>
</context>
<context>
    <name>WbImportWizard</name>
    <message>
        <source>Import a 3D model in the scene.</source>
        <translation type="unfinished"></translation>
    </message>
    <message>
        <source>Choose a File</source>
        <translation type="unfinished"></translation>
    </message>
    <message>
        <source>The &apos;%1&apos; file will now be imported at the end of the scene tree.</source>
        <translation type="unfinished"></translation>
    </message>
    <message>
        <source>File Selection</source>
        <translation type="unfinished"></translation>
    </message>
    <message>
        <source>Please choose a 3D file to import:</source>
        <translation type="unfinished"></translation>
    </message>
    <message>
        <source>Choose</source>
        <translation type="unfinished">选择</translation>
    </message>
    <message>
        <source>Please choose how do you want to import the model:</source>
        <translation type="unfinished"></translation>
    </message>
    <message>
        <source>Import texture coordinates (if available).</source>
        <translation type="unfinished"></translation>
    </message>
    <message>
        <source>Import normals (if available).</source>
        <translation type="unfinished"></translation>
    </message>
    <message>
        <source>Import appearances (if available).</source>
        <translation type="unfinished"></translation>
    </message>
    <message>
        <source>Import nodes as Solids.</source>
        <translation type="unfinished"></translation>
    </message>
    <message>
        <source>Use meshes for bounding objects.</source>
        <translation type="unfinished"></translation>
    </message>
    <message>
        <source>Summary</source>
        <translation type="unfinished"></translation>
    </message>
    <message>
        <source>3D Model Import</source>
        <translation type="unfinished"></translation>
    </message>
    <message>
        <source>This wizard will help you importing a 3D model in Webots.

The following file formats are supported:
	- Collada (*.dae)
	- STL (*.stl)
	- Wavefront (*.obj)</source>
        <translation type="unfinished"></translation>
    </message>
    <message>
        <source>3D Files (*.dae *.DAE *.stl *.STL *.obj *.OBJ);;Collada (*.dae *.DAE);;STL (*.stl *.STL);;Wavefront (*.obj *.OBJ)</source>
        <translation type="unfinished"></translation>
    </message>
    <message>
        <source>Import Settings</source>
        <translation type="unfinished"></translation>
    </message>
</context>
<context>
    <name>WbIndexedFaceSet</name>
    <message>
        <source>Cannot create IndexedFaceSet because: &quot;%1&quot;.</source>
        <translation>无法创建 IndexedFaceSet，因为：“%1”。</translation>
    </message>
    <message>
        <source>Normal values can&apos;t be null.</source>
        <translation type="unfinished"></translation>
    </message>
</context>
<context>
    <name>WbIndexedLineSet</name>
    <message>
        <source>A IndexedLineSet is used in a Bounding object using an asymmetric friction. IndexedLineSet does not support asymmetric friction</source>
        <translation type="unfinished"></translation>
    </message>
    <message>
        <source>The following indices are out of the range of coordinates specified in the &apos;IndexedLineSet.coord&apos; field: %1</source>
        <translation type="unfinished"></translation>
    </message>
    <message>
        <source>A &apos;Coordinate&apos; node should be present in the &apos;coord&apos; field with at least two items.</source>
        <translation type="unfinished"></translation>
    </message>
    <message>
        <source>The &apos;coordIndex&apos; field should have at least two items.</source>
        <translation type="unfinished"></translation>
    </message>
</context>
<context>
    <name>WbInsertExternProtoDialog</name>
    <message>
        <source>Cancel</source>
        <translation type="unfinished">取消</translation>
    </message>
    <message>
        <source>Insert</source>
        <translation type="unfinished"></translation>
    </message>
    <message>
        <source>PROTO nodes (Extra Projects)</source>
        <translation type="unfinished"></translation>
    </message>
    <message>
        <source>PROTO &apos;%1&apos; does not belong to category &apos;%2&apos;.</source>
        <translation type="unfinished"></translation>
    </message>
    <message>
        <source>Retrieval of PROTO &apos;%1&apos; was unsuccessful, the asset should be cached but it is not.</source>
        <translation type="unfinished"></translation>
    </message>
</context>
<context>
    <name>WbJointParameters</name>
    <message>
        <source>&apos;springConstant&apos; must be greater than or equal to zero.</source>
        <translation type="unfinished">“springConstant”必须大于等于零。</translation>
    </message>
    <message>
        <source>&apos;dampingConstant&apos; must be greater than or equal to zero.</source>
        <translation type="unfinished">“dampingConstant”必须大于等于零。</translation>
    </message>
    <message>
        <source>&apos;staticFriction&apos; must be greater than or equal to zero.</source>
        <translation type="unfinished"></translation>
    </message>
    <message>
        <source>&apos;axis&apos; must be non zero.</source>
        <translation type="unfinished"></translation>
    </message>
    <message>
        <source>&apos;minStop&apos; must be less than or equal to &apos;position&apos;.</source>
        <translation type="unfinished"></translation>
    </message>
    <message>
        <source>&apos;maxStop&apos; must be greater than or equal to &apos;position&apos;.</source>
        <translation type="unfinished"></translation>
    </message>
</context>
<context>
    <name>WbJoystickInterface</name>
    <message>
        <source>No free joystick found.</source>
        <translation type="unfinished"></translation>
    </message>
    <message>
        <source>Joystick not accessible.</source>
        <translation type="unfinished"></translation>
    </message>
</context>
<context>
    <name>WbLed</name>
    <message>
        <source>Too many colors defined for a gradual LED.</source>
        <translation>为渐变 LED 定义的颜色过多。</translation>
    </message>
    <message>
        <source>No PBRAppearance, Material and no Light found. The first child of a LED should be either a Shape, a Light or a Group containing Shape and Light nodes.</source>
        <translation type="unfinished"></translation>
    </message>
</context>
<context>
    <name>WbLens</name>
    <message>
        <source>Invalid &apos;center.x&apos; changed to 0. The value should be in the range [0;1].</source>
        <translation type="unfinished"></translation>
    </message>
    <message>
        <source>Invalid &apos;center.y&apos; changed to 0. The value should be in the range [0;1].</source>
        <translation type="unfinished"></translation>
    </message>
    <message>
        <source>Invalid &apos;center.x&apos; changed to 1. The value should be in the range [0;1].</source>
        <translation type="unfinished"></translation>
    </message>
    <message>
        <source>Invalid &apos;center.y&apos; changed to 1. The value should be in the range [0;1].</source>
        <translation type="unfinished"></translation>
    </message>
</context>
<context>
    <name>WbLidar</name>
    <message>
        <source>&apos;type&apos; should either be &apos;fixed&apos; or &apos;rotating&apos;, reset to &apos;fixed&apos;</source>
        <translation type="unfinished"></translation>
    </message>
    <message>
        <source>&apos;minFrequency&apos; should be smaller or equal to &apos;maxFrequency&apos;.</source>
        <translation type="unfinished"></translation>
    </message>
    <message>
        <source>&apos;maxFrequency&apos; should be bigger or equal to &apos;minFrequency&apos;.</source>
        <translation type="unfinished"></translation>
    </message>
    <message>
        <source>&apos;defaultFrequency&apos; should be bigger or equal to &apos;minFrequency&apos;.</source>
        <translation type="unfinished"></translation>
    </message>
    <message>
        <source>&apos;defaultFrequency&apos; should be bigger or equal to &apos;maxFrequency&apos;.</source>
        <translation type="unfinished"></translation>
    </message>
    <message>
        <source>&apos;near&apos; is greater than to &apos;minRange&apos;. Setting &apos;near&apos; to %1.</source>
        <translation type="unfinished"></translation>
    </message>
    <message>
        <source>&apos;minRange&apos; is less than &apos;near&apos;. Setting &apos;minRange&apos; to %1.</source>
        <translation type="unfinished"></translation>
    </message>
    <message>
        <source>&apos;minRange&apos; is greater or equal to &apos;maxRange&apos;. Setting &apos;maxRange&apos; to %1.</source>
        <translation type="unfinished"></translation>
    </message>
    <message>
        <source>&apos;maxRange&apos; is less or equal to &apos;minRange&apos;. Setting &apos;maxRange&apos; to %1.</source>
        <translation type="unfinished"></translation>
    </message>
    <message>
        <source>&apos;fieldOfView&apos; has been modified. This modification will be taken into account after saving and reloading the world.</source>
        <translation type="unfinished"></translation>
    </message>
    <message>
        <source>&apos;horizontalResolution&apos; has been modified. This modification will be taken into account after saving and reloading the world.</source>
        <translation type="unfinished"></translation>
    </message>
    <message>
        <source>&apos;verticalFieldOfView&apos; has been modified. This modification will be taken into account after saving and reloading the world.</source>
        <translation type="unfinished"></translation>
    </message>
    <message>
        <source>&apos;numberOfLayers&apos; has been modified. This modification will be taken into account after saving and reloading the world.</source>
        <translation type="unfinished"></translation>
    </message>
    <message>
        <source>&apos;type&apos; has been modified. This modification will be taken into account after saving and reloading the world.</source>
        <translation type="unfinished"></translation>
    </message>
    <message>
        <source>Impossible to have a so small &apos;horizontalResolution&apos; using this &apos;numberOfLayers&apos; and &apos;verticalFieldOfView&apos;. &apos;horizontalResolution&apos; should be bigger or equal to 2.0 * M_PI * numberOfLayers  / verticalFieldOfView. &apos;horizontalResolution&apos; set to %1.</source>
        <translation type="unfinished"></translation>
    </message>
    <message>
        <source>Impossible to have a so small &apos;horizontalResolution&apos; using this &apos;fieldOfView&apos;, &apos;numberOfLayers&apos; and &apos;verticalFieldOfView&apos;. &apos;horizontalResolution&apos; should be bigger or equal to numberOfLayers * fieldOfView / verticalFieldOfView. &apos;horizontalResolution&apos; set to %1.</source>
        <translation type="unfinished"></translation>
    </message>
    <message>
        <source>Impossible to have a so small &apos;verticalFieldOfView&apos; using this &apos;numberOfLayers&apos; and &apos;horizontalResolution&apos;. &apos;verticalFieldOfView&apos; should be bigger or equal to 2.0 * M_PI * numberOfLayers / horizontalResolution. &apos;verticalFieldOfView&apos; set to %1.</source>
        <translation type="unfinished"></translation>
    </message>
    <message>
        <source>Impossible to have a so small &apos;verticalFieldOfView&apos; using this &apos;fieldOfView&apos;, &apos;numberOfLayers&apos; and &apos;horizontalResolution&apos;. &apos;verticalFieldOfView&apos; should be bigger or equal to numberOfLayers * fieldOfView / horizontalResolution. &apos;verticalFieldOfView&apos; set to %1.</source>
        <translation type="unfinished"></translation>
    </message>
    <message>
        <source>Impossible to have a so big &apos;numberOfLayers&apos; using this &apos;verticalFieldOfView&apos; and &apos;horizontalResolution&apos;. &apos;numberOfLayers&apos; should be smaller or equal to verticalFieldOfView * actualHorizontalResolution() / (2.0 * M_PI). &apos;numberOfLayers&apos; set to %1.</source>
        <translation type="unfinished"></translation>
    </message>
    <message>
        <source>Impossible to have a so big &apos;numberOfLayers&apos; using this &apos;fieldOfView&apos;, &apos;verticalFieldOfView&apos; and &apos;horizontalResolution&apos;. &apos;numberOfLayers&apos; should be smaller or equal to verticalFieldOfView * horizontalResolution / fieldOfView. &apos;numberOfLayers&apos; set to %1.</source>
        <translation type="unfinished"></translation>
    </message>
</context>
<context>
    <name>WbLinearMotor</name>
    <message>
        <source>Force feedback is available for motorized joints only</source>
        <translation type="unfinished"></translation>
    </message>
    <message>
        <source>Force feedback is not available for a LinearMotor node inside a Track node.</source>
        <translation type="unfinished"></translation>
    </message>
</context>
<context>
    <name>WbLinkWindow</name>
    <message>
        <source>Upload Successful</source>
        <translation type="unfinished"></translation>
    </message>
    <message>
        <source>Open in Browser</source>
        <translation type="unfinished"></translation>
    </message>
    <message>
        <source>&lt;html&gt;&lt;head/&gt;&lt;body&gt;&lt;p style=&quot; text-align: center;&quot;&gt;Make sure to click Open in Browser to associate&lt;br&gt;the upload with your webots.cloud account.&lt;/a&gt;&lt;/p&gt;&lt;/body&gt;&lt;/html&gt;</source>
        <translation type="unfinished"></translation>
    </message>
</context>
<context>
    <name>WbMFColor</name>
    <message>
        <source>Expected positive color values in range [0.0, 1.0], found [%1 %2 %3]. MFColor field item %4 reset to [%5 %6 %7]</source>
        <translation type="unfinished"></translation>
    </message>
</context>
<context>
    <name>WbMainWindow</name>
    <message>
        <source>Welcome to Webots!</source>
        <translation>欢迎使用 %1！</translation>
    </message>
    <message>
        <source>Terminate the Webots application.</source>
        <translation>终止 Webots 应用程序。</translation>
    </message>
    <message>
        <source>Restore windows factory layout.</source>
        <translation>恢复窗口出厂布局。</translation>
    </message>
    <message>
        <source>How do I navigate in 3D?</source>
        <translation>如何以 3D 浏览？</translation>
    </message>
    <message>
        <source>How do I move an object?</source>
        <translation>如何移动对象？</translation>
    </message>
    <message>
        <source>&amp;File</source>
        <translation>文件(&amp;F)</translation>
    </message>
    <message>
        <source>&amp;Edit</source>
        <translation>编辑(&amp;E)</translation>
    </message>
    <message>
        <source>&amp;View</source>
        <translation>查看(&amp;V)</translation>
    </message>
    <message>
        <source>&amp;Fullscreen</source>
        <translation>全屏(&amp;F)</translation>
    </message>
    <message>
        <source>Show the simulation view in fullscreen mode.</source>
        <translation>以全屏模式显示模拟视图。</translation>
    </message>
    <message>
        <source>&amp;Optional Rendering</source>
        <translation>可选显示(&amp;O)</translation>
    </message>
    <message>
        <source>&amp;Simulation</source>
        <translation>模拟(&amp;S)</translation>
    </message>
    <message>
        <source>&amp;Build</source>
        <translation>生成(&amp;B)</translation>
    </message>
    <message>
        <source>&amp;Tools</source>
        <translation>工具(&amp;T)</translation>
    </message>
    <message>
        <source>Restore &amp;Layout</source>
        <translation>恢复布局(&amp;L)</translation>
    </message>
    <message>
        <source>Edit &amp;Physics Plugin</source>
        <translation>编辑物理插件(&amp;P)</translation>
    </message>
    <message>
        <source>Open this simulation&apos;s physics plugin in the text editor.</source>
        <translation>在文本编辑器中打开此模拟的物理插件。</translation>
    </message>
    <message>
        <source>&amp;Preferences...</source>
        <translation>首选项(&amp;P)...</translation>
    </message>
    <message>
        <source>New Project &amp;Directory...</source>
        <translation>新项目目录(&amp;D)...</translation>
    </message>
    <message>
        <source>New Robot &amp;Controller...</source>
        <translation>新机器人控制器(&amp;C)...</translation>
    </message>
    <message>
        <source>New &amp;Physics Plugin...</source>
        <translation>新物理插件(&amp;P)...</translation>
    </message>
    <message>
        <source>&amp;Help</source>
        <translation>帮助(&amp;H)</translation>
    </message>
    <message>
        <source>&amp;About...</source>
        <translation>关于(&amp;A)...</translation>
    </message>
    <message>
        <source>Webots &amp;Guided Tour...</source>
        <translation>Webots 引导之旅(&amp;G)...</translation>
    </message>
    <message>
        <source>How do I &amp;navigate in 3D?</source>
        <translation>如何以 3D 浏览(&amp;N)？</translation>
    </message>
    <message>
        <source>How do I &amp;move an object?</source>
        <translation>如何移动对象(&amp;M)？</translation>
    </message>
    <message>
        <source>&amp;OpenGL Information...</source>
        <translation>OpenGL 信息(&amp;O)...</translation>
    </message>
    <message>
        <source>&amp;Bug Report...</source>
        <translation>缺陷报告(&amp;B)...</translation>
    </message>
    <message>
        <source>Cyberbotics &amp;Website...</source>
        <translation>Cyberbotics 网站(&amp;W)...</translation>
    </message>
    <message>
        <source>Question</source>
        <translation>问题</translation>
    </message>
    <message>
        <source>This simulation does not currently use a physics plugin.</source>
        <translation>此模拟当前不使用物理插件。</translation>
    </message>
    <message>
        <source>Would you like to create one?</source>
        <translation>是否要创建一个？</translation>
    </message>
    <message>
        <source>Could not find the source file of the &apos;%1&apos; physics plugin.</source>
        <translation>找不到“%1”物理插件的源文件。</translation>
    </message>
    <message>
        <source>Open World File</source>
        <translation>打开世界文件</translation>
    </message>
    <message>
        <source>The simulation has run!</source>
        <translation>模拟已经运行！</translation>
    </message>
    <message>
        <source>Saving the .wbt file will store the current world state: the objects position and rotation and other fields may differ from the original file!</source>
        <translation>保存 .wbt 文件将存储当前世界状态：对象位置和旋转以及其他字段将和原始文件不同！</translation>
    </message>
    <message>
        <source>Do you want to save this modified world?</source>
        <translation>是否要保存此修改的世界？</translation>
    </message>
    <message>
        <source>Save World File</source>
        <translation>保存世界文件</translation>
    </message>
    <message>
        <source>Host name: </source>
        <translation>主机名：</translation>
    </message>
    <message>
        <source>System: </source>
        <translation>系统：</translation>
    </message>
    <message>
        <source>OpenGL vendor: </source>
        <translation>OpenGL 供应商：</translation>
    </message>
    <message>
        <source>OpenGL renderer: </source>
        <translation>OpenGL 呈现程序：</translation>
    </message>
    <message>
        <source>OpenGL version: </source>
        <translation>OpenGL 版本：</translation>
    </message>
    <message>
        <source>OpenGL information</source>
        <translation>OpenGL 信息</translation>
    </message>
    <message>
        <source>Internal error</source>
        <translation>内部错误</translation>
    </message>
    <message>
        <source>Cannot open the document: &apos;%1&apos;.</source>
        <translation>无法打开文档：“%1”。</translation>
    </message>
    <message>
        <source>Could not find the controller name of the &apos;%1&apos; robot.</source>
        <translation>找不到“%1”机器人的控制器名称。</translation>
    </message>
    <message>
        <source>Could not find the source file of the &apos;%1&apos; controller.</source>
        <translation>找不到“%1”控制器的源文件。</translation>
    </message>
    <message>
        <source>Open the Preferences window.</source>
        <translation type="unfinished"></translation>
    </message>
    <message>
        <source>Create a new project directory.</source>
        <translation type="unfinished"></translation>
    </message>
    <message>
        <source>Create a new controller program.</source>
        <translation type="unfinished"></translation>
    </message>
    <message>
        <source>Create a new physics plugin.</source>
        <translation type="unfinished"></translation>
    </message>
    <message>
        <source>Start a guided tour demonstrating Webots capabilities.</source>
        <translation type="unfinished"></translation>
    </message>
    <message>
        <source>Show information about navigation in the 3D window.</source>
        <translation type="unfinished"></translation>
    </message>
    <message>
        <source>Show information about moving an object in the 3D window.</source>
        <translation type="unfinished"></translation>
    </message>
    <message>
        <source>How do I &amp;apply a force or a torque to an object?</source>
        <translation type="unfinished"></translation>
    </message>
    <message>
        <source>Show information about applying a force or a torque to an object in the 3D window.</source>
        <translation type="unfinished"></translation>
    </message>
    <message>
        <source>Show information about the current OpenGL hardware and driver.</source>
        <translation type="unfinished"></translation>
    </message>
    <message>
        <source>Open the Cyberbotics website.</source>
        <translation type="unfinished"></translation>
    </message>
    <message>
        <source>How do I apply a force or a torque to an object?</source>
        <translation type="unfinished"></translation>
    </message>
    <message>
        <source>&lt;strong&gt;Force:&lt;/strong&gt;&lt;br/&gt; Place the mouse pointer where the force will apply and hold down the Alt key and the left mouse button together while dragging the mouse.&lt;br/&gt;&lt;br/&gt; &lt;strong&gt;Torque:&lt;/strong&gt;&lt;br/&gt;Place the mouse pointer on the object and hold down the Alt key and the right mouse button together while dragging the mouse.</source>
        <translation type="unfinished"></translation>
    </message>
    <message>
        <source>&lt;strong&gt;Force:&lt;/strong&gt;&lt;br/&gt; Place the mouse pointer where the force will apply and hold down the Alt key and the left mouse button together while dragging the mouse.&lt;br/&gt;&lt;br/&gt; &lt;strong&gt;Torque:&lt;/strong&gt;&lt;br/&gt;Place the mouse pointer on the object and hold down the Alt key and the right mouse button together while dragging the mouse.&lt;br/&gt;&lt;br/&gt;If you have a one-button mouse, hold down also the Control key (Ctrl) to emulate the right mouse button.</source>
        <translation type="unfinished"></translation>
    </message>
    <message>
        <source>&amp;Open Recent World</source>
        <translation type="unfinished"></translation>
    </message>
    <message>
        <source>&amp;Check for updates...</source>
        <translation type="unfinished"></translation>
    </message>
    <message>
        <source>Open the Webots update dialog.</source>
        <translation type="unfinished"></translation>
    </message>
    <message>
        <source>World Files (*.wbt *.WBT)</source>
        <translation type="unfinished"></translation>
    </message>
    <message>
        <source>Opening world file</source>
        <translation type="unfinished"></translation>
    </message>
    <message>
        <source>Cancel</source>
        <translation type="unfinished">取消</translation>
    </message>
    <message>
        <source>Loading world</source>
        <translation type="unfinished"></translation>
    </message>
    <message>
        <source>Ca&amp;mera Devices</source>
        <translation type="unfinished"></translation>
    </message>
    <message>
        <source>&amp;Display Devices</source>
        <translation type="unfinished"></translation>
    </message>
    <message>
        <source>Export HTML5 Scene</source>
        <translation type="unfinished"></translation>
    </message>
    <message>
        <source>Show &apos;%1&apos; overlay</source>
        <translation type="unfinished"></translation>
    </message>
    <message>
        <source>Show overlay of camera device &apos;%1&apos;.</source>
        <translation type="unfinished"></translation>
    </message>
    <message>
        <source>Show overlay of display device &apos;%1&apos;.</source>
        <translation type="unfinished"></translation>
    </message>
    <message>
        <source>&amp;RangeFinder Devices</source>
        <translation type="unfinished"></translation>
    </message>
    <message>
        <source>Show overlay of range-finder device &apos;%1&apos;.</source>
        <translation type="unfinished"></translation>
    </message>
    <message>
        <source>Stop HTML5 &amp;Animation...</source>
        <translation type="unfinished"></translation>
    </message>
    <message>
        <source>Stop HTML5 animation recording.</source>
        <translation type="unfinished"></translation>
    </message>
    <message>
        <source>%1: Terminating.</source>
        <translation type="unfinished"></translation>
    </message>
    <message>
        <source>&amp;User Guide</source>
        <translation type="unfinished"></translation>
    </message>
    <message>
        <source>Open the Webots user guide online.</source>
        <translation type="unfinished"></translation>
    </message>
    <message>
        <source>&amp;Reference manual</source>
        <translation type="unfinished"></translation>
    </message>
    <message>
        <source>Open the Webots reference manual online.</source>
        <translation type="unfinished"></translation>
    </message>
    <message>
        <source>&amp;Webots for automobiles</source>
        <translation type="unfinished"></translation>
    </message>
    <message>
        <source>Open the Webots for automobiles book online.</source>
        <translation type="unfinished"></translation>
    </message>
    <message>
        <source>&amp;Virtual Reality Headset</source>
        <translation type="unfinished"></translation>
    </message>
    <message>
        <source>Please install SteamVR to use a virtual reality headset.</source>
        <translation type="unfinished"></translation>
    </message>
    <message>
        <source>No virtual reality headset connected.</source>
        <translation type="unfinished"></translation>
    </message>
    <message>
        <source>You are entering fullscreen mode.</source>
        <translation type="unfinished"></translation>
    </message>
    <message>
        <source>Press ESC to quit fullscreen mode.</source>
        <translation type="unfinished"></translation>
    </message>
    <message>
        <source>Press ESC to stop recording the movie and quit fullscreen mode.</source>
        <translation type="unfinished"></translation>
    </message>
    <message>
        <source>Press &lt;i&gt;Ctrl+0&lt;/i&gt; to pause the simulation.</source>
        <translation type="unfinished"></translation>
    </message>
    <message>
        <source>Press &lt;i&gt;Ctrl+1&lt;/i&gt; to execute one basic time step.</source>
        <translation type="unfinished"></translation>
    </message>
    <message>
        <source>Press &lt;i&gt;Ctrl+2&lt;/i&gt; to run the simulation in real time.</source>
        <translation type="unfinished"></translation>
    </message>
    <message>
        <source>Press &lt;i&gt;Ctrl+3&lt;/i&gt; to run the simulation as fast as possible.</source>
        <translation type="unfinished"></translation>
    </message>
    <message>
        <source>Press &lt;i&gt;Cmd+0&lt;/i&gt; to pause the simulation.</source>
        <translation type="unfinished"></translation>
    </message>
    <message>
        <source>Press &lt;i&gt;Cmd+1&lt;/i&gt; to execute one basic time step.</source>
        <translation type="unfinished"></translation>
    </message>
    <message>
        <source>Press &lt;i&gt;Cmd+2&lt;/i&gt; to run the simulation in real time.</source>
        <translation type="unfinished"></translation>
    </message>
    <message>
        <source>Press &lt;i&gt;Cmd+3&lt;/i&gt; to run the simulation as fast as possible.</source>
        <translation type="unfinished"></translation>
    </message>
    <message>
        <source>Press &lt;i&gt;Ctrl+Shift+P&lt;/i&gt; to take a screenshot of the 3D screen.</source>
        <translation type="unfinished"></translation>
    </message>
    <message>
        <source>Press &lt;i&gt;Cmd+Shift+P&lt;/i&gt; to take a screenshot of the 3D screen.</source>
        <translation type="unfinished"></translation>
    </message>
    <message>
        <source>&lt;b&gt;Note:&lt;/b&gt; When taking a screenshot in fullscreen mode, the resulting screenshot&apos;s save path will be chosen automatically.</source>
        <translation type="unfinished"></translation>
    </message>
    <message>
        <source>Screenshots will be saved in &lt;i&gt;%1&lt;/i&gt;.</source>
        <translation type="unfinished"></translation>
    </message>
    <message>
        <source>Fullscreen mode</source>
        <translation type="unfinished"></translation>
    </message>
    <message>
        <source>Change View</source>
        <translation type="unfinished"></translation>
    </message>
    <message>
        <source>Show &apos;%2&apos; overlay of robot &apos;%1&apos;</source>
        <translation type="unfinished"></translation>
    </message>
    <message>
        <source>Exit</source>
        <translation type="unfinished"></translation>
    </message>
    <message>
        <source>Quit</source>
        <translation type="unfinished"></translation>
    </message>
    <message>
        <source>&amp;Overlays</source>
        <translation type="unfinished"></translation>
    </message>
    <message>
        <source>In order to move an object: first &lt;strong&gt;select the object&lt;/strong&gt; with a left mouse button click.&lt;br/&gt;&lt;br/&gt;Then &lt;strong&gt;click and drag the arrow-shaped handles&lt;/strong&gt; to translate or rotate the object along the corresponding axis.&lt;br/&gt;&lt;br/&gt;Alternatively, you can hold the shift key and use the mouse:&lt;br/&gt;&lt;em&gt;Horizontal translation:&lt;/em&gt;&lt;br/&gt;Use the left mouse button while the shift key is down to drag an object parallel to the ground.&lt;br/&gt;&lt;em&gt;Vertical rotation:&lt;/em&gt;&lt;br/&gt;Use the right mouse button while the shift key is down to rotate an object around the world&apos;s vertical axis.&lt;br/&gt;&lt;em&gt;Lift:&lt;/em&gt;&lt;br/&gt;Press both left and right mouse buttons, press the middle mouse button, or roll the mouse wheel while the shift key is down to raise or lower the selected object.</source>
        <translation type="unfinished"></translation>
    </message>
    <message>
        <source>Display information about Webots.</source>
        <translation type="unfinished"></translation>
    </message>
    <message>
        <source>Available GPU memory: </source>
        <translation type="unfinished"></translation>
    </message>
    <message>
        <source>%1 bytes</source>
        <translation type="unfinished"></translation>
    </message>
    <message>
        <source>N/A</source>
        <translation type="unfinished"></translation>
    </message>
    <message>
        <source>&amp;GitHub repository...</source>
        <translation type="unfinished"></translation>
    </message>
    <message>
        <source>Open the Webots git repository on GitHub.</source>
        <translation type="unfinished"></translation>
    </message>
    <message>
        <source>Report a bug to the GitHub repository.</source>
        <translation type="unfinished"></translation>
    </message>
    <message>
        <source>&amp;Keep informed</source>
        <translation type="unfinished"></translation>
    </message>
    <message>
        <source>Subscribe to the &amp;Newsletter...</source>
        <translation type="unfinished"></translation>
    </message>
    <message>
        <source>Keep informed about the latest Webots news with the Webots newsletter.</source>
        <translation type="unfinished"></translation>
    </message>
    <message>
        <source>Join the &amp;Discord channel...</source>
        <translation type="unfinished"></translation>
    </message>
    <message>
        <source>Join our live community on Discord.</source>
        <translation type="unfinished"></translation>
    </message>
    <message>
        <source>Follow Webots on &amp;Twitter...</source>
        <translation type="unfinished"></translation>
    </message>
    <message>
        <source>Keep informed about the latest Webots news on Twitter.</source>
        <translation type="unfinished"></translation>
    </message>
    <message>
        <source>Watch the latest Webots movies on YouTube.</source>
        <translation type="unfinished"></translation>
    </message>
    <message>
        <source>Follow Cyberbotics on &amp;LinkedIn...</source>
        <translation type="unfinished"></translation>
    </message>
    <message>
        <source>Follow Cyberbotics on LinkedIn.</source>
        <translation type="unfinished"></translation>
    </message>
    <message>
        <source>&amp;Follow Object</source>
        <translation type="unfinished">追随对象(&amp;F)</translation>
    </message>
    <message>
        <source>Subscribe to the Webots &amp;YouTube channel...</source>
        <translation type="unfinished"></translation>
    </message>
    <message>
        <source>The HTML5 scene has been created:&lt;br&gt;%1&lt;br&gt;&lt;br&gt;Do you want to view it locally now?&lt;br&gt;&lt;br&gt;Note: please refer to the &lt;a style=&apos;color: #5DADE2;&apos; href=&apos;https://cyberbotics.com/doc/guide/web-scene#remarks-on-the-used-technologies-and-their-limitations&apos;&gt;User Guide&lt;/a&gt; if your browser prevents local files CORS requests.</source>
        <translation type="unfinished"></translation>
    </message>
    <message>
        <source>Press &lt;i&gt;Ctrl+4&lt;/i&gt; to toggle the 3D scene rendering.</source>
        <translation type="unfinished"></translation>
    </message>
    <message>
        <source>Press &lt;i&gt;Cmd+4&lt;/i&gt; to toggle the 3D scene rendering.</source>
        <translation type="unfinished"></translation>
    </message>
    <message>
        <source>&amp;Scene Interactions</source>
        <translation type="unfinished"></translation>
    </message>
    <message>
        <source>HTML Files (*.html *.HTML)</source>
        <translation type="unfinished"></translation>
    </message>
    <message>
        <source>New</source>
        <translation type="unfinished"></translation>
    </message>
    <message>
        <source>&amp;New World File...</source>
        <translation type="unfinished"></translation>
    </message>
    <message>
        <source>Create a new simulation world.</source>
        <translation type="unfinished"></translation>
    </message>
    <message>
        <source>New P&amp;ROTO...</source>
        <translation type="unfinished"></translation>
    </message>
    <message>
        <source>Create a new PROTO.</source>
        <translation type="unfinished"></translation>
    </message>
    <message>
        <source>Align View to Object</source>
        <translation type="unfinished"></translation>
    </message>
    <message>
        <source>Unable to save &apos;%1&apos;.</source>
        <translation type="unfinished"></translation>
    </message>
    <message>
        <source>HTML recording canceled, locally stored files will still be available.</source>
        <translation type="unfinished"></translation>
    </message>
    <message>
        <source>Uploading on %1...</source>
        <translation type="unfinished"></translation>
    </message>
    <message>
        <source>%1</source>
        <translation type="unfinished"></translation>
    </message>
    <message>
        <source>Upload failed. Error::%1</source>
        <translation type="unfinished"></translation>
    </message>
    <message>
        <source>Webots.cloud</source>
        <translation type="unfinished"></translation>
    </message>
    <message>
        <source>Upload failed: %1</source>
        <translation type="unfinished"></translation>
    </message>
    <message>
        <source>link: %1
</source>
        <translation type="unfinished"></translation>
    </message>
    <message>
        <source>Upload failed: Upload status could not be modified.</source>
        <translation type="unfinished"></translation>
    </message>
    <message>
        <source>Controller &lt;none&gt; cannot be modified.</source>
        <translation type="unfinished"></translation>
    </message>
    <message>
        <source>Cannot show &lt;none&gt; robot window.</source>
        <translation type="unfinished"></translation>
    </message>
    <message>
        <source>Maximum number of pending robot windows reached.</source>
        <translation type="unfinished"></translation>
    </message>
    <message>
        <source>File &apos;%1&apos; not currently cached, please reload the world so that it can be retrieved.</source>
        <translation type="unfinished"></translation>
    </message>
    <message>
        <source>You are trying to modify a remote PROTO file.</source>
        <translation type="unfinished"></translation>
    </message>
    <message>
        <source>The PROTO file will be copied in the current project folder.</source>
        <translation type="unfinished"></translation>
    </message>
    <message>
        <source>The controller and window fields of the robot will be set to &quot;&lt;generic&gt;&quot;.</source>
        <translation type="unfinished"></translation>
    </message>
    <message>
        <source>You should save and reload the world file, so that it refers to this local PROTO file.</source>
        <translation type="unfinished"></translation>
    </message>
    <message>
        <source>Do you want to proceed?</source>
        <translation type="unfinished"></translation>
    </message>
    <message>
        <source>Modify remote PROTO model</source>
        <translation type="unfinished"></translation>
    </message>
    <message>
        <source>Error creating folder &apos;%1&apos;.</source>
        <translation type="unfinished"></translation>
    </message>
    <message>
        <source>Local PROTO file already exists:</source>
        <translation type="unfinished"></translation>
    </message>
    <message>
        <source>Do you want to overwrite it?</source>
        <translation type="unfinished"></translation>
    </message>
    <message>
        <source>Overwrite</source>
        <translation type="unfinished"></translation>
    </message>
    <message>
        <source>Error during copy of extern PROTO file &apos;%1&apos; to &apos;%2&apos;.</source>
        <translation type="unfinished"></translation>
    </message>
    <message>
        <source>The &apos;%1&apos; field of the robot has been changed to &quot;&lt;generic&gt;&quot;.</source>
        <translation type="unfinished"></translation>
    </message>
    <message>
        <source>PROTO file &apos;%1&apos; copied in the local projects folder. Please save and reload the world to apply the changes.</source>
        <translation type="unfinished"></translation>
    </message>
    <message>
        <source>Share...</source>
        <translation type="unfinished"></translation>
    </message>
    <message>
        <source>Share your simulation...</source>
        <translation type="unfinished"></translation>
    </message>
    <message>
        <source>The selected directory for saving the world file is not named &quot;worlds&quot;.
Thus it is not located in a valid Webots project.
As a consequence, some project-related functionalities may not work.</source>
        <translation type="unfinished"></translation>
    </message>
    <message>
        <source>Save Anyway</source>
        <translation type="unfinished"></translation>
    </message>
    <message>
        <source>&lt;strong&gt;Force:&lt;/strong&gt;&lt;br/&gt; Place the mouse pointer where the force will apply and hold down the Alt key and the left mouse button together while dragging the mouse. In some window managers it might be necessary to also hold the Control (ctrl) key together with the Alt key.&lt;br/&gt;&lt;br/&gt; &lt;strong&gt;Torque:&lt;/strong&gt;&lt;br/&gt;Place the mouse pointer on the object and hold down the Alt key and the right mouse button together while dragging the mouse. In some window managers it might be necessary to also hold the Control (ctrl) key together with the Alt key.</source>
        <translation type="unfinished"></translation>
    </message>
<<<<<<< HEAD
=======
    <message>
        <source>&lt;strong&gt;Rotate:&lt;/strong&gt;&lt;br/&gt;To rotate the camera around the x and y axis, you have to set the mouse pointer in the 3D scene, press the left mouse button and drag the mouse:&lt;br/&gt;- if you clicked on an object, the rotation will be centered around the picked point on this object.&lt;br/&gt;- if you clicked outside of any object, the rotation will be centered around the position of the camera.&lt;br/&gt;Dragging the mouse horizontally will rotate the camera around the world up axis. Dragging the mouse vertically will rotate the camera around its horizontal axis.&lt;br/&gt;&lt;br/&gt;&lt;strong&gt;Translate:&lt;/strong&gt;&lt;br/&gt;To translate the camera in the x and y directions, you have to set the mouse pointer in the 3D scene, press the right mouse button and drag the mouse.&lt;br/&gt;&lt;br/&gt;&lt;strong&gt;Zoom / Tilt:&lt;/strong&gt;&lt;br/&gt;Set the mouse pointer in the 3D scene, then:&lt;br/&gt;- if you press both left and right mouse buttons (or the middle button) and drag the mouse vertically, the camera will zoom in or out.&lt;br/&gt;- if you press both left and right mouse buttons (or the middle button) and drag the mouse horizontally, the camera will rotate around the viewing axis (tilt movement).&lt;br/&gt;- if you use the wheel of the mouse, the camera will zoom in or out.</source>
        <translation type="unfinished"></translation>
    </message>
>>>>>>> ff422684
</context>
<context>
    <name>WbMatter</name>
    <message>
        <source>A child to the Transform placed in &apos;boundingObject&apos; is expected.</source>
        <translation type="unfinished"></translation>
    </message>
    <message>
        <source>A Transform node inside a &apos;boundingObject&apos; can only contain one child. Remaining children are ignored.</source>
        <translation type="unfinished"></translation>
    </message>
    <message>
        <source>A Transform node inside a &apos;boundingObject&apos; can only contain one Shape or one Geometry node. The child node is ignored.</source>
        <translation type="unfinished"></translation>
    </message>
    <message>
        <source>A child in the Group placed in &apos;boundingObject&apos; is missing.</source>
        <translation type="unfinished"></translation>
    </message>
    <message>
        <source>The &apos;scale&apos; field components of a Solid must be the same: y and z are reset to x.</source>
        <translation type="unfinished">实心组件的“scale”字段必须相同：y 和 z 重置为 x。</translation>
    </message>
    <message>
        <source>&apos;name&apos; cannot be empty. Default node name &apos;%1&apos; is automatically set.</source>
        <translation type="unfinished"></translation>
    </message>
</context>
<context>
    <name>WbMesh</name>
    <message>
        <source>Invalid data, please verify mesh file (bone weights, normals, ...): %1</source>
        <translation type="unfinished"></translation>
    </message>
    <message>
        <source>This file doesn&apos;t contain any mesh.</source>
        <translation type="unfinished"></translation>
    </message>
    <message>
        <source>Cannot create IndexedFaceSet because: &quot;%1&quot;.</source>
        <translation type="unfinished">无法创建 IndexedFaceSet，因为：“%1”。</translation>
    </message>
    <message>
        <source>Mesh file could not be read: &apos;%1&apos;</source>
        <translation type="unfinished"></translation>
    </message>
    <message>
        <source>Geometry with the name &quot;%1&quot; doesn&apos;t exist in the mesh.</source>
        <translation type="unfinished"></translation>
    </message>
    <message>
        <source>Geometry with color index &quot;%1&quot; doesn&apos;t exist in the mesh.</source>
        <translation type="unfinished"></translation>
    </message>
    <message>
        <source>Mesh &apos;%1&apos; has more than 100&apos;000 vertices, it is recommended to reduce the number of vertices.</source>
        <translation type="unfinished"></translation>
    </message>
</context>
<context>
    <name>WbMicrophone</name>
    <message>
        <source>&apos;aperture&apos; must be either -1 (infinity) or between 0 and 2*pi.</source>
        <translation>“aperture”必须为 -1（无穷）或 0 和 2*pi 之间。</translation>
    </message>
</context>
<context>
    <name>WbMotor</name>
    <message>
        <source>&apos;controlP&apos; (currently %1) must be positive.</source>
        <translation type="unfinished"></translation>
    </message>
    <message>
        <source>&apos;controlI&apos; (currently %1) must be non-negative.</source>
        <translation type="unfinished"></translation>
    </message>
    <message>
        <source>&apos;controlD&apos; (currently %1) must be non-negative.</source>
        <translation type="unfinished"></translation>
    </message>
    <message>
        <source>wb_motor_enable_force_feedback(): cannot be invoked for a Joint with no end point.</source>
        <translation type="unfinished"></translation>
    </message>
    <message>
        <source>wb_motor_enable_torque_feedback(): cannot be invoked for a Joint with no end point.</source>
        <translation type="unfinished"></translation>
    </message>
    <message>
        <source>wb_motor_enable_force_feedback(): cannot be invoked for a Joint whose end point has no Physics node.</source>
        <translation type="unfinished"></translation>
    </message>
    <message>
        <source>wb_motor_enable_torque_feedback(): cannot be invoked for a Joint whose end point has no Physics node.</source>
        <translation type="unfinished"></translation>
    </message>
    <message>
        <source>wb_motor_enable_force_feedback(): cannot be invoked because the parent Solid has no Physics node.</source>
        <translation type="unfinished"></translation>
    </message>
    <message>
        <source>wb_motor_enable_torque_feedback(): cannot be invoked because the parent Solid has no Physics node.</source>
        <translation type="unfinished"></translation>
    </message>
    <message>
        <source>Feedback is available for motorized joints only</source>
        <translation type="unfinished"></translation>
    </message>
    <message>
        <source>The requested velocity %1 exceeds &apos;maxVelocity&apos; = %2.</source>
        <translation type="unfinished"></translation>
    </message>
    <message>
        <source>The requested motor torque %1 exceeds &apos;maxTorque&apos; = %2</source>
        <translation type="unfinished"></translation>
    </message>
    <message>
        <source>The requested motor force %1 exceeds &apos;maxForce&apos; = %2</source>
        <translation type="unfinished"></translation>
    </message>
    <message>
        <source>The requested available motor torque %1 exceeds &apos;maxTorque&apos; = %2</source>
        <translation type="unfinished"></translation>
    </message>
    <message>
        <source>The requested available motor force %1 exceeds &apos;maxForce&apos; = %2</source>
        <translation type="unfinished"></translation>
    </message>
    <message>
        <source>Motor &apos;%1&apos; uses the coupled motor name structure but does not have any siblings.</source>
        <translation type="unfinished"></translation>
    </message>
    <message>
        <source>The value of &apos;multiplier&apos; cannot be 0. Value reverted to 1.</source>
        <translation type="unfinished"></translation>
    </message>
    <message>
        <source>For coupled motors, if one has unlimited position, its siblings must have unlimited position as well. Adjusting &apos;minPosition&apos; and &apos;maxPosition&apos; to 0 for motor &apos;%1&apos;.</source>
        <translation type="unfinished"></translation>
    </message>
    <message>
        <source>When using coupled motors, &apos;minPosition&apos; must be consistent across devices. Adjusting &apos;minPosition&apos; from %1 to %2 for motor &apos;%3&apos;.</source>
        <translation type="unfinished"></translation>
    </message>
    <message>
        <source>When using coupled motors, &apos;maxPosition&apos; must be consistent across devices. Adjusting &apos;maxPosition&apos; from %1 to %2 for motor &apos;%3&apos;.</source>
        <translation type="unfinished"></translation>
    </message>
    <message>
        <source>When using coupled motors, velocity limits must be consistent across devices. Adjusted &apos;maxVelocity&apos; from %1 to %2 for motor &apos;%3&apos;.</source>
        <translation type="unfinished"></translation>
    </message>
</context>
<context>
    <name>WbMultimediaStreamingServer</name>
    <message>
        <source>Webots multimedia streamer started: resolution %1x%2 on port %3</source>
        <translation type="unfinished"></translation>
    </message>
    <message>
        <source>Streaming server: Resolution changed to %1x%2.</source>
        <translation type="unfinished"></translation>
    </message>
    <message>
        <source>Streaming server: Ignored new client request of resolution: %1x%2.</source>
        <translation type="unfinished"></translation>
    </message>
    <message>
        <source>Streaming server: Client resize: new resolution %1x%2.</source>
        <translation type="unfinished"></translation>
    </message>
    <message>
        <source>Streaming server: Invalid client resize: only the first connected client can resize the simulation.</source>
        <translation type="unfinished"></translation>
    </message>
    <message>
        <source>Streaming server received unsupported X3D message: &apos;%1&apos;. You should run Webots with the &apos;--stream=&quot;mode=x3d&quot;&apos; command line option.</source>
        <translation type="unfinished"></translation>
    </message>
</context>
<context>
    <name>WbMuscle</name>
    <message>
        <source>&apos;maxRadius&apos; field is deprecated, please use the &apos;volume&apos; field instead.</source>
        <translation type="unfinished"></translation>
    </message>
</context>
<context>
    <name>WbNewControllerWizard</name>
    <message>
        <source>Create a new robot controller.</source>
        <translation>创建新机器人控制器。</translation>
    </message>
    <message>
        <source>Open &apos;%1.%2&apos; in Text Editor.</source>
        <translation>在文本编辑器中打开“%1.%2”。</translation>
    </message>
    <message>
        <source>Controller creation failed</source>
        <translation>控制器创建失败</translation>
    </message>
    <message>
        <source>Some directories or files could not be created.</source>
        <translation>无法创建一些目录或文件。</translation>
    </message>
    <message>
        <source>New controller creation</source>
        <translation>新控制器创建</translation>
    </message>
    <message>
        <source>This wizard will help you creating a new controller.</source>
        <translation>此向导将帮助您创建新控制器。</translation>
    </message>
    <message>
        <source>Language selection</source>
        <translation>语言选择</translation>
    </message>
    <message>
        <source>Name selection</source>
        <translation>名称选择</translation>
    </message>
    <message>
        <source>Controller name:</source>
        <translation>控制器名称：</translation>
    </message>
    <message>
        <source>Conclusion</source>
        <translation>结论</translation>
    </message>
    <message>
        <source>The following directory and files will be created:</source>
        <translation>将创建以下目录和文件：</translation>
    </message>
    <message>
        <source>Please choose the language for your controller program.</source>
        <translation type="unfinished"></translation>
    </message>
    <message>
        <source>IDE selection</source>
        <translation type="unfinished"></translation>
    </message>
    <message>
        <source>Please choose the Integrated Development Environment (IDE) for your controller program.</source>
        <translation type="unfinished"></translation>
    </message>
    <message>
        <source>Webots (gcc / Makefile)</source>
        <translation type="unfinished"></translation>
    </message>
    <message>
        <source>Microsoft Visual Studio</source>
        <translation type="unfinished"></translation>
    </message>
    <message>
        <source>Please choose a name for your controller program.</source>
        <translation type="unfinished"></translation>
    </message>
    <message>
        <source>Please specify a controller name.</source>
        <translation type="unfinished"></translation>
    </message>
    <message>
        <source>Invalid controller name</source>
        <translation type="unfinished"></translation>
    </message>
    <message>
        <source>A controller with this name already exists, please choose a different name.</source>
        <translation type="unfinished"></translation>
    </message>
    <message>
        <source>Open &apos;%1.sln&apos; in Microsoft Visual Studio (the controller need to be set to &lt;extern&gt; to be able to launch the controller from Microsoft Visual Studio.</source>
        <translation type="unfinished"></translation>
    </message>
</context>
<context>
    <name>WbNewPhysicsPluginWizard</name>
    <message>
        <source>Create a new physics plugin</source>
        <translation>创建新物理插件</translation>
    </message>
    <message>
        <source>Open &apos;%1%2&apos; in Text Editor.</source>
        <translation>在文本编辑器中打开“%1%2”。</translation>
    </message>
    <message>
        <source>Physics creation failed</source>
        <translation>物理创建失败</translation>
    </message>
    <message>
        <source>Some directories or files could not be created.</source>
        <translation>无法创建一些目录或文件。</translation>
    </message>
    <message>
        <source>New physics plugin creation</source>
        <translation>新物理插件创建</translation>
    </message>
    <message>
        <source>This wizard will help you creating a new physics plugin.</source>
        <translation>此向导将帮助您创建一个新物理插件。</translation>
    </message>
    <message>
        <source>Language selection</source>
        <translation>语言选择</translation>
    </message>
    <message>
        <source>Please choose the language for your physics plugin.</source>
        <translation>请选择物理插件的语言。</translation>
    </message>
    <message>
        <source>Name selection</source>
        <translation>名称选择</translation>
    </message>
    <message>
        <source>Please choose a name for your physics plugin.</source>
        <translation>请选择物理插件的名称。</translation>
    </message>
    <message>
        <source>Plugin name:</source>
        <translation>插件名称：</translation>
    </message>
    <message>
        <source>Conclusion</source>
        <translation>结论</translation>
    </message>
    <message>
        <source>The following directory and files will be generated.</source>
        <translation>将创建以下目录和文件。</translation>
    </message>
    <message>
        <source>Please specify a physics plugin name.</source>
        <translation type="unfinished"></translation>
    </message>
    <message>
        <source>Invalid physics plugin name</source>
        <translation type="unfinished"></translation>
    </message>
    <message>
        <source>A physics plugin with this name already exists, please choose a different name.</source>
        <translation type="unfinished"></translation>
    </message>
</context>
<context>
    <name>WbNewProjectWizard</name>
    <message>
        <source>Create a Webots project directory</source>
        <translation>创建 Webots 项目目录</translation>
    </message>
    <message>
        <source>Invalid new project directory</source>
        <translation>无效新项目文件夹</translation>
    </message>
    <message>
        <source>It is not allowed to create a new project inside the Webots installation directory.</source>
        <translation>不允许在 Webots 安装目录中创建新项目。</translation>
    </message>
    <message>
        <source>Please select another directory.</source>
        <translation>请选择其他目录。</translation>
    </message>
    <message>
        <source>New project creation</source>
        <translation>新项目创建</translation>
    </message>
    <message>
        <source>Directory selection</source>
        <translation>目录选择</translation>
    </message>
    <message>
        <source>Please choose a directory for your new project:</source>
        <translation>请选择新项目的目录：</translation>
    </message>
    <message>
        <source>Choose</source>
        <translation>选择</translation>
    </message>
    <message>
        <source>Some directories could not be created.</source>
        <translation type="unfinished"></translation>
    </message>
    <message>
        <source>Directories creation failed</source>
        <translation type="unfinished"></translation>
    </message>
    <message>
        <source>This wizard will help you creating a new project folder.</source>
        <translation type="unfinished"></translation>
    </message>
    <message>
        <source>The following folders and files will be created:</source>
        <translation type="unfinished"></translation>
    </message>
</context>
<context>
    <name>WbNewProtoWizard</name>
    <message>
        <source>Create a new PROTO</source>
        <translation type="unfinished"></translation>
    </message>
    <message>
        <source>Open &apos;%1.proto&apos; in Text Editor.</source>
        <translation type="unfinished"></translation>
    </message>
    <message>
        <source>Please specify a PROTO name.</source>
        <translation type="unfinished"></translation>
    </message>
    <message>
        <source>Invalid PROTO name</source>
        <translation type="unfinished"></translation>
    </message>
    <message>
        <source>A PROTO file with this name already exists, please choose a different name.</source>
        <translation type="unfinished"></translation>
    </message>
    <message>
        <source>PROTO &apos;%1&apos; added to your project&apos;s &apos;protos&apos; directory.</source>
        <translation type="unfinished"></translation>
    </message>
    <message>
        <source>Some directories or files could not be created.</source>
        <translation type="unfinished">无法创建一些目录或文件。</translation>
    </message>
    <message>
        <source>PROTO creation failed</source>
        <translation type="unfinished"></translation>
    </message>
    <message>
        <source>PROTO template not found.</source>
        <translation type="unfinished"></translation>
    </message>
    <message>
        <source>New PROTO creation</source>
        <translation type="unfinished"></translation>
    </message>
    <message>
        <source>This wizard will help you creating a new PROTO.</source>
        <translation type="unfinished"></translation>
    </message>
    <message>
        <source>Name selection</source>
        <translation type="unfinished">名称选择</translation>
    </message>
    <message>
        <source>Please choose a name for your PROTO node.</source>
        <translation type="unfinished"></translation>
    </message>
    <message>
        <source>PROTO name:</source>
        <translation type="unfinished"></translation>
    </message>
    <message>
        <source>Describe the functionality of your PROTO here.</source>
        <translation type="unfinished"></translation>
    </message>
    <message>
        <source>Tags selection</source>
        <translation type="unfinished"></translation>
    </message>
    <message>
        <source>Please choose the tags of your PROTO.</source>
        <translation type="unfinished"></translation>
    </message>
    <message>
        <source>Procedural PROTO</source>
        <translation type="unfinished"></translation>
    </message>
    <message>
        <source>By enabling this option, JavaScript template scripting can be used
to generate PROTO in a procedural way.</source>
        <translation type="unfinished"></translation>
    </message>
    <message>
        <source>Non-deterministic PROTO</source>
        <translation type="unfinished"></translation>
    </message>
    <message>
        <source>A non-deterministic PROTO is a PROTO where the same fields can potentially
yield a different result from run to run. This is often the case if random
number generators with time-based seeds are employed.</source>
        <translation type="unfinished"></translation>
    </message>
    <message>
        <source>Hidden PROTO</source>
        <translation type="unfinished"></translation>
    </message>
    <message>
        <source>A hidden PROTO will not appear in the list when adding a new node.
This tag is often used for sub-PROTO, when creating components of
a larger node.</source>
        <translation type="unfinished"></translation>
    </message>
    <message>
        <source>Base type selection</source>
        <translation type="unfinished"></translation>
    </message>
    <message>
        <source>Please choose the base type from which the PROTO will inherit.</source>
        <translation type="unfinished"></translation>
    </message>
    <message>
        <source>Base nodes</source>
        <translation type="unfinished"></translation>
    </message>
    <message>
        <source>PROTO nodes (Current World File)</source>
        <translation type="unfinished"></translation>
    </message>
    <message>
        <source>PROTO nodes (Current Project)</source>
        <translation type="unfinished"></translation>
    </message>
    <message>
        <source>PROTO nodes (Extra Projects)</source>
        <translation type="unfinished"></translation>
    </message>
    <message>
        <source>PROTO nodes (Webots Projects)</source>
        <translation type="unfinished"></translation>
    </message>
    <message>
        <source>select all</source>
        <translation type="unfinished"></translation>
    </message>
    <message>
        <source>Conclusion</source>
        <translation type="unfinished">结论</translation>
    </message>
    <message>
        <source>The following directory and files will be generated.</source>
        <translation type="unfinished">将创建以下目录和文件。</translation>
    </message>
</context>
<context>
    <name>WbNewVersionDialog</name>
    <message>
        <source>Welcome to Webots %1</source>
        <translation type="unfinished"></translation>
    </message>
    <message>
        <source>Themes:</source>
        <translation type="unfinished"></translation>
    </message>
    <message>
        <source>Preview:</source>
        <translation type="unfinished"></translation>
    </message>
    <message>
        <source>Start Webots with the selected theme.</source>
        <translation type="unfinished"></translation>
    </message>
    <message>
        <source>More details about Webots %1 are listed &lt;a style=&apos;color: #5DADE2;&apos; href=&apos;https://cyberbotics.com/doc/blog/Webots-%2-%3-release&apos;&gt;here&lt;/a&gt;.</source>
        <translation type="unfinished"></translation>
    </message>
    <message>
        <source>Telemetry:</source>
        <translation type="unfinished"></translation>
    </message>
    <message>
        <source>Allow to send lightweight anonymous technical data to Webots developers.</source>
        <translation type="unfinished"></translation>
    </message>
    <message>
        <source>Webots newsletter:</source>
        <translation type="unfinished"></translation>
    </message>
    <message>
        <source>Stay informed about the latest developments of Webots by subscribing to the &lt;a style=&apos;color: #5DADE2;&apos; href=&apos;https://cyberbotics.com/newsletter&apos;&gt;Webots newsletter&lt;/a&gt;.</source>
        <translation type="unfinished"></translation>
    </message>
    <message>
        <source>We need your help to continue to improve Webots: more information &lt;a style=&apos;color: #5DADE2;&apos; href=&apos;https://cyberbotics.com/doc/guide/telemetry&apos;&gt;here&lt;/a&gt;.</source>
        <translation type="unfinished"></translation>
    </message>
</context>
<context>
    <name>WbNewWorldWizard</name>
    <message>
        <source>Please specify a world name.</source>
        <translation type="unfinished"></translation>
    </message>
    <message>
        <source>Invalid new world name</source>
        <translation type="unfinished"></translation>
    </message>
    <message>
        <source>A world file with this name already exists, please choose a different name.</source>
        <translation type="unfinished"></translation>
    </message>
    <message>
        <source>World settings</source>
        <translation type="unfinished"></translation>
    </message>
    <message>
        <source>Please choose a name for the new world and select the features you want:</source>
        <translation type="unfinished"></translation>
    </message>
    <message>
        <source>Add a textured background</source>
        <translation type="unfinished"></translation>
    </message>
    <message>
        <source>Center view point</source>
        <translation type="unfinished"></translation>
    </message>
    <message>
        <source>Add a directional light</source>
        <translation type="unfinished"></translation>
    </message>
    <message>
        <source>Add a rectangle arena</source>
        <translation type="unfinished"></translation>
    </message>
    <message>
        <source>Conclusion</source>
        <translation type="unfinished">结论</translation>
    </message>
    <message>
        <source>Create a Webots world file</source>
        <translation type="unfinished"></translation>
    </message>
    <message>
        <source>New world creation</source>
        <translation type="unfinished"></translation>
    </message>
    <message>
        <source>This wizard will help you creating a new world file.</source>
        <translation type="unfinished"></translation>
    </message>
    <message>
        <source>The following file will be created:</source>
        <translation type="unfinished"></translation>
    </message>
    <message>
        <source>Please specify a world name and not a path.</source>
        <translation type="unfinished"></translation>
    </message>
</context>
<context>
    <name>WbNode</name>
    <message>
        <source>Could not instantiate &apos;%1&apos; node: this class is not yet implemented in Webots.</source>
        <translation>无法实例化“%1”节点：此类尚未在 Webots 中实施。</translation>
    </message>
    <message>
        <source> Skipped node in PROTO parameter &apos;%1&apos;.</source>
        <translation type="unfinished"></translation>
    </message>
    <message>
        <source> Skipped node: </source>
        <translation type="unfinished"></translation>
    </message>
    <message>
        <source>Skipped node: </source>
        <translation type="unfinished"></translation>
    </message>
    <message>
        <source>Parameter %1 not supported in PROTO %2</source>
        <translation type="unfinished"></translation>
    </message>
    <message>
        <source> Using &apos;Slot&apos; nodes mechanism.</source>
        <translation type="unfinished"></translation>
    </message>
    <message>
        <source>Duplicated definition of field %1 in the instance of PROTO %2</source>
        <translation type="unfinished"></translation>
    </message>
    <message>
        <source>Wrong order of fields in the instance of PROTO %1: USE nodes might refer to the wrong DEF nodes</source>
        <translation type="unfinished"></translation>
    </message>
    <message>
        <source>Field IS reference &apos;%1&apos; has no matching PROTO parameter.</source>
        <translation type="unfinished"></translation>
    </message>
    <message>
        <source>File &apos;%1&apos; is not readable.</source>
        <translation type="unfinished"></translation>
    </message>
    <message>
        <source>Malformed EXTERNPROTO URL. The URL should end with &apos;.proto&apos;.</source>
        <translation type="unfinished"></translation>
    </message>
    <message>
        <source>Malformed EXTERNPROTO URL. Invalid URL provided: %1.</source>
        <translation type="unfinished"></translation>
    </message>
</context>
<context>
    <name>WbNodeEditor</name>
    <message>
        <source>USE count: %1</source>
        <translation>USE 计数：%1</translation>
    </message>
    <message>
        <source>DEF name change</source>
        <translation type="unfinished"></translation>
    </message>
    <message>
        <source>3D tools:</source>
        <translation type="unfinished"></translation>
    </message>
    <message>
        <source>show resize handles</source>
        <translation type="unfinished"></translation>
    </message>
    <message>
        <source>This DEF cannot be cleared because some USE nodes depend on it.</source>
        <translation type="unfinished"></translation>
    </message>
    <message>
        <source>This DEF string is already used by subsequent DEF nodes. Applying this change will turn USE nodes of the selected node into copies of subsequent DEF node.
Do you want to continue?</source>
        <translation type="unfinished"></translation>
    </message>
    <message>
        <source>This DEF string is already referred to by subsequent USE nodes. Applying this change will turn them into copies of the selected node.
Do you want to continue?</source>
        <translation type="unfinished"></translation>
    </message>
    <message>
        <source>Triangle count: %1</source>
        <translation type="unfinished"></translation>
    </message>
    <message>
        <source>Triangle count: %1 (no shadow)</source>
        <translation type="unfinished"></translation>
    </message>
    <message>
        <source>EXTERNPROTO &quot;%1&quot;</source>
        <translation type="unfinished"></translation>
    </message>
    <message>
        <source>This DEF string is already used by subsequent USE and DEF nodes. Applying this change will modify all the USE nodes referring to previous node with same DEF name and USE nodes referring to the selected node.
Do you want to continue?</source>
        <translation type="unfinished"></translation>
    </message>
</context>
<context>
    <name>WbNodeOperations</name>
    <message>
        <source>Trying to import multiple nodes in the &apos;%1&apos; SFNode field. Only the first node will be inserted</source>
        <translation type="unfinished"></translation>
    </message>
    <message>
        <source>In order to import the PROTO &apos;%1&apos;, first it must be declared in the IMPORTABLE EXTERNPROTO list.</source>
        <translation type="unfinished"></translation>
    </message>
    <message>
        <source>Conflicting declarations for &apos;%1&apos; are provided: &quot;%2&quot; and &quot;%3&quot;, the first one will be used after saving and reverting the world. To use the other instead you will need to change it manually in the world file.</source>
        <translation type="unfinished"></translation>
    </message>
</context>
<context>
    <name>WbOpenSampleWorldDialog</name>
    <message>
        <source>Open Sample World</source>
        <translation type="unfinished"></translation>
    </message>
    <message>
        <source>Find :</source>
        <translation type="unfinished"></translation>
    </message>
    <message>
        <source>Filter world names. Only the world names containing the given string are displayed in the tree below. Regular expressions can be used.</source>
        <translation type="unfinished"></translation>
    </message>
</context>
<context>
    <name>WbPhysics</name>
    <message>
        <source>&apos;inertiaMatrix&apos; must have exactly 0 or 2 lines. Second line inserted.</source>
        <translation type="unfinished"></translation>
    </message>
    <message>
        <source>&apos;inertiaMatrix&apos; must have exactly 0 or 2 lines. Extra lines skipped.</source>
        <translation type="unfinished"></translation>
    </message>
    <message>
        <source>Either the &apos;mass&apos; or the &apos;density&apos; must be specified.</source>
        <translation type="unfinished"></translation>
    </message>
    <message>
        <source>The center of mass must also be specified when using a custom inertia matrix.</source>
        <translation type="unfinished"></translation>
    </message>
    <message>
        <source>&apos;centerOfMass&apos; must have exactly 0 or 1 line. Extra lines skipped.</source>
        <translation type="unfinished"></translation>
    </message>
    <message>
        <source>The first line of &apos;inertiaMatrix&apos; (principal moments of inertia) must have only positive values.</source>
        <translation type="unfinished"></translation>
    </message>
    <message>
        <source>&apos;inertiaMatrix&apos; must be positive definite.</source>
        <translation type="unfinished"></translation>
    </message>
    <message>
        <source>&apos;centerOfmass&apos; must also be specified when using an inertia matrix.</source>
        <translation type="unfinished"></translation>
    </message>
    <message>
        <source>&apos;mass&apos; must be positive when using an inertia matrix.</source>
        <translation type="unfinished"></translation>
    </message>
    <message>
        <source>Both &apos;density&apos; and &apos;mass&apos; specified: the &apos;density&apos; will be ignored.</source>
        <translation type="unfinished"></translation>
    </message>
    <message>
        <source>You must also specify the &apos;centerOfMass&apos; when specifying the &apos;inertiaMatrix&apos;</source>
        <translation type="unfinished"></translation>
    </message>
    <message>
        <source>You must also set the &apos;mass&apos; to a positive value when specifying the &apos;inertiaMatrix&apos;.</source>
        <translation type="unfinished"></translation>
    </message>
</context>
<context>
    <name>WbPhysicsPlugin</name>
    <message>
        <source>Could not find physics_special_init() in &apos;%1&apos; plugin.</source>
        <translation>“%1”插件中找不到 physics_special_init()。</translation>
    </message>
    <message>
        <source>Can&apos;t find plugin directory: &apos;%1&apos;.</source>
        <translation>找不到插件目录：“%1”。</translation>
    </message>
    <message>
        <source>Can&apos;t change directory to: &apos;%1&apos;.</source>
        <translation>无法将目录更改为：“%1”。</translation>
    </message>
</context>
<context>
    <name>WbPhysicsViewer</name>
    <message>
        <source>inertia matrix:</source>
        <translation type="unfinished"></translation>
    </message>
    <message>
        <source>excluding descendants</source>
        <translation type="unfinished"></translation>
    </message>
    <message>
        <source>including descendants</source>
        <translation type="unfinished"></translation>
    </message>
    <message>
        <source>Display mass properties of the selected solid only</source>
        <translation type="unfinished"></translation>
    </message>
    <message>
        <source>mass:</source>
        <translation type="unfinished"></translation>
    </message>
    <message>
        <source>density:</source>
        <translation type="unfinished"></translation>
    </message>
    <message>
        <source>Coordinates relative to selected&apos;s solid frame</source>
        <translation type="unfinished"></translation>
    </message>
    <message>
        <source>relative</source>
        <translation type="unfinished"></translation>
    </message>
    <message>
        <source>absolute</source>
        <translation type="unfinished"></translation>
    </message>
    <message>
        <source>Inertia matrix:</source>
        <translation type="unfinished"></translation>
    </message>
    <message>
        <source>Coordinates with respect to selected&apos;s solid frame</source>
        <translation type="unfinished"></translation>
    </message>
    <message>
        <source>Coordinates with respect to world&apos;s frame</source>
        <translation type="unfinished"></translation>
    </message>
    <message>
        <source>Display averaged mass properties of the selected solid augmented by its descendants</source>
        <translation type="unfinished"></translation>
    </message>
</context>
<context>
    <name>WbPlane</name>
    <message>
        <source>All &apos;size&apos; components must be positive for a Plane used in a &apos;boundingObject&apos;.</source>
        <translation type="unfinished"></translation>
    </message>
</context>
<context>
    <name>WbPlugin</name>
    <message>
        <source>&apos;%1&apos;: file does not exist.</source>
        <translation>“%1”：文件不存在。</translation>
    </message>
    <message>
        <source>&apos;%1&apos;: cannot open DLL.</source>
        <translation>“%1”：无法打开 DLL。</translation>
    </message>
    <message>
        <source>Error while loading plugin: &apos;%1&apos;:</source>
        <translation>加载插件时出错：“%1”：</translation>
    </message>
    <message>
        <source>Function %1() missing in &apos;%2&apos;.</source>
        <translation>“%2”中缺少函数 %1()。</translation>
    </message>
    <message>
        <source>You need to implement this function to activate the &apos;%1&apos; plugin.</source>
        <translation>您必须实施此功能才能激活“%1”插件。</translation>
    </message>
    <message>
        <source>Could not close dynamic library: &apos;%1&apos;</source>
        <translation>无法关闭动态库：“%1”</translation>
    </message>
    <message>
        <source>Plugin &apos;%1&apos; not found. Search in:</source>
        <translation type="unfinished"></translation>
    </message>
</context>
<context>
    <name>WbPointLight</name>
    <message>
        <source>&apos;ambientIntensity&apos; and &apos;attenuation&apos; cannot differ from their default values at the same time. &apos;ambientIntensity&apos; was changed to 0.</source>
        <translation type="unfinished"></translation>
    </message>
    <message>
        <source>Maximum number of active point lights (%1) has been reached, newly added lights won&apos;t be rendered.</source>
        <translation type="unfinished"></translation>
    </message>
    <message>
        <source>A quadratic &apos;attenuation&apos; should be preferred to have a realistic simulation of light. Only the third component of the &apos;attenuation&apos; field should be greater than 0.</source>
        <translation type="unfinished"></translation>
    </message>
</context>
<context>
    <name>WbPointSet</name>
    <message>
        <source>A non-empty &apos;Coordinate&apos; node should be present in the &apos;coord&apos; field.</source>
        <translation type="unfinished"></translation>
    </message>
    <message>
        <source>If a &apos;Color&apos; node is present in the &apos;color&apos; field, it should have the same number of component as the &apos;Coordinate&apos; node in the &apos;coord&apos; field.</source>
        <translation type="unfinished"></translation>
    </message>
    <message>
        <source>Only the %1 first points will be drawn.</source>
        <translation type="unfinished"></translation>
    </message>
</context>
<context>
    <name>WbPositionViewer</name>
    <message>
        <source>Select relatively to which solid the position should be measured</source>
        <translation type="unfinished"></translation>
    </message>
    <message>
        <source>Position:</source>
        <translation type="unfinished"></translation>
    </message>
    <message>
        <source>Rotation:</source>
        <translation type="unfinished"></translation>
    </message>
    <message>
        <source>Absolute</source>
        <translation type="unfinished"></translation>
    </message>
    <message>
        <source>Relative to %1 (depth level %2)</source>
        <translation type="unfinished"></translation>
    </message>
    <message>
        <source>Relative to %1</source>
        <translation type="unfinished"></translation>
    </message>
</context>
<context>
    <name>WbPreferences</name>
    <message>
        <source>Errors when accessing the preferences file.</source>
        <translation type="unfinished"></translation>
    </message>
    <message>
        <source>If the error persists, please check your access rights on file:</source>
        <translation type="unfinished"></translation>
    </message>
    <message>
        <source>
Preferences file cannot be overwritten.
Any change to the current settings won&apos;t be restored at next Webots start.

Please check the write permissions on file:
&quot;%1&quot;</source>
        <translation type="unfinished"></translation>
    </message>
</context>
<context>
    <name>WbPreferencesDialog</name>
    <message>
        <source>Preferences</source>
        <translation>首选项</translation>
    </message>
    <message>
        <source>General</source>
        <translation>常规</translation>
    </message>
    <message>
        <source>Disable shadows</source>
        <translation>禁用阴影</translation>
    </message>
    <message>
        <source>Language:</source>
        <translation>语言：</translation>
    </message>
    <message>
        <source>(restart needed)</source>
        <translation>（需要重新启动）</translation>
    </message>
    <message>
        <source>Startup mode:</source>
        <translation>启动模式：</translation>
    </message>
    <message>
        <source>Editor font:</source>
        <translation>编辑器字体：</translation>
    </message>
    <message>
        <source>Options:</source>
        <translation>选项：</translation>
    </message>
    <message>
        <source>OpenGL</source>
        <translation type="unfinished"></translation>
    </message>
    <message>
        <source>Number of threads:</source>
        <translation type="unfinished"></translation>
    </message>
    <message>
        <source>Warnings:</source>
        <translation type="unfinished"></translation>
    </message>
    <message>
        <source>(recommended)</source>
        <translation type="unfinished"></translation>
    </message>
    <message>
        <source>Check for Webots updates on startup</source>
        <translation type="unfinished"></translation>
    </message>
    <message>
        <source>Update policy:</source>
        <translation type="unfinished"></translation>
    </message>
    <message>
        <source>Display save warning only for scene tree edit</source>
        <translation type="unfinished"></translation>
    </message>
    <message>
        <source>If this option is enabled, Webots will check if a new version is available for download
at every startup. If available, it will inform you about it.</source>
        <translation type="unfinished"></translation>
    </message>
    <message>
        <source>Physics multi-threading is enabled. This can have a noticeable impact on the simulation speed (negative or positive depending on the simulated world). In case of multi-threading, simulation replicability is not guaranteed. </source>
        <translation type="unfinished"></translation>
    </message>
    <message>
        <source>Python command:</source>
        <translation type="unfinished"></translation>
    </message>
    <message>
        <source>You have changed some settings which require Webots to be restarted. Restart Webots Now?</source>
        <translation type="unfinished"></translation>
    </message>
    <message>
        <source>Restart Now?</source>
        <translation type="unfinished"></translation>
    </message>
    <message>
        <source>Theme:</source>
        <translation type="unfinished"></translation>
    </message>
    <message>
        <source>If this option is enabled, Webots will not display any warning when you quit, reload
or load a new world after the current world was modified by either changing the viewpoint,
dragging, rotating, applying a force or applying a torque to an object. It will however
still display a warning if the world was modified from the scene tree.</source>
        <translation type="unfinished"></translation>
    </message>
    <message>
        <source>Disabled</source>
        <translation type="unfinished"></translation>
    </message>
    <message>
        <source>SOCKS v5</source>
        <translation type="unfinished"></translation>
    </message>
    <message>
        <source>Activate SOCK5 proxying.</source>
        <translation type="unfinished"></translation>
    </message>
    <message>
        <source>The new texture quality will be applied next time the world is loaded.</source>
        <translation type="unfinished"></translation>
    </message>
    <message>
        <source>Send technical data to Webots developers</source>
        <translation type="unfinished"></translation>
    </message>
    <message>
        <source>Low</source>
        <translation type="unfinished"></translation>
    </message>
    <message>
        <source>Medium</source>
        <translation type="unfinished"></translation>
    </message>
    <message>
        <source>High</source>
        <translation type="unfinished"></translation>
    </message>
    <message>
        <source>Ultra</source>
        <translation type="unfinished"></translation>
    </message>
    <message>
        <source>Ambient Occlusion:</source>
        <translation type="unfinished"></translation>
    </message>
    <message>
        <source>Texture Quality:</source>
        <translation type="unfinished"></translation>
    </message>
    <message>
        <source>Extra projects may include PROTOs, controllers, plugins, etc. that you can use in your current project.</source>
        <translation type="unfinished"></translation>
    </message>
    <message>
        <source>Extra project path:</source>
        <translation type="unfinished"></translation>
    </message>
    <message>
        <source>Disable anti-aliasing</source>
        <translation type="unfinished"></translation>
    </message>
    <message>
        <source>built-in python (snap), see &lt;a href=&quot;https://cyberbotics.com/doc/guide/running-extern-robot-controllers&quot;&gt;extern controllers&lt;/a&gt; for alternatives.</source>
        <translation type="unfinished"></translation>
    </message>
    <message>
        <source>Rendering</source>
        <translation type="unfinished"></translation>
    </message>
    <message>
        <source>We need your help to continue to improve Webots: more information at:
https://cyberbotics.com/doc/guide/telemetry</source>
        <translation type="unfinished"></translation>
    </message>
    <message>
        <source>Telemetry (&lt;a style=&apos;color: #5DADE2;&apos; href=&apos;https://cyberbotics.com/doc/guide/telemetry&apos;&gt;info&lt;/a&gt;):</source>
        <translation type="unfinished"></translation>
    </message>
    <message>
        <source>Max Texture Filtering:</source>
        <translation type="unfinished"></translation>
    </message>
    <message>
        <source>Network</source>
        <translation type="unfinished"></translation>
    </message>
    <message>
        <source>The cache has been cleared.</source>
        <translation type="unfinished"></translation>
    </message>
    <message>
        <source>Proxy</source>
        <translation type="unfinished"></translation>
    </message>
    <message>
        <source>Type:</source>
        <translation type="unfinished"></translation>
    </message>
    <message>
        <source>Hostname:</source>
        <translation type="unfinished"></translation>
    </message>
    <message>
        <source>Port:</source>
        <translation type="unfinished"></translation>
    </message>
    <message>
        <source>Username:</source>
        <translation type="unfinished"></translation>
    </message>
    <message>
        <source>Password:</source>
        <translation type="unfinished"></translation>
    </message>
    <message>
        <source>Set the size of the cache (in MB):</source>
        <translation type="unfinished"></translation>
    </message>
    <message>
        <source>Amount of cache used: %1 MB.</source>
        <translation type="unfinished"></translation>
    </message>
    <message>
        <source>Add IP address(es)</source>
        <translation type="unfinished"></translation>
    </message>
    <message>
        <source>New allowed IP address(es) (&lt;X.X.X.X&gt; or &lt;X.X.X.X&gt;/&lt;netmask&gt;):</source>
        <translation type="unfinished"></translation>
    </message>
    <message>
        <source>Default robot window web browser:</source>
        <translation type="unfinished"></translation>
    </message>
    <message>
        <source>&quot;firefox&quot;, &quot;google-chrome&quot; (default if empty)</source>
        <translation type="unfinished"></translation>
    </message>
    <message>
        <source>firefox, chrome, or msedge (default if empty)</source>
        <translation type="unfinished"></translation>
    </message>
    <message>
        <source>firefox, chrome, or safari (default if empty)</source>
        <translation type="unfinished"></translation>
    </message>
    <message>
        <source>Always open in a new window</source>
        <translation type="unfinished"></translation>
    </message>
    <message>
        <source>MATLAB command:</source>
        <translation type="unfinished"></translation>
    </message>
    <message>
        <source>Capture thumbnail on world save or share</source>
        <translation type="unfinished"></translation>
    </message>
    <message>
        <source>If this option is enabled, Webots will take and store a 768px by 432px (16:9)
screenshot of the world in .jpg format when the it is saved, shared or exported.</source>
        <translation type="unfinished"></translation>
    </message>
    <message>
        <source>Thumbnail:</source>
        <translation type="unfinished"></translation>
    </message>
    <message>
        <source>Low (anti-aliasing)</source>
        <translation type="unfinished"></translation>
    </message>
    <message>
        <source>Medium (anti-aliasing)</source>
        <translation type="unfinished"></translation>
    </message>
    <message>
        <source>Web Services</source>
        <translation type="unfinished"></translation>
    </message>
    <message>
        <source>Disk Cache</source>
        <translation type="unfinished"></translation>
    </message>
    <message>
        <source>Remote Extern Controllers</source>
        <translation type="unfinished"></translation>
    </message>
    <message>
        <source>Simulation upload service:</source>
        <translation type="unfinished"></translation>
    </message>
    <message>
        <source>At least 512 MB of cache are necessary.</source>
        <translation type="unfinished"></translation>
    </message>
    <message>
        <source>Allowed IPv4 addresses:
(Leave empty for all hosts)</source>
        <translation type="unfinished"></translation>
    </message>
</context>
<context>
    <name>WbProjectRelocationDialog</name>
    <message>
        <source>Project relocation</source>
        <translation>项目改变位置</translation>
    </message>
    <message>
        <source>Select</source>
        <translation>选择</translation>
    </message>
    <message>
        <source>Source directory: </source>
        <translation>源目录：</translation>
    </message>
    <message>
        <source>Target directory: </source>
        <translation>目录：</translation>
    </message>
    <message>
        <source>Copy</source>
        <translation>复制</translation>
    </message>
    <message>
        <source>Please select another directory.</source>
        <translation>请选择其他目录。</translation>
    </message>
    <message>
        <source>Target directory is not empty.</source>
        <translation>目标目录不是空的。</translation>
    </message>
    <message>
        <source>Could not create target directory.</source>
        <translation>无法创建目标目录。</translation>
    </message>
    <message>
        <source>Make sure that you have write access at this location.</source>
        <translation>确保您具有此位置的写入访问权。</translation>
    </message>
    <message>
        <source>Project relocation failed.</source>
        <translation>项目改变位置失败。</translation>
    </message>
    <message>
        <source>Some files or directories could not be copied.</source>
        <translation>无法复制一些文件或目录。</translation>
    </message>
    <message>
        <source>Project successfully relocated.</source>
        <translation>项目成功改变位置。</translation>
    </message>
    <message>
        <source>%1 file(s) copied.</source>
        <translation>已复制 %1 个文件。</translation>
    </message>
    <message>
        <source>This operation is not permitted.</source>
        <translation>不允许此操作。</translation>
    </message>
    <message>
        <source>Please select a target directory then push the [Copy] button.</source>
        <translation type="unfinished"></translation>
    </message>
    <message>
        <source>Push the [Copy] button to copy the project.</source>
        <translation type="unfinished"></translation>
    </message>
    <message>
        <source>Please select another target directory.</source>
        <translation type="unfinished"></translation>
    </message>
    <message>
        <source>&lt;b&gt;Copy necessary files from source to target directory?&lt;/b&gt;</source>
        <translation type="unfinished"></translation>
    </message>
    <message>
        <source>Target directory is located in the Webots installation directory.</source>
        <translation type="unfinished"></translation>
    </message>
    <message>
        <source>Push the [Copy] button to copy the necessary project files.</source>
        <translation type="unfinished"></translation>
    </message>
    <message>
        <source>You are trying to modify a file located in Webots installation directory:</source>
        <translation type="unfinished"></translation>
    </message>
    <message>
        <source>You are trying to modify a file located in the Webots installation directory:</source>
        <translation type="unfinished"></translation>
    </message>
    <message>
        <source>This operation is not permitted: would you like to copy the necessary files to another location?</source>
        <translation type="unfinished"></translation>
    </message>
    <message>
        <source>&lt;b&gt;Copy necessary files from source to current project directory?&lt;/b&gt;</source>
        <translation type="unfinished"></translation>
    </message>
    <message>
        <source>Please select the copy options then push the [Copy] button.</source>
        <translation type="unfinished"></translation>
    </message>
    <message>
        <source>Impossible to copy file &apos;%1&apos; to &apos;%2&apos;.</source>
        <translation type="unfinished"></translation>
    </message>
    <message>
        <source>Impossible to read file &apos;%1&apos;</source>
        <translation type="unfinished"></translation>
    </message>
    <message>
        <source>You are trying to modify a remote file.</source>
        <translation type="unfinished"></translation>
    </message>
</context>
<context>
    <name>WbPropeller</name>
    <message>
        <source>&apos;shaftAxis&apos;cannot be zero. Defaults to %1 %2 %3</source>
        <translation type="unfinished"></translation>
    </message>
    <message>
        <source>Adds a Physics node to Solid ancestors to enable thrust and torque effect.</source>
        <translation type="unfinished"></translation>
    </message>
</context>
<context>
    <name>WbProtoManager</name>
    <message>
        <source>Please adapt your project to R2023a following these instructions: https://github.com/cyberbotics/webots/wiki/How-to-adapt-your-world-or-PROTO-to-Webots-R2022b</source>
        <translation type="unfinished"></translation>
    </message>
    <message>
        <source>&apos;%1&apos; must be converted because EXTERNPROTO declarations are missing.</source>
        <translation type="unfinished"></translation>
    </message>
    <message>
        <source>Missing declaration for &apos;%1&apos;, add: &apos;EXTERNPROTO &quot;%2&quot;&apos; to &apos;%3&apos;.</source>
        <translation type="unfinished"></translation>
    </message>
    <message>
        <source>Missing declaration for &apos;%1&apos;, unknown node.</source>
        <translation type="unfinished"></translation>
    </message>
    <message>
        <source>The cascaded URL inferring mechanism is supported only for official Webots assets.</source>
        <translation type="unfinished"></translation>
    </message>
    <message>
        <source>Could not search for EXTERNPROTO declarations in &apos;%1&apos; because the file is not readable.</source>
        <translation type="unfinished"></translation>
    </message>
    <message>
        <source>Cannot read file &apos;%1&apos;.</source>
        <translation type="unfinished"></translation>
    </message>
    <message>
        <source>Expected &apos;proto&apos; element.</source>
        <translation type="unfinished"></translation>
    </message>
    <message>
        <source>Expected &apos;proto-list&apos; element.</source>
        <translation type="unfinished"></translation>
    </message>
    <message>
        <source>The format of &apos;proto-list.xml&apos; is invalid.</source>
        <translation type="unfinished"></translation>
    </message>
    <message>
        <source>Cannot select proto list, unknown category &apos;%1&apos;.</source>
        <translation type="unfinished"></translation>
    </message>
    <message>
        <source>Cannot list protos, unknown category &apos;%1&apos;.</source>
        <translation type="unfinished"></translation>
    </message>
    <message>
        <source>Cannot retrieve proto info list, unknown category &apos;%1&apos;.</source>
        <translation type="unfinished"></translation>
    </message>
    <message>
        <source>PROTO &apos;%1&apos; does not belong to category &apos;%2&apos;.</source>
        <translation type="unfinished"></translation>
    </message>
    <message>
        <source>Cannot check if &apos;%1&apos; exists because category &apos;%2&apos; is unknown.</source>
        <translation type="unfinished"></translation>
    </message>
</context>
<context>
    <name>WbProtoModel</name>
    <message>
        <source>Template engine error: %1</source>
        <translation type="unfinished"></translation>
    </message>
    <message>
        <source>Recursive definition of PROTO node &apos;%1&apos; is not supported</source>
        <translation type="unfinished"></translation>
    </message>
    <message>
        <source>Errors when parsing the PROTO parameters</source>
        <translation type="unfinished"></translation>
    </message>
    <message>
        <source>Ignoring duplicate &apos;%1&apos; PROTO parameter declaration</source>
        <translation type="unfinished"></translation>
    </message>
    <message>
        <source>Bracket issue</source>
        <translation type="unfinished"></translation>
    </message>
    <message>
        <source>Errors when parsing the base PROTO</source>
        <translation type="unfinished"></translation>
    </message>
    <message>
        <source>Derived and base PROTO can use the same parameter name only if it is linked directly, like &apos;%1 IS %1&apos;</source>
        <translation type="unfinished"></translation>
    </message>
    <message>
        <source>Failed to load due to syntax error(s)</source>
        <translation type="unfinished"></translation>
    </message>
    <message>
        <source>Cannot create the &apos;%1&apos; PROTO</source>
        <translation type="unfinished"></translation>
    </message>
    <message>
        <source>PROTO has unknown base type</source>
        <translation type="unfinished"></translation>
    </message>
    <message>
        <source>Type mismatch between &apos;%1&apos; PROTO parameter and field &apos;%2&apos;</source>
        <translation type="unfinished"></translation>
    </message>
    <message>
        <source>PROTO parameter &apos;%1&apos; has no matching IS field</source>
        <translation type="unfinished"></translation>
    </message>
    <message>
        <source>&apos;%1&apos; PROTO identifier does not match filename</source>
        <translation type="unfinished"></translation>
    </message>
    <message>
        <source>PROTO node &apos;%1&apos; cannot have a base node name</source>
        <translation type="unfinished"></translation>
    </message>
</context>
<context>
    <name>WbProtoTreeItem</name>
    <message>
        <source>File &apos;%1&apos; is not readable.</source>
        <translation type="unfinished"></translation>
    </message>
    <message>
        <source>Malformed EXTERNPROTO URL. The URL should end with &apos;.proto&apos;.</source>
        <translation type="unfinished"></translation>
    </message>
    <message>
        <source>Malformed EXTERNPROTO URL. Invalid URL provided: %1.</source>
        <translation type="unfinished"></translation>
    </message>
    <message>
        <source>PROTO &apos;%1&apos; is ambiguous, multiple references are provided: &apos;%2&apos; and &apos;%3&apos;. The first was used.</source>
        <translation type="unfinished"></translation>
    </message>
    <message>
        <source>Skipped PROTO &apos;%1&apos; as it is not available at: %2.</source>
        <translation type="unfinished"></translation>
    </message>
    <message>
        <source>Error downloading EXTERNPROTO &apos;%1&apos;: %2</source>
        <translation type="unfinished"></translation>
    </message>
</context>
<context>
    <name>WbRadar</name>
    <message>
        <source>&apos;minRange&apos; is greater or equal to &apos;maxRange&apos;. Setting &apos;maxRange&apos; to %1.</source>
        <translation type="unfinished"></translation>
    </message>
    <message>
        <source>&apos;minRange&apos; is greater or equal to &apos;maxRange&apos;. Setting &apos;minRange&apos; to %1.</source>
        <translation type="unfinished"></translation>
    </message>
    <message>
        <source>&apos;maxRange&apos; is less or equal to &apos;minRange&apos;. Setting &apos;maxRange&apos; to %1.</source>
        <translation type="unfinished"></translation>
    </message>
    <message>
        <source>&apos;maxRadialSpeed&apos; is less than or equal to &apos;minRadialSpeed&apos;. Setting &apos;maxRadialSpeed&apos; to %1.</source>
        <translation type="unfinished"></translation>
    </message>
</context>
<context>
    <name>WbRangeFinder</name>
    <message>
        <source>&apos;near&apos; is greater than to &apos;minRange&apos;. Setting &apos;near&apos; to %1.</source>
        <translation type="unfinished"></translation>
    </message>
    <message>
        <source>&apos;minRange&apos; is less than &apos;near&apos;. Setting &apos;minRange&apos; to %1.</source>
        <translation type="unfinished"></translation>
    </message>
    <message>
        <source>&apos;minRange&apos; is greater or equal to &apos;maxRange&apos;. Setting &apos;maxRange&apos; to %1.</source>
        <translation type="unfinished"></translation>
    </message>
    <message>
        <source>&apos;minRange&apos; is greater or equal to &apos;maxRange&apos;. Setting &apos;minRange&apos; to %1.</source>
        <translation type="unfinished"></translation>
    </message>
    <message>
        <source>&apos;maxRange&apos; is less or equal to &apos;minRange&apos;. Setting &apos;maxRange&apos; to %1.</source>
        <translation type="unfinished"></translation>
    </message>
</context>
<context>
    <name>WbReceiver</name>
    <message>
        <source>Unknown &apos;type&apos;: &quot;%1&quot;.</source>
        <translation type="unfinished">未知“type”：“%1”。</translation>
    </message>
    <message>
        <source>&apos;channel&apos; is not included in &apos;allowedChannels&apos;. Setting &apos;channel&apos; to %1</source>
        <translation type="unfinished"></translation>
    </message>
    <message>
        <source>&apos;allowedChannels&apos; does not contain current &apos;channel&apos;. Setting &apos;channel&apos; to %1.</source>
        <translation type="unfinished"></translation>
    </message>
</context>
<context>
    <name>WbRenderingDevice</name>
    <message>
        <source>Invalid &apos;width&apos;: changed to 1.</source>
        <translation>无效“width”：更改为 1。</translation>
    </message>
    <message>
        <source>Invalid &apos;height&apos;: changed to 1.</source>
        <translation>无效“height”：更改为 1。</translation>
    </message>
    <message>
        <source>&apos;width&apos; has been modified. This modification will be taken into account after saving and reloading the world.</source>
        <translation type="unfinished"></translation>
    </message>
    <message>
        <source>&apos;height&apos; has been modified. This modification will be taken into account after saving and reloading the world.</source>
        <translation type="unfinished"></translation>
    </message>
</context>
<context>
    <name>WbRobot</name>
    <message>
        <source>The remote control library has not been found.</source>
        <translation>没有找到远程控制库。</translation>
    </message>
    <message>
        <source>Cannot pin the robot to the static environment, because the robot window has not been shown once</source>
        <translation type="unfinished"></translation>
    </message>
    <message>
        <source>At least two devices are sharing the same name (&quot;%1&quot;) while unique names are required.</source>
        <translation type="unfinished"></translation>
    </message>
    <message>
        <source>The controller directory has not been found, searched the following locations:</source>
        <translation type="unfinished"></translation>
    </message>
    <message>
        <source>&apos;remoteControl&apos; cannot be modified after the controller is initialized.</source>
        <translation type="unfinished"></translation>
    </message>
    <message>
        <source>This Robot node is scaled: this is discouraged as it could compromise the correct physical behavior.</source>
        <translation type="unfinished"></translation>
    </message>
    <message>
        <source>Unable to split arguments automatically, please update your world file manually.</source>
        <translation type="unfinished"></translation>
    </message>
    <message>
        <source>Splitting arguments at space boundaries.</source>
        <translation type="unfinished"></translation>
    </message>
    <message>
        <source>Robot.controllerArgs data type changed from SFString to MFString in Webots R2020b. %1</source>
        <translation type="unfinished"></translation>
    </message>
    <message>
        <source>&apos;wb_robot_battery_sensor_enable&apos; called while the &apos;battery&apos; field is empty.</source>
        <translation type="unfinished"></translation>
    </message>
    <message>
        <source>The &apos;</source>
        <translation type="unfinished"></translation>
    </message>
    <message>
        <source>&apos; robot window library has not been found.</source>
        <translation type="unfinished"></translation>
    </message>
    <message>
        <source>The robot window will not be connected until the controller is initialized or restarted.</source>
        <translation type="unfinished"></translation>
    </message>
    <message>
        <source>The &lt;generic&gt; robot window is not found. Please check your Webots installation.</source>
        <translation type="unfinished"></translation>
    </message>
    <message>
        <source>Battery is empty.</source>
        <translation type="unfinished"></translation>
    </message>
    <message>
        <source>The &apos;controller&apos; field of the robot has been changed to &quot;&lt;generic&gt;&quot;.</source>
        <translation type="unfinished"></translation>
    </message>
    <message>
        <source>The &apos;window&apos; field of the robot has been changed to &quot;&lt;generic&gt;&quot;.</source>
        <translation type="unfinished"></translation>
    </message>
</context>
<context>
    <name>WbRobotWindow</name>
    <message>
        <source>No HTML robot window is set in the &apos;window&apos; field.</source>
        <translation type="unfinished"></translation>
    </message>
    <message>
        <source>Cannot start %1.</source>
        <translation type="unfinished"></translation>
    </message>
    <message>
        <source>Unable to open web browser program: %1. %2 Opening robot window in default browser.</source>
        <translation type="unfinished"></translation>
    </message>
</context>
<context>
    <name>WbRotationEditor</name>
    <message>
        <source>Normalize</source>
        <translation type="unfinished"></translation>
    </message>
</context>
<context>
    <name>WbRotationalMotor</name>
    <message>
        <source>Feedback is available for motorized joints only</source>
        <translation type="unfinished"></translation>
    </message>
    <message>
        <source>Hinge2Joint is invalid: feedback is not available.</source>
        <translation type="unfinished"></translation>
    </message>
</context>
<context>
    <name>WbSFBool</name>
    <message>
        <source>Expected boolean value, found %1</source>
        <translation type="unfinished"></translation>
    </message>
</context>
<context>
    <name>WbSFColor</name>
    <message>
        <source>Expected floating point value, found %1</source>
        <translation type="unfinished"></translation>
    </message>
    <message>
        <source>Expected positive color values in range [0.0, 1.0], found [%1 %2 %3]. SFColor field reset to [%4 %5 %6]</source>
        <translation type="unfinished"></translation>
    </message>
</context>
<context>
    <name>WbSFDouble</name>
    <message>
        <source>Expected floating point value, found %1</source>
        <translation type="unfinished"></translation>
    </message>
</context>
<context>
    <name>WbSFInt</name>
    <message>
        <source>Expected integer value, found %1</source>
        <translation type="unfinished"></translation>
    </message>
</context>
<context>
    <name>WbSFRotation</name>
    <message>
        <source>Expected floating point value, found %1</source>
        <translation type="unfinished"></translation>
    </message>
</context>
<context>
    <name>WbSFString</name>
    <message>
        <source>Expected string value, found %1</source>
        <translation type="unfinished"></translation>
    </message>
</context>
<context>
    <name>WbSFVector2</name>
    <message>
        <source>Expected floating point value, found %1</source>
        <translation type="unfinished"></translation>
    </message>
</context>
<context>
    <name>WbSFVector3</name>
    <message>
        <source>Expected floating point value, found %1</source>
        <translation type="unfinished"></translation>
    </message>
</context>
<context>
    <name>WbSaveWarningDialog</name>
    <message>
        <source>Save before closing?</source>
        <translation type="unfinished"></translation>
    </message>
    <message>
        <source>The &apos;%1&apos; file is not saved. Do you want to save it before closing?</source>
        <translation type="unfinished"></translation>
    </message>
    <message>
        <source>Don&apos;t display this dialog again (you can re-enable it from the preferences)</source>
        <translation type="unfinished"></translation>
    </message>
    <message>
        <source>Save before reloading the world?</source>
        <translation type="unfinished"></translation>
    </message>
    <message>
        <source>The &apos;%1&apos; file is not saved. Do you want to save it before reloading the world?</source>
        <translation type="unfinished"></translation>
    </message>
</context>
<context>
    <name>WbSceneTree</name>
    <message>
        <source>Transformation aborted: impossible to create a node of type %1.</source>
        <translation>转换中止：无法创建类型 %1 的节点。</translation>
    </message>
    <message>
        <source>New node creation failed: node with DEF name %1 does not exist.</source>
        <translation>新节点创建失败：具有 DEF 名称 %1 的节点不存在。</translation>
    </message>
    <message>
        <source>New node creation failed: model name %1.</source>
        <translation>新节点创建失败：节点名称 %1。</translation>
    </message>
    <message>
        <source>A positive mass is mandatory when using inertiaMatrix. &apos;mass&apos; set to 1.</source>
        <translation type="unfinished"></translation>
    </message>
    <message>
        <source>A center of mass is mandatory when using inertiaMatrix. Default center of mass inserted.</source>
        <translation type="unfinished"></translation>
    </message>
    <message>
        <source>DEF node deletion</source>
        <translation type="unfinished"></translation>
    </message>
    <message>
        <source>Warning: Transforming a %1 into a %2 node will loose some information.</source>
        <translation type="unfinished">警告：将 %1 转换为 %2 节点将丢失一些信息。</translation>
    </message>
    <message>
        <source>Do you still want to proceed?</source>
        <translation type="unfinished">是否仍要继续？</translation>
    </message>
    <message>
        <source>This field contains a DEF node on which at least one external USE node depends. Deleting it will turn its first USE node into a DEF node.
Do you want to continue?</source>
        <translation type="unfinished"></translation>
    </message>
    <message>
        <source>This node is a DEF node, or has a descendant DEF node, on which at least one external USE node depends. Deleting it will make its USE nodes to refer to a previous node having the same DEF keyword if it exists, or will turn its first USE node into a DEF node.
Do you want to continue?</source>
        <translation type="unfinished"></translation>
    </message>
    <message>
        <source>Unsupported &apos;%1&apos; extension.</source>
        <translation type="unfinished"></translation>
    </message>
    <message>
        <source>Impossible to write file: &apos;%1&apos;.</source>
        <translation type="unfinished">无法写入文件：“%1”。</translation>
    </message>
    <message>
        <source>Conflicting declarations for &apos;%1&apos; are provided: %2 and %3, the first one will be used. To use the other instead you will need to change it manually in the world file.</source>
        <translation type="unfinished"></translation>
    </message>
    <message>
        <source>Export to URDF</source>
        <translation type="unfinished"></translation>
    </message>
    <message>
        <source>URDF (*.urdf *.URDF)</source>
        <translation type="unfinished"></translation>
    </message>
    <message>
        <source>URDF export failed.</source>
        <translation type="unfinished"></translation>
    </message>
</context>
<context>
    <name>WbShape</name>
    <message>
        <source>Please specify &apos;geometry&apos; field (of Shape placed in &apos;boundingObject&apos;).</source>
        <translation type="unfinished"></translation>
    </message>
</context>
<context>
    <name>WbShareWindow</name>
    <message>
        <source>Share your simulation</source>
        <translation type="unfinished"></translation>
    </message>
    <message>
        <source>Record and
export animation</source>
        <translation type="unfinished"></translation>
    </message>
    <message>
        <source>Export scene</source>
        <translation type="unfinished"></translation>
    </message>
</context>
<context>
    <name>WbSimulationView</name>
    <message>
        <source>Make &amp;Movie...</source>
        <translation>制作电影(&amp;M)...</translation>
    </message>
    <message>
        <source>Save as...</source>
        <translation>另存为...</translation>
    </message>
    <message>
        <source>Stop &amp;Movie...</source>
        <translation type="unfinished"></translation>
    </message>
    <message>
        <source>Stop video recording.</source>
        <translation type="unfinished"></translation>
    </message>
    <message>
        <source>Start video recording of the current simulation.</source>
        <translation type="unfinished"></translation>
    </message>
    <message>
        <source>Simulation View</source>
        <translation type="unfinished"></translation>
    </message>
    <message>
        <source>Images (*.png *.jpg *.jpeg)</source>
        <translation type="unfinished"></translation>
    </message>
    <message>
        <source>Missing file format</source>
        <translation type="unfinished"></translation>
    </message>
    <message>
        <source>Unable to save screenshot because the file format is missing. Please use the &apos;.png&apos;, &apos;.jpg&apos; or &apos;.jpeg&apos; file extension to set the file format.</source>
        <translation type="unfinished"></translation>
    </message>
    <message>
        <source>Unsupported file format</source>
        <translation type="unfinished"></translation>
    </message>
    <message>
        <source>Unable to save screenshot because the &apos;.%1&apos; format is unsupported. Please use only the &apos;.png&apos;, &apos;.jpg&apos; or &apos;.jpeg&apos; file extension.</source>
        <translation type="unfinished"></translation>
    </message>
    <message>
        <source>PNG (*.png)</source>
        <translation type="unfinished"></translation>
    </message>
    <message>
        <source>JPEG (*.jpg *.jpeg)</source>
        <translation type="unfinished"></translation>
    </message>
    <message>
        <source>Hide the Scene Tree side bar.</source>
        <translation type="unfinished"></translation>
    </message>
    <message>
        <source>Show the Scene Tree side bar.</source>
        <translation type="unfinished"></translation>
    </message>
    <message>
        <source>3D View</source>
        <translation type="unfinished"></translation>
    </message>
    <message>
        <source>Scene Tree</source>
        <translation type="unfinished"></translation>
    </message>
    <message>
        <source>The screenshot has been created:
%1

Do you want to open it now?</source>
        <translation type="unfinished"></translation>
    </message>
    <message>
        <source>Take Screenshot</source>
        <translation type="unfinished"></translation>
    </message>
    <message>
        <source>Impossible to record a movie while rendering is turned off.</source>
        <translation type="unfinished"></translation>
    </message>
</context>
<context>
    <name>WbSimulationWorld</name>
    <message>
        <source>Loading plugins (if any)</source>
        <translation type="unfinished"></translation>
    </message>
    <message>
        <source>Initializing plugins (if any)</source>
        <translation type="unfinished"></translation>
    </message>
    <message>
        <source>Downloading assets</source>
        <translation type="unfinished"></translation>
    </message>
    <message>
        <source>You are using a world from an old version of Webots. The backwards compability algorithm will try to convert it. Refer to the wiki for more information: https://github.com/cyberbotics/webots/wiki/How-to-adapt-your-world-or-PROTO-to-Webots-R2022a</source>
        <translation type="unfinished"></translation>
    </message>
</context>
<context>
    <name>WbSingleTaskApplication</name>
    <message>
        <source>Webots version: %1</source>
        <translation type="unfinished"></translation>
    </message>
    <message>
        <source>Usage: webots [options] [worldfile]</source>
        <translation type="unfinished">用法：webots [options] [worldfile]</translation>
    </message>
    <message>
        <source>Options:</source>
        <translation type="unfinished">选项：</translation>
    </message>
    <message>
        <source>System: %1</source>
        <translation type="unfinished"></translation>
    </message>
    <message>
        <source>OpenGL vendor: %1</source>
        <translation type="unfinished"></translation>
    </message>
    <message>
        <source>OpenGL renderer: %1</source>
        <translation type="unfinished"></translation>
    </message>
    <message>
        <source>OpenGL version: %1</source>
        <translation type="unfinished"></translation>
    </message>
    <message>
        <source>    Display this help message and exit.</source>
        <translation type="unfinished"></translation>
    </message>
    <message>
        <source>    Display version information and exit.</source>
        <translation type="unfinished"></translation>
    </message>
    <message>
        <source>    Display information about the system and exit.</source>
        <translation type="unfinished"></translation>
    </message>
    <message>
        <source>    Choose the startup mode, overriding application preferences. The &lt;mode&gt;</source>
        <translation type="unfinished"></translation>
    </message>
    <message>
        <source>    Start Webots in fullscreen.</source>
        <translation type="unfinished"></translation>
    </message>
    <message>
        <source>    Minimize the Webots window on startup.</source>
        <translation type="unfinished"></translation>
    </message>
    <message>
        <source>    Prevent Webots from creating blocking pop-up windows.</source>
        <translation type="unfinished"></translation>
    </message>
    <message>
        <source>    Redirect the stdout of the controllers to the terminal.</source>
        <translation type="unfinished"></translation>
    </message>
    <message>
        <source>    Redirect the stderr of the controllers to the terminal.</source>
        <translation type="unfinished"></translation>
    </message>
    <message>
        <source>    Measure the performance of Webots and log it in the file specified in the</source>
        <translation type="unfinished"></translation>
    </message>
    <message>
        <source>    &lt;file&gt; argument. The optional &lt;steps&gt; argument is an integer value that</source>
        <translation type="unfinished"></translation>
    </message>
    <message>
        <source>    specifies how many steps are logged. If the --sysinfo option is used, the</source>
        <translation type="unfinished"></translation>
    </message>
    <message>
        <source>    system information is prepended into the log file.</source>
        <translation type="unfinished"></translation>
    </message>
    <message>
        <source>Processor: %1</source>
        <translation type="unfinished"></translation>
    </message>
    <message>
        <source>Number of cores: %1</source>
        <translation type="unfinished"></translation>
    </message>
    <message>
        <source>OpenGL vendor: %1 (0x%2)</source>
        <translation type="unfinished"></translation>
    </message>
    <message>
        <source>OpenGL renderer: %1 (0x%2)</source>
        <translation type="unfinished"></translation>
    </message>
    <message>
        <source>    argument must be either pause, realtime or fast.</source>
        <translation type="unfinished"></translation>
    </message>
    <message>
        <source>Please report any bug to https://cyberbotics.com/bug</source>
        <translation type="unfinished"></translation>
    </message>
    <message>
        <source>Parsing the %1 PROTO...</source>
        <translation type="unfinished"></translation>
    </message>
    <message>
        <source>  field %1 [%2] = %3</source>
        <translation type="unfinished"></translation>
    </message>
    <message>
        <source>Cannot open the file!
</source>
        <translation type="unfinished"></translation>
    </message>
    <message>
        <source>The %1 PROTO is written to the file.</source>
        <translation type="unfinished"></translation>
    </message>
    <message>
        <source>    Disable rendering in the main 3D view.</source>
        <translation type="unfinished"></translation>
    </message>
    <message>
        <source>File &apos;%1&apos; is not locally available, the conversion cannot take place.</source>
        <translation type="unfinished"></translation>
    </message>
    <message>
        <source>A parameter is not properly formatted!
</source>
        <translation type="unfinished"></translation>
    </message>
    <message>
        <source>Warning: Exporting a Joint node with a SolidReference endpoint (%1) to URDF is not supported.</source>
        <translation type="unfinished"></translation>
    </message>
    <message>
        <source>    Change the TCP port used by Webots (default value is 1234).</source>
        <translation type="unfinished"></translation>
    </message>
    <message>
        <source>    Start the Webots streaming server. The &lt;mode&gt; argument should be either</source>
        <translation type="unfinished"></translation>
    </message>
    <message>
        <source>    x3d (default) or mjpeg.</source>
        <translation type="unfinished"></translation>
    </message>
    <message>
        <source>    Print on stdout the URL of extern controllers that should be started.</source>
        <translation type="unfinished"></translation>
    </message>
    <message>
        <source>    Print a dot (.) on stdout every second or &lt;time&gt; milliseconds if specified.</source>
        <translation type="unfinished"></translation>
    </message>
    <message>
        <source>    Convert a PROTO file to a URDF file.</source>
        <translation type="unfinished"></translation>
    </message>
    <message>
        <source>OpenAL device: %1</source>
        <translation type="unfinished"></translation>
    </message>
</context>
<context>
    <name>WbSkin</name>
    <message>
        <source>Duplicated Appearance with name &apos;%1&apos; in &apos;appearance&apos; field. Only the first instance will be used.</source>
        <translation type="unfinished"></translation>
    </message>
    <message>
        <source>Undefined Appearance with name &apos;%1&apos;.</source>
        <translation type="unfinished"></translation>
    </message>
    <message>
        <source>Invalid item %1 in &apos;bones&apos; field: duplicated reference to Solid with name &apos;%2&apos;.</source>
        <translation type="unfinished"></translation>
    </message>
    <message>
        <source>%1 cannot be executed because no valid skeleton is available.</source>
        <translation type="unfinished"></translation>
    </message>
    <message>
        <source>Skin animation control using %1 is disabled if a Webots skeleton is used.
</source>
        <translation type="unfinished"></translation>
    </message>
    <message>
        <source>No material named &apos;%1&apos; could be found in mesh file.</source>
        <translation type="unfinished"></translation>
    </message>
    <message>
        <source>Unable to read mesh file &apos;%1&apos;: %2</source>
        <translation type="unfinished"></translation>
    </message>
    <message>
        <source>Bone named &apos;%1&apos; could not be found in skeleton file.</source>
        <translation type="unfinished"></translation>
    </message>
    <message>
        <source>Number of valid bones defined in &apos;bones&apos; field does not match with skeleton file. Expected: %1, was: %2.</source>
        <translation type="unfinished"></translation>
    </message>
    <message>
        <source>Invalid modelUrl &apos;%1&apos;. Supported formats are: &apos;%2&apos;.</source>
        <translation type="unfinished"></translation>
    </message>
</context>
<context>
    <name>WbSliderJoint</name>
    <message>
        <source>SliderJoint &apos;minStop&apos; must be less or equal to LinearMotor &apos;minPosition&apos;.</source>
        <translation type="unfinished"></translation>
    </message>
    <message>
        <source>SliderJoint &apos;maxStop&apos; must be greater or equal to LinearMotor &apos;maxPosition&apos;.</source>
        <translation type="unfinished"></translation>
    </message>
</context>
<context>
    <name>WbSlot</name>
    <message>
        <source>Invalid &apos;type&apos; changed to &apos;%1&apos;: %2</source>
        <translation type="unfinished"></translation>
    </message>
</context>
<context>
    <name>WbSolid</name>
    <message>
        <source>A top Solid with a non-NULL Physics node has to be chosen rather.</source>
        <translation type="unfinished"></translation>
    </message>
    <message>
        <source>Bounding object&apos;s center of mass inserted.</source>
        <translation type="unfinished"></translation>
    </message>
    <message>
        <source>&apos;mass&apos; set as bounding object&apos;s mass based on &apos;density&apos;.</source>
        <translation type="unfinished"></translation>
    </message>
    <message>
        <source>A Solid with a non-NULL Physics node must be chosen.</source>
        <translation type="unfinished"></translation>
    </message>
    <message>
        <source>Mass is invalid: %1. Using default mass properties: mass = 1, inertia matrix = identity</source>
        <translation type="unfinished"></translation>
    </message>
    <message>
        <source>As &apos;physics&apos; is set to NULL, collisions will have no effect</source>
        <translation type="unfinished"></translation>
    </message>
    <message>
        <source>PROTO &apos;%1&apos; changed after this world was saved:
hidden parameters have been automatically reset.

Please save the current world to get rid of this message.</source>
        <translation type="unfinished"></translation>
    </message>
    <message>
        <source>PROTO &apos;%1&apos; changed after this world was saved:
hidden parameters cannot be loaded correctly.

Please save the current world to get rid of this message.</source>
        <translation type="unfinished"></translation>
    </message>
    <message>
        <source>Undefined inertia matrix: using the identity matrix. Please specify &apos;boundingObject&apos; or &apos;inertiaMatrix&apos; values.</source>
        <translation type="unfinished"></translation>
    </message>
    <message>
        <source>Mass is invalid because &apos;boundingObject&apos; is not defined. Using default mass properties: mass = 1, inertia matrix = identity</source>
        <translation type="unfinished"></translation>
    </message>
    <message>
        <source>template regenerator field named &apos;translation&apos; found. It is recommended not to use template statements to update the top Solid &apos;translation&apos; field</source>
        <translation type="unfinished"></translation>
    </message>
    <message>
        <source>template regenerator field named &apos;rotation&apos; found. It is recommended not to use template statements to update the top Solid &apos;rotation&apos; field</source>
        <translation type="unfinished"></translation>
    </message>
    <message>
        <source>This node is controlled in kinematics mode but some Solid descendant nodes have physics and won&apos;t move along with this node.</source>
        <translation type="unfinished"></translation>
    </message>
    <message>
        <source>Webots has detected that this solid is light and oblong according to its inertia matrix. This belongs in the physics edge cases, and can imply weird physical results. Increasing the weight of the object or reducing its eccentricity are recommended.</source>
        <translation type="unfinished"></translation>
    </message>
    <message>
        <source>&apos;name&apos; field value should be unique: &apos;%1&apos; already used by a sibling Solid node.</source>
        <translation type="unfinished"></translation>
    </message>
    <message>
        <source> A unique name cannot be automatically generated because the same PROTO parameter is used multiple times.</source>
        <translation type="unfinished"></translation>
    </message>
    <message>
        <source> A unique name cannot be automatically generated because &apos;name&apos; is a template regenerator field.</source>
        <translation type="unfinished"></translation>
    </message>
    <message>
        <source>Solid node defined in PROTO field is used multiple times. Webots doesn&apos;t fully support this because the multiple node instances cannot be identical.</source>
        <translation type="unfinished"></translation>
    </message>
</context>
<context>
    <name>WbSolidMerger</name>
    <message>
        <source>A Plane defined in &apos;boundingObject&apos; cannot be used with a Physics node.</source>
        <translation type="unfinished"></translation>
    </message>
</context>
<context>
    <name>WbSolidReference</name>
    <message>
        <source>SolidReference has an invalid &apos;%1&apos; name or refers to its closest upper solid, which is prohibited.</source>
        <translation type="unfinished"></translation>
    </message>
</context>
<context>
    <name>WbSpeaker</name>
    <message>
        <source>Cannot change directory to: &apos;%1&apos;</source>
        <translation type="unfinished"></translation>
    </message>
    <message>
        <source>Impossible to play &apos;%1&apos;. Make sure the file format is supported (8 or 16 bits, mono or stereo wave).
</source>
        <translation type="unfinished"></translation>
    </message>
    <message>
        <source>Sound file &apos;%1&apos; not found. The sound file should be defined relatively to the controller, or absolutely.
</source>
        <translation type="unfinished"></translation>
    </message>
</context>
<context>
    <name>WbSphere</name>
    <message>
        <source>&apos;radius&apos; must be positive when used in &apos;boundingObject&apos;.</source>
        <translation>在“boundingObject”中使用时，“radius”必须是正数。</translation>
    </message>
    <message>
        <source>A Sphere is used in a Bounding object using an asymmetric friction. Sphere does not support asymmetric friction</source>
        <translation type="unfinished"></translation>
    </message>
</context>
<context>
    <name>WbSpotLight</name>
    <message>
        <source>&apos;ambientIntensity&apos; and &apos;attenuation&apos; cannot differ from their default values at the same time. &apos;ambientIntensity&apos; was changed to 0.</source>
        <translation type="unfinished"></translation>
    </message>
    <message>
        <source>Invalid &apos;beamWidth&apos; changed to %1. The value should be less than or equal to &apos;cutOffAngle&apos;.</source>
        <translation type="unfinished"></translation>
    </message>
    <message>
        <source>Maximum number of active spotlights (%1) has been reached, newly added lights won&apos;t be rendered.</source>
        <translation type="unfinished"></translation>
    </message>
    <message>
        <source>A quadratic &apos;attenuation&apos; should be preferred to have a realistic simulation of light. Only the third component of the &apos;attenuation&apos; field should be greater than 0.</source>
        <translation type="unfinished"></translation>
    </message>
</context>
<context>
    <name>WbSupervisorUtilities</name>
    <message>
        <source>wb_supervisor_set_label() called with an invalid &apos;%1&apos; font, &apos;Arial&apos; used instead.</source>
        <translation type="unfinished"></translation>
    </message>
    <message>
        <source>wb_supervisor_set_label() is out of range. The supported range is [0, %1].</source>
        <translation type="unfinished"></translation>
    </message>
    <message>
        <source>wb_supervisor_node_get_position() can exclusively be used with Transform (or derived).</source>
        <translation type="unfinished">wb_supervisor_node_get_position() 可以专门用于转换（或衍生）。</translation>
    </message>
    <message>
        <source>wb_supervisor_node_get_orientation() can exclusively be used with Transform (or derived).</source>
        <translation type="unfinished">wb_supervisor_node_get_orientation() 可以专门用于转换（或衍生）。</translation>
    </message>
    <message>
        <source>wb_supervisor_node_get_center_of_mass() can exclusively be used with Solid</source>
        <translation type="unfinished">wb_supervisor_node_get_center_of_mass() 可以专门用于实心</translation>
    </message>
    <message>
        <source>wb_supervisor_node_get_number_of_contact_points() and wb_supervisor_node_get_contact_point() can exclusively be used with a Solid</source>
        <translation type="unfinished"></translation>
    </message>
    <message>
        <source>wb_supervisor_node_get_static_balance() can exclusively be used with a top Solid</source>
        <translation type="unfinished"></translation>
    </message>
    <message>
        <source>wb_supervisor_node_get_velocity() can exclusively be used with a Solid</source>
        <translation type="unfinished"></translation>
    </message>
    <message>
        <source>wb_supervisor_node_set_velocity() can exclusively be used with a Solid</source>
        <translation type="unfinished"></translation>
    </message>
    <message>
        <source>wb_supervisor_node_restart_controller() can exclusively be used with a Robot</source>
        <translation type="unfinished"></translation>
    </message>
    <message>
        <source>wb_supervisor_field_remove_mf() called with the &apos;index&apos; argument referring to a Viewpoint or WorldInfo node.</source>
        <translation type="unfinished"></translation>
    </message>
    <message>
        <source>wb_supervisor_virtual_reality_headset_get_position() called but no virtual reality headset is currently in use.</source>
        <translation type="unfinished"></translation>
    </message>
    <message>
        <source>wb_supervisor_virtual_reality_headset_get_orientation() called but no virtual reality headset is currently in use.</source>
        <translation type="unfinished"></translation>
    </message>
    <message>
        <source>wb_supervisor_node_add_force() can&apos;t be used with a kinematic Solid</source>
        <translation type="unfinished"></translation>
    </message>
    <message>
        <source>wb_supervisor_node_add_force() can exclusively be used with a Solid</source>
        <translation type="unfinished"></translation>
    </message>
    <message>
        <source>wb_supervisor_node_add_force_with_offset() can&apos;t be used with a kinematic Solid</source>
        <translation type="unfinished"></translation>
    </message>
    <message>
        <source>wb_supervisor_node_add_force_with_offset() can exclusively be used with a Solid</source>
        <translation type="unfinished"></translation>
    </message>
    <message>
        <source>wb_supervisor_node_add_torque() can&apos;t be used with a kinematic Solid</source>
        <translation type="unfinished"></translation>
    </message>
    <message>
        <source>wb_supervisor_node_add_torque() can exclusively be used with a Solid</source>
        <translation type="unfinished"></translation>
    </message>
    <message>
        <source>%1: node not found.</source>
        <translation type="unfinished"></translation>
    </message>
    <message>
        <source>wb_supervisor_node_set_joint_position() called with a &apos;position&apos; argument %1 outside hard limits of the joint. Applied position is %2.</source>
        <translation type="unfinished"></translation>
    </message>
    <message>
        <source>wb_supervisor_node_get_pose() can exclusively be used with Transform (or derived).</source>
        <translation type="unfinished"></translation>
    </message>
    <message>
        <source>Node &apos;%1&apos; is internal to a PROTO and therefore cannot be deleted from a Supervisor.</source>
        <translation type="unfinished"></translation>
    </message>
</context>
<context>
    <name>WbTcpServer</name>
    <message>
        <source>Streaming server closed</source>
        <translation type="unfinished"></translation>
    </message>
    <message>
        <source>Could not listen to %1 on port %2. %3. Giving up.</source>
        <translation type="unfinished"></translation>
    </message>
    <message>
        <source>Could not listen to %1 on port %2. %3. Using port %4 instead. This could be caused by another running instance of Webots. You should use the &apos;--port&apos; option to start several instances of Webots.</source>
        <translation type="unfinished"></translation>
    </message>
    <message>
        <source>Streaming server listening on port %1.</source>
        <translation type="unfinished"></translation>
    </message>
    <message>
        <source>Cannot set the server in listen mode: %1</source>
        <translation type="unfinished"></translation>
    </message>
    <message>
        <source>No host specified in HTTP header.</source>
        <translation type="unfinished"></translation>
    </message>
    <message>
        <source>Unsupported file type &apos;/%2&apos;</source>
        <translation type="unfinished"></translation>
    </message>
    <message>
        <source>Streaming server: New client [%1] (%2 connected client(s)).</source>
        <translation type="unfinished"></translation>
    </message>
    <message>
        <source>Streaming server: received robot message for %1: &quot;%2&quot;.</source>
        <translation type="unfinished"></translation>
    </message>
    <message>
        <source>Streaming server: world %1 doesn&apos;t exist.</source>
        <translation type="unfinished"></translation>
    </message>
    <message>
        <source>Streaming server: you are not allowed to open a world in another project directory.</source>
        <translation type="unfinished"></translation>
    </message>
    <message>
        <source>Streaming server: Unsupported message: %1.</source>
        <translation type="unfinished"></translation>
    </message>
    <message>
        <source>Streaming server: Client disconnected [%1] (remains %2 client(s)).</source>
        <translation type="unfinished"></translation>
    </message>
    <message>
        <source>Error when reloading world: %1.</source>
        <translation type="unfinished"></translation>
    </message>
</context>
<context>
    <name>WbTemplateEngine</name>
    <message>
        <source>Cannot change directory to: &apos;%1&apos;</source>
        <translation type="unfinished"></translation>
    </message>
    <message>
        <source>Installation error: Lua resources are not found</source>
        <translation type="unfinished"></translation>
    </message>
    <message>
        <source>luaL_dostring error : %1</source>
        <translation type="unfinished"></translation>
    </message>
    <message>
        <source>Expected JavaScript closing token &apos;%1&apos; is missing.</source>
        <translation type="unfinished"></translation>
    </message>
    <message>
        <source>failed to import JavaScript template: %1</source>
        <translation type="unfinished"></translation>
    </message>
    <message>
        <source>failed to execute JavaScript template: %1</source>
        <translation type="unfinished"></translation>
    </message>
    <message>
        <source>Couldn&apos;t write jsTemplateFilled in %1</source>
        <translation type="unfinished"></translation>
    </message>
</context>
<context>
    <name>WbTemplateManager</name>
    <message>
        <source>Template regeneration failed. The node cannot be generated.</source>
        <translation type="unfinished"></translation>
    </message>
    <message>
        <source>Template regeneration failed. Unsupported node type.</source>
        <translation type="unfinished"></translation>
    </message>
</context>
<context>
    <name>WbTextBuffer</name>
    <message>
        <source>Revert to saved file? Changes will be lost.</source>
        <translation>恢复为已保存的文件？更改将丢失。</translation>
    </message>
    <message>
        <source>Text editor asks for reverting file</source>
        <translation type="unfinished"></translation>
    </message>
    <message>
        <source>Text editor has detected file deletion</source>
        <translation type="unfinished"></translation>
    </message>
    <message>
        <source>The file &quot;%1&quot; open in the Webots text editor was modified by an external action. Would you like to revert the text editor buffer (Any modification will be lost)?</source>
        <translation type="unfinished"></translation>
    </message>
    <message>
        <source>The file &quot;%1&quot; open in the Webots text editor was deleted by an external action.</source>
        <translation type="unfinished"></translation>
    </message>
    <message>
        <source>Unable to save &apos;%1&apos;.</source>
        <translation type="unfinished"></translation>
    </message>
</context>
<context>
    <name>WbTextEditor</name>
    <message>
        <source>Open File...</source>
        <translation>打开文件...</translation>
    </message>
    <message>
        <source>All Files (*)</source>
        <translation>所有文件 (*)</translation>
    </message>
    <message>
        <source>Print Document</source>
        <translation>打印文档</translation>
    </message>
    <message>
        <source>Save as...</source>
        <translation>另存为...</translation>
    </message>
    <message>
        <source>The file &apos;%1&apos; is not saved.
Do you want to save it before closing?</source>
        <translation>文件“%1”未保存。
是否要在关闭前保存？</translation>
    </message>
    <message>
        <source>Question</source>
        <translation type="unfinished">问题</translation>
    </message>
    <message>
        <source>Text Editor</source>
        <translation type="unfinished"></translation>
    </message>
    <message>
        <source>Read-only remote file</source>
        <translation type="unfinished"></translation>
    </message>
    <message>
        <source> (read-only)</source>
        <translation type="unfinished"></translation>
    </message>
    <message>
        <source>Unable to save &apos;%1&apos;.</source>
        <translation type="unfinished"></translation>
    </message>
</context>
<context>
    <name>WbTouchSensor</name>
    <message>
        <source>&quot;force&quot; and &quot;force-3d&quot; &apos;type&apos; requires &apos;physics&apos; to be functional.</source>
        <translation>“force”和“force-3d”“type”需要“physics”可工作。</translation>
    </message>
    <message>
        <source>Unknown &apos;type&apos;: &quot;%1&quot;. Set to &quot;bumper&quot;</source>
        <translation type="unfinished"></translation>
    </message>
</context>
<context>
    <name>WbTrack</name>
    <message>
        <source>Invalid %1 used in &apos;animatedGeometries&apos; field.</source>
        <translation type="unfinished"></translation>
    </message>
    <message>
        <source>Non-admissible TextureTransform USE node inside Track node.This and ancestor USE nodes turned into DEF nodes: if texture animation enabled, the USE texture transform values will change independently from DEF node ones.</source>
        <translation type="unfinished"></translation>
    </message>
    <message>
        <source>Error during computation of Track animated geometries. Please check the TrackWheel nodes in &apos;children&apos; field.</source>
        <translation type="unfinished"></translation>
    </message>
    <message>
        <source>Two or more consecutive TrackWheel nodes are located at the same position. Only the first node is used.</source>
        <translation type="unfinished"></translation>
    </message>
    <message>
        <source>Texture animation is enabled only if the TextureTransform node is explicitly defined.</source>
        <translation type="unfinished"></translation>
    </message>
</context>
<context>
    <name>WbTransform</name>
    <message>
        <source>A Transform placed in &apos;boundingObject&apos; needs a Geometry or Shape as its first child to be valid.</source>
        <translation type="unfinished"></translation>
    </message>
    <message>
        <source>A Transform placed inside a &apos;boundingObject&apos; can only contain one child. Remaining children are ignored.</source>
        <translation type="unfinished"></translation>
    </message>
    <message>
        <source>The first child of a Transform placed in &apos;boundingObject&apos; must be a Geometry or a Shape filled with a Geometry.</source>
        <translation type="unfinished"></translation>
    </message>
</context>
<context>
    <name>WbTriangleMeshGeometry</name>
    <message>
        <source>Cannot create %1 because: &quot;%2&quot;.</source>
        <translation type="unfinished"></translation>
    </message>
    <message>
        <source>A %1 is used in a Bounding object using an asymmetric friction. %1 does not support asymmetric friction</source>
        <translation type="unfinished"></translation>
    </message>
    <message>
        <source>Too many triangles (%1) in mesh: unable to cast shadows, please reduce the number of triangles below %2 or set Shape.castShadows to FALSE to disable this warning.</source>
        <translation type="unfinished"></translation>
    </message>
</context>
<context>
    <name>WbUpdatedDialog</name>
    <message>
        <source>Important Note for Users of Versions Lower than R2022a</source>
        <translation type="unfinished"></translation>
    </message>
    <message>
        <source>&lt;p style=&quot;line-height:1.2&quot;&gt;All Webots worlds are now in the ENU axis system and all Webots devices, geometries, and PROTOs are in the FLU axis system. &lt;br /&gt; &lt;br /&gt; If your previous world or PROTO files include devices, geometries, or Webots PROTOs, then Webots will try to preserve the old behavior by rotating them. However, you may have to rotate some objects, fix bounding objects or adjust your controller by yourself. &lt;br /&gt;Refer to the &lt; a style = &apos;color: #5DADE2;&apos; href=&apos;https://github.com/cyberbotics/webots/wiki/How-to-adapt-your-world-or-PROTO-to-Webots-R2022a&apos;&gt;wiki&lt;/a&gt; for more information. &lt;/p&gt;</source>
        <translation type="unfinished"></translation>
    </message>
    <message>
        <source>Close</source>
        <translation type="unfinished">关闭</translation>
    </message>
    <message>
<<<<<<< HEAD
        <source>Welcome to Webots R2023a</source>
        <translation type="unfinished"></translation>
    </message>
    <message>
        <source>&lt;b&gt;Thank you for using Webots R2023a.&lt;/b&gt;</source>
        <translation type="unfinished"></translation>
    </message>
    <message>
        <source>Find out the new features, enhancements and bug fixes of Webots R2023a in the &lt;a style=&apos;color: #5DADE2;&apos; href=&apos;https://cyberbotics.com/doc/reference/changelog-r2023&apos;&gt;changelog&lt;/a&gt;.</source>
=======
        <source>Welcome to Webots R2023b</source>
        <translation type="unfinished"></translation>
    </message>
    <message>
        <source>&lt;b&gt;Thank you for using Webots R2023b.&lt;/b&gt;</source>
        <translation type="unfinished"></translation>
    </message>
    <message>
        <source>Find out the new features, enhancements and bug fixes of Webots R2023b in the &lt;a style=&apos;color: #5DADE2;&apos; href=&apos;https://cyberbotics.com/doc/reference/changelog-r2023&apos;&gt;changelog&lt;/a&gt;.</source>
>>>>>>> ff422684
        <translation type="unfinished"></translation>
    </message>
</context>
<context>
    <name>WbVelocityViewer</name>
    <message>
        <source>Select relatively to which solid the velocity should be measured</source>
        <translation type="unfinished"></translation>
    </message>
    <message>
        <source>Linear velocity:</source>
        <translation type="unfinished"></translation>
    </message>
    <message>
        <source>Angular velocity:</source>
        <translation type="unfinished"></translation>
    </message>
    <message>
        <source>Absolute</source>
        <translation type="unfinished"></translation>
    </message>
    <message>
        <source>Relative to %1 (depth level %2)</source>
        <translation type="unfinished"></translation>
    </message>
    <message>
        <source>Relative to %1</source>
        <translation type="unfinished"></translation>
    </message>
    <message>
        <source>Linear velocity magnitude:</source>
        <translation type="unfinished"></translation>
    </message>
    <message>
        <source>Angular velocity magnitude:</source>
        <translation type="unfinished"></translation>
    </message>
</context>
<context>
    <name>WbVideoRecorder</name>
    <message>
        <source>Video recording starts when you run a simulation...</source>
        <translation>运行模拟时视频录制开始...</translation>
    </message>
    <message>
        <source>Creating video...</source>
        <translation>正在创建视频...</translation>
    </message>
    <message>
        <source>Save Video</source>
        <translation>保存视频</translation>
    </message>
    <message>
        <source>Videos (*%1)</source>
        <translation>视频 (*%1)</translation>
    </message>
    <message>
        <source>Make Movie</source>
        <translation>制作电影</translation>
    </message>
    <message>
        <source>Video creation finished.</source>
        <translation>视频创建完成。</translation>
    </message>
    <message>
        <source>Temporary directory &apos;%1&apos; does not exist.</source>
        <translation>临时目录“%1”不存在。</translation>
    </message>
    <message>
        <source>Impossible to delete temporary file: &apos;%1&apos;</source>
        <translation>无法删除临时文件：“%1”</translation>
    </message>
    <message>
        <source>Impossible to write file: &apos;%1&apos;.</source>
        <translation>无法写入文件：“%1”。</translation>
    </message>
    <message>
        <source>Video generation failed.</source>
        <translation>视频生成失败。</translation>
    </message>
    <message>
        <source>Video encoding stage 1... </source>
        <translation type="unfinished"></translation>
    </message>
    <message>
        <source>please wait</source>
        <translation type="unfinished"></translation>
    </message>
    <message>
        <source>Video encoding stage 2... </source>
        <translation type="unfinished"></translation>
    </message>
    <message>
        <source>Video creation canceled.</source>
        <translation type="unfinished"></translation>
    </message>
    <message>
        <source>Video generation failed due to an encoding problem
</source>
        <translation type="unfinished"></translation>
    </message>
    <message>
        <source>Open containg folder and YouTube upload page.</source>
        <translation type="unfinished"></translation>
    </message>
    <message>
        <source>The movie has been created:
%1

Do you want to play it back?
</source>
        <translation type="unfinished"></translation>
    </message>
    <message>
        <source>Recording at %1 FPS, %2 bit/s.</source>
        <translation type="unfinished"></translation>
    </message>
</context>
<context>
    <name>WbVideoRecorderDialog</name>
    <message>
        <source>Choose video parameters</source>
        <translation>选择视频参数</translation>
    </message>
    <message>
        <source>Resolution:</source>
        <translation>分辨率：</translation>
    </message>
    <message>
        <source>Quality:</source>
        <translation>质量：</translation>
    </message>
    <message>
        <source>Video acceleration:</source>
        <translation type="unfinished"></translation>
    </message>
    <message>
        <source>Video caption:</source>
        <translation type="unfinished"></translation>
    </message>
</context>
<context>
    <name>WbView3D</name>
    <message>
        <source>Webots has detected that your computer uses a slow 3D software rendering system. It is strongly recommended to install the latest graphics drivers provided by your GPU manufacturer. Webots will run much faster after the installation of the correct driver.</source>
        <translation>Webots 检测到您的计算机使用缓慢的 3D 软件呈现系统。强烈建议安装 GPU 制造商提供的最新图形驱动程序。安装正确驱动程序后 Webots 将更快运行。</translation>
    </message>
    <message>
        <source>Solid out of world numeric bounds, mouse drag aborted</source>
        <translation type="unfinished"></translation>
    </message>
    <message>
        <source>The dimensions of the resized object exceeds world numeric bounds, mouse drag aborted</source>
        <translation type="unfinished"></translation>
    </message>
    <message>
        <source>The dimensions of the rescaled object exceeds world numeric bounds, mouse drag aborted</source>
        <translation type="unfinished"></translation>
    </message>
    <message>
        <source>You can try to re-activate some OpenGL features from the Webots preferences.</source>
        <translation type="unfinished"></translation>
    </message>
    <message>
        <source>If there are some 3D rendering issues, you can try to reduce some OpenGL features from the Webots preferences.</source>
        <translation type="unfinished"></translation>
    </message>
    <message>
        <source>System below the minimal requirements.</source>
        <translation type="unfinished"></translation>
    </message>
    <message>
        <source>Shadows have been deactivated.</source>
        <translation type="unfinished"></translation>
    </message>
    <message>
        <source>Anisotropic texture filtering is not supported by the GPU.</source>
        <translation type="unfinished"></translation>
    </message>
    <message>
        <source>Loading world</source>
        <translation type="unfinished"></translation>
    </message>
    <message>
        <source>Webots has detected that your GPU vendor is &apos;%1&apos;. A recent NVIDIA or AMD graphics adapter is highly recommended to run Webots smoothly. </source>
        <translation type="unfinished"></translation>
    </message>
    <message>
        <source>Main 3D view global ambient occlusion has been de-activated.</source>
        <translation type="unfinished"></translation>
    </message>
    <message>
        <source>Texture quality has been reduced.</source>
        <translation type="unfinished"></translation>
    </message>
    <message>
        <source>Anti-aliasing has been deactivated.</source>
        <translation type="unfinished"></translation>
    </message>
    <message>
        <source>Texture maximum filtering has been reduced due to GPU limitations.</source>
        <translation type="unfinished"></translation>
    </message>
    <message>
        <source>Webots has detected that your system features an old unsupported Intel GPU. A recent NVIDIA or AMD graphics adapter is highly recommended to run Webots smoothly. </source>
        <translation type="unfinished"></translation>
    </message>
    <message>
        <source>Webots has detected that you are using an old unsupported AMD GPU. A recent NVIDIA or AMD graphics adapter is highly recommended to run Webots smoothly. </source>
        <translation type="unfinished"></translation>
    </message>
    <message>
        <source>Webots has detected that your system features an old unsupported GPU. A recent NVIDIA or AMD graphics adapter is highly recommended to run Webots smoothly. </source>
        <translation type="unfinished"></translation>
    </message>
    <message>
        <source>Webots has detected that your GPU has less than 2 GB of memory. A minimum of 2 GB of memory is recommended to use high-resolution textures. </source>
        <translation type="unfinished"></translation>
    </message>
</context>
<context>
    <name>WbViewpoint</name>
    <message>
        <source>&apos;near&apos; is greater than &apos;far&apos;. Setting &apos;near&apos; to %1.</source>
        <translation type="unfinished"></translation>
    </message>
    <message>
        <source>&apos;far&apos; is less than &apos;near&apos;. Setting &apos;far&apos; to %1.</source>
        <translation type="unfinished"></translation>
    </message>
    <message>
        <source>&apos;follow&apos; field is filled with an invalid Solid name.</source>
        <translation type="unfinished"></translation>
    </message>
</context>
<context>
    <name>WbVirtualRealityHeadset</name>
    <message>
        <source>Cannot find virtual reality headset. Please install SteamVR, launch it, and check virtual reality headset USB and HDMI connection.</source>
        <translation type="unfinished"></translation>
    </message>
    <message>
        <source>Error while initializing the virtual reality headset: &apos;%1&apos;</source>
        <translation type="unfinished"></translation>
    </message>
    <message>
        <source>Error while initializing the virtual reality headset compositor system.</source>
        <translation type="unfinished"></translation>
    </message>
    <message>
        <source>Error while initializing the virtual reality headset overlay system.</source>
        <translation type="unfinished"></translation>
    </message>
</context>
<context>
    <name>WbWebotsUpdateDialog</name>
    <message>
        <source>Check for updates</source>
        <translation type="unfinished"></translation>
    </message>
    <message>
        <source>Check for updates...</source>
        <translation type="unfinished"></translation>
    </message>
    <message>
        <source>Your version of Webots (%1) is up-to-date.</source>
        <translation type="unfinished"></translation>
    </message>
    <message>
        <source>Don&apos;t display this dialog again (you can re-enable it from the preferences)</source>
        <translation type="unfinished"></translation>
    </message>
    <message>
        <source>&lt;b&gt;A new version of Webots is available.&lt;/b&gt;&lt;br/&gt;&lt;br/&gt;Webots %1 is available for download (you are currently using Webots %2).&lt;br/&gt;Download the new version: &lt;a href=&quot;https://cyberbotics.com/download&quot;&gt;https://cyberbotics.com/download&lt;/a&gt;&lt;br/&gt;Check the changelog: &lt;a href=&quot;https://cyberbotics.com/doc/reference/changelog&quot;&gt;https://cyberbotics.com/doc/reference/changelog&lt;/a&gt;</source>
        <translation type="unfinished"></translation>
    </message>
</context>
<context>
    <name>WbWebotsUpdateManager</name>
    <message>
        <source>Cannot get the Webots current version due to: &quot;%1&quot;</source>
        <translation type="unfinished"></translation>
    </message>
    <message>
        <source>Invalid answer from the GitHub REST API.</source>
        <translation type="unfinished"></translation>
    </message>
</context>
<context>
    <name>WbWorld</name>
    <message>
        <source>&apos;%1&apos;: found duplicate %2 node.</source>
        <translation>“%1”：发现重复 %2 节点。</translation>
    </message>
    <message>
        <source>&apos;%1&apos;: added missing %2 node.</source>
        <translation>“%1”：添加缺少的 %2 节点。</translation>
    </message>
    <message>
        <source>&apos;%1&apos;: %2 node should be preferably included at position %3 instead of position %4.</source>
        <translation type="unfinished"></translation>
    </message>
    <message>
        <source>Parsing nodes</source>
        <translation type="unfinished"></translation>
    </message>
    <message>
        <source>Creating nodes</source>
        <translation type="unfinished"></translation>
    </message>
    <message>
        <source>Cannot export the x3d file to &apos;%1&apos;</source>
        <translation type="unfinished"></translation>
    </message>
    <message>
        <source>Cannot export html: &apos;%1&apos;</source>
        <translation type="unfinished"></translation>
    </message>
    <message>
        <source>Cannot copy &apos;x3d_playback.html&apos; to &apos;%1&apos;</source>
        <translation type="unfinished"></translation>
    </message>
    <message>
        <source>Cannot copy the &apos;x3d_playback.css&apos; file to &apos;%1&apos;</source>
        <translation type="unfinished"></translation>
    </message>
</context>
<context>
    <name>WbWorldInfo</name>
    <message>
        <source>fast2d plugin are not supported anymore, if you don&apos;t want to simulate dynamic, you can use the built-in kinematic mode of Webots.</source>
        <translation type="unfinished"></translation>
    </message>
    <message>
        <source>A limit of &apos;%1&apos; threads is set in the preferences.</source>
        <translation type="unfinished"></translation>
    </message>
    <message>
        <source>&apos;gpsCoordinateSystem&apos; must either be &apos;local&apos; or &apos;WGS84&apos;. Reset to default value &apos;local&apos;.</source>
        <translation type="unfinished"></translation>
    </message>
    <message>
        <source>Physics multi-threading is enabled. This can have a noticeable impact on the simulation speed (negative or positive depending on the simulated world). In case of multi-threading, simulation replicability is not guaranteed. </source>
        <translation type="unfinished"></translation>
    </message>
    <message>
        <source>The &apos;northDirection&apos; field is deprecated, according to the &apos;coordinateSystem&apos; field, the north is aligned along the x-axis.</source>
        <translation type="unfinished"></translation>
    </message>
    <message>
        <source>The &apos;northDirection&apos; field is deprecated, please use the &apos;coordinateSystem&apos; field instead.</source>
        <translation type="unfinished"></translation>
    </message>
    <message>
        <source>Please save and revert the world so that the change of coordinate system is taken into account when reloading procedural PROTO nodes.</source>
        <translation type="unfinished"></translation>
    </message>
</context>
<context>
    <name>WbWrenCamera</name>
    <message>
        <source>Invalid URL &apos;%1&apos;. The noise mask must be in &apos;.jpeg&apos;, &apos;.jpg&apos; or &apos;.png&apos; format.</source>
        <translation type="unfinished"></translation>
    </message>
    <message>
        <source>Cannot open noise mask file: &apos;%1&apos;</source>
        <translation type="unfinished"></translation>
    </message>
    <message>
        <source>Cannot load &apos;%1&apos;: %2</source>
        <translation type="unfinished"></translation>
    </message>
    <message>
        <source>Noise mask can only be applied to RGB planar cameras</source>
        <translation type="unfinished"></translation>
    </message>
</context>
<context>
    <name>WbWrenWindow</name>
    <message>
        <source>Webots could not initialize the rendering system.
Please check your GPU abilities and install the latest graphics drivers.
Please do also check that your graphics hardware meets the requirements specified in the User Guide.</source>
        <translation type="unfinished"></translation>
    </message>
    <message>
        <source>Webots requires OpenGL %1 while only OpenGL %2 can be initialized.
Please check your GPU abilities and install the latest graphics drivers.
Please do also check that your graphics hardware meets the requirements specified in the User Guide.</source>
        <translation type="unfinished"></translation>
    </message>
</context>
<context>
    <name>WbX3dStreamingServer</name>
    <message>
        <source>Error when initializing the animation recorder: %1</source>
        <translation type="unfinished"></translation>
    </message>
    <message>
        <source>Streaming server: Client set mode to X3D.</source>
        <translation type="unfinished"></translation>
    </message>
    <message>
        <source>Streaming server received unsupported MJPEG message: &apos;%1&apos;. You should run Webots with the &apos;--stream=&quot;mode=mjpeg&quot;&apos; command line option.</source>
        <translation type="unfinished"></translation>
    </message>
    <message>
        <source>Streaming server: Cannot send world date to client [%1] because: %2.</source>
        <translation type="unfinished"></translation>
    </message>
    <message>
        <source>Error when reloading world: %1.</source>
        <translation type="unfinished"></translation>
    </message>
    <message>
        <source>Cannot send the entire world</source>
        <translation type="unfinished"></translation>
    </message>
</context>
<context>
    <name>WbZoom</name>
    <message>
        <source>Invalid &apos;minFieldOfView&apos; changed to %1. The value should be smaller or equal to &apos;maxFieldOfView&apos;.</source>
        <translation type="unfinished"></translation>
    </message>
    <message>
        <source>Invalid &apos;maxFieldOfView&apos; changed to %1. The value should be bigger or equal to &apos;minFieldOfView&apos;.</source>
        <translation type="unfinished"></translation>
    </message>
</context>
</TS><|MERGE_RESOLUTION|>--- conflicted
+++ resolved
@@ -816,8 +816,6 @@
 </source>
         <translation type="unfinished"></translation>
     </message>
-<<<<<<< HEAD
-=======
     <message>
         <source>TMPDIR is not set: cannot run Webots.</source>
         <translation type="unfinished"></translation>
@@ -826,7 +824,6 @@
         <source>TMPDIR &apos;%1&apos; doesn&apos;t exist: cannot run Webots.</source>
         <translation type="unfinished"></translation>
     </message>
->>>>>>> ff422684
 </context>
 <context>
     <name>T</name>
@@ -846,7 +843,6 @@
     <name>WbAbstractCamera</name>
     <message>
         <source>Cannot allocate memory mapped file for camera image.</source>
-<<<<<<< HEAD
         <translation type="unfinished"></translation>
     </message>
     <message>
@@ -854,15 +850,6 @@
         <translation type="unfinished"></translation>
     </message>
     <message>
-=======
-        <translation type="unfinished"></translation>
-    </message>
-    <message>
-        <source>Invalid &apos;fieldOfView&apos; changed to 0.7854. The field of view is limited to pi if the &apos;projection&apos; field is &quot;planar&quot;.</source>
-        <translation type="unfinished"></translation>
-    </message>
-    <message>
->>>>>>> ff422684
         <source>Unknown &apos;projection&apos; value &quot;%1&quot;: field value reset to &quot;planar&quot;.</source>
         <translation type="unfinished"></translation>
     </message>
@@ -4256,13 +4243,10 @@
         <source>&lt;strong&gt;Force:&lt;/strong&gt;&lt;br/&gt; Place the mouse pointer where the force will apply and hold down the Alt key and the left mouse button together while dragging the mouse. In some window managers it might be necessary to also hold the Control (ctrl) key together with the Alt key.&lt;br/&gt;&lt;br/&gt; &lt;strong&gt;Torque:&lt;/strong&gt;&lt;br/&gt;Place the mouse pointer on the object and hold down the Alt key and the right mouse button together while dragging the mouse. In some window managers it might be necessary to also hold the Control (ctrl) key together with the Alt key.</source>
         <translation type="unfinished"></translation>
     </message>
-<<<<<<< HEAD
-=======
     <message>
         <source>&lt;strong&gt;Rotate:&lt;/strong&gt;&lt;br/&gt;To rotate the camera around the x and y axis, you have to set the mouse pointer in the 3D scene, press the left mouse button and drag the mouse:&lt;br/&gt;- if you clicked on an object, the rotation will be centered around the picked point on this object.&lt;br/&gt;- if you clicked outside of any object, the rotation will be centered around the position of the camera.&lt;br/&gt;Dragging the mouse horizontally will rotate the camera around the world up axis. Dragging the mouse vertically will rotate the camera around its horizontal axis.&lt;br/&gt;&lt;br/&gt;&lt;strong&gt;Translate:&lt;/strong&gt;&lt;br/&gt;To translate the camera in the x and y directions, you have to set the mouse pointer in the 3D scene, press the right mouse button and drag the mouse.&lt;br/&gt;&lt;br/&gt;&lt;strong&gt;Zoom / Tilt:&lt;/strong&gt;&lt;br/&gt;Set the mouse pointer in the 3D scene, then:&lt;br/&gt;- if you press both left and right mouse buttons (or the middle button) and drag the mouse vertically, the camera will zoom in or out.&lt;br/&gt;- if you press both left and right mouse buttons (or the middle button) and drag the mouse horizontally, the camera will rotate around the viewing axis (tilt movement).&lt;br/&gt;- if you use the wheel of the mouse, the camera will zoom in or out.</source>
         <translation type="unfinished"></translation>
     </message>
->>>>>>> ff422684
 </context>
 <context>
     <name>WbMatter</name>
@@ -7013,17 +6997,6 @@
         <translation type="unfinished">关闭</translation>
     </message>
     <message>
-<<<<<<< HEAD
-        <source>Welcome to Webots R2023a</source>
-        <translation type="unfinished"></translation>
-    </message>
-    <message>
-        <source>&lt;b&gt;Thank you for using Webots R2023a.&lt;/b&gt;</source>
-        <translation type="unfinished"></translation>
-    </message>
-    <message>
-        <source>Find out the new features, enhancements and bug fixes of Webots R2023a in the &lt;a style=&apos;color: #5DADE2;&apos; href=&apos;https://cyberbotics.com/doc/reference/changelog-r2023&apos;&gt;changelog&lt;/a&gt;.</source>
-=======
         <source>Welcome to Webots R2023b</source>
         <translation type="unfinished"></translation>
     </message>
@@ -7033,7 +7006,6 @@
     </message>
     <message>
         <source>Find out the new features, enhancements and bug fixes of Webots R2023b in the &lt;a style=&apos;color: #5DADE2;&apos; href=&apos;https://cyberbotics.com/doc/reference/changelog-r2023&apos;&gt;changelog&lt;/a&gt;.</source>
->>>>>>> ff422684
         <translation type="unfinished"></translation>
     </message>
 </context>
