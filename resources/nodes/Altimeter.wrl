<<<<<<< HEAD
# The Altimeter node can be used to determine the global altitude of a robot or of a robot part.

Altimeter {
  #fields that inherit from the Solid node:
  vrmlField SFVec3f    translation         0 0 0
  vrmlField SFRotation rotation            0 0 1 0
  vrmlField SFVec3f    scale               1 1 1
  vrmlField MFNode     children            []          # shape and solids fixed to that solid
  field     SFString   name                "altimeter"       # used by wb_robot_get_device()
  field     SFString   model               ""          # generic name of the solid (eg: "chair")
  field     SFString   description         ""          # a short (1 line) of description of the solid
  field     SFString   contactMaterial     "default"   # see ContactProperties node
  field     MFNode     immersionProperties []          # see ImmersionProperties node
  field     SFNode     boundingObject      NULL        # for collision detection
  field     SFNode     physics             NULL        # optional Physics node
  field     SFBool     locked              FALSE       # to avoid moving objects with the mouse
  field     SFFloat    translationStep     0.01        # step size used by translation manipulator
  field     SFFloat    rotationStep        0.261799387 # step size used by rotation manipulator
  field     SFFloat    radarCrossSection   0.0         # radar cross section of this solid
  field     MFColor    recognitionColors   []          # colors returned for this Solid by Cameras with a Recognition node
  #fields specific to the Altimeter node:

  field     SFFloat                          accuracy            0           # defines the standard deviation of the altitude error (m)
  field     SFFloat                          resolution         -1           # defines the altitude resolution (m)

  # hidden fields
  hiddenField SFVec3f linearVelocity       0 0 0   # (m/s) Solid's initial linear velocity
  hiddenField SFVec3f angularVelocity      0 0 0   # (rad/s) Solid's initial angular velocity
}
=======
# The Altimeter node can be used to determine the global altitude of a robot or of a robot part.

Altimeter {
  #fields that inherit from the Solid node:
  vrmlField SFVec3f    translation         0 0 0
  vrmlField SFRotation rotation            0 1 0 0
  vrmlField SFVec3f    scale               1 1 1
  vrmlField MFNode     children            []          # shape and solids fixed to that solid
  field     SFString   name                "altimeter"       # used by wb_robot_get_device()
  field     SFString   model               ""          # generic name of the solid (eg: "chair")
  field     SFString   description         ""          # a short (1 line) of description of the solid
  field     SFString   contactMaterial     "default"   # see ContactProperties node
  field     MFNode     immersionProperties []          # see ImmersionProperties node
  field     SFNode     boundingObject      NULL        # for collision detection
  field     SFNode     physics             NULL        # optional Physics node
  field     SFBool     locked              FALSE       # to avoid moving objects with the mouse
  field     SFFloat    translationStep     0.01        # step size used by translation manipulator
  field     SFFloat    rotationStep        0.261799387 # step size used by rotation manipulator
  field     SFFloat    radarCrossSection   0.0         # radar cross section of this solid
  field     MFColor    recognitionColors   []          # colors returned for this Solid by Cameras with a Recognition node
  #fields specific to the Altimeter node:

  field     SFFloat                          accuracy            0           # defines the standard deviation of the altitude error (m)
  field     SFFloat                          resolution         -1           # defines the altitude resolution (m)

  # hidden fields
  hiddenField SFVec3f linearVelocity       0 0 0   # (m/s) Solid's initial linear velocity
  hiddenField SFVec3f angularVelocity      0 0 0   # (rad/s) Solid's initial angular velocity
}
>>>>>>> ee3b8f62
<|MERGE_RESOLUTION|>--- conflicted
+++ resolved
@@ -1,4 +1,3 @@
-<<<<<<< HEAD
 # The Altimeter node can be used to determine the global altitude of a robot or of a robot part.
 
 Altimeter {
@@ -27,35 +26,4 @@
   # hidden fields
   hiddenField SFVec3f linearVelocity       0 0 0   # (m/s) Solid's initial linear velocity
   hiddenField SFVec3f angularVelocity      0 0 0   # (rad/s) Solid's initial angular velocity
-}
-=======
-# The Altimeter node can be used to determine the global altitude of a robot or of a robot part.
-
-Altimeter {
-  #fields that inherit from the Solid node:
-  vrmlField SFVec3f    translation         0 0 0
-  vrmlField SFRotation rotation            0 1 0 0
-  vrmlField SFVec3f    scale               1 1 1
-  vrmlField MFNode     children            []          # shape and solids fixed to that solid
-  field     SFString   name                "altimeter"       # used by wb_robot_get_device()
-  field     SFString   model               ""          # generic name of the solid (eg: "chair")
-  field     SFString   description         ""          # a short (1 line) of description of the solid
-  field     SFString   contactMaterial     "default"   # see ContactProperties node
-  field     MFNode     immersionProperties []          # see ImmersionProperties node
-  field     SFNode     boundingObject      NULL        # for collision detection
-  field     SFNode     physics             NULL        # optional Physics node
-  field     SFBool     locked              FALSE       # to avoid moving objects with the mouse
-  field     SFFloat    translationStep     0.01        # step size used by translation manipulator
-  field     SFFloat    rotationStep        0.261799387 # step size used by rotation manipulator
-  field     SFFloat    radarCrossSection   0.0         # radar cross section of this solid
-  field     MFColor    recognitionColors   []          # colors returned for this Solid by Cameras with a Recognition node
-  #fields specific to the Altimeter node:
-
-  field     SFFloat                          accuracy            0           # defines the standard deviation of the altitude error (m)
-  field     SFFloat                          resolution         -1           # defines the altitude resolution (m)
-
-  # hidden fields
-  hiddenField SFVec3f linearVelocity       0 0 0   # (m/s) Solid's initial linear velocity
-  hiddenField SFVec3f angularVelocity      0 0 0   # (rad/s) Solid's initial angular velocity
-}
->>>>>>> ee3b8f62
+}