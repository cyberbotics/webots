import WbSolid from './WbSolid.js';
import WbWrenRenderingContext from '../wren/WbWrenRenderingContext.js';
import WbWrenShaders from '../wren/WbWrenShaders.js';
import {arrayXPointerFloat} from './utils/utils.js';

export default class WbLightSensor extends WbSolid {
  #transform;
  #material;
  #mesh;
  #renderable;
  createWrenObjects() {
    this.#transform = _wr_transform_new();
    this.#material = _wr_phong_material_new();
    _wr_material_set_default_program(this.#material, WbWrenShaders.lineSetShader());

    const vertices = [0, 0, 0, 1, 0, 0];
    const verticesPointer = arrayXPointerFloat(vertices);
    this.#mesh = _wr_static_mesh_line_set_new(2, verticesPointer, undefined);
<<<<<<< HEAD
    _free(vertices);
=======
    _free(verticesPointer);
>>>>>>> 985f50b4
    this.#renderable = _wr_renderable_new();
    _wr_renderable_set_cast_shadows(this.#renderable, false);
    _wr_renderable_set_receive_shadows(this.#renderable, false);
    _wr_renderable_set_visibility_flags(this.#renderable, WbWrenRenderingContext.VM_REGULAR);
    _wr_renderable_set_drawing_mode(this.#renderable, Enum.WR_RENDERABLE_DRAWING_MODE_LINES);
    _wr_renderable_set_mesh(this.#renderable, this.#mesh);
    _wr_renderable_set_material(this.#renderable, this.#material, undefined);

    super.createWrenObjects();

    _wr_transform_attach_child(this.#transform, this.#renderable);
    _wr_transform_attach_child(this.wrenNode, this.#transform);

    _wr_node_set_visible(this.#transform, false);

    const yellowColor = _wrjs_array3(1, 1, 0);
    _wr_phong_material_set_emissive(this.#material, yellowColor);

    this.#applyOptionalRenderingToWren();
  }

  #applyOptionalRenderingToWren() {
    if (!this.wrenObjectsCreatedCalled)
      return;

    const lineScale = _wr_config_get_line_scale();
    const scalePointer = _wrjs_array3(lineScale, lineScale, lineScale);
    _wr_transform_set_scale(this.#transform, scalePointer);
  }

  applyOptionalRendering(enable) {
    _wr_node_set_visible(this.#transform, enable);
  }
}<|MERGE_RESOLUTION|>--- conflicted
+++ resolved
@@ -16,11 +16,7 @@
     const vertices = [0, 0, 0, 1, 0, 0];
     const verticesPointer = arrayXPointerFloat(vertices);
     this.#mesh = _wr_static_mesh_line_set_new(2, verticesPointer, undefined);
-<<<<<<< HEAD
-    _free(vertices);
-=======
     _free(verticesPointer);
->>>>>>> 985f50b4
     this.#renderable = _wr_renderable_new();
     _wr_renderable_set_cast_shadows(this.#renderable, false);
     _wr_renderable_set_receive_shadows(this.#renderable, false);
