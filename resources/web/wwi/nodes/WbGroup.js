import WbBaseNode from './WbBaseNode.js';
import WbCadShape from './WbCadShape.js';
import WbLight from './WbLight.js';
import WbWorld from './WbWorld.js';
import WbBoundingSphere from './utils/WbBoundingSphere.js';
import {getAnId} from './utils/id_provider.js';

export default class WbGroup extends WbBaseNode {
  #device;
  constructor(id, isPropeller) {
    super(id);
    this.children = [];

    this.isPropeller = isPropeller;
    this.currentHelix = -1; // to switch between fast and slow helix
    if (isPropeller)
      this.#device = [];
  }

  get device() {
    return this.#device;
  }

  set device(device) {
    this.#device = device;
  }

  boundingSphere() {
    return this._boundingSphere;
  }

  clone(customID) {
    const group = new WbGroup(customID, this.isPropeller);
    const length = this.children.length;
    for (let i = 0; i < length; i++) {
      const cloned = this.children[i].clone(getAnId());
      cloned.parent = customID;
      WbWorld.instance.nodes.set(cloned.id, cloned);
      group.children.push(cloned);
    }

    this.useList.push(customID);
    return group;
  }

  createWrenObjects(isTransform) {
    super.createWrenObjects();

    if (!isTransform) {
      this.children.forEach((child, i) => {
        if (typeof this.loadProgress !== 'undefined') {
          this.loadProgress++;
          const percentage = this.loadProgress * 100 / (3 * this.children.length);
          const info = 'Create WREN object ' + child.id + ': ' + Math.round(percentage) + '%';
          WbWorld.instance.currentView.progress.setProgressBar('block', 'same', percentage, info);
        }
        child.createWrenObjects();
      });
    }
  }

  delete(isBoundingObject) {
    if (typeof this.parent === 'undefined') {
      const index = WbWorld.instance.root.children.indexOf(this);
      WbWorld.instance.root.children.splice(index, 1);
    } else {
      const parent = WbWorld.instance.nodes.get(this.parent);
      if (typeof parent !== 'undefined') {
        if (isBoundingObject)
          parent.isBoundingObject = undefined;
        else if (typeof parent.endPoint !== 'undefined')
          parent.endPoint = undefined;
        else {
          const index = parent.children.indexOf(this);
          parent.children.splice(index, 1);
        }
      }
    }

    let index = this.children.length - 1;
    while (index >= 0) {
      this.children[index].delete();
      --index;
    }

    super.delete();
  }

  preFinalize() {
    super.preFinalize();

    if (this === WbWorld.instance.root) {
      this.loadProgress = 0;
      WbWorld.instance.currentView.progress.setProgressBar('block', 'same', 0, 'Finalizing...');
    }

    this.children.forEach((child, i) => {
      if (typeof this.loadProgress !== 'undefined') {
        this.loadProgress++;
        const percentage = this.loadProgress * 100 / (3 * this.children.length);
        const info = 'Pre-finalize node ' + child.id + ': ' + Math.round(percentage) + '%';
        WbWorld.instance.currentView.progress.setProgressBar('block', 'same', percentage, info);
      }
      child.preFinalize();
    });
  }

  postFinalize() {
    super.postFinalize();

<<<<<<< HEAD
    this.children.forEach((child, i) => {
      if (typeof this.loadProgress !== 'undefined') {
        this.loadProgress++;
        const percentage = this.loadProgress * 100 / (3 * this.children.length);
        const info = 'Post-finalize node ' + child.id + ': ' + Math.round(percentage) + '%';
        WbWorld.instance.currentView.progress.setProgressBar('block', 'same', percentage, info);
      }
      child.postFinalize();
    });
=======
    this.recomputeBoundingSphere();
>>>>>>> 992c7060

    if (this.isPropeller === true) {
      if (typeof this.children[1] !== 'undefined')
        this.currentHelix = this.children[1].id;
      else if (typeof this.children[0] !== 'undefined')
        this.currentHelix = this.children[0].id;
      this.switchHelix(this.currentHelix, true);
    }
  }

  recomputeBoundingSphere() {
    this._boundingSphere = new WbBoundingSphere(this);
    this._boundingSphere.empty();

    this.children.forEach(child => {
      if (!child.isPostFinalizedCalled)
        child.postFinalize();

      this._boundingSphere.addSubBoundingSphere(child.boundingSphere());
    });
  }

  switchHelix(id, force) {
    if (id !== this.currentHelix || force) {
      this.currentHelix = id;
      this.children.forEach(child => {
        if (child.id === this.currentHelix)
          _wr_node_set_visible(child.wrenNode, true);
        else
          _wr_node_set_visible(child.wrenNode, false);
      });
    }
  }

  updateBoundingObjectVisibility() {
    this.children.forEach(child => {
      if (!(child instanceof WbLight || child instanceof WbCadShape))
        child.updateBoundingObjectVisibility();
    });
  }
}<|MERGE_RESOLUTION|>--- conflicted
+++ resolved
@@ -108,7 +108,6 @@
   postFinalize() {
     super.postFinalize();
 
-<<<<<<< HEAD
     this.children.forEach((child, i) => {
       if (typeof this.loadProgress !== 'undefined') {
         this.loadProgress++;
@@ -118,9 +117,8 @@
       }
       child.postFinalize();
     });
-=======
+
     this.recomputeBoundingSphere();
->>>>>>> 992c7060
 
     if (this.isPropeller === true) {
       if (typeof this.children[1] !== 'undefined')
