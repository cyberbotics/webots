import WbBaseNode from './WbBaseNode.js';
import WbCadShape from './WbCadShape.js';
import WbLight from './WbLight.js';
import WbSolid from './WbSolid.js';
import WbWorld from './WbWorld.js';
import WbBoundingSphere from './utils/WbBoundingSphere.js';
import {getAnId} from './utils/id_provider.js';
import {nodeIsInBoundingObject} from './utils/node_utilities.js';
import {WbNodeType} from './wb_node_type.js';

export default class WbGroup extends WbBaseNode {
<<<<<<< HEAD
  constructor(id) {
    super(id);
    this.children = [];
=======
  #device;
  #boundingObjectFirstTimeSearch;
  #isInBoundingObject;
  constructor(id, isPropeller) {
    super(id);
    this.children = [];

    this.#boundingObjectFirstTimeSearch = true;
    this.#isInBoundingObject = false;

    this.isPropeller = isPropeller;
    this.currentHelix = -1; // to switch between fast and slow helix
    if (isPropeller)
      this.#device = [];
  }

  get nodeType() {
    return WbNodeType.WB_NODE_GROUP;
  }

  get device() {
    return this.#device;
  }

  set device(device) {
    this.#device = device;
>>>>>>> 65f0bdfc
  }

  boundingSphere() {
    return this._boundingSphere;
  }

  clone(customID) {
    const group = new WbGroup(customID);
    const length = this.children.length;
    for (let i = 0; i < length; i++) {
      const cloned = this.children[i].clone(getAnId());
      cloned.parent = customID;
      WbWorld.instance.nodes.set(cloned.id, cloned);
      group.children.push(cloned);
    }

    this.useList.push(customID);
    return group;
  }

  createWrenObjects(isTransform) {
    super.createWrenObjects();

    if (!isTransform) {
      this.children.forEach((child, i) => {
        if (typeof this.loadProgress !== 'undefined') {
          this.loadProgress++;
          const percentage = this.loadProgress * 100 / (3 * this.children.length);
          const info = 'Create WREN object ' + child.id + ': ' + percentage.toFixed(0) + '%';
          WbWorld.instance.currentView.progress.setProgressBar('block', 'same', percentage, info);
        }
        child.createWrenObjects();
      });
    }
  }

  delete(isBoundingObject) {
    if (typeof this.parent === 'undefined') {
      const index = WbWorld.instance.root.children.indexOf(this);
      WbWorld.instance.root.children.splice(index, 1);
    } else {
      const parent = WbWorld.instance.nodes.get(this.parent);
      if (typeof parent !== 'undefined') {
        if (isBoundingObject)
          parent.isBoundingObject = undefined;
        else if (typeof parent.endPoint !== 'undefined')
          parent.endPoint = undefined;
        else {
          const index = parent.children.indexOf(this);
          parent.children.splice(index, 1);
        }

        if (parent instanceof WbSolid && this.isInBoundingObject())
          parent.boundingObject = undefined;
      }
    }

    let index = this.children.length - 1;
    while (index >= 0) {
      this.children[index].delete();
      --index;
    }

    super.delete();
  }

  preFinalize() {
    super.preFinalize();

    if (this === WbWorld.instance.root) {
      this.loadProgress = 0;
      WbWorld.instance.currentView.progress.setProgressBar('block', 'same', 0, 'Finalizing...');
    }

    this.children.forEach((child, i) => {
      if (typeof this.loadProgress !== 'undefined') {
        this.loadProgress++;
        const percentage = this.loadProgress * 100 / (3 * this.children.length);
        const info = 'Pre-finalize node ' + child.id + ': ' + percentage.toFixed(0) + '%';
        WbWorld.instance.currentView.progress.setProgressBar('block', 'same', percentage, info);
      }
      child.preFinalize();
    });
  }

  postFinalize() {
    super.postFinalize();

    this.children.forEach((child, i) => {
      if (typeof this.loadProgress !== 'undefined') {
        this.loadProgress++;
        const percentage = this.loadProgress * 100 / (3 * this.children.length);
        const info = 'Post-finalize node ' + child.id + ': ' + percentage.toFixed(0) + '%';
        WbWorld.instance.currentView.progress.setProgressBar('block', 'same', percentage, info);
      }
      child.postFinalize();
    });

    this.recomputeBoundingSphere();
  }

  recomputeBoundingSphere() {
    this._boundingSphere = new WbBoundingSphere(this);
    this._boundingSphere.empty();

    this.children.forEach(child => {
      if (!child.isPostFinalizedCalled)
        child.postFinalize();

      this._boundingSphere.addSubBoundingSphere(child.boundingSphere());
    });
  }

<<<<<<< HEAD
=======
  switchHelix(id, force) {
    if (id !== this.currentHelix || force) {
      this.currentHelix = id;
      this.children.forEach(child => {
        if (child.id === this.currentHelix)
          _wr_node_set_visible(child.wrenNode, true);
        else
          _wr_node_set_visible(child.wrenNode, false);
      });
    }
  }

  isInBoundingObject() {
    if (this.#boundingObjectFirstTimeSearch) {
      this.#isInBoundingObject = nodeIsInBoundingObject(this);
      if (this.wrenObjectsCreatedCalled)
        this.#boundingObjectFirstTimeSearch = false;
    }

    return this.#isInBoundingObject;
  }

>>>>>>> 65f0bdfc
  updateBoundingObjectVisibility() {
    this.children.forEach(child => {
      if (!(child instanceof WbLight || child instanceof WbCadShape))
        child.updateBoundingObjectVisibility();
    });
  }
}<|MERGE_RESOLUTION|>--- conflicted
+++ resolved
@@ -9,12 +9,6 @@
 import {WbNodeType} from './wb_node_type.js';
 
 export default class WbGroup extends WbBaseNode {
-<<<<<<< HEAD
-  constructor(id) {
-    super(id);
-    this.children = [];
-=======
-  #device;
   #boundingObjectFirstTimeSearch;
   #isInBoundingObject;
   constructor(id, isPropeller) {
@@ -23,24 +17,10 @@
 
     this.#boundingObjectFirstTimeSearch = true;
     this.#isInBoundingObject = false;
-
-    this.isPropeller = isPropeller;
-    this.currentHelix = -1; // to switch between fast and slow helix
-    if (isPropeller)
-      this.#device = [];
   }
 
   get nodeType() {
     return WbNodeType.WB_NODE_GROUP;
-  }
-
-  get device() {
-    return this.#device;
-  }
-
-  set device(device) {
-    this.#device = device;
->>>>>>> 65f0bdfc
   }
 
   boundingSphere() {
@@ -154,20 +134,6 @@
     });
   }
 
-<<<<<<< HEAD
-=======
-  switchHelix(id, force) {
-    if (id !== this.currentHelix || force) {
-      this.currentHelix = id;
-      this.children.forEach(child => {
-        if (child.id === this.currentHelix)
-          _wr_node_set_visible(child.wrenNode, true);
-        else
-          _wr_node_set_visible(child.wrenNode, false);
-      });
-    }
-  }
-
   isInBoundingObject() {
     if (this.#boundingObjectFirstTimeSearch) {
       this.#isInBoundingObject = nodeIsInBoundingObject(this);
@@ -178,7 +144,6 @@
     return this.#isInBoundingObject;
   }
 
->>>>>>> 65f0bdfc
   updateBoundingObjectVisibility() {
     this.children.forEach(child => {
       if (!(child instanceof WbLight || child instanceof WbCadShape))
