import {arrayXPointerFloat, arrayXPointerInt} from './utils/utils.js';
import WbGeometry from './WbGeometry.js';
import WbMatrix4 from './utils/WbMatrix4.js';
import WbTriangleMesh from './utils/WbTriangleMesh.js';
import WbWrenMeshBuffers from './utils/WbWrenMeshBuffers.js';
import WbWrenRenderingContext from './../wren/WbWrenRenderingContext.js';
import WbWrenShaders from './../wren/WbWrenShaders.js';

export default class WbTriangleMeshGeometry extends WbGeometry {
  #normalsMaterial;
  #normalsRenderable;
  createWrenObjects() {
    if (this.wrenObjectsCreatedCalled)
      return;

    super.createWrenObjects();

    this.#buildWrenMesh(false);
  }

  delete() {
    _wr_static_mesh_delete(this._wrenMesh);

    this._deleteWrenRenderable();

    super.delete();
  }

  preFinalize() {
    if (this.isPreFinalizeCalled)
      return;

    super.preFinalize();

    this.#createTriangleMesh();
  }

  // Private functions

  _buildGeomIntoBuffers(buffers, m) {
    if (!this._triangleMesh.isValid || typeof buffers === 'undefined')
      return;

    const rm = m.extracted3x3Matrix();
    const n = this._triangleMesh.numberOfTriangles;

    let start = buffers.vertexIndex / 3;
    const vBuf = buffers.vertexBuffer;
    if (typeof vBuf !== 'undefined') {
      let i = buffers.vertexIndex;
      for (let t = 0; t < n; ++t) { // foreach triangle
        for (let v = 0; v < 3; ++v) { // foreach vertex
          WbWrenMeshBuffers.writeCoordinates(this._triangleMesh.vertex(t, v, 0), this._triangleMesh.vertex(t, v, 1),
            this._triangleMesh.vertex(t, v, 2), m, vBuf, i);
          i += 3;
        }
      }
    }

    const nBuf = buffers.normalBuffer;
    if (typeof nBuf !== 'undefined') {
      let i = buffers.vertexIndex;
      for (let t = 0; t < n; ++t) { // foreach triangle
        for (let v = 0; v < 3; ++v) { // foreach vertex
          WbWrenMeshBuffers.writeNormal(this._triangleMesh.normal(t, v, 0), this._triangleMesh.normal(t, v, 1),
            this._triangleMesh.normal(t, v, 2), rm, nBuf, i);
          i += 3;
        }
      }
    }

    const tBuf = buffers.texCoordBuffer;
    const utBuf = buffers.unwrappedTexCoordsBuffer;
    if (typeof tBuf !== 'undefined') {
      let i = start * buffers.texCoordSetsCount * 2;
      for (let t = 0; t < n; ++t) { // foreach triangle
        for (let v = 0; v < 3; ++v) { // foreach vertex
          tBuf[i] = this._triangleMesh.textureCoordinate(t, v, 0);
          tBuf[i + 1] = this._triangleMesh.textureCoordinate(t, v, 1);

          utBuf[i] = this._triangleMesh.textureCoordinate(t, v, 0);
          utBuf[i + 1] = this._triangleMesh.textureCoordinate(t, v, 1);

          i += 2;
        }
      }
    }

    const iBuf = buffers.indexBuffer;
    if (typeof iBuf !== 'undefined') {
      start = buffers.vertexIndex / 3;
      let i = buffers.index;
      for (let t = 0; t < n; ++t) { // foreach triangle
        for (let v = 0; v < 3; ++v) // foreach vertex
          iBuf[i++] = start + this._triangleMesh.index(t, v);
      }
      buffers.index = i;
    }

    buffers.vertexIndex = buffers.vertexIndex + this.#estimateVertexCount() * 3;
  }

  #buildWrenMesh() {
    this._deleteWrenRenderable();

    if (typeof this._wrenMesh !== 'undefined') {
      _wr_static_mesh_delete(this._wrenMesh);
      this._wrenMesh = undefined;
    }

    if (!this._triangleMesh.isValid)
      return;

    const createOutlineMesh = this.isInBoundingObject();

    this._computeWrenRenderable();

    if (!this.ccw)
      _wr_renderable_invert_front_face(this._wrenRenderable, true);

    // normals representation
    this.#normalsMaterial = _wr_phong_material_new();
    _wr_material_set_default_program(this.#normalsMaterial, WbWrenShaders.lineSetShader());
    _wr_phong_material_set_color_per_vertex(this.#normalsMaterial, true);
    _wr_phong_material_set_transparency(this.#normalsMaterial, 0.4);

    this.#normalsRenderable = _wr_renderable_new();
    _wr_renderable_set_cast_shadows(this.#normalsRenderable, false);
    _wr_renderable_set_receive_shadows(this.#normalsRenderable, false);
    _wr_renderable_set_material(this.#normalsRenderable, this.#normalsMaterial, null);
    _wr_renderable_set_visibility_flags(this.#normalsRenderable, WbWrenRenderingContext.VF_NORMALS);
    _wr_renderable_set_drawing_mode(this.#normalsRenderable, Enum.WR_RENDERABLE_DRAWING_MODE_LINES);
    _wr_transform_attach_child(this.wrenNode, this.#normalsRenderable);

    // Restore pickable state
    super.setPickable(this.isPickable);

<<<<<<< HEAD
    const buffers = super._createMeshBuffers(this._estimateVertexCount(), this._estimateIndexCount());
    if (typeof buffers !== 'undefined') {
      this._buildGeomIntoBuffers(buffers, new WbMatrix4());
      const vertexBufferPointer = arrayXPointerFloat(buffers.vertexBuffer);
      const normalBufferPointer = arrayXPointerFloat(buffers.normalBuffer);
      const texCoordBufferPointer = arrayXPointerFloat(buffers.texCoordBuffer);
      const unwrappedTexCoordsBufferPointer = arrayXPointerFloat(buffers.unwrappedTexCoordsBuffer);
      const indexBufferPointer = arrayXPointerInt(buffers.indexBuffer);
      this._wrenMesh = _wr_static_mesh_new(buffers.verticesCount, buffers.indicesCount, vertexBufferPointer, normalBufferPointer,
        texCoordBufferPointer, unwrappedTexCoordsBufferPointer, indexBufferPointer, createOutlineMesh);

      _free(vertexBufferPointer);
      _free(normalBufferPointer);
      _free(texCoordBufferPointer);
      _free(unwrappedTexCoordsBufferPointer);
      _free(indexBufferPointer);

      buffers.clear();
    }
=======
    const buffers = super._createMeshBuffers(this.#estimateVertexCount(), this._estimateIndexCount());
    this._buildGeomIntoBuffers(buffers, new WbMatrix4());
    const vertexBufferPointer = arrayXPointerFloat(buffers.vertexBuffer);
    const normalBufferPointer = arrayXPointerFloat(buffers.normalBuffer);
    const texCoordBufferPointer = arrayXPointerFloat(buffers.texCoordBuffer);
    const unwrappedTexCoordsBufferPointer = arrayXPointerFloat(buffers.unwrappedTexCoordsBuffer);
    const indexBufferPointer = arrayXPointerInt(buffers.indexBuffer);
    this._wrenMesh = _wr_static_mesh_new(buffers.verticesCount, buffers.indicesCount, vertexBufferPointer, normalBufferPointer,
      texCoordBufferPointer, unwrappedTexCoordsBufferPointer, indexBufferPointer, createOutlineMesh);

    _free(vertexBufferPointer);
    _free(normalBufferPointer);
    _free(texCoordBufferPointer);
    _free(unwrappedTexCoordsBufferPointer);
    _free(indexBufferPointer);

    buffers.clear();
>>>>>>> 96792f28

    _wr_renderable_set_mesh(this._wrenRenderable, this._wrenMesh);
  }

  #createTriangleMesh() {
    this._triangleMesh = new WbTriangleMesh();
    this._updateTriangleMesh();
  }

  _deleteWrenRenderable() {
    if (typeof this.#normalsMaterial !== 'undefined') {
      _wr_material_delete(this.#normalsMaterial);
      this.#normalsMaterial = undefined;
    }

    if (typeof this.#normalsRenderable !== 'undefined') {
      _wr_node_delete(this.#normalsRenderable);
      this.#normalsRenderable = undefined;
    }

    super._deleteWrenRenderable();
  }

  _estimateIndexCount() {
    if (!this._triangleMesh.isValid)
      return;

    return 3 * this._triangleMesh.numberOfTriangles;
  }

  #estimateVertexCount() {
    if (!this._triangleMesh.isValid)
      return;

    return 3 * this._triangleMesh.numberOfTriangles;
  }

  _updateTriangleMesh() {}
}<|MERGE_RESOLUTION|>--- conflicted
+++ resolved
@@ -135,8 +135,7 @@
     // Restore pickable state
     super.setPickable(this.isPickable);
 
-<<<<<<< HEAD
-    const buffers = super._createMeshBuffers(this._estimateVertexCount(), this._estimateIndexCount());
+    const buffers = super._createMeshBuffers(this.#estimateVertexCount(), this.#estimateIndexCount());
     if (typeof buffers !== 'undefined') {
       this._buildGeomIntoBuffers(buffers, new WbMatrix4());
       const vertexBufferPointer = arrayXPointerFloat(buffers.vertexBuffer);
@@ -144,8 +143,8 @@
       const texCoordBufferPointer = arrayXPointerFloat(buffers.texCoordBuffer);
       const unwrappedTexCoordsBufferPointer = arrayXPointerFloat(buffers.unwrappedTexCoordsBuffer);
       const indexBufferPointer = arrayXPointerInt(buffers.indexBuffer);
-      this._wrenMesh = _wr_static_mesh_new(buffers.verticesCount, buffers.indicesCount, vertexBufferPointer, normalBufferPointer,
-        texCoordBufferPointer, unwrappedTexCoordsBufferPointer, indexBufferPointer, createOutlineMesh);
+      this._wrenMesh = _wr_static_mesh_new(buffers.verticesCount, buffers.indicesCount, vertexBufferPointer,
+        normalBufferPointer, texCoordBufferPointer, unwrappedTexCoordsBufferPointer, indexBufferPointer, createOutlineMesh);
 
       _free(vertexBufferPointer);
       _free(normalBufferPointer);
@@ -155,25 +154,6 @@
 
       buffers.clear();
     }
-=======
-    const buffers = super._createMeshBuffers(this.#estimateVertexCount(), this._estimateIndexCount());
-    this._buildGeomIntoBuffers(buffers, new WbMatrix4());
-    const vertexBufferPointer = arrayXPointerFloat(buffers.vertexBuffer);
-    const normalBufferPointer = arrayXPointerFloat(buffers.normalBuffer);
-    const texCoordBufferPointer = arrayXPointerFloat(buffers.texCoordBuffer);
-    const unwrappedTexCoordsBufferPointer = arrayXPointerFloat(buffers.unwrappedTexCoordsBuffer);
-    const indexBufferPointer = arrayXPointerInt(buffers.indexBuffer);
-    this._wrenMesh = _wr_static_mesh_new(buffers.verticesCount, buffers.indicesCount, vertexBufferPointer, normalBufferPointer,
-      texCoordBufferPointer, unwrappedTexCoordsBufferPointer, indexBufferPointer, createOutlineMesh);
-
-    _free(vertexBufferPointer);
-    _free(normalBufferPointer);
-    _free(texCoordBufferPointer);
-    _free(unwrappedTexCoordsBufferPointer);
-    _free(indexBufferPointer);
-
-    buffers.clear();
->>>>>>> 96792f28
 
     _wr_renderable_set_mesh(this._wrenRenderable, this._wrenMesh);
   }
@@ -197,7 +177,7 @@
     super._deleteWrenRenderable();
   }
 
-  _estimateIndexCount() {
+  #estimateIndexCount() {
     if (!this._triangleMesh.isValid)
       return;
 
