--- conflicted
+++ resolved
@@ -394,17 +394,10 @@
     if (typeof use !== 'undefined')
       return use;
 
-<<<<<<< HEAD
-    let id = getNodeAttribute(node, 'id');
-    if (typeof id === 'undefined')
-      id = getAnId();
+    const id = this._parseId(node);
+
     const type = getNodeAttribute(node, 'type', '').toLowerCase();
     const isSolid = type === 'solid';
-=======
-    const id = this._parseId(node);
-
-    const isSolid = getNodeAttribute(node, 'solid', 'false').toLowerCase() === 'true';
->>>>>>> 79a26840
     const translation = convertStringToVec3(getNodeAttribute(node, 'translation', '0 0 0'));
     const scale = convertStringToVec3(getNodeAttribute(node, 'scale', '1 1 1'));
     const rotation = convertStringToQuaternion(getNodeAttribute(node, 'rotation', '0 1 0 0'));
