import {M_PI_4} from './nodes/utils/constants.js';
import WbAbstractAppearance from './nodes/WbAbstractAppearance.js';
import WbAppearance from './nodes/WbAppearance.js';
import WbBackground from './nodes/WbBackground.js';
import WbBillboard from './nodes/WbBillboard.js';
import WbBox from './nodes/WbBox.js';
import WbCapsule from './nodes/WbCapsule.js';
import WbCone from './nodes/WbCone.js';
import WbCylinder from './nodes/WbCylinder.js';
import WbDirectionalLight from './nodes/WbDirectionalLight.js';
import WbElevationGrid from './nodes/WbElevationGrid.js';
import WbFog from './nodes/WbFog.js';
import WbGeometry from './nodes/WbGeometry.js';
import WbGroup from './nodes/WbGroup.js';
import WbImage from './nodes/WbImage.js';
import WbImageTexture from './nodes/WbImageTexture.js';
import WbIndexedFaceSet from './nodes/WbIndexedFaceSet.js';
import WbIndexedLineSet from './nodes/WbIndexedLineSet.js';
import WbLight from './nodes/WbLight.js';
import WbMaterial from './nodes/WbMaterial.js';
import WbPBRAppearance from './nodes/WbPBRAppearance.js';
import WbPlane from './nodes/WbPlane.js';
import WbPointLight from './nodes/WbPointLight.js';
import WbPointSet from './nodes/WbPointSet.js';
import WbScene from './nodes/WbScene.js';
import WbShape from './nodes/WbShape.js';
import WbSphere from './nodes/WbSphere.js';
import WbSpotLight from './nodes/WbSpotLight.js';
import WbTextureTransform from './nodes/WbTextureTransform.js';
import WbTrack from './nodes/WbTrack.js';
import WbTrackWheel from './nodes/WbTrackWheel.js';
import WbTransform from './nodes/WbTransform.js';
import WbVector2 from './nodes/utils/WbVector2.js';
import WbVector3 from './nodes/utils/WbVector3.js';
import WbVector4 from './nodes/utils/WbVector4.js';
import WbViewpoint from './nodes/WbViewpoint.js';
import WbWorld from './nodes/WbWorld.js';
import WbWrenPostProcessingEffects from './wren/WbWrenPostProcessingEffects.js';

import {getAnId, arrayXPointer} from './nodes/utils/utils.js';

import DefaultUrl from './DefaultUrl.js';
import loadHdr from './hdr_loader.js';
import {webots} from './webots.js';

/*
  This module takes an x3d world, parse it and populate the scene.
*/
export default class Parser {
  constructor(prefix = '') {
    this._prefix = prefix;
    this._downloadingImage = new Set();
    this._promises = [];
    WbWorld.init();
  }

  parse(text, renderer, parent, callback) {
    let xml = null;
    if (window.DOMParser) {
      const parser = new DOMParser();
      xml = parser.parseFromString(text, 'text/xml');
    }

    if (typeof xml === 'undefined')
      console.error('File to parse not found');
    else {
      const scene = xml.getElementsByTagName('Scene')[0];
      if (typeof scene === 'undefined') {
        const node = xml.getElementsByTagName('nodes')[0];
        if (typeof node === 'undefined')
          console.error('Unknown content, nor Scene, nor Node');
        else
          this._parseChildren(node, parent);
      } else
        this._parseNode(scene);
    }

    if (document.getElementById('webots-progress-message'))
      document.getElementById('webots-progress-message').innerHTML = 'Finalizing...';

    return Promise.all(this._promises).then(() => {
      this._promises = [];
      this._downloadingImage.clear();
      if (typeof this.smaaAreaTexture !== 'undefined' && typeof this.smaaSearchTexture !== 'undefined' && typeof this.gtaoNoiseTexture !== 'undefined') {
        WbWrenPostProcessingEffects.loadResources(this.smaaAreaTexture, this.smaaSearchTexture, this.gtaoNoiseTexture);
        this.smaaAreaTexture = undefined;
        this.smaaSearchTexture = undefined;
        this.gtaoNoiseTexture = undefined;
      }

      if (typeof WbWorld.instance.viewpoint === 'undefined')
        return;
      WbWorld.instance.viewpoint.finalize();

      if (typeof WbBackground.instance !== 'undefined') {
        WbBackground.instance.setCubeArray(this.cubeImages);
        this.cubeImages = undefined;
        WbBackground.instance.setIrradianceCubeArray(this.irradianceCubeURL);
        this.irradianceCubeURL = undefined;
      }
      WbWorld.instance.sceneTree.forEach(node => {
        node.finalize();
      });

      WbWorld.instance.readyForUpdates = true;

      webots.currentView.x3dScene.resize();
      renderer.render();
      if (document.getElementById('webots-progress'))
        document.getElementById('webots-progress').style.display = 'none';

      if (typeof callback === 'function')
        callback();

      if (document.getElementById('robot-window-button') !== null)
        document.getElementsByTagName('webots-view')[0].toolbar.loadRobotWindows();

      console.timeEnd('Loaded in: ');
    });
  }

  _parseNode(node, parentNode, isBoundingObject) {
    if (typeof WbWorld.instance === 'undefined')
      WbWorld.init();

    let result;
    if (node.tagName === 'Scene') {
      this._parseScene(node);
      this._parseChildren(node, parentNode);
    } else if (node.tagName === 'WorldInfo')
      this._parseWorldInfo(node);
    else if (node.tagName === 'Viewpoint')
      WbWorld.instance.viewpoint = this._parseViewpoint(node);
    else if (node.tagName === 'Background')
      result = this._parseBackground(node);
    else if (node.tagName === 'Transform')
      result = this._parseTransform(node, parentNode, isBoundingObject);
    else if (node.tagName === 'Billboard')
      result = this._parseBillboard(node, parentNode);
    else if (node.tagName === 'Group')
      result = this._parseGroup(node, parentNode, isBoundingObject);
    else if (node.tagName === 'Shape')
      result = this._parseShape(node, parentNode, isBoundingObject);
    else if (node.tagName === 'Switch')
      result = this._parseSwitch(node, parentNode);
    else if (node.tagName === 'DirectionalLight')
      result = this._parseDirectionalLight(node, parentNode);
    else if (node.tagName === 'PointLight')
      result = this._parsePointLight(node, parentNode);
    else if (node.tagName === 'SpotLight')
      result = this._parseSpotLight(node, parentNode);
    else if (node.tagName === 'Fog') {
      if (!WbWorld.instance.hasFog)
        result = this._parseFog(node);
      else
        console.error('This world already has a fog.');
    } else {
      // Either it is a node added after the whole scene, or it is an unknown node
      let id;
      if (typeof parentNode !== 'undefined')
        id = parentNode.id;
      result = this._parseGeometry(node, id);

      // We are forced to check if the result correspond to the class we expect because of the case of a USE
      if (typeof result !== 'undefined' && result instanceof WbGeometry) {
        if (typeof parentNode !== 'undefined' && parentNode instanceof WbShape) {
          if (typeof parentNode.geometry !== 'undefined')
            parentNode.geometry.delete();
          parentNode.geometry = result;
        }
      } else if (node.tagName === 'PBRAppearance') {
        if (typeof parentNode !== 'undefined' && parentNode instanceof WbShape) {
          if (typeof parentNode.appearance !== 'undefined')
            parentNode.appearance.delete();
          result = this._parsePBRAppearance(node, id);
          parentNode.appearance = result;
        }
      } else if (node.tagName === 'Appearance') {
        if (typeof parentNode !== 'undefined' && parentNode instanceof WbShape) {
          if (typeof parentNode.appearance !== 'undefined')
            parentNode.appearance.delete();
          result = this._parseAppearance(node, id);
          parentNode.appearance = result;
        }
      } else if (node.tagName === 'Material') {
        result = this._parseMaterial(node, id);
        if (typeof result !== 'undefined') {
          if (typeof parentNode !== 'undefined' && parentNode instanceof WbAppearance) {
            if (typeof parentNode.material !== 'undefined')
              parentNode.material.delete();
            parentNode.material = result;
          }
        }
      } else if (node.tagName === 'ImageTexture') {
        result = this._parseImageTexture(node, id);
        if (typeof result !== 'undefined') {
          if (typeof parentNode !== 'undefined' && parentNode instanceof WbAppearance) {
            if (typeof parentNode.material !== 'undefined')
              parentNode.texture.delete();
            parentNode.texture = result;
          }
        }
      } else if (node.tagName === 'TextureTransform') {
        result = this._parseTextureTransform(node, id);
        if (typeof result !== 'undefined') {
          if (typeof parentNode !== 'undefined' && parentNode instanceof WbAbstractAppearance) {
            if (typeof parentNode.textureTransform !== 'undefined')
              parentNode.textureTransform.delete();
            parentNode.textureTransform = result;
          }
        }
      } else
        console.error("The parser doesn't support this type of node: " + node.tagName);
    }

    // check if top-level nodes
    if (typeof result !== 'undefined' && typeof parentNode === 'undefined')
      WbWorld.instance.sceneTree.push(result);
  }

  _parseChildren(node, parentNode, isBoundingObject) {
    for (let i = 0; i < node.childNodes.length; i++) {
      const child = node.childNodes[i];
      if (typeof child.tagName !== 'undefined')
        this._parseNode(child, parentNode, isBoundingObject);
    }
  }

  _parseScene(node) {
    const prefix = DefaultUrl.wrenImagesUrl();
    this._promises.push(loadTextureData(prefix, 'smaa_area_texture.png').then(image => {
      this.smaaAreaTexture = image;
      this.smaaAreaTexture.isTranslucent = false;
    }));
    this._promises.push(loadTextureData(prefix, 'smaa_search_texture.png').then(image => {
      this.smaaSearchTexture = image;
      this.smaaSearchTexture.isTranslucent = false;
    }));
    this._promises.push(loadTextureData(prefix, 'gtao_noise_texture.png').then(image => {
      this.gtaoNoiseTexture = image;
      this.gtaoNoiseTexture.isTranslucent = true;
    }));

    WbWorld.instance.scene = new WbScene();
  }

  _parseWorldInfo(node) {
    WbWorld.instance.coordinateSystem = getNodeAttribute(node, 'coordinateSystem', 'ENU');
    WbWorld.instance.basicTimeStep = parseInt(getNodeAttribute(node, 'basicTimeStep', 32));
    WbWorld.instance.title = getNodeAttribute(node, 'title', 'No title');
    WbWorld.instance.description = getNodeAttribute(node, 'info', 'No description was provided for this world.');

    // Update information panel when switching between worlds
    let webotsView = document.getElementsByTagName('webots-view')[0];
    if (webotsView && typeof webotsView.toolbar !== 'undefined') {
      let informationPanel = webotsView.toolbar.informationPanel;
      if (typeof informationPanel !== 'undefined') {
        informationPanel.setTitle(WbWorld.instance.title);
        informationPanel.setDescription(WbWorld.instance.description);
      }
    }
    WbWorld.computeUpVector();
  }

  _parseId(node) {
    if (typeof node === 'undefined')
      return;

    let id = getNodeAttribute(node, 'id');
    if (typeof id === 'undefined')
      id = getAnId();

    return id;
  }

  _parseViewpoint(node) {
    const id = this._parseId(node);
    const fieldOfView = parseFloat(getNodeAttribute(node, 'fieldOfView', M_PI_4));
    const orientation = convertStringToQuaternion(getNodeAttribute(node, 'orientation', '0 0 1 0'));
    const position = convertStringToVec3(getNodeAttribute(node, 'position', '0 0 10'));
    const exposure = parseFloat(getNodeAttribute(node, 'exposure', '1.0'));
    const bloomThreshold = parseFloat(getNodeAttribute(node, 'bloomThreshold', 21));
    const far = parseFloat(getNodeAttribute(node, 'zFar', '2000'));
    const near = parseFloat(getNodeAttribute(node, 'zNear', '0.1'));
    const followSmoothness = parseFloat(getNodeAttribute(node, 'followSmoothness'));
    const followedId = getNodeAttribute(node, 'followedId');
    const ambientOcclusionRadius = parseFloat(getNodeAttribute(node, 'ambientOcclusionRadius', 2));

    return new WbViewpoint(id, fieldOfView, orientation, position, exposure, bloomThreshold, near, far, followSmoothness, followedId, ambientOcclusionRadius);
  }

  _parseBackground(node) {
    const id = this._parseId(node);
    const skyColor = convertStringToVec3(getNodeAttribute(node, 'skyColor', '0 0 0'));
    const luminosity = parseFloat(getNodeAttribute(node, 'luminosity', '1'));

    let backgroundUrl = [];
    backgroundUrl[0] = getNodeAttribute(node, 'backUrl');
    backgroundUrl[1] = getNodeAttribute(node, 'bottomUrl');
    backgroundUrl[2] = getNodeAttribute(node, 'frontUrl');
    backgroundUrl[3] = getNodeAttribute(node, 'leftUrl');
    backgroundUrl[4] = getNodeAttribute(node, 'rightUrl');
    backgroundUrl[5] = getNodeAttribute(node, 'topUrl');

    let areUrlsPresent = true;
    for (let i = 0; i < 6; i++) {
      if (typeof backgroundUrl[i] === 'undefined') {
        areUrlsPresent = false;
        break;
      } else
        backgroundUrl[i] = backgroundUrl[i].split('"').filter(element => element)[0]; // filter removes empty element.
    }

    this.cubeImages = [];
    if (areUrlsPresent) {
      if (WbWorld.instance.coordinateSystem === 'ENU') {
        this._promises.push(loadTextureData(this._prefix, backgroundUrl[0], false, 90).then(image => { this.cubeImages[0] = image; }));
        this._promises.push(loadTextureData(this._prefix, backgroundUrl[1], false, -90).then(image => { this.cubeImages[4] = image; }));
        this._promises.push(loadTextureData(this._prefix, backgroundUrl[2], false, -90).then(image => { this.cubeImages[1] = image; }));
        this._promises.push(loadTextureData(this._prefix, backgroundUrl[3], false, 180).then(image => { this.cubeImages[3] = image; }));
        this._promises.push(loadTextureData(this._prefix, backgroundUrl[4]).then(image => { this.cubeImages[2] = image; }));
        this._promises.push(loadTextureData(this._prefix, backgroundUrl[5], false, -90).then(image => { this.cubeImages[5] = image; }));
      } else {
        this._promises.push(loadTextureData(this._prefix, backgroundUrl[5]).then(image => { this.cubeImages[2] = image; }));
        this._promises.push(loadTextureData(this._prefix, backgroundUrl[0]).then(image => { this.cubeImages[5] = image; }));
        this._promises.push(loadTextureData(this._prefix, backgroundUrl[1]).then(image => { this.cubeImages[3] = image; }));
        this._promises.push(loadTextureData(this._prefix, backgroundUrl[2]).then(image => { this.cubeImages[4] = image; }));
        this._promises.push(loadTextureData(this._prefix, backgroundUrl[3]).then(image => { this.cubeImages[1] = image; }));
        this._promises.push(loadTextureData(this._prefix, backgroundUrl[4]).then(image => { this.cubeImages[0] = image; }));
      }
    }

    let backgroundIrradianceUrl = [];
    backgroundIrradianceUrl[0] = getNodeAttribute(node, 'backIrradianceUrl');
    backgroundIrradianceUrl[1] = getNodeAttribute(node, 'bottomIrradianceUrl');
    backgroundIrradianceUrl[2] = getNodeAttribute(node, 'frontIrradianceUrl');
    backgroundIrradianceUrl[3] = getNodeAttribute(node, 'leftIrradianceUrl');
    backgroundIrradianceUrl[4] = getNodeAttribute(node, 'rightIrradianceUrl');
    backgroundIrradianceUrl[5] = getNodeAttribute(node, 'topIrradianceUrl');

    let areIrradianceUrlsPresent = true;
    for (let i = 0; i < 6; i++) {
      if (typeof backgroundIrradianceUrl[i] === 'undefined') {
        areIrradianceUrlsPresent = false;
        break;
      } else
        backgroundIrradianceUrl[i] = backgroundIrradianceUrl[i].split('"').filter(element => element)[0]; // filter removes empty element.
    }
    this.irradianceCubeURL = [];
    if (areIrradianceUrlsPresent) {
      if (WbWorld.instance.coordinateSystem === 'ENU') {
        this._promises.push(loadTextureData(this._prefix, backgroundIrradianceUrl[0], true, 90).then(image => { this.irradianceCubeURL[0] = image; }));
        this._promises.push(loadTextureData(this._prefix, backgroundIrradianceUrl[1], true, -90).then(image => { this.irradianceCubeURL[4] = image; }));
        this._promises.push(loadTextureData(this._prefix, backgroundIrradianceUrl[2], true, -90).then(image => { this.irradianceCubeURL[1] = image; }));
        this._promises.push(loadTextureData(this._prefix, backgroundIrradianceUrl[3], true, 180).then(image => { this.irradianceCubeURL[3] = image; }));
        this._promises.push(loadTextureData(this._prefix, backgroundIrradianceUrl[4], true).then(image => { this.irradianceCubeURL[2] = image; }));
        this._promises.push(loadTextureData(this._prefix, backgroundIrradianceUrl[5], true, -90).then(image => { this.irradianceCubeURL[5] = image; }));
      } else {
        this._promises.push(loadTextureData(this._prefix, backgroundIrradianceUrl[5], true).then(image => { this.irradianceCubeURL[2] = image; }));
        this._promises.push(loadTextureData(this._prefix, backgroundIrradianceUrl[0], true).then(image => { this.irradianceCubeURL[5] = image; }));
        this._promises.push(loadTextureData(this._prefix, backgroundIrradianceUrl[1], true).then(image => { this.irradianceCubeURL[3] = image; }));
        this._promises.push(loadTextureData(this._prefix, backgroundIrradianceUrl[2], true).then(image => { this.irradianceCubeURL[4] = image; }));
        this._promises.push(loadTextureData(this._prefix, backgroundIrradianceUrl[3], true).then(image => { this.irradianceCubeURL[1] = image; }));
        this._promises.push(loadTextureData(this._prefix, backgroundIrradianceUrl[4], true).then(image => { this.irradianceCubeURL[0] = image; }));
      }
    }

    const background = new WbBackground(id, skyColor, luminosity);
    WbBackground.instance = background;

    WbWorld.instance.nodes.set(background.id, background);

    return background;
  }

  _checkUse(node, parentNode) {
    let use = getNodeAttribute(node, 'USE');
    if (typeof use === 'undefined')
      return;

    let result = WbWorld.instance.nodes.get(use);

    if (typeof result === 'undefined') {
      use = 'n' + use;
      result = WbWorld.instance.nodes.get(use);
    }

    if (typeof result === 'undefined')
      return;
    const id = this._parseId(node);

    const useNode = result.clone(id);
    if (typeof parentNode !== 'undefined') {
      useNode.parent = parentNode.id;
      if (result instanceof WbShape || result instanceof WbGroup || result instanceof WbLight)
        parentNode.children.push(useNode);
    }

    WbWorld.instance.nodes.set(id, useNode);
    return useNode;
  }

  _parseTransform(node, parentNode, isBoundingObject) {
    const use = this._checkUse(node, parentNode);
    if (typeof use !== 'undefined')
      return use;

    const id = this._parseId(node);

    const type = getNodeAttribute(node, 'type', '').toLowerCase();
    const isSolid = type === 'solid';
    const translation = convertStringToVec3(getNodeAttribute(node, 'translation', '0 0 0'));
    const scale = convertStringToVec3(getNodeAttribute(node, 'scale', '1 1 1'));
    const rotation = convertStringToQuaternion(getNodeAttribute(node, 'rotation', '0 0 1 0'));

    let newNode;
    if (type === 'track') {
      const geometriesCount = parseInt(getNodeAttribute(node, 'geometriesCount', '10'));
      newNode = new WbTrack(id, translation, scale, rotation, geometriesCount);
    } else if (type === 'trackwheel') {
      const radius = parseFloat(getNodeAttribute(node, 'radius', '0.1'));
      const inner = getNodeAttribute(node, 'inner', '0').toLowerCase() === '1';

      newNode = new WbTrackWheel(id, translation, scale, rotation, radius, inner);

      parentNode.wheelsList.push(newNode);
    } else
      newNode = new WbTransform(id, isSolid, translation, scale, rotation);

    WbWorld.instance.nodes.set(newNode.id, newNode);

    this._parseChildren(node, newNode, isBoundingObject);
    if (typeof parentNode !== 'undefined') {
      newNode.parent = parentNode.id;
      if (getNodeAttribute(node, 'role', '') === 'animatedGeometry')
        parentNode.geometryField = newNode;
      else
        parentNode.children.push(newNode);
    }

<<<<<<< HEAD
    if (node.hasAttribute('robot') && node.getAttribute('robot') === 'true') {
      const window = node.hasAttribute('window') ? node.getAttribute('window') : 'generic';
      const name = node.getAttribute('name');
      const id = node.getAttribute('id');
      WbWorld.instance.robots.push({id: id, name: name, window: window});
    }

    return transform;
=======
    return newNode;
>>>>>>> 2a8ad1ff
  }

  _parseGroup(node, parentNode, isBoundingObject) {
    const use = this._checkUse(node, parentNode);
    if (typeof use !== 'undefined')
      return use;

    const id = this._parseId(node);

    const isPropeller = getNodeAttribute(node, 'type', '').toLowerCase() === 'propeller';

    const group = new WbGroup(id, isPropeller);

    WbWorld.instance.nodes.set(group.id, group);
    this._parseChildren(node, group, isBoundingObject);

    if (typeof parentNode !== 'undefined') {
      group.parent = parentNode.id;
      parentNode.children.push(group);
    }

    return group;
  }

  _parseShape(node, parentNode, isBoundingObject) {
    const use = this._checkUse(node, parentNode);
    if (typeof use !== 'undefined')
      return use;

    const id = this._parseId(node);

    const castShadows = getNodeAttribute(node, 'castShadows', 'false').toLowerCase() === 'true';
    const isPickable = getNodeAttribute(node, 'isPickable', 'true').toLowerCase() === 'true';
    let geometry;
    let appearance;

    for (let i = 0; i < node.childNodes.length; i++) {
      const child = node.childNodes[i];
      if (typeof child.tagName === 'undefined')
        continue;

      if (typeof appearance === 'undefined') {
        if (child.tagName === 'Appearance') {
          if (isBoundingObject)
            continue;
          // If a sibling PBRAppearance is detected, prefer it.
          let pbrAppearanceChild = false;
          for (let j = 0; j < node.childNodes.length; j++) {
            const child0 = node.childNodes[j];
            if (child0.tagName === 'PBRAppearance') {
              pbrAppearanceChild = true;
              break;
            }
          }
          if (pbrAppearanceChild)
            continue;
          appearance = this._parseAppearance(child);
        } else if (child.tagName === 'PBRAppearance')
          appearance = this._parsePBRAppearance(child);
        if (typeof appearance !== 'undefined')
          continue;
      }

      if (typeof geometry === 'undefined') {
        geometry = this._parseGeometry(child, id);
        if (typeof geometry !== 'undefined')
          continue;
      }

      console.log('X3dLoader: Unknown node: ' + child.tagName);
    }

    if (isBoundingObject)
      appearance = undefined;

    const shape = new WbShape(id, castShadows, isPickable, geometry, appearance);

    if (typeof parentNode !== 'undefined') {
      parentNode.children.push(shape);
      shape.parent = parentNode.id;
    }

    if (typeof appearance !== 'undefined')
      appearance.parent = shape.id;

    WbWorld.instance.nodes.set(shape.id, shape);

    return shape;
  }

  _parseBillboard(node, parentNode) {
    const id = this._parseId(node);

    const billboard = new WbBillboard(id);

    WbWorld.instance.nodes.set(billboard.id, billboard);
    this._parseChildren(node, billboard);

    return billboard;
  }

  _parseDirectionalLight(node, parentNode) {
    const use = this._checkUse(node, parentNode);
    if (typeof use !== 'undefined')
      return use;

    const id = this._parseId(node);
    const on = getNodeAttribute(node, 'on', 'true').toLowerCase() === 'true';
    const color = convertStringToVec3(getNodeAttribute(node, 'color', '1 1 1'));
    const direction = convertStringToVec3(getNodeAttribute(node, 'direction', '0 0 -1'));
    const intensity = parseFloat(getNodeAttribute(node, 'intensity', '1'));
    const ambientIntensity = parseFloat(getNodeAttribute(node, 'ambientIntensity', '0'));
    const castShadows = getNodeAttribute(node, 'castShadows', 'false').toLowerCase() === 'true';

    const dirLight = new WbDirectionalLight(id, on, color, direction, intensity, castShadows, ambientIntensity);

    if (typeof parentNode !== 'undefined' && typeof dirLight !== 'undefined') {
      parentNode.children.push(dirLight);
      dirLight.parent = parentNode.id;
    }

    WbWorld.instance.nodes.set(dirLight.id, dirLight);

    return dirLight;
  }

  _parsePointLight(node, parentNode) {
    const use = this._checkUse(node, parentNode);
    if (typeof use !== 'undefined')
      return use;

    const id = this._parseId(node);
    const on = getNodeAttribute(node, 'on', 'true').toLowerCase() === 'true';
    const attenuation = convertStringToVec3(getNodeAttribute(node, 'attenuation', '1 0 0'));
    const color = convertStringToVec3(getNodeAttribute(node, 'color', '1 1 1'));
    const intensity = parseFloat(getNodeAttribute(node, 'intensity', '1'));
    const location = convertStringToVec3(getNodeAttribute(node, 'location', '0 0 0'));
    const radius = parseFloat(getNodeAttribute(node, 'radius', '100'));
    const ambientIntensity = parseFloat(getNodeAttribute(node, 'ambientIntensity', '0'));
    const castShadows = getNodeAttribute(node, 'castShadows', 'false').toLowerCase() === 'true';

    const pointLight = new WbPointLight(id, on, attenuation, color, intensity, location, radius, ambientIntensity, castShadows, parentNode);

    if (typeof parentNode !== 'undefined' && typeof pointLight !== 'undefined')
      parentNode.children.push(pointLight);

    WbWorld.instance.nodes.set(pointLight.id, pointLight);

    return pointLight;
  }

  _parseSpotLight(node, parentNode) {
    const use = this._checkUse(node, parentNode);
    if (typeof use !== 'undefined')
      return use;

    const id = this._parseId(node);
    const on = getNodeAttribute(node, 'on', 'true').toLowerCase() === 'true';
    const attenuation = convertStringToVec3(getNodeAttribute(node, 'attenuation', '1 0 0'));
    const beamWidth = parseFloat(getNodeAttribute(node, 'beamWidth', '0.785'));
    const color = convertStringToVec3(getNodeAttribute(node, 'color', '1 1 1'));
    const cutOffAngle = parseFloat(getNodeAttribute(node, 'cutOffAngle', '0.785'));
    const direction = convertStringToVec3(getNodeAttribute(node, 'direction', '0 0 -1'));
    const intensity = parseFloat(getNodeAttribute(node, 'intensity', '1'));
    const location = convertStringToVec3(getNodeAttribute(node, 'location', '0 0 0'));
    const radius = parseFloat(getNodeAttribute(node, 'radius', '100'));
    const ambientIntensity = parseFloat(getNodeAttribute(node, 'ambientIntensity', '0'));
    const castShadows = getNodeAttribute(node, 'castShadows', 'false').toLowerCase() === 'true';

    const spotLight = new WbSpotLight(id, on, attenuation, beamWidth, color, cutOffAngle, direction, intensity, location, radius, ambientIntensity, castShadows, parentNode);

    if (typeof parentNode !== 'undefined' && typeof spotLight !== 'undefined')
      parentNode.children.push(spotLight);

    WbWorld.instance.nodes.set(spotLight.id, spotLight);

    return spotLight;
  }

  _parseFog(node) {
    const id = this._parseId(node);
    const color = convertStringToVec3(getNodeAttribute(node, 'color', '1 1 1'));
    const visibilityRange = parseFloat(getNodeAttribute(node, 'visibilityRange', '0'));
    const fogType = getNodeAttribute(node, 'fogType', 'LINEAR');

    const fog = new WbFog(id, color, visibilityRange, fogType);

    WbWorld.instance.nodes.set(fog.id, fog);

    if (typeof fog !== 'undefined')
      WbWorld.instance.hasFog = true;

    return fog;
  }

  _parseGeometry(node, parentId) {
    const use = this._checkUse(node);
    if (typeof use !== 'undefined') {
      use.parent = parentId;
      return use;
    }

    const id = this._parseId(node);

    let geometry;
    if (node.tagName === 'Box')
      geometry = this._parseBox(node, id);
    else if (node.tagName === 'Sphere')
      geometry = this._parseSphere(node, id);
    else if (node.tagName === 'Cone')
      geometry = this._parseCone(node, id);
    else if (node.tagName === 'Plane')
      geometry = this._parsePlane(node, id);
    else if (node.tagName === 'Cylinder')
      geometry = this._parseCylinder(node, id);
    else if (node.tagName === 'Capsule')
      geometry = this._parseCapsule(node, id);
    else if (node.tagName === 'IndexedFaceSet')
      geometry = this._parseIndexedFaceSet(node, id);
    else if (node.tagName === 'IndexedLineSet')
      geometry = this._parseIndexedLineSet(node, id);
    else if (node.tagName === 'ElevationGrid')
      geometry = this._parseElevationGrid(node, id);
    else if (node.tagName === 'PointSet')
      geometry = this._parsePointSet(node, id);
    else
      console.log('Not a recognized geometry: ' + node.tagName);

    if (typeof parentId !== 'undefined' && typeof geometry !== 'undefined')
      geometry.parent = parentId;

    return geometry;
  }

  _parseBox(node, id) {
    const size = convertStringToVec3(getNodeAttribute(node, 'size', '2 2 2'));

    const box = new WbBox(id, size);
    WbWorld.instance.nodes.set(box.id, box);
    return box;
  }

  _parseSphere(node, id) {
    const radius = parseFloat(getNodeAttribute(node, 'radius', '1'));
    const ico = getNodeAttribute(node, 'ico', 'false').toLowerCase() === 'true';
    const subdivision = parseInt(getNodeAttribute(node, 'subdivision', '1,1'));

    const sphere = new WbSphere(id, radius, ico, subdivision);

    WbWorld.instance.nodes.set(sphere.id, sphere);

    return sphere;
  }

  _parseCone(node, id) {
    const bottomRadius = getNodeAttribute(node, 'bottomRadius', '1');
    const height = getNodeAttribute(node, 'height', '2');
    const subdivision = getNodeAttribute(node, 'subdivision', '32');
    const side = getNodeAttribute(node, 'side', 'true').toLowerCase() === 'true';
    const bottom = getNodeAttribute(node, 'bottom', 'true').toLowerCase() === 'true';

    const cone = new WbCone(id, bottomRadius, height, subdivision, side, bottom);

    WbWorld.instance.nodes.set(cone.id, cone);

    return cone;
  }

  _parseCylinder(node, id) {
    const radius = getNodeAttribute(node, 'radius', '1');
    const height = getNodeAttribute(node, 'height', '2');
    const subdivision = getNodeAttribute(node, 'subdivision', '32');
    const bottom = getNodeAttribute(node, 'bottom', 'true').toLowerCase() === 'true';
    const side = getNodeAttribute(node, 'side', 'true').toLowerCase() === 'true';
    const top = getNodeAttribute(node, 'top', 'true').toLowerCase() === 'true';

    const cylinder = new WbCylinder(id, radius, height, subdivision, bottom, side, top);

    WbWorld.instance.nodes.set(cylinder.id, cylinder);

    return cylinder;
  }

  _parsePlane(node, id) {
    const size = convertStringToVec2(getNodeAttribute(node, 'size', '1,1'));

    const plane = new WbPlane(id, size);

    WbWorld.instance.nodes.set(plane.id, plane);

    return plane;
  }

  _parseCapsule(node, id) {
    const radius = getNodeAttribute(node, 'radius', '1');
    const height = getNodeAttribute(node, 'height', '2');
    const subdivision = getNodeAttribute(node, 'subdivision', '32');
    const bottom = getNodeAttribute(node, 'bottom', 'true').toLowerCase() === 'true';
    const side = getNodeAttribute(node, 'side', 'true').toLowerCase() === 'true';
    const top = getNodeAttribute(node, 'top', 'true').toLowerCase() === 'true';

    const capsule = new WbCapsule(id, radius, height, subdivision, bottom, side, top);

    WbWorld.instance.nodes.set(capsule.id, capsule);

    return capsule;
  }

  _parseIndexedFaceSet(node, id) {
    let coordIndex = convertStringToFloatArray(getNodeAttribute(node, 'coordIndex', ''));
    if (coordIndex)
      coordIndex = coordIndex.filter(element => { return element !== -1; });

    let normalIndex = convertStringToFloatArray(getNodeAttribute(node, 'normalIndex', ''));
    if (normalIndex)
      normalIndex = normalIndex.filter(element => { return element !== -1; });

    let texCoordIndex = convertStringToFloatArray(getNodeAttribute(node, 'texCoordIndex', ''));
    if (texCoordIndex)
      texCoordIndex = texCoordIndex.filter(element => { return element !== -1; });

    const coordArray = [];
    const coordinate = node.getElementsByTagName('Coordinate')[0];
    if (typeof coordinate !== 'undefined') {
      const coords = convertStringToFloatArray(getNodeAttribute(coordinate, 'point', ''));
      for (let i = 0; i < coords.length; i = i + 3)
        coordArray.push(new WbVector3(coords[i], coords[i + 1], coords[i + 2]));
    }

    const texCoordArray = [];
    const textureCoordinate = node.getElementsByTagName('TextureCoordinate')[0];
    if (typeof textureCoordinate !== 'undefined') {
      const texCoords = convertStringToFloatArray(getNodeAttribute(textureCoordinate, 'point', ''));
      for (let i = 0; i < texCoords.length; i = i + 2)
        texCoordArray.push(new WbVector2(texCoords[i], texCoords[i + 1]));
    }

    const normalArray = [];
    const normalNode = node.getElementsByTagName('Normal')[0];
    if (typeof normalNode !== 'undefined') {
      const normals = convertStringToFloatArray(getNodeAttribute(normalNode, 'vector', ''));
      for (let i = 0; i < normals.length; i = i + 3)
        normalArray.push(new WbVector3(normals[i], normals[i + 1], normals[i + 2]));
    }

    const ccw = parseFloat(getNodeAttribute(node, 'ccw', '1'));

    const ifs = new WbIndexedFaceSet(id, coordIndex, normalIndex, texCoordIndex, coordArray, texCoordArray, normalArray, ccw);
    WbWorld.instance.nodes.set(ifs.id, ifs);

    return ifs;
  }

  _parseIndexedLineSet(node, id) {
    const coordinate = node.getElementsByTagName('Coordinate')[0];

    if (typeof coordinate === 'undefined')
      return undefined;

    const indicesStr = convertStringToFloatArray(getNodeAttribute(node, 'coordIndex', ''));

    const verticesStr = convertStringToFloatArray(getNodeAttribute(coordinate, 'point', ''));

    const coord = [];
    for (let i = 0; i < verticesStr.length; i += 3)
      coord.push(new WbVector3(verticesStr[i], verticesStr[i + 1], verticesStr[i + 2]));

    const coordIndex = indicesStr.map(Number);

    const ils = new WbIndexedLineSet(id, coord, coordIndex);
    WbWorld.instance.nodes.set(ils.id, ils);

    return ils;
  }

  _parseElevationGrid(node, id) {
    const heightStr = getNodeAttribute(node, 'height');
    if (typeof heightStr === 'undefined')
      return;

    const xDimension = parseInt(getNodeAttribute(node, 'xDimension', '0'));
    const xSpacing = parseFloat(getNodeAttribute(node, 'xSpacing', '1'));
    const yDimension = parseInt(getNodeAttribute(node, 'yDimension', '0'));
    const ySpacing = parseFloat(getNodeAttribute(node, 'ySpacing', '1'));
    const thickness = parseFloat(getNodeAttribute(node, 'thickness', '1'));

    const height = convertStringToFloatArray(heightStr);

    const eg = new WbElevationGrid(id, height, xDimension, xSpacing, yDimension, ySpacing, thickness);
    WbWorld.instance.nodes.set(eg.id, eg);

    return eg;
  }

  _parsePointSet(node, id) {
    const coordinate = node.getElementsByTagName('Coordinate')[0];

    if (typeof coordinate === 'undefined')
      return;

    const coordArray = convertStringToFloatArray(getNodeAttribute(coordinate, 'point', ''));

    if (typeof coordArray === 'undefined')
      return;

    const coord = [];
    for (let i = 0; i < coordArray.length; i += 3)
      coord.push(new WbVector3(coordArray[i], coordArray[i + 1], coordArray[i + 2]));

    const colorNode = node.getElementsByTagName('Color')[0];
    let color;
    if (typeof colorNode !== 'undefined') {
      const colorArray = convertStringToFloatArray(getNodeAttribute(colorNode, 'color', ''));
      if (typeof colorArray !== 'undefined') {
        color = [];
        for (let i = 0; i < colorArray.length; i += 3)
          color.push(new WbVector3(colorArray[i], colorArray[i + 1], colorArray[i + 2]));
      }
    }

    const ps = new WbPointSet(id, coord, color);
    WbWorld.instance.nodes.set(ps.id, ps);

    return ps;
  }

  _parseSwitch(node, parent) {
    if (typeof parent === 'undefined')
      return;

    const child = node.childNodes[0];

    let boundingObject;
    if (child.tagName === 'Shape')
      boundingObject = this._parseShape(child, undefined, true);
    else if (child.tagName === 'Transform')
      boundingObject = this._parseTransform(child, undefined, true);
    else if (child.tagName === 'Group')
      boundingObject = this._parseGroup(child, undefined, true);
    else
      console.error('Unknown boundingObject: ' + child.tagName);

    if (typeof boundingObject === 'undefined')
      return;

    boundingObject.parent = parent.id;
    parent.boundingObject = boundingObject;

    return boundingObject;
  }

  _parseAppearance(node, parentId) {
    const use = this._checkUse(node);
    if (typeof use !== 'undefined')
      return use;

    const id = this._parseId(node);

    // Get the Material tag.
    const materialNode = node.getElementsByTagName('Material')[0];
    let material;
    if (typeof materialNode !== 'undefined')
      material = this._parseMaterial(materialNode);

    // Check to see if there is a texture.
    const imageTexture = node.getElementsByTagName('ImageTexture')[0];
    let texture;
    if (typeof imageTexture !== 'undefined')
      texture = this._parseImageTexture(imageTexture);

    // Check to see if there is a textureTransform.
    const textureTransform = node.getElementsByTagName('TextureTransform')[0];
    let transform;
    if (typeof textureTransform !== 'undefined')
      transform = this._parseTextureTransform(textureTransform);

    const appearance = new WbAppearance(id, material, texture, transform);
    if (typeof appearance !== 'undefined') {
      if (typeof material !== 'undefined')
        material.parent = appearance.id;

      if (typeof texture !== 'undefined')
        texture.parent = appearance.id;

      if (typeof transform !== 'undefined')
        transform.parent = appearance.id;

      if (typeof parentId !== 'undefined')
        appearance.parent = parentId;

      WbWorld.instance.nodes.set(appearance.id, appearance);
    }

    return appearance;
  }

  _parseMaterial(node, parentId) {
    const use = this._checkUse(node);
    if (typeof use !== 'undefined')
      return use;

    const id = this._parseId(node);

    const ambientIntensity = parseFloat(getNodeAttribute(node, 'ambientIntensity', '0.2'));
    const diffuseColor = convertStringToVec3(getNodeAttribute(node, 'diffuseColor', '0.8 0.8 0.8'));
    const specularColor = convertStringToVec3(getNodeAttribute(node, 'specularColor', '0 0 0'));
    const emissiveColor = convertStringToVec3(getNodeAttribute(node, 'emissiveColor', '0 0 0'));
    const shininess = parseFloat(getNodeAttribute(node, 'shininess', '0.2'));
    const transparency = parseFloat(getNodeAttribute(node, 'transparency', '0'));

    const material = new WbMaterial(id, ambientIntensity, diffuseColor, specularColor, emissiveColor, shininess, transparency);

    if (typeof parentId !== 'undefined')
      material.parent = parentId;

    WbWorld.instance.nodes.set(material.id, material);

    return material;
  }

  _parseImageTexture(node, parentId) {
    const use = this._checkUse(node);
    if (typeof use !== 'undefined')
      return use;

    const id = this._parseId(node);
    let url = getNodeAttribute(node, 'url', '');
    if (typeof url !== 'undefined')
      url = url.split('"').filter(element => element)[0]; // filter removes empty element.
    const isTransparent = getNodeAttribute(node, 'isTransparent', 'false').toLowerCase() === 'true';
    const s = getNodeAttribute(node, 'repeatS', 'true').toLowerCase() === 'true';
    const t = getNodeAttribute(node, 'repeatT', 'true').toLowerCase() === 'true';
    const filtering = parseFloat(getNodeAttribute(node, 'filtering', '4'));

    let imageTexture;
    if (typeof url !== 'undefined' && url !== '') {
      imageTexture = new WbImageTexture(id, url, isTransparent, s, t, filtering);
      if (!this._downloadingImage.has(url)) {
        this._downloadingImage.add(url);
        // Load the texture in WREN
        this._promises.push(loadImageTextureInWren(this._prefix, url, isTransparent));
      }
    }

    if (typeof imageTexture !== 'undefined') {
      if (typeof parentId !== 'undefined')
        imageTexture.parent = parentId;

      WbWorld.instance.nodes.set(imageTexture.id, imageTexture);
    }

    return imageTexture;
  }

  _parsePBRAppearance(node, parentId) {
    const use = this._checkUse(node);
    if (typeof use !== 'undefined')
      return use;

    const id = this._parseId(node);

    const baseColor = convertStringToVec3(getNodeAttribute(node, 'baseColor', '1 1 1'));
    const transparency = parseFloat(getNodeAttribute(node, 'transparency', '0'));
    const roughness = parseFloat(getNodeAttribute(node, 'roughness', '0'));
    const metalness = parseFloat(getNodeAttribute(node, 'metalness', '1'));
    const IBLStrength = parseFloat(getNodeAttribute(node, 'IBLStrength', '1'));
    const normalMapFactor = parseFloat(getNodeAttribute(node, 'normalMapFactor', '1'));
    const occlusionMapStrength = parseFloat(getNodeAttribute(node, 'occlusionMapStrength', '1'));
    const emissiveColor = convertStringToVec3(getNodeAttribute(node, 'emissiveColor', '0 0 0'));
    const emissiveIntensity = parseFloat(getNodeAttribute(node, 'emissiveIntensity', '1'));

    // Check to see if there is a textureTransform.
    const textureTransform = node.getElementsByTagName('TextureTransform')[0];
    let transform;
    if (typeof textureTransform !== 'undefined')
      transform = this._parseTextureTransform(textureTransform);

    const imageTextures = node.getElementsByTagName('ImageTexture');
    let baseColorMap, roughnessMap, metalnessMap, normalMap, occlusionMap, emissiveColorMap;
    for (let i = 0; i < imageTextures.length; i++) {
      const imageTexture = imageTextures[i];
      const role = getNodeAttribute(imageTexture, 'role', undefined);
      if (role === 'baseColor') {
        baseColorMap = this._parseImageTexture(imageTexture);
        if (typeof baseColorMap !== 'undefined')
          baseColorMap.role = 'baseColorMap';
      } else if (role === 'roughness') {
        roughnessMap = this._parseImageTexture(imageTexture);
        if (typeof roughnessMap !== 'undefined')
          roughnessMap.role = 'roughnessMap';
      } else if (role === 'metalness') {
        metalnessMap = this._parseImageTexture(imageTexture);
        if (typeof metalnessMap !== 'undefined')
          metalnessMap.role = 'metalnessMap';
      } else if (role === 'normal') {
        normalMap = this._parseImageTexture(imageTexture);
        if (typeof normalMap !== 'undefined')
          normalMap.role = 'normalMap';
      } else if (role === 'occlusion') {
        occlusionMap = this._parseImageTexture(imageTexture);
        if (typeof occlusionMap !== 'undefined')
          occlusionMap.role = 'occlusionMap';
      } else if (role === 'emissiveColor') {
        emissiveColorMap = this._parseImageTexture(imageTexture);
        if (typeof emissiveColorMap !== 'undefined')
          emissiveColorMap.role = 'emissiveColorMap';
      }
    }

    const pbrAppearance = new WbPBRAppearance(id, baseColor, baseColorMap, transparency, roughness, roughnessMap, metalness, metalnessMap, IBLStrength,
      normalMap, normalMapFactor, occlusionMap, occlusionMapStrength, emissiveColor, emissiveColorMap, emissiveIntensity, transform);

    if (typeof pbrAppearance !== 'undefined') {
      if (typeof transform !== 'undefined')
        transform.parent = pbrAppearance.id;

      if (typeof baseColorMap !== 'undefined')
        baseColorMap.parent = pbrAppearance.id;

      if (typeof roughnessMap !== 'undefined')
        roughnessMap.parent = pbrAppearance.id;

      if (typeof metalnessMap !== 'undefined')
        metalnessMap.parent = pbrAppearance.id;

      if (typeof normalMap !== 'undefined')
        normalMap.parent = pbrAppearance.id;

      if (typeof occlusionMap !== 'undefined')
        occlusionMap.parent = pbrAppearance.id;

      if (typeof emissiveColorMap !== 'undefined')
        emissiveColorMap.parent = pbrAppearance.id;

      if (typeof parentId !== 'undefined')
        pbrAppearance.parent = parentId;

      WbWorld.instance.nodes.set(pbrAppearance.id, pbrAppearance);
    }

    return pbrAppearance;
  }

  _parseTextureTransform(node, parentId) {
    const use = this._checkUse(node);
    if (typeof use !== 'undefined')
      return use;

    const id = this._parseId(node);
    const center = convertStringToVec2(getNodeAttribute(node, 'center', '0 0'));
    const rotation = parseFloat(getNodeAttribute(node, 'rotation', '0'));
    const scale = convertStringToVec2(getNodeAttribute(node, 'scale', '1 1'));
    const translation = convertStringToVec2(getNodeAttribute(node, 'translation', '0 0'));

    const textureTransform = new WbTextureTransform(id, center, rotation, scale, translation);

    if (typeof parentId !== 'undefined')
      textureTransform.parent = parentId;

    WbWorld.instance.nodes.set(textureTransform.id, textureTransform);

    return textureTransform;
  }
}

function loadTextureData(prefix, url, isHdr, rotation) {
  const canvas2 = document.createElement('canvas');
  const context = canvas2.getContext('2d');

  if (url.startsWith('webots://')) {
    if (typeof webots.currentView.repository === 'undefined')
      webots.currentView.repository = 'cyberbotics';
    if (typeof webots.currentView.branch === 'undefined' || webots.currentView.branch === '')
      webots.currentView.branch = 'released';
    url = url.replace('webots://', 'https://raw.githubusercontent.com/' + webots.currentView.repository + '/webots/' + webots.currentView.branch + '/');
  }
  if (typeof prefix !== 'undefined' && !url.startsWith('http'))
    url = prefix + url;
  if (isHdr) {
    return _loadHDRImage(url).then(img => {
      const image = new WbImage();
      image.bits = img.data;
      image.width = img.width;
      image.height = img.height;
      image.url = url;
      if (typeof rotation !== 'undefined')
        image.bits = rotateHDR(image, rotation);
      return image;
    });
  } else {
    return _loadImage(url).then(img => {
      const image = new WbImage();

      canvas2.width = img.width;
      canvas2.height = img.height;
      if (typeof rotation !== 'undefined') {
        context.save();
        context.translate(canvas2.width / 2, canvas2.height / 2);
        context.rotate(rotation * Math.PI / 180);
        context.drawImage(img, -canvas2.width / 2, -canvas2.height / 2);
        context.restore();
      } else
        context.drawImage(img, 0, 0);

      const dataBGRA = context.getImageData(0, 0, img.width, img.height).data;
      let data = new Uint8ClampedArray(dataBGRA.length);
      data = dataBGRA;

      image.bits = data;
      image.width = img.width;
      image.height = img.height;
      image.url = url;
      return image;
    });
  }
}

function _loadImage(src) {
  return new Promise((resolve, reject) => {
    const img = new Image();
    img.onload = () => {
      resolve(img);
    };
    img.onerror = () => console.log('Error in loading: ' + src);
    img.setAttribute('crossOrigin', '');
    img.src = src;
  });
}

function _loadHDRImage(src) {
  return new Promise((resolve, reject) => {
    loadHdr(src, function(img) { resolve(img); });
  });
}

function loadImageTextureInWren(prefix, url, isTransparent) {
  return loadTextureData(prefix, url).then((image) => {
    let texture = _wr_texture_2d_new();
    _wr_texture_set_size(texture, image.width, image.height);
    _wr_texture_set_translucent(texture, isTransparent);
    const bitsPointer = arrayXPointer(image.bits);
    _wr_texture_2d_set_data(texture, bitsPointer);
    Module.ccall('wr_texture_2d_set_file_path', null, ['number', 'string'], [texture, url]);
    _wr_texture_setup(texture);
    _free(bitsPointer);
  });
}

function getNodeAttribute(node, attributeName, defaultValue) {
  console.assert(node && node.attributes);
  if (attributeName in node.attributes)
    return node.attributes.getNamedItem(attributeName).value;
  return defaultValue;
}

function convertStringToVec2(string) {
  string = convertStringToFloatArray(string);
  return new WbVector2(string[0], string[1]);
}

function convertStringToVec3(string) {
  string = convertStringToFloatArray(string);
  return new WbVector3(string[0], string[1], string[2]);
}

function convertStringToQuaternion(string) {
  string = convertStringToFloatArray(string);
  return new WbVector4(string[0], string[1], string[2], string[3]);
}

function convertStringToFloatArray(string) {
  const stringList = string.replaceAll(',', ' ').split(/\s/).filter(element => element);
  if (stringList)
    return stringList.map(element => parseFloat(element));
}

function rotateHDR(image, rotate) {
  let rotatedbits = [];
  if (rotate === 90) {
    for (let x = 0; x < image.width; x++) {
      for (let y = 0; y < image.height; y++) {
        const u = y * image.width * 3 + x * 3;
        const v = (image.width - 1 - x) * image.height * 3 + y * 3;
        for (let c = 0; c < 3; c++)
          rotatedbits[u + c] = image.bits[v + c];
      }
    }
    const swap = image.width;
    image.width = image.height;
    image.height = swap;
  } else if (rotate === -90) {
    for (let x = 0; x < image.width; x++) {
      for (let y = 0; y < image.height; y++) {
        const u = y * image.width * 3 + x * 3;
        const v = x * image.width * 3 + (image.height - 1 - y) * 3;
        for (let c = 0; c < 3; c++)
          rotatedbits[u + c] = image.bits[v + c];
      }
    }
    const swap = image.width;
    image.width = image.height;
    image.height = swap;
  } else if (rotate === 180) {
    for (let x = 0; x < image.width; x++) {
      for (let y = 0; y < image.height; y++) {
        const u = y * image.width * 3 + x * 3;
        const v = (image.height - 1 - y) * image.width * 3 + (image.width - 1 - x) * 3;
        for (let c = 0; c < 3; c++)
          rotatedbits[u + c] = image.bits[v + c];
      }
    }
  }
  return rotatedbits;
}

export {convertStringToVec3, convertStringToQuaternion, loadImageTextureInWren};<|MERGE_RESOLUTION|>--- conflicted
+++ resolved
@@ -438,18 +438,15 @@
         parentNode.children.push(newNode);
     }
 
-<<<<<<< HEAD
-    if (node.hasAttribute('robot') && node.getAttribute('robot') === 'true') {
+    if (type === 'robot') {
       const window = node.hasAttribute('window') ? node.getAttribute('window') : 'generic';
       const name = node.getAttribute('name');
       const id = node.getAttribute('id');
       WbWorld.instance.robots.push({id: id, name: name, window: window});
     }
 
-    return transform;
-=======
     return newNode;
->>>>>>> 2a8ad1ff
+
   }
 
   _parseGroup(node, parentNode, isBoundingObject) {
