import {M_PI_4} from './nodes/utils/constants.js';
import WbAbstractAppearance from './nodes/WbAbstractAppearance.js';
import WbAppearance from './nodes/WbAppearance.js';
import WbBackground from './nodes/WbBackground.js';
import WbBillboard from './nodes/WbBillboard.js';
import WbBox from './nodes/WbBox.js';
import WbCapsule from './nodes/WbCapsule.js';
import WbCadShape from './nodes/WbCadShape.js';
import WbCone from './nodes/WbCone.js';
import WbCylinder from './nodes/WbCylinder.js';
import WbDirectionalLight from './nodes/WbDirectionalLight.js';
import WbElevationGrid from './nodes/WbElevationGrid.js';
import WbFog from './nodes/WbFog.js';
import WbGeometry from './nodes/WbGeometry.js';
import WbGroup from './nodes/WbGroup.js';
import WbImageTexture from './nodes/WbImageTexture.js';
import WbIndexedFaceSet from './nodes/WbIndexedFaceSet.js';
import WbIndexedLineSet from './nodes/WbIndexedLineSet.js';
import WbLight from './nodes/WbLight.js';
import WbMaterial from './nodes/WbMaterial.js';
import WbMesh from './nodes/WbMesh.js';
import WbPbrAppearance from './nodes/WbPbrAppearance.js';
import WbPlane from './nodes/WbPlane.js';
import WbPointLight from './nodes/WbPointLight.js';
import WbPointSet from './nodes/WbPointSet.js';
import WbScene from './nodes/WbScene.js';
import WbShape from './nodes/WbShape.js';
import WbSlot from './nodes/WbSlot.js';
import WbSolid from './nodes/WbSolid.js';
import WbSphere from './nodes/WbSphere.js';
import WbSpotLight from './nodes/WbSpotLight.js';
import WbTextureTransform from './nodes/WbTextureTransform.js';
import WbTrack from './nodes/WbTrack.js';
import WbTrackWheel from './nodes/WbTrackWheel.js';
import WbTransform from './nodes/WbTransform.js';
import WbVector2 from './nodes/utils/WbVector2.js';
import WbVector3 from './nodes/utils/WbVector3.js';
import WbVector4 from './nodes/utils/WbVector4.js';
import WbViewpoint from './nodes/WbViewpoint.js';
import WbWorld from './nodes/WbWorld.js';
import WbWrenPostProcessingEffects from './wren/WbWrenPostProcessingEffects.js';

import {getAnId} from './nodes/utils/id_provider.js';

import DefaultUrl from './DefaultUrl.js';
import {webots} from './webots.js';
import {loadImageTextureInWren, loadTextureData} from './image_loader.js';
/*
  This module takes an x3d world, parse it and populate the scene.
*/
export default class Parser {
  #downloadingImage;
  #nodeCounter;
  #nodeNumber;
  #prefix;
  #promises;
  #promiseCounter;
  #promiseNumber;
  constructor(prefix = '') {
    this.#prefix = prefix;
    this.#downloadingImage = new Set();
    this.#promises = [];
    this.#promiseCounter = 0;
    this.#promiseNumber = 0;
    WbWorld.init();
  }

  parse(text, renderer, parent, callback) {
    webots.currentView.progress.setProgressBar('Connecting to webots instance...', 'same', 60 + 0.1 * 30, 'Parsing object...');
    let xml = null;
    if (window.DOMParser) {
      const parser = new DOMParser();
      xml = parser.parseFromString(text, 'text/xml');
    }
    console.log(xml);
    if (typeof xml === 'undefined')
      console.error('File to parse not found');
    else {
      const scene = xml.getElementsByTagName('Scene')[0];
      if (typeof scene === 'undefined') {
        const node = xml.getElementsByTagName('nodes')[0];
        if (typeof node === 'undefined')
          console.error('Unknown content, nor Scene, nor Node');
        else {
          this.#nodeNumber = 0;
          this.#nodeCounter = 0;
          this.#countChildElements(node);
          this.#parseChildren(node, parent);
        }
      } else {
        this.#nodeNumber = 0;
        this.#nodeCounter = 0;
        this.#countChildElements(scene);
        this.#parseNode(scene);
      }
    }

    webots.currentView.progress.setProgressBar('block', 'Finalizing...', 75, 'Finalizing webotsJS nodes...');

    return Promise.all(this.#promises).then(() => {
      this.#promises = [];
      this.#downloadingImage.clear();
      if (typeof this.smaaAreaTexture !== 'undefined' && typeof this.smaaSearchTexture !== 'undefined' &&
        typeof this.gtaoNoiseTexture !== 'undefined') {
        WbWrenPostProcessingEffects.loadResources(this.smaaAreaTexture, this.smaaSearchTexture, this.gtaoNoiseTexture);
        this.smaaAreaTexture = undefined;
        this.smaaSearchTexture = undefined;
        this.gtaoNoiseTexture = undefined;
      }

      if (typeof WbWorld.instance.viewpoint === 'undefined')
        return;
      WbWorld.instance.viewpoint.finalize();

      if (typeof WbBackground.instance !== 'undefined') {
        WbBackground.instance.setCubeArray(this.cubeImages);
        this.cubeImages = undefined;
        WbBackground.instance.setIrradianceCubeArray(this.irradianceCubeURL);
        this.irradianceCubeURL = undefined;
      }
      WbWorld.instance.sceneTree.forEach((node, i) => {
        const percentage = 70 + 30 * (i + 1) / WbWorld.instance.sceneTree.length;
        const info = 'Finalizing node ' + node.id + ': ' + (100 * (i + 1) / WbWorld.instance.sceneTree.length) + '%';
        webots.currentView.progress.setProgressBar('block', 'same', 75 + 0.25 * percentage, info);
        node.finalize();
      });

      WbWorld.instance.readyForUpdates = true;

      webots.currentView.x3dScene.resize();
      renderer.render();
      setTimeout(() => { webots.currentView.progress.setProgressBar('none'); }, 300);

      if (typeof callback === 'function')
        callback();
      console.log(WbWorld.instance)
      console.timeEnd('Loaded in: ');
    });
  }

  #parseNode(node, parentNode, isBoundingObject) {
    this.#nodeCounter += 1;
    const percentage = 30 + 70 * this.#nodeCounter / this.#nodeNumber;
    const infoPercentage = 100 * this.#nodeCounter / this.#nodeNumber;
    const info = 'Parsing node: ' + node.id + ' (' + node.tagName + ') ' + infoPercentage + '%';
    webots.currentView.progress.setProgressBar('block', 'same', 60 + 0.1 * percentage, info);

    if (typeof WbWorld.instance === 'undefined')
      WbWorld.init();

    let result;
    if (node.tagName === 'Scene') {
      this.#parseScene(node);
      this.#parseChildren(node, parentNode);
    } else if (node.tagName === 'WorldInfo')
      this.#parseWorldInfo(node);
    else if (node.tagName === 'Viewpoint')
      WbWorld.instance.viewpoint = this.#parseViewpoint(node);
    else if (node.tagName === 'Background')
<<<<<<< HEAD
      result = this._parseBackground(node);
    else if (node.tagName === 'Transform' || node.tagName === 'Robot' || node.tagName === 'Solid')
      result = this._parseTransform(node, parentNode, isBoundingObject);
=======
      result = this.#parseBackground(node);
    else if (node.tagName === 'Transform')
      result = this.#parseTransform(node, parentNode, isBoundingObject);
>>>>>>> 96792f28
    else if (node.tagName === 'Billboard')
      result = this.#parseBillboard(node, parentNode);
    else if (node.tagName === 'Group')
      result = this.#parseGroup(node, parentNode);
    else if (node.tagName === 'Shape')
<<<<<<< HEAD
      result = this._parseShape(node, parentNode, isBoundingObject);
    else if (node.tagName === 'Slot')
      result = this._parseSlot(node, parentNode);
=======
      result = this.#parseShape(node, parentNode, isBoundingObject);
>>>>>>> 96792f28
    else if (node.tagName === 'CadShape')
      result = this.#parseCadShape(node, parentNode);
    else if (node.tagName === 'DirectionalLight')
      result = this.#parseDirectionalLight(node, parentNode);
    else if (node.tagName === 'PointLight')
      result = this.#parsePointLight(node, parentNode);
    else if (node.tagName === 'SpotLight')
      result = this.#parseSpotLight(node, parentNode);
    else if (node.tagName === 'Fog') {
      if (!WbWorld.instance.hasFog)
        result = this.#parseFog(node);
      else
        console.error('This world already has a fog.');
    } else {
      // Either it is a node added after the whole scene, or it is an unknown node, or a geometry bounding object
      let id;
      if (typeof parentNode !== 'undefined')
        id = parentNode.id;
      result = this.#parseGeometry(node, id);
      // We are forced to check if the result correspond to the class we expect because of the case of a USE
      if (typeof result !== 'undefined' && result instanceof WbGeometry) {
        if (typeof parentNode !== 'undefined') {
          if (parentNode instanceof WbShape) {
            if (typeof parentNode.geometry !== 'undefined')
              parentNode.geometry.delete();
            parentNode.geometry = result;
          } else if (parentNode instanceof WbSolid || parentNode instanceof WbTransform || parentNode instanceof WbGroup) {
            // Bounding object
            if (typeof parentNode.boundingObject !== 'undefined')
              parentNode.boundingObject.delete();
            const shape = new WbShape(getAnId(), false, false, result);
            shape.parent = parentNode.id;
            WbWorld.instance.nodes.set(shape.id, shape);
            result.parent = shape.id;
            if (parentNode instanceof WbSolid)
              parentNode.boundingObject = shape;
            else
              parentNode.children.push(shape);
          }
        }
      } else if (node.tagName === 'PBRAppearance') {
        if (typeof parentNode !== 'undefined' && parentNode instanceof WbShape) {
          if (typeof parentNode.appearance !== 'undefined')
            parentNode.appearance.delete();
          result = this.#parsePbrAppearance(node, id);
          parentNode.appearance = result;
        }
      } else if (node.tagName === 'Appearance') {
        if (typeof parentNode !== 'undefined' && parentNode instanceof WbShape) {
          if (typeof parentNode.appearance !== 'undefined')
            parentNode.appearance.delete();
          result = this.#parseAppearance(node, id);
          parentNode.appearance = result;
        }
      } else if (node.tagName === 'Material') {
        result = this.#parseMaterial(node, id);
        if (typeof result !== 'undefined') {
          if (typeof parentNode !== 'undefined' && parentNode instanceof WbAppearance) {
            if (typeof parentNode.material !== 'undefined')
              parentNode.material.delete();
            parentNode.material = result;
          }
        }
      } else if (node.tagName === 'ImageTexture') {
        result = this.#parseImageTexture(node, id);
        if (typeof result !== 'undefined') {
          if (typeof parentNode !== 'undefined' && parentNode instanceof WbAppearance) {
            if (typeof parentNode.material !== 'undefined')
              parentNode.texture.delete();
            parentNode.texture = result;
          }
        }
      } else if (node.tagName === 'TextureTransform') {
        result = this.#parseTextureTransform(node, id);
        if (typeof result !== 'undefined') {
          if (typeof parentNode !== 'undefined' && parentNode instanceof WbAbstractAppearance) {
            if (typeof parentNode.textureTransform !== 'undefined')
              parentNode.textureTransform.delete();
            parentNode.textureTransform = result;
          }
        }
      } else
        console.error("The parser doesn't support this type of node: " + node.tagName);
    }

    // check if top-level nodes
    if (typeof result !== 'undefined' && typeof parentNode === 'undefined')
      WbWorld.instance.sceneTree.push(result);
  }

  #parseChildren(node, parentNode, isBoundingObject) {
    for (let i = 0; i < node.childNodes.length; i++) {
      const child = node.childNodes[i];
      if (typeof child.tagName !== 'undefined')
        this.#parseNode(child, parentNode, isBoundingObject);
    }
  }

  #parseScene(node) {
    const prefix = DefaultUrl.wrenImagesUrl();
    this.#promises.push(loadTextureData(prefix, 'smaa_area_texture.png').then(image => {
      this.smaaAreaTexture = image;
      this.smaaAreaTexture.isTranslucent = false;
      this.#updatePromiseCounter('Downloading assets: Texture \'smaa_area_texture.png\'...');
    }));
    this.#promises.push(loadTextureData(prefix, 'smaa_search_texture.png').then(image => {
      this.smaaSearchTexture = image;
      this.smaaSearchTexture.isTranslucent = false;
      this.#updatePromiseCounter('Downloading assets: Texture \'smaa_search_texture.png\'...');
    }));
    this.#promises.push(loadTextureData(prefix, 'gtao_noise_texture.png').then(image => {
      this.gtaoNoiseTexture = image;
      this.gtaoNoiseTexture.isTranslucent = true;
      this.#updatePromiseCounter('Downloading assets: Texture \'gtao_noise_texture.png\'...');
    }));
    this.#promiseNumber += 3;

    WbWorld.instance.scene = new WbScene();
  }

  #parseWorldInfo(node) {
    WbWorld.instance.coordinateSystem = getNodeAttribute(node, 'coordinateSystem', 'ENU');
    WbWorld.instance.basicTimeStep = parseInt(getNodeAttribute(node, 'basicTimeStep', 32));
    WbWorld.instance.title = getNodeAttribute(node, 'title', 'No title');
    WbWorld.instance.description = getNodeAttribute(node, 'info', 'No description was provided for this world.');

    // Update information panel when switching between worlds
    let webotsView = document.getElementsByTagName('webots-view')[0];
    if (webotsView && typeof webotsView.toolbar !== 'undefined') {
      let informationPanel = webotsView.toolbar.informationPanel;
      if (typeof informationPanel !== 'undefined') {
        informationPanel.setTitle(WbWorld.instance.title);
        informationPanel.setDescription(WbWorld.instance.description);
      }
    }
    WbWorld.computeUpVector();
  }

  #parseId(node) {
    if (typeof node === 'undefined')
      return;

    let id = getNodeAttribute(node, 'id');
    if (typeof id === 'undefined')
      id = getAnId();

    return id;
  }

  #parseViewpoint(node) {
    const id = this.#parseId(node);
    const fieldOfView = parseFloat(getNodeAttribute(node, 'fieldOfView', M_PI_4));
    const orientation = convertStringToQuaternion(getNodeAttribute(node, 'orientation', '0 0 1 0'));
    const position = convertStringToVec3(getNodeAttribute(node, 'position', '0 0 10'));
    const exposure = parseFloat(getNodeAttribute(node, 'exposure', '1.0'));
    const bloomThreshold = parseFloat(getNodeAttribute(node, 'bloomThreshold', 21));
    const far = parseFloat(getNodeAttribute(node, 'zFar', '2000'));
    const near = parseFloat(getNodeAttribute(node, 'zNear', '0.1'));
    const followSmoothness = parseFloat(getNodeAttribute(node, 'followSmoothness'));
    const followedId = getNodeAttribute(node, 'followedId');
    const ambientOcclusionRadius = parseFloat(getNodeAttribute(node, 'ambientOcclusionRadius', 2));

    return new WbViewpoint(id, fieldOfView, orientation, position, exposure, bloomThreshold, near, far, followSmoothness,
      followedId, ambientOcclusionRadius);
  }

  #parseBackground(node) {
    const id = this.#parseId(node);
    const skyColor = convertStringToVec3(getNodeAttribute(node, 'skyColor', '0 0 0'));
    const luminosity = parseFloat(getNodeAttribute(node, 'luminosity', '1'));

    const backgroundIdx = (WbWorld.instance.coordinateSystem === 'ENU') ? [0, 1, 2, 3, 4, 5] : [5, 0, 1, 2, 3, 4];
    const rotationValues = (WbWorld.instance.coordinateSystem === 'ENU') ? [90, -90, -90, 180, 0, -90] : [0, 0, 0, 0, 0, 0];
    const cubeImageIdx = (WbWorld.instance.coordinateSystem === 'ENU') ? [0, 4, 1, 3, 2, 5] : [2, 5, 3, 4, 1, 0];

    let backgroundUrl = [];
    backgroundUrl[0] = getNodeAttribute(node, 'backUrl');
    backgroundUrl[1] = getNodeAttribute(node, 'bottomUrl');
    backgroundUrl[2] = getNodeAttribute(node, 'frontUrl');
    backgroundUrl[3] = getNodeAttribute(node, 'leftUrl');
    backgroundUrl[4] = getNodeAttribute(node, 'rightUrl');
    backgroundUrl[5] = getNodeAttribute(node, 'topUrl');

    let areUrlsPresent = true;
    for (let i = 0; i < 6; i++) {
      if (typeof backgroundUrl[i] === 'undefined') {
        areUrlsPresent = false;
        break;
      } else
        // filter removes empty elements.
        backgroundUrl[i] = backgroundUrl[i].split('"').filter(element => { if (element !== ' ') return element; })[0];
    }

    this.cubeImages = [];
    if (areUrlsPresent) {
      for (let i = 0; i < 6; i++) {
        this.#promises.push(loadTextureData(this.#prefix, backgroundUrl[backgroundIdx[i]], false, rotationValues[i])
          .then(image => {
            this.cubeImages[cubeImageIdx[i]] = image;
            this.#updatePromiseCounter('Downloading assets: Texture \'background ' + i + '\'...');
          }));
      }
      this.#promiseNumber += 6;
    }

    let backgroundIrradianceUrl = [];
    backgroundIrradianceUrl[0] = getNodeAttribute(node, 'backIrradianceUrl');
    backgroundIrradianceUrl[1] = getNodeAttribute(node, 'bottomIrradianceUrl');
    backgroundIrradianceUrl[2] = getNodeAttribute(node, 'frontIrradianceUrl');
    backgroundIrradianceUrl[3] = getNodeAttribute(node, 'leftIrradianceUrl');
    backgroundIrradianceUrl[4] = getNodeAttribute(node, 'rightIrradianceUrl');
    backgroundIrradianceUrl[5] = getNodeAttribute(node, 'topIrradianceUrl');

    let areIrradianceUrlsPresent = true;
    for (let i = 0; i < 6; i++) {
      if (typeof backgroundIrradianceUrl[i] === 'undefined') {
        areIrradianceUrlsPresent = false;
        break;
      } else // filter removes empty elements.
        backgroundIrradianceUrl[i] = backgroundIrradianceUrl[i].split('"')
          .filter(element => { if (element !== ' ') return element; })[0];
    }

    this.irradianceCubeURL = [];
    if (areIrradianceUrlsPresent) {
      for (let i = 0; i < 6; i++) {
        this.#promises.push(loadTextureData(this.#prefix, backgroundIrradianceUrl[backgroundIdx[i]], true, rotationValues[i])
          .then(image => {
            this.irradianceCubeURL[cubeImageIdx[i]] = image;
            this.#updatePromiseCounter('Downloading assets: Texture \'background irradiance ' + i + '\'...');
          }));
      }
      this.#promiseNumber += 6;
    }

    const background = new WbBackground(id, skyColor, luminosity);
    WbBackground.instance = background;

    WbWorld.instance.nodes.set(background.id, background);

    return background;
  }

  #countChildElements(tree) {
    if (tree !== 'undefined') {
      tree.childNodes.forEach(child => {
        if (child.tagName) {
          this.#nodeNumber += 1;
          this.#countChildElements(child);
        }
      });
    }
  }

  #updatePromiseCounter(info) {
    this.#promiseCounter += 1;
    const percentage = 70 * this.#promiseCounter / this.#promiseNumber;
    webots.currentView.progress.setProgressBar('block', 'same', 75 + 0.25 * percentage, info);
  }

  #checkUse(node, parentNode) {
    let use = getNodeAttribute(node, 'USE');
    if (typeof use === 'undefined')
      return;

    let result = WbWorld.instance.nodes.get(use);

    if (typeof result === 'undefined') {
      use = 'n' + use;
      result = WbWorld.instance.nodes.get(use);
    }

    if (typeof result === 'undefined')
      return;
    const id = this.#parseId(node);

    const useNode = result.clone(id);
    if (typeof parentNode !== 'undefined') {
      useNode.parent = parentNode.id;
      const isBoundingObject = getNodeAttribute(node, 'role', undefined) === 'boundingObject';
      if (isBoundingObject && (result instanceof WbShape || result instanceof WbGroup || result instanceof WbGeometry))
        parentNode.boundingObject = useNode;
      else if (result instanceof WbShape || result instanceof WbGroup || result instanceof WbLight ||
         result instanceof WbCadShape)
        parentNode.children.push(useNode);
    }

    WbWorld.instance.nodes.set(id, useNode);
    return useNode;
  }

  #parseTransform(node, parentNode, isBoundingObject) {
    const use = this.#checkUse(node, parentNode);
    if (typeof use !== 'undefined')
      return use;

    const id = this.#parseId(node);

    const type = getNodeAttribute(node, 'type', '').toLowerCase();
    const translation = convertStringToVec3(getNodeAttribute(node, 'translation', '0 0 0'));
    const scale = convertStringToVec3(getNodeAttribute(node, 'scale', '1 1 1'));
    const rotation = convertStringToQuaternion(getNodeAttribute(node, 'rotation', '0 0 1 0'));

    let newNode;
    if (type === 'track') {
      const geometriesCount = parseInt(getNodeAttribute(node, 'geometriesCount', '10'));
      newNode = new WbTrack(id, translation, scale, rotation, geometriesCount);
    } else if (type === 'trackwheel') {
      const radius = parseFloat(getNodeAttribute(node, 'radius', '0.1'));
      const inner = getNodeAttribute(node, 'inner', '0').toLowerCase() === '1';

      newNode = new WbTrackWheel(id, translation, scale, rotation, radius, inner);

      parentNode.wheelsList.push(newNode);
    } else if (node.tagName === 'Robot' || node.tagName === 'Solid' || type === 'solid' || type === 'robot')
      newNode = new WbSolid(id, translation, scale, rotation);
    else {
      if (!isBoundingObject)
        isBoundingObject = getNodeAttribute(node, 'role', undefined) === 'boundingObject';

      newNode = new WbTransform(id, translation, scale, rotation);
    }

    WbWorld.instance.nodes.set(newNode.id, newNode);

    this.#parseChildren(node, newNode, isBoundingObject);

    if (typeof parentNode !== 'undefined') {
      newNode.parent = parentNode.id;
      if (getNodeAttribute(node, 'role', '') === 'animatedGeometry')
        parentNode.geometryField = newNode;
      else if (isBoundingObject && parentNode instanceof WbSolid)
        parentNode.boundingObject = newNode;
      else if (parentNode instanceof WbSlot)
        parentNode.endPoint = newNode;
      else
        parentNode.children.push(newNode);
    }

    return newNode;
  }

  #parseGroup(node, parentNode) {
    const use = this.#checkUse(node, parentNode);
    if (typeof use !== 'undefined')
      return use;

    const id = this.#parseId(node);

    const isPropeller = getNodeAttribute(node, 'type', '').toLowerCase() === 'propeller';
    const isBoundingObject = getNodeAttribute(node, 'role', undefined) === 'boundingObject';

    const group = new WbGroup(id, isPropeller);
    WbWorld.instance.nodes.set(group.id, group);
    this.#parseChildren(node, group, isBoundingObject);

    if (typeof parentNode !== 'undefined') {
      group.parent = parentNode.id;
      if (isBoundingObject && parentNode instanceof WbSolid)
        parentNode.boundingObject = group;
      else if (parentNode instanceof WbSlot)
        parentNode.endPoint = group;
      else
        parentNode.children.push(group);
    }

    return group;
  }

<<<<<<< HEAD
  _parseSlot(node, parentNode) {
    const use = this._checkUse(node, parentNode);
    if (typeof use !== 'undefined')
      return use;

    const id = this._parseId(node);
    const type = getNodeAttribute(node, 'type', '');
    const slot = new WbSlot(id, type);
    WbWorld.instance.nodes.set(slot.id, slot);
    this._parseChildren(node, slot);

    if (typeof parentNode !== 'undefined') {
      slot.parent = parentNode.id;
      if (parentNode instanceof WbSlot)
        parentNode.endPoint = slot;
      else
        parentNode.children.push(slot);
    }

    return slot;
  }

  _parseShape(node, parentNode, isBoundingObject) {
    const use = this._checkUse(node, parentNode);
=======
  #parseShape(node, parentNode, isBoundingObject) {
    const use = this.#checkUse(node, parentNode);
>>>>>>> 96792f28
    if (typeof use !== 'undefined')
      return use;

    const id = this.#parseId(node);

    const castShadows = getNodeAttribute(node, 'castShadows', 'false').toLowerCase() === 'true';
    const isPickable = getNodeAttribute(node, 'isPickable', 'true').toLowerCase() === 'true';
    if (!isBoundingObject)
      isBoundingObject = getNodeAttribute(node, 'role', undefined) === 'boundingObject';

    let geometry;
    let appearance;
    // Go through the nodes in reverse order to encounter PbrAppearance before normal appearance if both are present.
    for (let i = node.childNodes.length - 1; i >= 0; i--) {
      const child = node.childNodes[i];
      if (typeof child.tagName === 'undefined')
        continue;

      if (typeof appearance === 'undefined' && !isBoundingObject) {
        if (child.tagName === 'Appearance')
          appearance = this.#parseAppearance(child);
        else if (child.tagName === 'PBRAppearance')
          appearance = this.#parsePbrAppearance(child);

        if (typeof appearance !== 'undefined')
          continue;
      }

      if (typeof geometry === 'undefined') {
        geometry = this.#parseGeometry(child, id);
        if (typeof geometry !== 'undefined')
          continue;
      }

      if (!(isBoundingObject && (child.tagName === 'Appearance' || child.tagName === 'PBRAppearance'))) {
        console.error('Parser: error with node: ' + child.tagName +
          '. Either the node is unknown or the same shape contains several appearances/geometries.');
      }
    }

    const shape = new WbShape(id, castShadows, isPickable, geometry, appearance);

    if (typeof parentNode !== 'undefined') {
      if (isBoundingObject && parentNode instanceof WbSolid)
        parentNode.boundingObject = shape;
      else if (parentNode instanceof WbSlot)
        parentNode.endPoint = shape;
      else
        parentNode.children.push(shape);
      shape.parent = parentNode.id;
    }

    if (typeof appearance !== 'undefined')
      appearance.parent = shape.id;

    WbWorld.instance.nodes.set(shape.id, shape);

    return shape;
  }

  #parseCadShape(node, parentNode) {
    const use = this.#checkUse(node, parentNode);
    if (typeof use !== 'undefined')
      return use;

    const id = this.#parseId(node);

    let urls = getNodeAttribute(node, 'url', '');
    if (typeof urls !== 'undefined')
      urls = urls.split('"').filter(element => { if (element !== ' ') return element; }); // filter removes empty elements

    const ccw = getNodeAttribute(node, 'ccw', 'true').toLowerCase() === 'true';
    const castShadows = getNodeAttribute(node, 'castShadows', 'true').toLowerCase() === 'true';
    const isPickable = getNodeAttribute(node, 'isPickable', 'true').toLowerCase() === 'true';

    const cadShape = new WbCadShape(id, urls, ccw, castShadows, isPickable, this.#prefix);

    WbWorld.instance.nodes.set(cadShape.id, cadShape);

    if (typeof parentNode !== 'undefined') {
      cadShape.parent = parentNode.id;
      if (parentNode instanceof WbSlot)
        parentNode.endPoint = cadShape;
      else
        parentNode.children.push(cadShape);
    }

    this.#promises.push(loadMeshData(this.#prefix, urls).then(meshContent => {
      cadShape.scene = meshContent;
      for (let i = 0; i < cadShape.useList.length; i++) {
        const node = WbWorld.instance.nodes.get(cadShape.useList[i]);
        node.scene = meshContent;
      }
      this.#updatePromiseCounter('Downloading assets: Mesh \'CadShape\'...');
    }));
    this.#promiseNumber += 1;

    return cadShape;
  }

  #parseBillboard(node, parentNode) {
    const id = this.#parseId(node);

    const billboard = new WbBillboard(id);

    WbWorld.instance.nodes.set(billboard.id, billboard);
    this.#parseChildren(node, billboard);

    return billboard;
  }

  #parseDirectionalLight(node, parentNode) {
    const use = this.#checkUse(node, parentNode);
    if (typeof use !== 'undefined')
      return use;

    const id = this.#parseId(node);
    const on = getNodeAttribute(node, 'on', 'true').toLowerCase() === 'true';
    const color = convertStringToVec3(getNodeAttribute(node, 'color', '1 1 1'));
    const direction = convertStringToVec3(getNodeAttribute(node, 'direction', '0 0 -1'));
    const intensity = parseFloat(getNodeAttribute(node, 'intensity', '1'));
    const ambientIntensity = parseFloat(getNodeAttribute(node, 'ambientIntensity', '0'));
    const castShadows = getNodeAttribute(node, 'castShadows', 'false').toLowerCase() === 'true';

    const dirLight = new WbDirectionalLight(id, on, color, direction, intensity, castShadows, ambientIntensity);

    if (typeof parentNode !== 'undefined' && typeof dirLight !== 'undefined') {
      dirLight.parent = parentNode.id;
      if (parentNode instanceof WbSlot)
        parentNode.endPoint = dirLight;
      else
        parentNode.children.push(dirLight);
    }

    WbWorld.instance.nodes.set(dirLight.id, dirLight);

    return dirLight;
  }

  #parsePointLight(node, parentNode) {
    const use = this.#checkUse(node, parentNode);
    if (typeof use !== 'undefined')
      return use;

    const id = this.#parseId(node);
    const on = getNodeAttribute(node, 'on', 'true').toLowerCase() === 'true';
    const attenuation = convertStringToVec3(getNodeAttribute(node, 'attenuation', '1 0 0'));
    const color = convertStringToVec3(getNodeAttribute(node, 'color', '1 1 1'));
    const intensity = parseFloat(getNodeAttribute(node, 'intensity', '1'));
    const location = convertStringToVec3(getNodeAttribute(node, 'location', '0 0 0'));
    const radius = parseFloat(getNodeAttribute(node, 'radius', '100'));
    const ambientIntensity = parseFloat(getNodeAttribute(node, 'ambientIntensity', '0'));
    const castShadows = getNodeAttribute(node, 'castShadows', 'false').toLowerCase() === 'true';

    const pointLight = new WbPointLight(id, on, attenuation, color, intensity, location, radius, ambientIntensity,
      castShadows, parentNode);

    if (typeof parentNode !== 'undefined' && typeof pointLight !== 'undefined') {
      if (parentNode instanceof WbSlot)
        parentNode.endPoint = pointLight;
      else
        parentNode.children.push(pointLight);
    }
    WbWorld.instance.nodes.set(pointLight.id, pointLight);

    return pointLight;
  }

  #parseSpotLight(node, parentNode) {
    const use = this.#checkUse(node, parentNode);
    if (typeof use !== 'undefined')
      return use;

    const id = this.#parseId(node);
    const on = getNodeAttribute(node, 'on', 'true').toLowerCase() === 'true';
    const attenuation = convertStringToVec3(getNodeAttribute(node, 'attenuation', '1 0 0'));
    const beamWidth = parseFloat(getNodeAttribute(node, 'beamWidth', '0.785'));
    const color = convertStringToVec3(getNodeAttribute(node, 'color', '1 1 1'));
    const cutOffAngle = parseFloat(getNodeAttribute(node, 'cutOffAngle', '0.785'));
    const direction = convertStringToVec3(getNodeAttribute(node, 'direction', '0 0 -1'));
    const intensity = parseFloat(getNodeAttribute(node, 'intensity', '1'));
    const location = convertStringToVec3(getNodeAttribute(node, 'location', '0 0 0'));
    const radius = parseFloat(getNodeAttribute(node, 'radius', '100'));
    const ambientIntensity = parseFloat(getNodeAttribute(node, 'ambientIntensity', '0'));
    const castShadows = getNodeAttribute(node, 'castShadows', 'false').toLowerCase() === 'true';

    const spotLight = new WbSpotLight(id, on, attenuation, beamWidth, color, cutOffAngle, direction, intensity, location,
      radius, ambientIntensity, castShadows, parentNode);

    if (typeof parentNode !== 'undefined' && typeof spotLight !== 'undefined')
      parentNode.children.push(spotLight);

    WbWorld.instance.nodes.set(spotLight.id, spotLight);

    return spotLight;
  }

  #parseFog(node) {
    const id = this.#parseId(node);
    const color = convertStringToVec3(getNodeAttribute(node, 'color', '1 1 1'));
    const visibilityRange = parseFloat(getNodeAttribute(node, 'visibilityRange', '0'));
    const fogType = getNodeAttribute(node, 'fogType', 'LINEAR');

    const fog = new WbFog(id, color, visibilityRange, fogType);

    WbWorld.instance.nodes.set(fog.id, fog);

    if (typeof fog !== 'undefined')
      WbWorld.instance.hasFog = true;

    return fog;
  }

  #parseGeometry(node, parentId) {
    const use = this.#checkUse(node);
    if (typeof use !== 'undefined') {
      use.parent = parentId;
      return use;
    }

    const id = this.#parseId(node);

    let geometry;
    if (node.tagName === 'Box')
      geometry = this.#parseBox(node, id);
    else if (node.tagName === 'Sphere')
      geometry = this.#parseSphere(node, id);
    else if (node.tagName === 'Cone')
      geometry = this.#parseCone(node, id);
    else if (node.tagName === 'Plane')
      geometry = this.#parsePlane(node, id);
    else if (node.tagName === 'Cylinder')
      geometry = this.#parseCylinder(node, id);
    else if (node.tagName === 'Capsule')
      geometry = this.#parseCapsule(node, id);
    else if (node.tagName === 'IndexedFaceSet')
      geometry = this.#parseIndexedFaceSet(node, id);
    else if (node.tagName === 'IndexedLineSet')
      geometry = this.#parseIndexedLineSet(node, id);
    else if (node.tagName === 'ElevationGrid')
      geometry = this.#parseElevationGrid(node, id);
    else if (node.tagName === 'PointSet')
      geometry = this.#parsePointSet(node, id);
    else if (node.tagName === 'Mesh')
      geometry = this.#parseMesh(node, id);

    if (typeof parentId !== 'undefined' && typeof geometry !== 'undefined')
      geometry.parent = parentId;

    return geometry;
  }

  #parseBox(node, id) {
    const size = convertStringToVec3(getNodeAttribute(node, 'size', '2 2 2'));

    const box = new WbBox(id, size);
    WbWorld.instance.nodes.set(box.id, box);
    return box;
  }

  #parseSphere(node, id) {
    const radius = parseFloat(getNodeAttribute(node, 'radius', '1'));
    const ico = getNodeAttribute(node, 'ico', 'false').toLowerCase() === 'true';
    const subdivision = parseInt(getNodeAttribute(node, 'subdivision', '1,1'));

    const sphere = new WbSphere(id, radius, ico, subdivision);

    WbWorld.instance.nodes.set(sphere.id, sphere);

    return sphere;
  }

  #parseCone(node, id) {
    const bottomRadius = getNodeAttribute(node, 'bottomRadius', '1');
    const height = getNodeAttribute(node, 'height', '2');
    const subdivision = getNodeAttribute(node, 'subdivision', '32');
    const side = getNodeAttribute(node, 'side', 'true').toLowerCase() === 'true';
    const bottom = getNodeAttribute(node, 'bottom', 'true').toLowerCase() === 'true';

    const cone = new WbCone(id, bottomRadius, height, subdivision, side, bottom);

    WbWorld.instance.nodes.set(cone.id, cone);

    return cone;
  }

  #parseCylinder(node, id) {
    const radius = getNodeAttribute(node, 'radius', '1');
    const height = getNodeAttribute(node, 'height', '2');
    const subdivision = getNodeAttribute(node, 'subdivision', '32');
    const bottom = getNodeAttribute(node, 'bottom', 'true').toLowerCase() === 'true';
    const side = getNodeAttribute(node, 'side', 'true').toLowerCase() === 'true';
    const top = getNodeAttribute(node, 'top', 'true').toLowerCase() === 'true';

    const cylinder = new WbCylinder(id, radius, height, subdivision, bottom, side, top);

    WbWorld.instance.nodes.set(cylinder.id, cylinder);

    return cylinder;
  }

  #parsePlane(node, id) {
    const size = convertStringToVec2(getNodeAttribute(node, 'size', '1,1'));

    const plane = new WbPlane(id, size);

    WbWorld.instance.nodes.set(plane.id, plane);

    return plane;
  }

  #parseCapsule(node, id) {
    const radius = getNodeAttribute(node, 'radius', '1');
    const height = getNodeAttribute(node, 'height', '2');
    const subdivision = getNodeAttribute(node, 'subdivision', '32');
    const bottom = getNodeAttribute(node, 'bottom', 'true').toLowerCase() === 'true';
    const side = getNodeAttribute(node, 'side', 'true').toLowerCase() === 'true';
    const top = getNodeAttribute(node, 'top', 'true').toLowerCase() === 'true';

    const capsule = new WbCapsule(id, radius, height, subdivision, bottom, side, top);

    WbWorld.instance.nodes.set(capsule.id, capsule);

    return capsule;
  }

  #parseIndexedFaceSet(node, id) {
    let coordIndex = convertStringToFloatArray(getNodeAttribute(node, 'coordIndex', ''));
    if (coordIndex)
      coordIndex = coordIndex.filter(element => { return element !== -1; });

    let normalIndex = convertStringToFloatArray(getNodeAttribute(node, 'normalIndex', ''));
    if (normalIndex)
      normalIndex = normalIndex.filter(element => { return element !== -1; });

    let texCoordIndex = convertStringToFloatArray(getNodeAttribute(node, 'texCoordIndex', ''));
    if (texCoordIndex)
      texCoordIndex = texCoordIndex.filter(element => { return element !== -1; });

    const coordArray = [];
    const coordinate = node.getElementsByTagName('Coordinate')[0];
    if (typeof coordinate !== 'undefined') {
      const coords = convertStringToFloatArray(getNodeAttribute(coordinate, 'point', ''));
      for (let i = 0; i < coords.length; i = i + 3)
        coordArray.push(new WbVector3(coords[i], coords[i + 1], coords[i + 2]));
    }

    const texCoordArray = [];
    const textureCoordinate = node.getElementsByTagName('TextureCoordinate')[0];
    if (typeof textureCoordinate !== 'undefined') {
      const texCoords = convertStringToFloatArray(getNodeAttribute(textureCoordinate, 'point', ''));
      for (let i = 0; i < texCoords.length; i = i + 2)
        texCoordArray.push(new WbVector2(texCoords[i], texCoords[i + 1]));
    }

    const normalArray = [];
    const normalNode = node.getElementsByTagName('Normal')[0];
    if (typeof normalNode !== 'undefined') {
      const normals = convertStringToFloatArray(getNodeAttribute(normalNode, 'vector', ''));
      for (let i = 0; i < normals.length; i = i + 3)
        normalArray.push(new WbVector3(normals[i], normals[i + 1], normals[i + 2]));
    }

    const ccw = getNodeAttribute(node, 'ccw', 'true').toLowerCase() === 'true';
    const ifs = new WbIndexedFaceSet(id, coordIndex, normalIndex, texCoordIndex, coordArray, texCoordArray, normalArray, ccw);
    WbWorld.instance.nodes.set(ifs.id, ifs);

    return ifs;
  }

  #parseIndexedLineSet(node, id) {
    const coordinate = node.getElementsByTagName('Coordinate')[0];

    const coord = [];
    let coordIndex = [];
    if (typeof coordinate !== 'undefined') {
      let points = getNodeAttribute(coordinate, 'point', '');
      if (typeof points !== 'undefined') {
        const verticesArray = convertStringToFloatArray(points);
        for (let i = 0; i < verticesArray.length; i += 3)
          coord.push(new WbVector3(verticesArray[i], verticesArray[i + 1], verticesArray[i + 2]));
      }

      const coordinateIndex = getNodeAttribute(node, 'coordIndex', '');
      if (typeof coordinateIndex !== 'undefined') {
        const indicesStr = convertStringToFloatArray(coordinateIndex);
        coordIndex = indicesStr.map(Number);
      }
    }

    const ils = new WbIndexedLineSet(id, coord, coordIndex);
    WbWorld.instance.nodes.set(ils.id, ils);

    return ils;
  }

  #parseElevationGrid(node, id) {
    const heightStr = getNodeAttribute(node, 'height');
    const xDimension = parseInt(getNodeAttribute(node, 'xDimension', '0'));
    const xSpacing = parseFloat(getNodeAttribute(node, 'xSpacing', '1'));
    const yDimension = parseInt(getNodeAttribute(node, 'yDimension', '0'));
    const ySpacing = parseFloat(getNodeAttribute(node, 'ySpacing', '1'));
    const thickness = parseFloat(getNodeAttribute(node, 'thickness', '1'));

    let height;
    if (typeof heightStr !== 'undefined')
      height = convertStringToFloatArray(heightStr);
    else
      height = [];

    const eg = new WbElevationGrid(id, height, xDimension, xSpacing, yDimension, ySpacing, thickness);
    WbWorld.instance.nodes.set(eg.id, eg);

    return eg;
  }

  #parsePointSet(node, id) {
    const coordinate = node.getElementsByTagName('Coordinate')[0];

    let coordArray;
    if (typeof coordinate !== 'undefined')
      coordArray = convertStringToFloatArray(getNodeAttribute(coordinate, 'point', ''));
    else
      coordArray = [];

    const coord = [];
    for (let i = 0; i < coordArray.length; i += 3)
      coord.push(new WbVector3(coordArray[i], coordArray[i + 1], coordArray[i + 2]));

    const colorNode = node.getElementsByTagName('Color')[0];
    let color = [];
    if (typeof colorNode !== 'undefined') {
      const colorArray = convertStringToFloatArray(getNodeAttribute(colorNode, 'color', ''));
      if (typeof colorArray !== 'undefined') {
        for (let i = 0; i < colorArray.length; i += 3)
          color.push(new WbVector3(colorArray[i], colorArray[i + 1], colorArray[i + 2]));
      }
    }

    const ps = new WbPointSet(id, coord, color);
    WbWorld.instance.nodes.set(ps.id, ps);

    return ps;
  }

  #parseMesh(node, id) {
    let urls = getNodeAttribute(node, 'url', '');
    if (typeof urls !== 'undefined')
      urls = urls.split('"').filter(element => { if (element !== ' ') return element; }); // filter removes empty elements

    const ccw = getNodeAttribute(node, 'ccw', 'true').toLowerCase() === 'true';
    const name = getNodeAttribute(node, 'name', '');
    const materialIndex = parseInt(getNodeAttribute(node, 'materialIndex', -1));

    const mesh = new WbMesh(id, urls[0], ccw, name, materialIndex);
    WbWorld.instance.nodes.set(mesh.id, mesh);

    this.#promises.push(loadMeshData(this.#prefix, urls).then(meshContent => {
      mesh.scene = meshContent;
      for (let i = 0; i < mesh.useList.length; i++) {
        const node = WbWorld.instance.nodes.get(mesh.useList[i]);
        node.scene = meshContent;
      }
      this.#updatePromiseCounter('Downloading assets: Mesh \'mesh ' + name + '\'...');
    }));
    this.#promiseNumber += 1;

    return mesh;
  }

  #parseAppearance(node, parentId) {
    const use = this.#checkUse(node);
    if (typeof use !== 'undefined')
      return use;

    const id = this.#parseId(node);

    // Get the Material tag.
    const materialNode = node.getElementsByTagName('Material')[0];
    let material;
    if (typeof materialNode !== 'undefined')
      material = this.#parseMaterial(materialNode);

    // Check to see if there is a texture.
    const imageTexture = node.getElementsByTagName('ImageTexture')[0];
    let texture;
    if (typeof imageTexture !== 'undefined')
      texture = this.#parseImageTexture(imageTexture);

    // Check to see if there is a textureTransform.
    const textureTransform = node.getElementsByTagName('TextureTransform')[0];
    let transform;
    if (typeof textureTransform !== 'undefined')
      transform = this.#parseTextureTransform(textureTransform);

    const appearance = new WbAppearance(id, material, texture, transform);
    if (typeof appearance !== 'undefined') {
      if (typeof material !== 'undefined')
        material.parent = appearance.id;

      if (typeof texture !== 'undefined')
        texture.parent = appearance.id;

      if (typeof transform !== 'undefined')
        transform.parent = appearance.id;

      if (typeof parentId !== 'undefined')
        appearance.parent = parentId;

      WbWorld.instance.nodes.set(appearance.id, appearance);
    }

    return appearance;
  }

  #parseMaterial(node, parentId) {
    const use = this.#checkUse(node);
    if (typeof use !== 'undefined')
      return use;

    const id = this.#parseId(node);

    const ambientIntensity = parseFloat(getNodeAttribute(node, 'ambientIntensity', '0.2'));
    const diffuseColor = convertStringToVec3(getNodeAttribute(node, 'diffuseColor', '0.8 0.8 0.8'));
    const specularColor = convertStringToVec3(getNodeAttribute(node, 'specularColor', '0 0 0'));
    const emissiveColor = convertStringToVec3(getNodeAttribute(node, 'emissiveColor', '0 0 0'));
    const shininess = parseFloat(getNodeAttribute(node, 'shininess', '0.2'));
    const transparency = parseFloat(getNodeAttribute(node, 'transparency', '0'));

    const material = new WbMaterial(id, ambientIntensity, diffuseColor, specularColor, emissiveColor, shininess, transparency);

    if (typeof parentId !== 'undefined')
      material.parent = parentId;

    WbWorld.instance.nodes.set(material.id, material);

    return material;
  }

  #parseImageTexture(node, parentId) {
    const use = this.#checkUse(node);
    if (typeof use !== 'undefined')
      return use;

    const id = this.#parseId(node);
    let url = getNodeAttribute(node, 'url', '');
    if (typeof url !== 'undefined')
      url = url.split('"').filter(element => { if (element !== ' ') return element; })[0]; // filter removes empty elements.
    const isTransparent = getNodeAttribute(node, 'isTransparent', 'false').toLowerCase() === 'true';
    const s = getNodeAttribute(node, 'repeatS', 'true').toLowerCase() === 'true';
    const t = getNodeAttribute(node, 'repeatT', 'true').toLowerCase() === 'true';
    const filtering = parseFloat(getNodeAttribute(node, 'filtering', '4'));

    let imageTexture;
    if (typeof url !== 'undefined' && url !== '') {
      imageTexture = new WbImageTexture(id, url, isTransparent, s, t, filtering);
      if (!this.#downloadingImage.has(url)) {
        this.#downloadingImage.add(url);
        // Load the texture in WREN
        this.#promises.push(loadImageTextureInWren(this.#prefix, url, isTransparent));
      }
    }

    if (typeof imageTexture !== 'undefined') {
      if (typeof parentId !== 'undefined')
        imageTexture.parent = parentId;

      WbWorld.instance.nodes.set(imageTexture.id, imageTexture);
    }

    return imageTexture;
  }

  #parsePbrAppearance(node, parentId) {
    const use = this.#checkUse(node);
    if (typeof use !== 'undefined')
      return use;

    const id = this.#parseId(node);

    const baseColor = convertStringToVec3(getNodeAttribute(node, 'baseColor', '1 1 1'));
    const transparency = parseFloat(getNodeAttribute(node, 'transparency', '0'));
    const roughness = parseFloat(getNodeAttribute(node, 'roughness', '0'));
    const metalness = parseFloat(getNodeAttribute(node, 'metalness', '1'));
    const IBLStrength = parseFloat(getNodeAttribute(node, 'IBLStrength', '1'));
    const normalMapFactor = parseFloat(getNodeAttribute(node, 'normalMapFactor', '1'));
    const occlusionMapStrength = parseFloat(getNodeAttribute(node, 'occlusionMapStrength', '1'));
    const emissiveColor = convertStringToVec3(getNodeAttribute(node, 'emissiveColor', '0 0 0'));
    const emissiveIntensity = parseFloat(getNodeAttribute(node, 'emissiveIntensity', '1'));

    // Check to see if there is a textureTransform.
    const textureTransform = node.getElementsByTagName('TextureTransform')[0];
    let transform;
    if (typeof textureTransform !== 'undefined')
      transform = this.#parseTextureTransform(textureTransform);

    const imageTextures = node.getElementsByTagName('ImageTexture');
    let baseColorMap, roughnessMap, metalnessMap, normalMap, occlusionMap, emissiveColorMap;
    for (let i = 0; i < imageTextures.length; i++) {
      const imageTexture = imageTextures[i];
      const role = getNodeAttribute(imageTexture, 'role', undefined);
      if (role === 'baseColor') {
        baseColorMap = this.#parseImageTexture(imageTexture);
        if (typeof baseColorMap !== 'undefined')
          baseColorMap.role = 'baseColorMap';
      } else if (role === 'roughness') {
        roughnessMap = this.#parseImageTexture(imageTexture);
        if (typeof roughnessMap !== 'undefined')
          roughnessMap.role = 'roughnessMap';
      } else if (role === 'metalness') {
        metalnessMap = this.#parseImageTexture(imageTexture);
        if (typeof metalnessMap !== 'undefined')
          metalnessMap.role = 'metalnessMap';
      } else if (role === 'normal') {
        normalMap = this.#parseImageTexture(imageTexture);
        if (typeof normalMap !== 'undefined')
          normalMap.role = 'normalMap';
      } else if (role === 'occlusion') {
        occlusionMap = this.#parseImageTexture(imageTexture);
        if (typeof occlusionMap !== 'undefined')
          occlusionMap.role = 'occlusionMap';
      } else if (role === 'emissiveColor') {
        emissiveColorMap = this.#parseImageTexture(imageTexture);
        if (typeof emissiveColorMap !== 'undefined')
          emissiveColorMap.role = 'emissiveColorMap';
      }
    }

    const pbrAppearance = new WbPbrAppearance(id, baseColor, baseColorMap, transparency, roughness, roughnessMap, metalness,
      metalnessMap, IBLStrength, normalMap, normalMapFactor, occlusionMap, occlusionMapStrength, emissiveColor,
      emissiveColorMap, emissiveIntensity, transform);

    if (typeof pbrAppearance !== 'undefined') {
      if (typeof transform !== 'undefined')
        transform.parent = pbrAppearance.id;

      if (typeof baseColorMap !== 'undefined')
        baseColorMap.parent = pbrAppearance.id;

      if (typeof roughnessMap !== 'undefined')
        roughnessMap.parent = pbrAppearance.id;

      if (typeof metalnessMap !== 'undefined')
        metalnessMap.parent = pbrAppearance.id;

      if (typeof normalMap !== 'undefined')
        normalMap.parent = pbrAppearance.id;

      if (typeof occlusionMap !== 'undefined')
        occlusionMap.parent = pbrAppearance.id;

      if (typeof emissiveColorMap !== 'undefined')
        emissiveColorMap.parent = pbrAppearance.id;

      if (typeof parentId !== 'undefined')
        pbrAppearance.parent = parentId;

      WbWorld.instance.nodes.set(pbrAppearance.id, pbrAppearance);
    }
    return pbrAppearance;
  }

  #parseTextureTransform(node, parentId) {
    const use = this.#checkUse(node);
    if (typeof use !== 'undefined')
      return use;

    const id = this.#parseId(node);
    const center = convertStringToVec2(getNodeAttribute(node, 'center', '0 0'));
    const rotation = parseFloat(getNodeAttribute(node, 'rotation', '0'));
    const scale = convertStringToVec2(getNodeAttribute(node, 'scale', '1 1'));
    const translation = convertStringToVec2(getNodeAttribute(node, 'translation', '0 0'));

    const textureTransform = new WbTextureTransform(id, center, rotation, scale, translation);

    if (typeof parentId !== 'undefined')
      textureTransform.parent = parentId;

    WbWorld.instance.nodes.set(textureTransform.id, textureTransform);

    return textureTransform;
  }
}

function loadMeshData(prefix, urls) {
  if (typeof urls === 'undefined')
    return;

  let worldsPath;
  if (typeof webots.currentView.stream === 'undefined')
    worldsPath = '';
  else {
    worldsPath = webots.currentView.stream.view.currentWorld;
    worldsPath = worldsPath.substring(0, worldsPath.lastIndexOf('/')) + '/';
  }

  for (let i = 0; i < urls.length; i++) {
    if (urls[i].startsWith('webots://')) {
      if (typeof webots.currentView.repository === 'undefined')
        webots.currentView.repository = 'cyberbotics';
      if (typeof webots.currentView.branch === 'undefined' || webots.currentView.branch === '')
        webots.currentView.branch = 'released';
      urls[i] = urls[i].replace('webots://', 'https://raw.githubusercontent.com/' + webots.currentView.repository + '/webots/' + webots.currentView.branch + '/');
    }
    if (typeof prefix !== 'undefined' && !urls[i].startsWith('http'))
      urls[i] = prefix + worldsPath + urls[i];
  }
  if (typeof loadMeshData.assimpjs === 'undefined')
    loadMeshData.assimpjs = assimpjs();

  return loadMeshData.assimpjs.then(function(ajs) {
    // fetch the files to import
    return Promise.all(urls.map((file) => fetch(file))).then((responses) => {
      return Promise.all(responses.map((res) => res.arrayBuffer()));
    }).then((arrayBuffers) => {
      // create new file list object, and add the files
      let fileList = new ajs.FileList();
      for (let i = 0; i < urls.length; i++)
        fileList.AddFile(urls[i], new Uint8Array(arrayBuffers[i]));

      // convert file list to assimp json
      let result = ajs.ConvertFileList(fileList, 'assjson', true);

      // check if the conversion succeeded
      if (!result.IsSuccess() || result.FileCount() === 0) {
        console.error(result.GetErrorCode());
        return;
      }

      // get the result file, and convert to string
      let resultFile = result.GetFile(0);
      let jsonContent = new TextDecoder().decode(resultFile.GetContent());

      return JSON.parse(jsonContent);
    });
  });
}

function getNodeAttribute(node, attributeName, defaultValue) {
  console.assert(node && node.attributes);
  if (attributeName in node.attributes)
    return _sanitizeHTML(node.attributes.getNamedItem(attributeName).value);
  return defaultValue;
}

function convertStringToVec2(string) {
  string = convertStringToFloatArray(string);
  return new WbVector2(string[0], string[1]);
}

function convertStringToVec3(string) {
  string = convertStringToFloatArray(string);
  return new WbVector3(string[0], string[1], string[2]);
}

function convertStringToQuaternion(string) {
  string = convertStringToFloatArray(string);
  return new WbVector4(string[0], string[1], string[2], string[3]);
}

function convertStringToFloatArray(string) {
  const stringList = string.replaceAll(',', ' ').split(/\s/).filter(element => element);
  if (stringList)
    return stringList.map(element => parseFloat(element));
}

function _sanitizeHTML(text) {
  const element = document.createElement('div');
  element.innerText = text;
  return element.innerHTML;
}

export {convertStringToVec3, convertStringToQuaternion};<|MERGE_RESOLUTION|>--- conflicted
+++ resolved
@@ -52,12 +52,11 @@
   #downloadingImage;
   #nodeCounter;
   #nodeNumber;
-  #prefix;
   #promises;
   #promiseCounter;
   #promiseNumber;
   constructor(prefix = '') {
-    this.#prefix = prefix;
+    this.prefix = prefix;
     this.#downloadingImage = new Set();
     this.#promises = [];
     this.#promiseCounter = 0;
@@ -157,27 +156,17 @@
     else if (node.tagName === 'Viewpoint')
       WbWorld.instance.viewpoint = this.#parseViewpoint(node);
     else if (node.tagName === 'Background')
-<<<<<<< HEAD
-      result = this._parseBackground(node);
-    else if (node.tagName === 'Transform' || node.tagName === 'Robot' || node.tagName === 'Solid')
-      result = this._parseTransform(node, parentNode, isBoundingObject);
-=======
       result = this.#parseBackground(node);
-    else if (node.tagName === 'Transform')
+    else if (node.tagName === 'Transform'|| node.tagName === 'Robot' || node.tagName === 'Solid')
       result = this.#parseTransform(node, parentNode, isBoundingObject);
->>>>>>> 96792f28
     else if (node.tagName === 'Billboard')
       result = this.#parseBillboard(node, parentNode);
     else if (node.tagName === 'Group')
       result = this.#parseGroup(node, parentNode);
     else if (node.tagName === 'Shape')
-<<<<<<< HEAD
-      result = this._parseShape(node, parentNode, isBoundingObject);
-    else if (node.tagName === 'Slot')
-      result = this._parseSlot(node, parentNode);
-=======
       result = this.#parseShape(node, parentNode, isBoundingObject);
->>>>>>> 96792f28
+      else if (node.tagName === 'Slot')
+        result = this.#parseSlot(node, parentNode);
     else if (node.tagName === 'CadShape')
       result = this.#parseCadShape(node, parentNode);
     else if (node.tagName === 'DirectionalLight')
@@ -374,7 +363,7 @@
     this.cubeImages = [];
     if (areUrlsPresent) {
       for (let i = 0; i < 6; i++) {
-        this.#promises.push(loadTextureData(this.#prefix, backgroundUrl[backgroundIdx[i]], false, rotationValues[i])
+        this.#promises.push(loadTextureData(this.prefix, backgroundUrl[backgroundIdx[i]], false, rotationValues[i])
           .then(image => {
             this.cubeImages[cubeImageIdx[i]] = image;
             this.#updatePromiseCounter('Downloading assets: Texture \'background ' + i + '\'...');
@@ -404,7 +393,7 @@
     this.irradianceCubeURL = [];
     if (areIrradianceUrlsPresent) {
       for (let i = 0; i < 6; i++) {
-        this.#promises.push(loadTextureData(this.#prefix, backgroundIrradianceUrl[backgroundIdx[i]], true, rotationValues[i])
+        this.#promises.push(loadTextureData(this.prefix, backgroundIrradianceUrl[backgroundIdx[i]], true, rotationValues[i])
           .then(image => {
             this.irradianceCubeURL[cubeImageIdx[i]] = image;
             this.#updatePromiseCounter('Downloading assets: Texture \'background irradiance ' + i + '\'...');
@@ -547,17 +536,16 @@
     return group;
   }
 
-<<<<<<< HEAD
-  _parseSlot(node, parentNode) {
-    const use = this._checkUse(node, parentNode);
+  #parseSlot(node, parentNode) {
+    const use = this.#checkUse(node, parentNode);
     if (typeof use !== 'undefined')
       return use;
 
-    const id = this._parseId(node);
+    const id = this.#parseId(node);
     const type = getNodeAttribute(node, 'type', '');
     const slot = new WbSlot(id, type);
     WbWorld.instance.nodes.set(slot.id, slot);
-    this._parseChildren(node, slot);
+    this.#parseChildren(node, slot);
 
     if (typeof parentNode !== 'undefined') {
       slot.parent = parentNode.id;
@@ -570,12 +558,8 @@
     return slot;
   }
 
-  _parseShape(node, parentNode, isBoundingObject) {
-    const use = this._checkUse(node, parentNode);
-=======
   #parseShape(node, parentNode, isBoundingObject) {
     const use = this.#checkUse(node, parentNode);
->>>>>>> 96792f28
     if (typeof use !== 'undefined')
       return use;
 
@@ -651,7 +635,7 @@
     const castShadows = getNodeAttribute(node, 'castShadows', 'true').toLowerCase() === 'true';
     const isPickable = getNodeAttribute(node, 'isPickable', 'true').toLowerCase() === 'true';
 
-    const cadShape = new WbCadShape(id, urls, ccw, castShadows, isPickable, this.#prefix);
+    const cadShape = new WbCadShape(id, urls, ccw, castShadows, isPickable, this.prefix);
 
     WbWorld.instance.nodes.set(cadShape.id, cadShape);
 
@@ -663,7 +647,7 @@
         parentNode.children.push(cadShape);
     }
 
-    this.#promises.push(loadMeshData(this.#prefix, urls).then(meshContent => {
+    this.#promises.push(loadMeshData(this.prefix, urls).then(meshContent => {
       cadShape.scene = meshContent;
       for (let i = 0; i < cadShape.useList.length; i++) {
         const node = WbWorld.instance.nodes.get(cadShape.useList[i]);
@@ -1033,7 +1017,7 @@
     const mesh = new WbMesh(id, urls[0], ccw, name, materialIndex);
     WbWorld.instance.nodes.set(mesh.id, mesh);
 
-    this.#promises.push(loadMeshData(this.#prefix, urls).then(meshContent => {
+    this.#promises.push(loadMeshData(this.prefix, urls).then(meshContent => {
       mesh.scene = meshContent;
       for (let i = 0; i < mesh.useList.length; i++) {
         const node = WbWorld.instance.nodes.get(mesh.useList[i]);
@@ -1135,7 +1119,7 @@
       if (!this.#downloadingImage.has(url)) {
         this.#downloadingImage.add(url);
         // Load the texture in WREN
-        this.#promises.push(loadImageTextureInWren(this.#prefix, url, isTransparent));
+        this.#promises.push(loadImageTextureInWren(this.prefix, url, isTransparent));
       }
     }
 
