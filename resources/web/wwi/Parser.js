--- conflicted
+++ resolved
@@ -143,13 +143,8 @@
       result = this._parseGroup(node, parentNode);
     else if (node.tagName === 'Shape')
       result = this._parseShape(node, parentNode, isBoundingObject);
-<<<<<<< HEAD
     else if (node.tagName === 'CadShape')
       result = this._parseCadShape(node, parentNode);
-    else if (node.tagName === 'Switch')
-      result = this._parseSwitch(node, parentNode);
-=======
->>>>>>> 17e33372
     else if (node.tagName === 'DirectionalLight')
       result = this._parseDirectionalLight(node, parentNode);
     else if (node.tagName === 'PointLight')
