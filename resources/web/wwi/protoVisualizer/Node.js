'use strict';

import {getAnId} from '../nodes/utils/id_provider.js';
import TemplateEngine from './TemplateEngine.js';
import Tokenizer from './Tokenizer.js';
import {vrmlFactory} from './Vrml.js';
import {FieldModel} from './FieldModel.js';
import {Parameter} from './Parameter.js';
import Field from './Field.js';
import {VRML} from './vrml_type.js';

export default class Node {
  static cProtoModels = new Map();

  constructor(url, parameterTokenizer, isRoot = false) {
    console.log('CREATE', url, 'ISROOT', isRoot)
    this.url = url;
    this.isProto = this.url.toLowerCase().endsWith('.proto');
    this.name = this.isProto ? this.url.slice(this.url.lastIndexOf('/') + 1).replace('.proto', '') : url;

    this.fields = new Map(); // fields are defined only for base nodes, PROTO nodes have a baseType and parameters
    this.parameters = new Map(); // defines the exposed parameters of a PROTO, hence base-nodes have not parameters
    this.def = new Map();

    this.isDerived = false; // updated when the model is determined, false for base-nodes
    this.isTemplate = false; // updated when the model is determined, false for base-nodes

    this.ids = []; // multiple instances of the same node might be present in a node structure, this list tracks their id
    this.refId = 0; // when writing the x3d, this counter ensures unique ids (among the this.ids list) are fed to webotsjs
    this.isRoot = isRoot; // determines if the current node is the root node

    // create parameters based on the PROTO model
    if (this.isProto) {
      console.assert(Node.cProtoModels.has(this.url), `A PROTO model should be available for ${this.name} by now.`);
      this.model = Node.cProtoModels.get(this.url);
      this.isDerived = !isBaseNode(this.model['baseType']);

      this.externProto = this.model['externProto'];
      this.isTemplate = this.model['isTemplate'];

      for (const [parameterName, parameterModel] of Object.entries(this.model['parameters'])) {
        const parameterType = parameterModel['type'];
        const isTemplateRegenerator = parameterModel['isTemplateRegenerator'];
        const restrictions = parameterModel['restrictions'];
        const initializer = parameterModel['defaultValue'];
        const hidden = parameterModel['hidden'];
        const defaultValue = vrmlFactory(parameterType, initializer, true);
        const value = vrmlFactory(parameterType, initializer, true);
        const parameter = new Parameter(this, parameterName, parameterType, defaultValue, value, restrictions,
<<<<<<< HEAD
          isTemplateRegenerator);

        if (parameterType === VRML.SFNode && parameter.value.value !== null)
          parameter.value.value.parentField = parameter;
        else if (parameterType === VRML.MFNode) {
          for (const item of parameter.value.value) {
            if (item instanceof Node)
              item.parentField = parameter;
          }
        }
=======
          isTemplateRegenerator, hidden);
>>>>>>> b9282139
        this.parameters.set(parameterName, parameter);
      }

      // configure the parameters based on the VRML provided in the PROTO body (typically, in a derived PROTO context,
      // sub-PROTO parameters are overwritten by the parent PROTO)
      if (typeof parameterTokenizer !== 'undefined' && parameterTokenizer.hasMoreTokens())
        this.configureFromTokenizer(parameterTokenizer, 'parameters');
    } else
      this.model = FieldModel[this.name];

    if (this.isProto)
      this.createBaseType();
    else // only when reaching the bottom of the PROTO chain the internal fields are created
      this.generateInternalFields();

    if (this.isRoot)
      this.assignId(); // navigates through the base-nodes of the structure, and fills the "this.ids" list
  };

  generateInternalFields() {
    // set field values based on field model
    for (const fieldName of Object.keys(this.model['fields'])) {
      const type = this.model['fields'][fieldName]['type'];
      const value = vrmlFactory(type, this.model['fields'][fieldName]['defaultValue'], false);
      const defaultValue = vrmlFactory(type, this.model['fields'][fieldName]['defaultValue'], false);
      const field = new Field(this, fieldName, type, defaultValue, value);

      if (type === VRML.SFNode && field.value.value !== null)
        field.value.value.parentField = field;
      else if (type === VRML.MFNode) {
        for (const item of field.value.value) {
          if (item instanceof Node)
            item.parentField = field;
        }
      }
      this.fields.set(fieldName, field);
    }
  }

  getBaseNode() {
    if (this.isProto) {
      console.assert(typeof this.baseType !== 'undefined');
      return this.baseType.getBaseNode();
    }

    return this;
  }

  createBaseType() {
    this.def = new Map(); // recreate def list
    for (const parameter of this.parameters.values()) // cleanup previous links
      parameter.resetAliasLinks();

    let protoBody = this.model['rawBody'];

    if (this.isTemplate)
      protoBody = this.regenerateBodyVrml(protoBody);

    // configure non-default fields from tokenizer
    const tokenizer = new Tokenizer(protoBody, this, this.externProto);
    tokenizer.tokenize();

    if (this.isDerived) {
      console.assert(this.externProto.has(this.model['baseType']));
      const baseTypeUrl = this.externProto.get(this.model['baseType']);
      this.baseType = new Node(baseTypeUrl, tokenizer, this.isRoot);
    } else {
      this.baseType = new Node(this.model['baseType'], undefined, this.isRoot);
      this.baseType.configureFromTokenizer(tokenizer, 'fields'); // base-nodes don't have parameters
    }
  }

  configureFromTokenizer(tokenizer, target) {
    tokenizer.skipToken('{');

    console.assert(['fields', 'parameters'].includes(target), `${target} is not a known list.`);
    const fieldOrParameters = target === 'fields' ? this.fields : this.parameters;

    while (tokenizer.peekWord() !== '}') {
      const word = tokenizer.nextWord();
      for (const [fieldName, fieldValue] of fieldOrParameters) {
        if (word === fieldName) {
          if (tokenizer.peekWord() === 'IS') {
            tokenizer.skipToken('IS');
            const alias = tokenizer.nextWord();
            if (!tokenizer.proto.parameters.has(alias))
              throw new Error('Alias "' + alias + '" not found in PROTO ' + tokenizer.proto.name);

            const p = tokenizer.proto.parameters.get(alias);
            fieldValue.value = p.value;
            p.addAliasLink(fieldValue);
            if (fieldValue instanceof Parameter && !p.isTemplateRegenerator)
              p.isTemplateRegenerator = fieldValue.isTemplateRegenerator;
          } else
            fieldValue.value.setValueFromTokenizer(tokenizer);
        }
      }
    }

    tokenizer.skipToken('}');
  }

  printStructure(depth = 0) { // for debugging purposes
    const index = '--'.repeat(depth);
    if (this.isProto)
      return this.baseType.printStructure(depth);

    console.log(index + this.name, this.ids);

    for (const [fieldName, field] of this.fields) {
      console.log(index + fieldName);
      if (field.type === VRML.SFNode && field.value.value !== null)
        field.value.value.printStructure(depth + 1);
      else if (field.type === VRML.MFNode) {
        for (const child of field.value.value)
          child.value.printStructure(depth + 1);
      }
    }
  }

  assignId() {
    // note: ids are assigned only to base-nodes, PROTO nodes don't need one
    if (this.isProto)
      return this.baseType.assignId();

    this.ids.push(getAnId());

    for (const field of this.fields.values()) {
      if (field.type === VRML.SFNode && field.value.value !== null)
        field.value.value.assignId();
      else if (field.type === VRML.MFNode) {
        for (const child of field.value.value)
          child.value.assignId();
      }
    }
  }

  getBaseNodeIds() {
    if (this.isProto)
      return this.baseType.getBaseNodeIds();

    return this.ids;
  }

  resetRefs() {
    if (this.isProto)
      return this.baseType.resetRefs();

    this.refId = 0;

    for (const field of this.fields.values()) {
      if (field.type === VRML.SFNode && field.value.value !== null)
        field.value.value.resetRefs();
      else if (field.type === VRML.MFNode) {
        for (const child of field.value.value)
          child.value.resetRefs();
      }
    }
  }

  resetIds() {
    if (this.isProto)
      return this.baseType.resetIds();

    this.ids = [];

    for (const field of this.fields.values()) {
      if (field.type === VRML.SFNode && field.value.value !== null)
        field.value.value.resetIds();
      else if (field.type === VRML.MFNode) {
        for (const child of field.value.value)
          child.value.resetIds();
      }
    }
  }

  toX3d(parameterName) {
    if (this.isRoot)
      this.resetRefs(); // resets the instance counters

    this.xml = document.implementation.createDocument('', '', null);

    if (this.isProto)
      return this.baseType.toX3d(parameterName);

    console.log('tox3d of : ', this.name, this.isRoot)
    if (!this.isRoot && typeof parameterName === 'undefined')
      throw new Error('Only the root node can be converted to x3d without a parameter reference.');

    const nodeElement = this.xml.createElement(this.name);

    console.log('>>>> !! ', parameterName, this.name)

    if (this.name === 'ImageTexture' || (this.name === 'Group' && parameterName === 'boundingObject') || (this.name === 'Transform' && parameterName === 'boundingObject') )
      nodeElement.setAttribute('role', parameterName);

    if (this.refId > this.ids.length - 1)
      throw new Error('Something has gone wrong, the refId is bigger the number of available ids.');
    const id = this.ids[this.refId++];
    nodeElement.setAttribute('id', id);
    for (const [fieldName, field] of this.fields) {
      if (field.isDefault())
        continue;

      field.value.toX3d(fieldName, nodeElement);
    }

    this.xml.appendChild(nodeElement);
    return nodeElement;
  }

  toVrml() {
    let vrml = `${this.name}{`;
    for (const [fieldName, field] of (this.isProto ? this.parameters : this.fields)) {
      if (!field.isDefault())
        vrml += `${fieldName} ${field.value.toVrml()} `;
    }
    vrml += '}';

    return vrml;
  }

  regenerateBodyVrml(protoBody) {
    const fieldsEncoding = this.toJS(true); // make current proto parameters in a format compliant to template engine
    const templateEngine = new TemplateEngine(Math.abs(getAnId().replace('n', '')), this.model['version']);

    return templateEngine.generateVrml(fieldsEncoding, protoBody);
  };

  toJS(isFirstNode = false) {
    let jsFields = '';
    if (this.isProto) {
      for (const [parameterName, parameter] of this.parameters)
        jsFields += `${parameterName}: {value: ${parameter.value.toJS()}, defaultValue: ${parameter.defaultValue.toJS()}}, `;
    } else {
      for (const [fieldName, field] of this.fields)
        jsFields += `${fieldName}: {value: ${field.value.toJS()}, defaultValue: ${field.defaultValue.toJS()}}, `;
    }

    if (isFirstNode)
      return jsFields.slice(0, -2);

    return `{node_name: '${this.name}', fields: {${jsFields.slice(0, -2)}}}`;
  }

  fieldsOrParameters() {
    return this.isProto ? this.parameters : this.fields;
  }

  static async prepareProtoDependencies(protoUrl) {
    return new Promise((resolve, reject) => {
      const xmlhttp = new XMLHttpRequest();
      xmlhttp.open('GET', protoUrl, true);
      xmlhttp.overrideMimeType('plain/text');
      xmlhttp.onreadystatechange = async() => {
        // Some browsers return HTTP Status 0 when using non-http protocol (for file://)
        if (xmlhttp.readyState === 4 && (xmlhttp.status === 200 || xmlhttp.status === 0))
          resolve(xmlhttp.responseText);
      };
      xmlhttp.send();
    }).then(async text => {
      const indexBeginInterface = text.search(/(^\s*PROTO\s+[a-zA-Z0-9\-_+]+\s*\[\s*$)/gm);
      const rawHeader = text.substring(0, indexBeginInterface);

      const promises = [];
      const externProto = new Map();
      const lines = rawHeader.split('\n');
      for (const line of lines) {
        if (line.indexOf('EXTERNPROTO') !== -1) { // get only the text after 'EXTERNPROTO'
          let address = line.split('EXTERNPROTO')[1].trim().replaceAll('"', '');
          if (address.startsWith('webots://'))
            address = 'https://raw.githubusercontent.com/cyberbotics/webots/develop/' + address.substring(9); // TODO change to released once a new version is published
          else
            address = combinePaths(address, protoUrl);

          const protoName = address.split('/').pop().replace('.proto', '');
          externProto.set(protoName, address);
          promises.push(await Node.prepareProtoDependencies(address));
        }
      }

      Promise.all(promises).then(async() => this.generateProtoModel(protoUrl, text, externProto));
    });
  }

  static async createNode(url, tokenizer, isRoot) {
    if (!isBaseNode(url))
      await Node.prepareProtoDependencies(url);
    return new Node(url, tokenizer, isRoot);
  }

  static async generateProtoModel(protoUrl, protoText, externProto) {
    if (Node.cProtoModels.has(protoUrl))
      return; // model is known already

    const indexBeginInterface = protoText.search(/(^\s*PROTO\s+[a-zA-Z0-9\-_+]+\s*\[\s*$)/gm);
    const indexBeginBody = protoText.search(/(?<=\]\s*\n*\r*)({)/g);

    const rawHeader = protoText.substring(0, indexBeginInterface);
    let rawInterface = protoText.substring(indexBeginInterface, indexBeginBody);

    // change all relative paths to remote ones
    const re = /"(?:[^"]*)\.(jpe?g|png|hdr|obj|stl|dae)"/g;
    let result;
    while ((result = re.exec(rawInterface)) !== null)
      rawInterface = rawInterface.replace(result[0], '"' + combinePaths(result[0].slice(1, -1), protoUrl) + '"');

    let rawBody = protoText.substring(indexBeginBody);
    // change all relative paths to remote ones
    while ((result = re.exec(rawBody)) !== null)
      rawBody = rawBody.replace(result[0], '"' + combinePaths(result[0].slice(1, -1), protoUrl) + '"');

    const tokenizer = new Tokenizer(rawInterface, this, externProto);
    tokenizer.tokenize();

    // build parameter list
    tokenizer.skipToken('PROTO');
    this.protoName = tokenizer.nextWord();

    const model = {};
    model['rawBody'] = rawBody;
    model['isTemplate'] = protoText.substring(0, indexBeginInterface).search('template language: javascript') !== -1;
    const match = rawHeader.match(/R(\d+)([a-z])(?:\srevision\s(\d+)|-rev(\d+))?(?:-(\w*))?(?:-(\w*\/\w*\/\w*))?/);
    model['version'] = {'major': parseInt(match[1]), 'revision': typeof match[4] === 'undefined' ? 0 : parseInt(match[4])};
    model['externProto'] = externProto;
    model['baseType'] = rawBody.match(/\{\s*(?:%<[\s\S]*?(?:>%\s*))?(?:DEF\s+[^\s]+)?\s+([a-zA-Z0-9_\-+]+)\s*\{/)[1];
    model['parameters'] = {};

    let hiddenField = false;
    while (!tokenizer.peekToken().isEof()) {
      const token = tokenizer.nextToken();
      let nextToken = tokenizer.peekToken();
      const restrictions = [];

      if (token.isKeyword()) {
        if (token.word() === 'hiddenField' || token.word() === 'deprecatedField')
          hiddenField = true;
        if (nextToken.word() === '{') {
          // parse field restrictions
          tokenizer.skipToken('{');
          const parameterType = token.fieldTypeFromVrml();

          while (tokenizer.peekWord() !== '}') {
            const value = vrmlFactory(parameterType, tokenizer, false);
            restrictions.push(value);
          }

          tokenizer.skipToken('}');
          nextToken = tokenizer.peekToken(); // we need to update the nextToken as it has to point after the restrictions
        }

        if (nextToken.isIdentifier()) {
          const parameterName = nextToken.word();
          const parameterType = token.fieldTypeFromVrml();
          const isRegenerator = rawBody.search('fields.' + parameterName + '.') !== -1;
          tokenizer.nextToken(); // consume the token containing the parameter name
          const defaultValue = tokenizer.spliceTokenizerByType(parameterType);
          const parameter = {};
          parameter['hidden'] = hiddenField;
          if (hiddenField)
            hiddenField = false;
          parameter['type'] = parameterType;
          parameter['defaultValue'] = defaultValue;
          parameter['isTemplateRegenerator'] = isRegenerator;
          parameter['restrictions'] = restrictions;
          model['parameters'][parameterName] = parameter;
        }
      }
    }

    Node.cProtoModels.set(protoUrl, model);
  }
};

function combinePaths(url, parentUrl) {
  if (url.startsWith('http://') || url.startsWith('https://'))
    return url; // url is already resolved

  if (url.startsWith('webots://')) {
    if (parentUrl.startsWith('http://') || parentUrl.startsWith('https://')) {
      // eslint-disable-next-line
      const match = parentUrl.match(/(https:\/\/raw.githubusercontent.com\/cyberbotics\/webots\/[a-zA-Z0-9\_\-\+]+\/)/);
      if (match === null) {
        console.warn('Expected prefix not found in parent url.');
        return url;
      }

      return url.replace('webots://', match[0]);
    } else
      return url;
  }

  let newUrl;
  if (parentUrl.startsWith('http://' || url.startsWith('https://')))
    newUrl = new URL(url, parentUrl.slice(0, parentUrl.lastIndexOf('/') + 1)).href;
  else
    newUrl = parentUrl.slice(0, parentUrl.lastIndexOf('/') + 1) + url;

  return newUrl;
}

function isBaseNode(nodeName) {
  return typeof FieldModel[nodeName] !== 'undefined';
}

export { Node, isBaseNode };<|MERGE_RESOLUTION|>--- conflicted
+++ resolved
@@ -47,8 +47,8 @@
         const defaultValue = vrmlFactory(parameterType, initializer, true);
         const value = vrmlFactory(parameterType, initializer, true);
         const parameter = new Parameter(this, parameterName, parameterType, defaultValue, value, restrictions,
-<<<<<<< HEAD
-          isTemplateRegenerator);
+          isTemplateRegenerator, hidden);
+        this.parameters.set(parameterName, parameter);
 
         if (parameterType === VRML.SFNode && parameter.value.value !== null)
           parameter.value.value.parentField = parameter;
@@ -58,10 +58,6 @@
               item.parentField = parameter;
           }
         }
-=======
-          isTemplateRegenerator, hidden);
->>>>>>> b9282139
-        this.parameters.set(parameterName, parameter);
       }
 
       // configure the parameters based on the VRML provided in the PROTO body (typically, in a derived PROTO context,
