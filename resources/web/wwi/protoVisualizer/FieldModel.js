--- conflicted
+++ resolved
@@ -1,6 +1,125 @@
 import {VRML} from './vrml_type.js';
 
 export const FieldModel = {
+  'Accelerometer': {
+    'description': 'An Accelerometer node is used to measure the acceleration in a physics-based\\nsimulation. The acceleration is measured along the 3 axes (X, Y and Z) and is\\nexpressed in m/s^2. It is mostly used to measure the direction of the\\ngravity, but can be used for many other purposes.\\n',
+    'icon': 'https://raw.githubusercontent.com/cyberbotics/webots/released/resources/nodes/icons/Accelerometer.png',
+    'fields': {
+      'translation': {
+        'type': VRML.SFVec3f,
+        'defaultValue': {
+          'x': 0.0,
+          'y': 0.0,
+          'z': 0.0
+        }
+      },
+      'rotation': {
+        'type': VRML.SFRotation,
+        'defaultValue': {
+          'x': 0.0,
+          'y': 0.0,
+          'z': 1.0,
+          'a': 0.0
+        }
+      },
+      'scale': {
+        'type': VRML.SFVec3f,
+        'defaultValue': {
+          'x': 1.0,
+          'y': 1.0,
+          'z': 1.0
+        }
+      },
+      'children': {
+        'type': VRML.MFNode,
+        'defaultValue': []
+      },
+      'name': {
+        'type': VRML.SFString,
+        'defaultValue': 'accelerometer'
+      },
+      'model': {
+        'type': VRML.SFString,
+        'defaultValue': ''
+      },
+      'description': {
+        'type': VRML.SFString,
+        'defaultValue': ''
+      },
+      'contactMaterial': {
+        'type': VRML.SFString,
+        'defaultValue': 'default'
+      },
+      'immersionProperties': {
+        'type': VRML.MFNode,
+        'defaultValue': []
+      },
+      'boundingObject': {
+        'type': VRML.SFNode,
+        'defaultValue': null
+      },
+      'physics': {
+        'type': VRML.SFNode,
+        'defaultValue': null
+      },
+      'locked': {
+        'type': VRML.SFBool,
+        'defaultValue': false
+      },
+      'translationStep': {
+        'type': VRML.SFFloat,
+        'defaultValue': 0.01
+      },
+      'rotationStep': {
+        'type': VRML.SFFloat,
+        'defaultValue': 0.261799387
+      },
+      'radarCrossSection': {
+        'type': VRML.SFFloat,
+        'defaultValue': 0.0
+      },
+      'recognitionColors': {
+        'type': VRML.MFColor,
+        'defaultValue': []
+      },
+      'lookupTable': {
+        'type': VRML.MFVec3f,
+        'defaultValue': []
+      },
+      'xAxis': {
+        'type': VRML.SFBool,
+        'defaultValue': true
+      },
+      'yAxis': {
+        'type': VRML.SFBool,
+        'defaultValue': true
+      },
+      'zAxis': {
+        'type': VRML.SFBool,
+        'defaultValue': true
+      },
+      'resolution': {
+        'type': VRML.SFFloat,
+        'defaultValue': -1.0
+      },
+      'linearVelocity': {
+        'type': VRML.SFVec3f,
+        'defaultValue': {
+          'x': 0.0,
+          'y': 0.0,
+          'z': 0.0
+        }
+      },
+      'angularVelocity': {
+        'type': VRML.SFVec3f,
+        'defaultValue': {
+          'x': 0.0,
+          'y': 0.0,
+          'z': 0.0
+        }
+      }
+    }
+  },
   'Altimeter': {
     'description': 'The Altimeter node can be used to determine the global altitude of a robot or of a robot part.\\n',
     'icon': 'https://raw.githubusercontent.com/cyberbotics/webots/released/resources/nodes/icons/Altimeter.png',
@@ -108,176 +227,1222 @@
       }
     }
   },
-<<<<<<< HEAD
-  'Zoom': {
-    'description': 'A Zoom node allows to specify a controllable zoom device for a Camera node.\\nIt should be added in the zoom field of a Camera node.\\n',
-    'icon': 'https://raw.githubusercontent.com/cyberbotics/webots/released/resources/nodes/icons/Zoom.png',
-    'fields': {
-      'maxFieldOfView': {
-        'type': VRML.SFFloat,
-        'defaultValue': 1.5
-      },
-      'minFieldOfView': {
-        'type': VRML.SFFloat,
-        'defaultValue': 0.5
-      }
-    }
-  },
-  'IndexedFaceSet': {
-    'description': 'The IndexedFaceSet node represents a 3D shape formed by constructing faces (polygons) from vertices listed in the coord field.\\n',
-    'icon': 'https://raw.githubusercontent.com/cyberbotics/webots/released/resources/nodes/icons/IndexedFaceSet.png',
-    'fields': {
-      'coord': {
-        'type': VRML.SFNode,
-        'defaultValue': null
-      },
-      'normal': {
-        'type': VRML.SFNode,
-        'defaultValue': null
-      },
-      'texCoord': {
-        'type': VRML.SFNode,
-        'defaultValue': null
-      },
-      'solid': {
-        'type': VRML.SFBool,
-        'defaultValue': true
-      },
-      'ccw': {
-        'type': VRML.SFBool,
-        'defaultValue': true
-      },
-      'convex': {
-        'type': VRML.SFBool,
-        'defaultValue': true
-      },
-      'normalPerVertex': {
-        'type': VRML.SFBool,
-        'defaultValue': true
-      },
-      'coordIndex': {
-        'type': VRML.MFInt32,
-        'defaultValue': []
-      },
-      'normalIndex': {
-        'type': VRML.MFInt32,
-        'defaultValue': []
-      },
-      'texCoordIndex': {
-        'type': VRML.MFInt32,
-        'defaultValue': []
-      },
-      'creaseAngle': {
-        'type': VRML.SFFloat,
-        'defaultValue': 0.0
-      }
-    }
-  },
-  'LED': {
-    'description': 'The LED node can be used to model a light emitting diode (LED) that can be controlled by the robot.\\n',
-    'icon': 'https://raw.githubusercontent.com/cyberbotics/webots/released/resources/nodes/icons/LED.png',
-=======
-  'DistanceSensor': {
-    'description': 'The DistanceSensor node can be used to model an ultrasound sonar, an infra-red sensor,\\na single-ray laser or any type of device that measures the distance to objects.\\nTo model a Lidar sensor, you should rather use a Lidar node.\\n',
-    'icon': 'https://raw.githubusercontent.com/cyberbotics/webots/released/resources/nodes/icons/DistanceSensor.png',
->>>>>>> 94f59ffc
-    'fields': {
-      'translation': {
-        'type': VRML.SFVec3f,
-        'defaultValue': {
-          'x': 0.0,
-          'y': 0.0,
-          'z': 0.0
-        }
-      },
-      'rotation': {
-        'type': VRML.SFRotation,
-        'defaultValue': {
-          'x': 0.0,
-          'y': 0.0,
-          'z': 1.0,
-          'a': 0.0
-        }
-      },
-      'scale': {
-        'type': VRML.SFVec3f,
-        'defaultValue': {
-          'x': 1.0,
-          'y': 1.0,
-          'z': 1.0
-        }
-      },
-      'children': {
-        'type': VRML.MFNode,
-        'defaultValue': []
+  'Appearance': {
+    'description': 'The Appearance node specifies the visual properties of geometry\\nby defining the Material and texture nodes.\\n\\nNote: you should use the PBRAppearance node instead of the Appearance node\\nfor modern simulations with PBR (Physically Based Rendering).\\n',
+    'icon': 'https://raw.githubusercontent.com/cyberbotics/webots/released/resources/nodes/icons/Appearance.png',
+    'fields': {
+      'material': {
+        'type': VRML.SFNode,
+        'defaultValue': null
+      },
+      'texture': {
+        'type': VRML.SFNode,
+        'defaultValue': null
+      },
+      'textureTransform': {
+        'type': VRML.SFNode,
+        'defaultValue': null
       },
       'name': {
         'type': VRML.SFString,
-<<<<<<< HEAD
-        'defaultValue': 'led'
-=======
-        'defaultValue': 'distance sensor'
->>>>>>> 94f59ffc
-      },
-      'model': {
-        'type': VRML.SFString,
-        'defaultValue': ''
-      },
-      'description': {
-        'type': VRML.SFString,
-        'defaultValue': ''
-      },
-      'contactMaterial': {
-        'type': VRML.SFString,
-        'defaultValue': 'default'
-      },
-      'immersionProperties': {
-        'type': VRML.MFNode,
-        'defaultValue': []
-      },
-      'boundingObject': {
-        'type': VRML.SFNode,
-        'defaultValue': null
-      },
-      'physics': {
-        'type': VRML.SFNode,
-        'defaultValue': null
-      },
-      'locked': {
-        'type': VRML.SFBool,
-        'defaultValue': false
-      },
-      'translationStep': {
-        'type': VRML.SFFloat,
-        'defaultValue': 0.01
-      },
-      'rotationStep': {
-        'type': VRML.SFFloat,
-        'defaultValue': 0.261799387
-      },
-      'radarCrossSection': {
-        'type': VRML.SFFloat,
-        'defaultValue': 0.0
-      },
-      'recognitionColors': {
-        'type': VRML.MFColor,
-        'defaultValue': []
-      },
-<<<<<<< HEAD
-      'color': {
+        'defaultValue': 'appearance'
+      }
+    }
+  },
+  'Background': {
+    'description': 'The Background node defines the background used for rendering the 3D world.\\n',
+    'icon': 'https://raw.githubusercontent.com/cyberbotics/webots/released/resources/nodes/icons/Background.png',
+    'fields': {
+      'skyColor': {
         'type': VRML.MFColor,
         'defaultValue': [
           {
-            'r': 1.0,
+            'r': 0.0,
             'g': 0.0,
             'b': 0.0
           }
         ]
       },
+      'backUrl': {
+        'type': VRML.MFString,
+        'defaultValue': []
+      },
+      'bottomUrl': {
+        'type': VRML.MFString,
+        'defaultValue': []
+      },
+      'frontUrl': {
+        'type': VRML.MFString,
+        'defaultValue': []
+      },
+      'leftUrl': {
+        'type': VRML.MFString,
+        'defaultValue': []
+      },
+      'rightUrl': {
+        'type': VRML.MFString,
+        'defaultValue': []
+      },
+      'topUrl': {
+        'type': VRML.MFString,
+        'defaultValue': []
+      },
+      'backIrradianceUrl': {
+        'type': VRML.MFString,
+        'defaultValue': []
+      },
+      'bottomIrradianceUrl': {
+        'type': VRML.MFString,
+        'defaultValue': []
+      },
+      'frontIrradianceUrl': {
+        'type': VRML.MFString,
+        'defaultValue': []
+      },
+      'leftIrradianceUrl': {
+        'type': VRML.MFString,
+        'defaultValue': []
+      },
+      'rightIrradianceUrl': {
+        'type': VRML.MFString,
+        'defaultValue': []
+      },
+      'topIrradianceUrl': {
+        'type': VRML.MFString,
+        'defaultValue': []
+      },
+      'luminosity': {
+        'type': VRML.SFFloat,
+        'defaultValue': 1.0
+      }
+    }
+  },
+  'BallJoint': {
+    'description': 'A BallJoint node can be used to simulate a rotating motion with 3 DOF (ball and socket).\\n',
+    'icon': 'https://raw.githubusercontent.com/cyberbotics/webots/released/resources/nodes/icons/BallJoint.png',
+    'fields': {
+      'jointParameters': {
+        'type': VRML.SFNode,
+        'defaultValue': null
+      },
+      'jointParameters2': {
+        'type': VRML.SFNode,
+        'defaultValue': null
+      },
+      'jointParameters3': {
+        'type': VRML.SFNode,
+        'defaultValue': null
+      },
+      'device': {
+        'type': VRML.MFNode,
+        'defaultValue': []
+      },
+      'device2': {
+        'type': VRML.MFNode,
+        'defaultValue': []
+      },
+      'device3': {
+        'type': VRML.MFNode,
+        'defaultValue': []
+      },
+      'endPoint': {
+        'type': VRML.SFNode,
+        'defaultValue': null
+      },
+      'position': {
+        'type': VRML.SFFloat,
+        'defaultValue': 0.0
+      },
+      'position2': {
+        'type': VRML.SFFloat,
+        'defaultValue': 0.0
+      },
+      'position3': {
+        'type': VRML.SFFloat,
+        'defaultValue': 0.0
+      }
+    }
+  },
+  'BallJointParameters': {
+    'description': 'The BallJointParamaters node defines the parameters of a BallJoint node.\\n',
+    'icon': 'https://raw.githubusercontent.com/cyberbotics/webots/released/resources/nodes/icons/BallJointParameters.png',
+    'fields': {
+      'position': {
+        'type': VRML.SFFloat,
+        'defaultValue': 0.0
+      },
+      'anchor': {
+        'type': VRML.SFVec3f,
+        'defaultValue': {
+          'x': 0.0,
+          'y': 0.0,
+          'z': 0.0
+        }
+      },
+      'minStop': {
+        'type': VRML.SFFloat,
+        'defaultValue': 0.0
+      },
+      'maxStop': {
+        'type': VRML.SFFloat,
+        'defaultValue': 0.0
+      },
+      'springConstant': {
+        'type': VRML.SFFloat,
+        'defaultValue': 0.0
+      },
+      'dampingConstant': {
+        'type': VRML.SFFloat,
+        'defaultValue': 0.0
+      },
+      'staticFriction': {
+        'type': VRML.SFFloat,
+        'defaultValue': 0.0
+      }
+    }
+  },
+  'Billboard': {
+    'description': 'A Billboard node contains children nodes that rotate and translate automatically to face the viewpoint.\\nIt is otherwise similar to a Group node.\\n',
+    'icon': 'https://raw.githubusercontent.com/cyberbotics/webots/released/resources/nodes/icons/Billboard.png',
+    'fields': {
+      'children': {
+        'type': VRML.MFNode,
+        'defaultValue': []
+      }
+    }
+  },
+  'Box': {
+    'description': 'The Box node specifies a rectangular parallelepiped box centred at (0,0,0) in\\nthe local coordinate system and aligned with the local coordinate axes.\\nBy default, the box measures 2 meters in each dimension, from -1 to +1.\\n',
+    'icon': 'https://raw.githubusercontent.com/cyberbotics/webots/released/resources/nodes/icons/Box.png',
+    'fields': {
+      'size': {
+        'type': VRML.SFVec3f,
+        'defaultValue': {
+          'x': 2.0,
+          'y': 2.0,
+          'z': 2.0
+        }
+      }
+    }
+  },
+  'Brake': {
+    'description': 'A Brake node can be added in the \'device\' field of any joint to allow the\\nchange of the dampingConstant coefficient of this joint from a controller program.\\n',
+    'icon': 'https://raw.githubusercontent.com/cyberbotics/webots/released/resources/nodes/icons/Brake.png',
+    'fields': {
+      'name': {
+        'type': VRML.SFString,
+        'defaultValue': 'brake'
+      }
+    }
+  },
+  'CadShape': {
+    'description': 'The CadShape node defines a geometry and appearance from a \'.dae\' or \'.obj\' file.\\n',
+    'icon': 'https://raw.githubusercontent.com/cyberbotics/webots/released/resources/nodes/icons/CadShape.png',
+    'fields': {
+      'url': {
+        'type': VRML.MFString,
+        'defaultValue': []
+      },
+      'ccw': {
+        'type': VRML.SFBool,
+        'defaultValue': true
+      },
+      'castShadows': {
+        'type': VRML.SFBool,
+        'defaultValue': true
+      },
+      'isPickable': {
+        'type': VRML.SFBool,
+        'defaultValue': true
+      }
+    }
+  },
+  'Camera': {
+    'description': 'The Camera node is used to model an on-board camera.\\n',
+    'icon': 'https://raw.githubusercontent.com/cyberbotics/webots/released/resources/nodes/icons/Camera.png',
+    'fields': {
+      'translation': {
+        'type': VRML.SFVec3f,
+        'defaultValue': {
+          'x': 0.0,
+          'y': 0.0,
+          'z': 0.0
+        }
+      },
+      'rotation': {
+        'type': VRML.SFRotation,
+        'defaultValue': {
+          'x': 0.0,
+          'y': 0.0,
+          'z': 1.0,
+          'a': 0.0
+        }
+      },
+      'scale': {
+        'type': VRML.SFVec3f,
+        'defaultValue': {
+          'x': 1.0,
+          'y': 1.0,
+          'z': 1.0
+        }
+      },
+      'children': {
+        'type': VRML.MFNode,
+        'defaultValue': []
+      },
+      'name': {
+        'type': VRML.SFString,
+        'defaultValue': 'camera'
+      },
+      'model': {
+        'type': VRML.SFString,
+        'defaultValue': ''
+      },
+      'description': {
+        'type': VRML.SFString,
+        'defaultValue': ''
+      },
+      'contactMaterial': {
+        'type': VRML.SFString,
+        'defaultValue': 'default'
+      },
+      'immersionProperties': {
+        'type': VRML.MFNode,
+        'defaultValue': []
+      },
+      'boundingObject': {
+        'type': VRML.SFNode,
+        'defaultValue': null
+      },
+      'physics': {
+        'type': VRML.SFNode,
+        'defaultValue': null
+      },
+      'locked': {
+        'type': VRML.SFBool,
+        'defaultValue': false
+      },
+      'translationStep': {
+        'type': VRML.SFFloat,
+        'defaultValue': 0.01
+      },
+      'rotationStep': {
+        'type': VRML.SFFloat,
+        'defaultValue': 0.261799387
+      },
+      'radarCrossSection': {
+        'type': VRML.SFFloat,
+        'defaultValue': 0.0
+      },
+      'recognitionColors': {
+        'type': VRML.MFColor,
+        'defaultValue': []
+      },
+      'fieldOfView': {
+        'type': VRML.SFFloat,
+        'defaultValue': 0.785398
+      },
+      'width': {
+        'type': VRML.SFInt32,
+        'defaultValue': 64
+      },
+      'height': {
+        'type': VRML.SFInt32,
+        'defaultValue': 64
+      },
+      'near': {
+        'type': VRML.SFFloat,
+        'defaultValue': 0.01
+      },
+      'far': {
+        'type': VRML.SFFloat,
+        'defaultValue': 0.0
+      },
+      'exposure': {
+        'type': VRML.SFFloat,
+        'defaultValue': 1.0
+      },
+      'antiAliasing': {
+        'type': VRML.SFBool,
+        'defaultValue': false
+      },
+      'ambientOcclusionRadius': {
+        'type': VRML.SFFloat,
+        'defaultValue': 0.0
+      },
+      'bloomThreshold': {
+        'type': VRML.SFFloat,
+        'defaultValue': -1.0
+      },
+      'motionBlur': {
+        'type': VRML.SFFloat,
+        'defaultValue': 0.0
+      },
+      'noise': {
+        'type': VRML.SFFloat,
+        'defaultValue': 0.0
+      },
+      'noiseMaskUrl': {
+        'type': VRML.SFString,
+        'defaultValue': ''
+      },
+      'lens': {
+        'type': VRML.SFNode,
+        'defaultValue': null
+      },
+      'focus': {
+        'type': VRML.SFNode,
+        'defaultValue': null
+      },
+      'zoom': {
+        'type': VRML.SFNode,
+        'defaultValue': null
+      },
+      'recognition': {
+        'type': VRML.SFNode,
+        'defaultValue': null
+      },
+      'lensFlare': {
+        'type': VRML.SFNode,
+        'defaultValue': null
+      },
+      'linearVelocity': {
+        'type': VRML.SFVec3f,
+        'defaultValue': {
+          'x': 0.0,
+          'y': 0.0,
+          'z': 0.0
+        }
+      },
+      'angularVelocity': {
+        'type': VRML.SFVec3f,
+        'defaultValue': {
+          'x': 0.0,
+          'y': 0.0,
+          'z': 0.0
+        }
+      },
+      'spherical': {
+        'type': VRML.SFBool,
+        'defaultValue': false
+      }
+    }
+  },
+  'Capsule': {
+    'description': 'A Capsule is like a normal cylinder except it has half-sphere caps at its ends.\\nThis primitive features particularly fast and accurate collision detection.\\nThe cylinder\'s height, not counting the caps, is given by the height field.\\nThe Capsule is aligned along the local z-axis.\\nThe radius of the caps and of the cylinder itself is given by the radius field.\\n',
+    'icon': 'https://raw.githubusercontent.com/cyberbotics/webots/released/resources/nodes/icons/Capsule.png',
+    'fields': {
+      'bottom': {
+        'type': VRML.SFBool,
+        'defaultValue': true
+      },
+      'height': {
+        'type': VRML.SFFloat,
+        'defaultValue': 2.0
+      },
+      'radius': {
+        'type': VRML.SFFloat,
+        'defaultValue': 1.0
+      },
+      'side': {
+        'type': VRML.SFBool,
+        'defaultValue': true
+      },
+      'top': {
+        'type': VRML.SFBool,
+        'defaultValue': true
+      },
+      'subdivision': {
+        'type': VRML.SFInt32,
+        'defaultValue': 12
+      }
+    }
+  },
+  'Charger': {
+    'description': 'The Charger node is used to model a special kind of battery charger for the robots.\\nWhen a robot gets close to a Charger, the robot\'s battery gets recharged.\\n',
+    'icon': 'https://raw.githubusercontent.com/cyberbotics/webots/released/resources/nodes/icons/Charger.png',
+    'fields': {
+      'translation': {
+        'type': VRML.SFVec3f,
+        'defaultValue': {
+          'x': 0.0,
+          'y': 0.0,
+          'z': 0.0
+        }
+      },
+      'rotation': {
+        'type': VRML.SFRotation,
+        'defaultValue': {
+          'x': 0.0,
+          'y': 0.0,
+          'z': 1.0,
+          'a': 0.0
+        }
+      },
+      'scale': {
+        'type': VRML.SFVec3f,
+        'defaultValue': {
+          'x': 1.0,
+          'y': 1.0,
+          'z': 1.0
+        }
+      },
+      'children': {
+        'type': VRML.MFNode,
+        'defaultValue': []
+      },
+      'name': {
+        'type': VRML.SFString,
+        'defaultValue': 'charger'
+      },
+      'model': {
+        'type': VRML.SFString,
+        'defaultValue': ''
+      },
+      'description': {
+        'type': VRML.SFString,
+        'defaultValue': ''
+      },
+      'contactMaterial': {
+        'type': VRML.SFString,
+        'defaultValue': 'default'
+      },
+      'immersionProperties': {
+        'type': VRML.MFNode,
+        'defaultValue': []
+      },
+      'boundingObject': {
+        'type': VRML.SFNode,
+        'defaultValue': null
+      },
+      'physics': {
+        'type': VRML.SFNode,
+        'defaultValue': null
+      },
+      'locked': {
+        'type': VRML.SFBool,
+        'defaultValue': false
+      },
+      'translationStep': {
+        'type': VRML.SFFloat,
+        'defaultValue': 0.01
+      },
+      'rotationStep': {
+        'type': VRML.SFFloat,
+        'defaultValue': 0.261799387
+      },
+      'radarCrossSection': {
+        'type': VRML.SFFloat,
+        'defaultValue': 0.0
+      },
+      'recognitionColors': {
+        'type': VRML.MFColor,
+        'defaultValue': []
+      },
+      'battery': {
+        'type': VRML.MFFloat,
+        'defaultValue': []
+      },
+      'radius': {
+        'type': VRML.SFFloat,
+        'defaultValue': 0.04
+      },
+      'emissiveColor': {
+        'type': VRML.SFColor,
+        'defaultValue': {
+          'r': 0.0,
+          'g': 1.0,
+          'b': 0.0
+        }
+      },
       'gradual': {
         'type': VRML.SFBool,
+        'defaultValue': true
+      },
+      'linearVelocity': {
+        'type': VRML.SFVec3f,
+        'defaultValue': {
+          'x': 0.0,
+          'y': 0.0,
+          'z': 0.0
+        }
+      },
+      'angularVelocity': {
+        'type': VRML.SFVec3f,
+        'defaultValue': {
+          'x': 0.0,
+          'y': 0.0,
+          'z': 0.0
+        }
+      }
+    }
+  },
+  'Color': {
+    'description': 'The Color node defines a set of RGB colors to be used by a parent node.\\n',
+    'icon': 'https://raw.githubusercontent.com/cyberbotics/webots/released/resources/nodes/icons/Color.png',
+    'fields': {
+      'color': {
+        'type': VRML.MFColor,
+        'defaultValue': []
+      }
+    }
+  },
+  'Compass': {
+    'description': 'A Compass node can be used to simulate 1, 2 and 3-axis digital compasses.\\nIt indicates the direction of the simulated magnetic north which is specified in the WorldInfo node.\\n',
+    'icon': 'https://raw.githubusercontent.com/cyberbotics/webots/released/resources/nodes/icons/Compass.png',
+    'fields': {
+      'translation': {
+        'type': VRML.SFVec3f,
+        'defaultValue': {
+          'x': 0.0,
+          'y': 0.0,
+          'z': 0.0
+        }
+      },
+      'rotation': {
+        'type': VRML.SFRotation,
+        'defaultValue': {
+          'x': 0.0,
+          'y': 0.0,
+          'z': 1.0,
+          'a': 0.0
+        }
+      },
+      'scale': {
+        'type': VRML.SFVec3f,
+        'defaultValue': {
+          'x': 1.0,
+          'y': 1.0,
+          'z': 1.0
+        }
+      },
+      'children': {
+        'type': VRML.MFNode,
+        'defaultValue': []
+      },
+      'name': {
+        'type': VRML.SFString,
+        'defaultValue': 'compass'
+      },
+      'model': {
+        'type': VRML.SFString,
+        'defaultValue': ''
+      },
+      'description': {
+        'type': VRML.SFString,
+        'defaultValue': ''
+      },
+      'contactMaterial': {
+        'type': VRML.SFString,
+        'defaultValue': 'default'
+      },
+      'immersionProperties': {
+        'type': VRML.MFNode,
+        'defaultValue': []
+      },
+      'boundingObject': {
+        'type': VRML.SFNode,
+        'defaultValue': null
+      },
+      'physics': {
+        'type': VRML.SFNode,
+        'defaultValue': null
+      },
+      'locked': {
+        'type': VRML.SFBool,
         'defaultValue': false
-=======
+      },
+      'translationStep': {
+        'type': VRML.SFFloat,
+        'defaultValue': 0.01
+      },
+      'rotationStep': {
+        'type': VRML.SFFloat,
+        'defaultValue': 0.261799387
+      },
+      'radarCrossSection': {
+        'type': VRML.SFFloat,
+        'defaultValue': 0.0
+      },
+      'recognitionColors': {
+        'type': VRML.MFColor,
+        'defaultValue': []
+      },
+      'lookupTable': {
+        'type': VRML.MFVec3f,
+        'defaultValue': []
+      },
+      'xAxis': {
+        'type': VRML.SFBool,
+        'defaultValue': true
+      },
+      'yAxis': {
+        'type': VRML.SFBool,
+        'defaultValue': true
+      },
+      'zAxis': {
+        'type': VRML.SFBool,
+        'defaultValue': true
+      },
+      'resolution': {
+        'type': VRML.SFFloat,
+        'defaultValue': -1.0
+      },
+      'linearVelocity': {
+        'type': VRML.SFVec3f,
+        'defaultValue': {
+          'x': 0.0,
+          'y': 0.0,
+          'z': 0.0
+        }
+      },
+      'angularVelocity': {
+        'type': VRML.SFVec3f,
+        'defaultValue': {
+          'x': 0.0,
+          'y': 0.0,
+          'z': 0.0
+        }
+      }
+    }
+  },
+  'Cone': {
+    'description': 'The Cone node specifies a cone which is centered in the local\\ncoordinate system and whose central axis is aligned with the local z-axis.\\n',
+    'icon': 'https://raw.githubusercontent.com/cyberbotics/webots/released/resources/nodes/icons/Cone.png',
+    'fields': {
+      'bottomRadius': {
+        'type': VRML.SFFloat,
+        'defaultValue': 1.0
+      },
+      'height': {
+        'type': VRML.SFFloat,
+        'defaultValue': 2.0
+      },
+      'side': {
+        'type': VRML.SFBool,
+        'defaultValue': true
+      },
+      'bottom': {
+        'type': VRML.SFBool,
+        'defaultValue': true
+      },
+      'subdivision': {
+        'type': VRML.SFInt32,
+        'defaultValue': 12
+      }
+    }
+  },
+  'Connector': {
+    'description': 'Connector nodes are used to simulate mechanical docking systems, or any other type of device that\\ncan dynamically create a rigid link with a similar device.\\nThe physical connection between two Connectors can be created and destroyed at run time by the robot controller program.\\n',
+    'icon': 'https://raw.githubusercontent.com/cyberbotics/webots/released/resources/nodes/icons/Connector.png',
+    'fields': {
+      'translation': {
+        'type': VRML.SFVec3f,
+        'defaultValue': {
+          'x': 0.0,
+          'y': 0.0,
+          'z': 0.0
+        }
+      },
+      'rotation': {
+        'type': VRML.SFRotation,
+        'defaultValue': {
+          'x': 0.0,
+          'y': 0.0,
+          'z': 1.0,
+          'a': 0.0
+        }
+      },
+      'scale': {
+        'type': VRML.SFVec3f,
+        'defaultValue': {
+          'x': 1.0,
+          'y': 1.0,
+          'z': 1.0
+        }
+      },
+      'children': {
+        'type': VRML.MFNode,
+        'defaultValue': []
+      },
+      'name': {
+        'type': VRML.SFString,
+        'defaultValue': 'connector'
+      },
+      'model': {
+        'type': VRML.SFString,
+        'defaultValue': ''
+      },
+      'description': {
+        'type': VRML.SFString,
+        'defaultValue': ''
+      },
+      'contactMaterial': {
+        'type': VRML.SFString,
+        'defaultValue': 'default'
+      },
+      'immersionProperties': {
+        'type': VRML.MFNode,
+        'defaultValue': []
+      },
+      'boundingObject': {
+        'type': VRML.SFNode,
+        'defaultValue': null
+      },
+      'physics': {
+        'type': VRML.SFNode,
+        'defaultValue': null
+      },
+      'locked': {
+        'type': VRML.SFBool,
+        'defaultValue': false
+      },
+      'translationStep': {
+        'type': VRML.SFFloat,
+        'defaultValue': 0.01
+      },
+      'rotationStep': {
+        'type': VRML.SFFloat,
+        'defaultValue': 0.261799387
+      },
+      'radarCrossSection': {
+        'type': VRML.SFFloat,
+        'defaultValue': 0.0
+      },
+      'recognitionColors': {
+        'type': VRML.MFColor,
+        'defaultValue': []
+      },
+      'isLocked': {
+        'type': VRML.SFBool,
+        'defaultValue': false
+      },
+      'autoLock': {
+        'type': VRML.SFBool,
+        'defaultValue': false
+      },
+      'unilateralLock': {
+        'type': VRML.SFBool,
+        'defaultValue': true
+      },
+      'unilateralUnlock': {
+        'type': VRML.SFBool,
+        'defaultValue': true
+      },
+      'distanceTolerance': {
+        'type': VRML.SFFloat,
+        'defaultValue': 0.01
+      },
+      'axisTolerance': {
+        'type': VRML.SFFloat,
+        'defaultValue': 0.2
+      },
+      'rotationTolerance': {
+        'type': VRML.SFFloat,
+        'defaultValue': 0.2
+      },
+      'numberOfRotations': {
+        'type': VRML.SFInt32,
+        'defaultValue': 4
+      },
+      'snap': {
+        'type': VRML.SFBool,
+        'defaultValue': true
+      },
+      'tensileStrength': {
+        'type': VRML.SFFloat,
+        'defaultValue': -1.0
+      },
+      'shearStrength': {
+        'type': VRML.SFFloat,
+        'defaultValue': -1.0
+      },
+      'linearVelocity': {
+        'type': VRML.SFVec3f,
+        'defaultValue': {
+          'x': 0.0,
+          'y': 0.0,
+          'z': 0.0
+        }
+      },
+      'angularVelocity': {
+        'type': VRML.SFVec3f,
+        'defaultValue': {
+          'x': 0.0,
+          'y': 0.0,
+          'z': 0.0
+        }
+      }
+    }
+  },
+  'ContactProperties': {
+    'description': 'The ContactProperties node specifies the properties for a contact between two specified materials.\\n',
+    'icon': 'https://raw.githubusercontent.com/cyberbotics/webots/released/resources/nodes/icons/ContactProperties.png',
+    'fields': {
+      'material1': {
+        'type': VRML.SFString,
+        'defaultValue': 'default'
+      },
+      'material2': {
+        'type': VRML.SFString,
+        'defaultValue': 'default'
+      },
+      'coulombFriction': {
+        'type': VRML.MFFloat,
+        'defaultValue': [
+          1.0
+        ]
+      },
+      'frictionRotation': {
+        'type': VRML.SFVec2f,
+        'defaultValue': {
+          'x': 0.0,
+          'y': 0.0
+        }
+      },
+      'rollingFriction': {
+        'type': VRML.SFVec3f,
+        'defaultValue': {
+          'x': 0.0,
+          'y': 0.0,
+          'z': 0.0
+        }
+      },
+      'bounce': {
+        'type': VRML.SFFloat,
+        'defaultValue': 0.5
+      },
+      'bounceVelocity': {
+        'type': VRML.SFFloat,
+        'defaultValue': 0.01
+      },
+      'forceDependentSlip': {
+        'type': VRML.MFFloat,
+        'defaultValue': [
+          0.0
+        ]
+      },
+      'softERP': {
+        'type': VRML.SFFloat,
+        'defaultValue': 0.2
+      },
+      'softCFM': {
+        'type': VRML.SFFloat,
+        'defaultValue': 0.001
+      },
+      'bumpSound': {
+        'type': VRML.SFString,
+        'defaultValue': 'webots://projects/default/worlds/sounds/bump.wav'
+      },
+      'rollSound': {
+        'type': VRML.SFString,
+        'defaultValue': 'webots://projects/default/worlds/sounds/roll.wav'
+      },
+      'slideSound': {
+        'type': VRML.SFString,
+        'defaultValue': 'webots://projects/default/worlds/sounds/slide.wav'
+      },
+      'maxContactJoints': {
+        'type': VRML.SFInt32,
+        'defaultValue': 10
+      }
+    }
+  },
+  'Coordinate': {
+    'description': 'The Coordinate node defines a set of 3D coordinates to be used in the \'coord\' field\\nof vertex-based geometry nodes including IndexedFaceSet and IndexedLineSet nodes.\\n',
+    'icon': 'https://raw.githubusercontent.com/cyberbotics/webots/released/resources/nodes/icons/Coordinate.png',
+    'fields': {
+      'point': {
+        'type': VRML.MFVec3f,
+        'defaultValue': []
+      }
+    }
+  },
+  'Cylinder': {
+    'description': 'The Cylinder node specifies a cylinder centered at (0,0,0) in the local coordinate\\nsystem and with a central axis oriented along the local z-axis.\\n',
+    'icon': 'https://raw.githubusercontent.com/cyberbotics/webots/released/resources/nodes/icons/Cylinder.png',
+    'fields': {
+      'bottom': {
+        'type': VRML.SFBool,
+        'defaultValue': true
+      },
+      'height': {
+        'type': VRML.SFFloat,
+        'defaultValue': 2.0
+      },
+      'radius': {
+        'type': VRML.SFFloat,
+        'defaultValue': 1.0
+      },
+      'side': {
+        'type': VRML.SFBool,
+        'defaultValue': true
+      },
+      'top': {
+        'type': VRML.SFBool,
+        'defaultValue': true
+      },
+      'subdivision': {
+        'type': VRML.SFInt32,
+        'defaultValue': 36
+      }
+    }
+  },
+  'Damping': {
+    'description': 'A Damping node can be used to add linear and rotational damping to a Solid node.\\nThe damping will slow down the motion of Solid nodes and allow them to come to rest.\\n',
+    'icon': 'https://raw.githubusercontent.com/cyberbotics/webots/released/resources/nodes/icons/Damping.png',
+    'fields': {
+      'linear': {
+        'type': VRML.SFFloat,
+        'defaultValue': 0.2
+      },
+      'angular': {
+        'type': VRML.SFFloat,
+        'defaultValue': 0.2
+      }
+    }
+  },
+  'DirectionalLight': {
+    'description': 'The DirectionalLight node defines a light source that illuminates along rays parallel to a given 3-dimensional vector.\\nA DirectionalLight node is well-suited to model sunlight, for example.\\nIf you want to model a light bulb you should rather use a PointLight or a SpotLight node.\\n',
+    'icon': 'https://raw.githubusercontent.com/cyberbotics/webots/released/resources/nodes/icons/DirectionalLight.png',
+    'fields': {
+      'ambientIntensity': {
+        'type': VRML.SFFloat,
+        'defaultValue': 0.0
+      },
+      'color': {
+        'type': VRML.SFColor,
+        'defaultValue': {
+          'r': 1.0,
+          'g': 1.0,
+          'b': 1.0
+        }
+      },
+      'direction': {
+        'type': VRML.SFVec3f,
+        'defaultValue': {
+          'x': 0.0,
+          'y': 0.0,
+          'z': -1.0
+        }
+      },
+      'intensity': {
+        'type': VRML.SFFloat,
+        'defaultValue': 1.0
+      },
+      'on': {
+        'type': VRML.SFBool,
+        'defaultValue': true
+      },
+      'castShadows': {
+        'type': VRML.SFBool,
+        'defaultValue': false
+      },
+      'castLensFlares': {
+        'type': VRML.SFBool,
+        'defaultValue': false
+      }
+    }
+  },
+  'Display': {
+    'description': 'The Display node allows to handle a 2D pixel array using simple\\nAPI functions, and render it into a 2D overlay on the 3D view,\\nor into a 2D texture of any Shape node, or both.\\nIt can model an embedded screen or it can display any graphical\\ninformation such as graphs, text, robot trajectory, filtered camera\\nimages and so on.\\n',
+    'icon': 'https://raw.githubusercontent.com/cyberbotics/webots/released/resources/nodes/icons/Display.png',
+    'fields': {
+      'translation': {
+        'type': VRML.SFVec3f,
+        'defaultValue': {
+          'x': 0.0,
+          'y': 0.0,
+          'z': 0.0
+        }
+      },
+      'rotation': {
+        'type': VRML.SFRotation,
+        'defaultValue': {
+          'x': 0.0,
+          'y': 0.0,
+          'z': 1.0,
+          'a': 0.0
+        }
+      },
+      'scale': {
+        'type': VRML.SFVec3f,
+        'defaultValue': {
+          'x': 1.0,
+          'y': 1.0,
+          'z': 1.0
+        }
+      },
+      'children': {
+        'type': VRML.MFNode,
+        'defaultValue': []
+      },
+      'name': {
+        'type': VRML.SFString,
+        'defaultValue': 'display'
+      },
+      'model': {
+        'type': VRML.SFString,
+        'defaultValue': ''
+      },
+      'description': {
+        'type': VRML.SFString,
+        'defaultValue': ''
+      },
+      'contactMaterial': {
+        'type': VRML.SFString,
+        'defaultValue': 'default'
+      },
+      'immersionProperties': {
+        'type': VRML.MFNode,
+        'defaultValue': []
+      },
+      'boundingObject': {
+        'type': VRML.SFNode,
+        'defaultValue': null
+      },
+      'physics': {
+        'type': VRML.SFNode,
+        'defaultValue': null
+      },
+      'locked': {
+        'type': VRML.SFBool,
+        'defaultValue': false
+      },
+      'translationStep': {
+        'type': VRML.SFFloat,
+        'defaultValue': 0.01
+      },
+      'rotationStep': {
+        'type': VRML.SFFloat,
+        'defaultValue': 0.261799387
+      },
+      'radarCrossSection': {
+        'type': VRML.SFFloat,
+        'defaultValue': 0.0
+      },
+      'recognitionColors': {
+        'type': VRML.MFColor,
+        'defaultValue': []
+      },
+      'width': {
+        'type': VRML.SFInt32,
+        'defaultValue': 64
+      },
+      'height': {
+        'type': VRML.SFInt32,
+        'defaultValue': 64
+      },
+      'linearVelocity': {
+        'type': VRML.SFVec3f,
+        'defaultValue': {
+          'x': 0.0,
+          'y': 0.0,
+          'z': 0.0
+        }
+      },
+      'angularVelocity': {
+        'type': VRML.SFVec3f,
+        'defaultValue': {
+          'x': 0.0,
+          'y': 0.0,
+          'z': 0.0
+        }
+      },
+      'windowPosition': {
+        'type': VRML.SFVec2f,
+        'defaultValue': {
+          'x': 0.0,
+          'y': 0.0
+        }
+      },
+      'pixelSize': {
+        'type': VRML.SFFloat,
+        'defaultValue': 1.0
+      }
+    }
+  },
+  'DistanceSensor': {
+    'description': 'The DistanceSensor node can be used to model an ultrasound sonar, an infra-red sensor,\\na single-ray laser or any type of device that measures the distance to objects.\\nTo model a Lidar sensor, you should rather use a Lidar node.\\n',
+    'icon': 'https://raw.githubusercontent.com/cyberbotics/webots/released/resources/nodes/icons/DistanceSensor.png',
+    'fields': {
+      'translation': {
+        'type': VRML.SFVec3f,
+        'defaultValue': {
+          'x': 0.0,
+          'y': 0.0,
+          'z': 0.0
+        }
+      },
+      'rotation': {
+        'type': VRML.SFRotation,
+        'defaultValue': {
+          'x': 0.0,
+          'y': 0.0,
+          'z': 1.0,
+          'a': 0.0
+        }
+      },
+      'scale': {
+        'type': VRML.SFVec3f,
+        'defaultValue': {
+          'x': 1.0,
+          'y': 1.0,
+          'z': 1.0
+        }
+      },
+      'children': {
+        'type': VRML.MFNode,
+        'defaultValue': []
+      },
+      'name': {
+        'type': VRML.SFString,
+        'defaultValue': 'distance sensor'
+      },
+      'model': {
+        'type': VRML.SFString,
+        'defaultValue': ''
+      },
+      'description': {
+        'type': VRML.SFString,
+        'defaultValue': ''
+      },
+      'contactMaterial': {
+        'type': VRML.SFString,
+        'defaultValue': 'default'
+      },
+      'immersionProperties': {
+        'type': VRML.MFNode,
+        'defaultValue': []
+      },
+      'boundingObject': {
+        'type': VRML.SFNode,
+        'defaultValue': null
+      },
+      'physics': {
+        'type': VRML.SFNode,
+        'defaultValue': null
+      },
+      'locked': {
+        'type': VRML.SFBool,
+        'defaultValue': false
+      },
+      'translationStep': {
+        'type': VRML.SFFloat,
+        'defaultValue': 0.01
+      },
+      'rotationStep': {
+        'type': VRML.SFFloat,
+        'defaultValue': 0.261799387
+      },
+      'radarCrossSection': {
+        'type': VRML.SFFloat,
+        'defaultValue': 0.0
+      },
+      'recognitionColors': {
+        'type': VRML.MFColor,
+        'defaultValue': []
+      },
       'lookupTable': {
         'type': VRML.MFVec3f,
         'defaultValue': [
@@ -312,7 +1477,6 @@
       'redColorSensitivity': {
         'type': VRML.SFFloat,
         'defaultValue': 1.0
->>>>>>> 94f59ffc
       },
       'linearVelocity': {
         'type': VRML.SFVec3f,
@@ -329,7 +1493,3348 @@
           'y': 0.0,
           'z': 0.0
         }
-<<<<<<< HEAD
+      }
+    }
+  },
+  'ElevationGrid': {
+    'description': 'The ElevationGrid node specifies a uniform rectangular grid of varying height in the Y=0 plane of the local coordinate system.\\nThe geometry is described by a scalar array of height values that specify the height of a surface above each point of the grid.\\n',
+    'icon': 'https://raw.githubusercontent.com/cyberbotics/webots/released/resources/nodes/icons/ElevationGrid.png',
+    'fields': {
+      'height': {
+        'type': VRML.MFFloat,
+        'defaultValue': []
+      },
+      'xDimension': {
+        'type': VRML.SFInt32,
+        'defaultValue': 0
+      },
+      'xSpacing': {
+        'type': VRML.SFFloat,
+        'defaultValue': 1.0
+      },
+      'yDimension': {
+        'type': VRML.SFInt32,
+        'defaultValue': 0
+      },
+      'ySpacing': {
+        'type': VRML.SFFloat,
+        'defaultValue': 1.0
+      },
+      'thickness': {
+        'type': VRML.SFFloat,
+        'defaultValue': 1.0
+      }
+    }
+  },
+  'Emitter': {
+    'description': 'The Emitter node is used to model a radio, or infra-red emitter.\\nIt can be used to send data packets to Receiver nodes (onboard other robots).\\nAn Emitter cannot receive data: bidirectional communication requires two Emitter/Receiver pairs.\\n',
+    'icon': 'https://raw.githubusercontent.com/cyberbotics/webots/released/resources/nodes/icons/Emitter.png',
+    'fields': {
+      'translation': {
+        'type': VRML.SFVec3f,
+        'defaultValue': {
+          'x': 0.0,
+          'y': 0.0,
+          'z': 0.0
+        }
+      },
+      'rotation': {
+        'type': VRML.SFRotation,
+        'defaultValue': {
+          'x': 0.0,
+          'y': 0.0,
+          'z': 1.0,
+          'a': 0.0
+        }
+      },
+      'scale': {
+        'type': VRML.SFVec3f,
+        'defaultValue': {
+          'x': 1.0,
+          'y': 1.0,
+          'z': 1.0
+        }
+      },
+      'children': {
+        'type': VRML.MFNode,
+        'defaultValue': []
+      },
+      'name': {
+        'type': VRML.SFString,
+        'defaultValue': 'emitter'
+      },
+      'model': {
+        'type': VRML.SFString,
+        'defaultValue': ''
+      },
+      'description': {
+        'type': VRML.SFString,
+        'defaultValue': ''
+      },
+      'contactMaterial': {
+        'type': VRML.SFString,
+        'defaultValue': 'default'
+      },
+      'immersionProperties': {
+        'type': VRML.MFNode,
+        'defaultValue': []
+      },
+      'boundingObject': {
+        'type': VRML.SFNode,
+        'defaultValue': null
+      },
+      'physics': {
+        'type': VRML.SFNode,
+        'defaultValue': null
+      },
+      'locked': {
+        'type': VRML.SFBool,
+        'defaultValue': false
+      },
+      'translationStep': {
+        'type': VRML.SFFloat,
+        'defaultValue': 0.01
+      },
+      'rotationStep': {
+        'type': VRML.SFFloat,
+        'defaultValue': 0.261799387
+      },
+      'radarCrossSection': {
+        'type': VRML.SFFloat,
+        'defaultValue': 0.0
+      },
+      'recognitionColors': {
+        'type': VRML.MFColor,
+        'defaultValue': []
+      },
+      'range': {
+        'type': VRML.SFFloat,
+        'defaultValue': -1.0
+      },
+      'maxRange': {
+        'type': VRML.SFFloat,
+        'defaultValue': -1.0
+      },
+      'aperture': {
+        'type': VRML.SFFloat,
+        'defaultValue': -1.0
+      },
+      'channel': {
+        'type': VRML.SFInt32,
+        'defaultValue': 0
+      },
+      'baudRate': {
+        'type': VRML.SFInt32,
+        'defaultValue': -1
+      },
+      'byteSize': {
+        'type': VRML.SFInt32,
+        'defaultValue': 8
+      },
+      'bufferSize': {
+        'type': VRML.SFInt32,
+        'defaultValue': -1
+      },
+      'allowedChannels': {
+        'type': VRML.MFInt32,
+        'defaultValue': []
+      },
+      'linearVelocity': {
+        'type': VRML.SFVec3f,
+        'defaultValue': {
+          'x': 0.0,
+          'y': 0.0,
+          'z': 0.0
+        }
+      },
+      'angularVelocity': {
+        'type': VRML.SFVec3f,
+        'defaultValue': {
+          'x': 0.0,
+          'y': 0.0,
+          'z': 0.0
+        }
+      }
+    }
+  },
+  'Fluid': {
+    'description': 'A Fluid node can be used to represent a collection of fluid volumes where hydrostatic and hydrodynamic forces apply.\\n',
+    'icon': 'https://raw.githubusercontent.com/cyberbotics/webots/released/resources/nodes/icons/Fluid.png',
+    'fields': {
+      'translation': {
+        'type': VRML.SFVec3f,
+        'defaultValue': {
+          'x': 0.0,
+          'y': 0.0,
+          'z': 0.0
+        }
+      },
+      'rotation': {
+        'type': VRML.SFRotation,
+        'defaultValue': {
+          'x': 0.0,
+          'y': 0.0,
+          'z': 1.0,
+          'a': 0.0
+        }
+      },
+      'children': {
+        'type': VRML.MFNode,
+        'defaultValue': []
+      },
+      'name': {
+        'type': VRML.SFString,
+        'defaultValue': 'fluid'
+      },
+      'model': {
+        'type': VRML.SFString,
+        'defaultValue': ''
+      },
+      'description': {
+        'type': VRML.SFString,
+        'defaultValue': ''
+      },
+      'density': {
+        'type': VRML.SFFloat,
+        'defaultValue': 1000.0
+      },
+      'viscosity': {
+        'type': VRML.SFFloat,
+        'defaultValue': 0.001
+      },
+      'streamVelocity': {
+        'type': VRML.SFVec3f,
+        'defaultValue': {
+          'x': 0.0,
+          'y': 0.0,
+          'z': 0.0
+        }
+      },
+      'boundingObject': {
+        'type': VRML.SFNode,
+        'defaultValue': null
+      },
+      'translationStep': {
+        'type': VRML.SFFloat,
+        'defaultValue': 0.01
+      },
+      'rotationStep': {
+        'type': VRML.SFFloat,
+        'defaultValue': 0.261799387
+      },
+      'locked': {
+        'type': VRML.SFBool,
+        'defaultValue': false
+      }
+    }
+  },
+  'Focus': {
+    'description': 'A Focus node allows to specify a controllable focus device for a Camera node.\\nIt should be added in the focus field of a Camera node.\\n',
+    'icon': 'https://raw.githubusercontent.com/cyberbotics/webots/released/resources/nodes/icons/Focus.png',
+    'fields': {
+      'focalDistance': {
+        'type': VRML.SFFloat,
+        'defaultValue': 0.0
+      },
+      'focalLength': {
+        'type': VRML.SFFloat,
+        'defaultValue': 0.0
+      },
+      'maxFocalDistance': {
+        'type': VRML.SFFloat,
+        'defaultValue': 0.0
+      },
+      'minFocalDistance': {
+        'type': VRML.SFFloat,
+        'defaultValue': 0.0
+      }
+    }
+  },
+  'Fog': {
+    'description': 'The Fog node provides a way to simulate atmospheric effects by blending objects with\\nthe color specified by the color field based on the distances of the various objects from the camera.\\n',
+    'icon': 'https://raw.githubusercontent.com/cyberbotics/webots/released/resources/nodes/icons/Fog.png',
+    'fields': {
+      'color': {
+        'type': VRML.SFColor,
+        'defaultValue': {
+          'r': 1.0,
+          'g': 1.0,
+          'b': 1.0
+        }
+      },
+      'visibilityRange': {
+        'type': VRML.SFFloat,
+        'defaultValue': 0.0
+      }
+    }
+  },
+  'GPS': {
+    'description': 'The GPS node can be used to determine the global position of a robot or of a robot part.\\n',
+    'icon': 'https://raw.githubusercontent.com/cyberbotics/webots/released/resources/nodes/icons/GPS.png',
+    'fields': {
+      'translation': {
+        'type': VRML.SFVec3f,
+        'defaultValue': {
+          'x': 0.0,
+          'y': 0.0,
+          'z': 0.0
+        }
+      },
+      'rotation': {
+        'type': VRML.SFRotation,
+        'defaultValue': {
+          'x': 0.0,
+          'y': 0.0,
+          'z': 1.0,
+          'a': 0.0
+        }
+      },
+      'scale': {
+        'type': VRML.SFVec3f,
+        'defaultValue': {
+          'x': 1.0,
+          'y': 1.0,
+          'z': 1.0
+        }
+      },
+      'children': {
+        'type': VRML.MFNode,
+        'defaultValue': []
+      },
+      'name': {
+        'type': VRML.SFString,
+        'defaultValue': 'gps'
+      },
+      'model': {
+        'type': VRML.SFString,
+        'defaultValue': ''
+      },
+      'description': {
+        'type': VRML.SFString,
+        'defaultValue': ''
+      },
+      'contactMaterial': {
+        'type': VRML.SFString,
+        'defaultValue': 'default'
+      },
+      'immersionProperties': {
+        'type': VRML.MFNode,
+        'defaultValue': []
+      },
+      'boundingObject': {
+        'type': VRML.SFNode,
+        'defaultValue': null
+      },
+      'physics': {
+        'type': VRML.SFNode,
+        'defaultValue': null
+      },
+      'locked': {
+        'type': VRML.SFBool,
+        'defaultValue': false
+      },
+      'translationStep': {
+        'type': VRML.SFFloat,
+        'defaultValue': 0.01
+      },
+      'rotationStep': {
+        'type': VRML.SFFloat,
+        'defaultValue': 0.261799387
+      },
+      'radarCrossSection': {
+        'type': VRML.SFFloat,
+        'defaultValue': 0.0
+      },
+      'recognitionColors': {
+        'type': VRML.MFColor,
+        'defaultValue': []
+      },
+      'accuracy': {
+        'type': VRML.SFFloat,
+        'defaultValue': 0.0
+      },
+      'noiseCorrelation': {
+        'type': VRML.SFFloat,
+        'defaultValue': 0.0
+      },
+      'resolution': {
+        'type': VRML.SFFloat,
+        'defaultValue': -1.0
+      },
+      'speedNoise': {
+        'type': VRML.SFFloat,
+        'defaultValue': 0.0
+      },
+      'speedResolution': {
+        'type': VRML.SFFloat,
+        'defaultValue': -1.0
+      },
+      'linearVelocity': {
+        'type': VRML.SFVec3f,
+        'defaultValue': {
+          'x': 0.0,
+          'y': 0.0,
+          'z': 0.0
+        }
+      },
+      'angularVelocity': {
+        'type': VRML.SFVec3f,
+        'defaultValue': {
+          'x': 0.0,
+          'y': 0.0,
+          'z': 0.0
+        }
+      }
+    }
+  },
+  'Group': {
+    'description': 'A Group node contains children nodes without introducing a new transformation.\\nIt is equivalent to a Transform node without the \'translation\' and \'rotation\' fields.\\n',
+    'icon': 'https://raw.githubusercontent.com/cyberbotics/webots/released/resources/nodes/icons/Group.png',
+    'fields': {
+      'children': {
+        'type': VRML.MFNode,
+        'defaultValue': []
+      }
+    }
+  },
+  'Gyro': {
+    'description': 'A Gyro node measures the angular velocity about 3 orthogonal axes (X, Y and Z).\\nThe output is in rad/s. The Gyro node is mostly used for balance control.\\n',
+    'icon': 'https://raw.githubusercontent.com/cyberbotics/webots/released/resources/nodes/icons/Gyro.png',
+    'fields': {
+      'translation': {
+        'type': VRML.SFVec3f,
+        'defaultValue': {
+          'x': 0.0,
+          'y': 0.0,
+          'z': 0.0
+        }
+      },
+      'rotation': {
+        'type': VRML.SFRotation,
+        'defaultValue': {
+          'x': 0.0,
+          'y': 0.0,
+          'z': 1.0,
+          'a': 0.0
+        }
+      },
+      'scale': {
+        'type': VRML.SFVec3f,
+        'defaultValue': {
+          'x': 1.0,
+          'y': 1.0,
+          'z': 1.0
+        }
+      },
+      'children': {
+        'type': VRML.MFNode,
+        'defaultValue': []
+      },
+      'name': {
+        'type': VRML.SFString,
+        'defaultValue': 'gyro'
+      },
+      'model': {
+        'type': VRML.SFString,
+        'defaultValue': ''
+      },
+      'description': {
+        'type': VRML.SFString,
+        'defaultValue': ''
+      },
+      'contactMaterial': {
+        'type': VRML.SFString,
+        'defaultValue': 'default'
+      },
+      'immersionProperties': {
+        'type': VRML.MFNode,
+        'defaultValue': []
+      },
+      'boundingObject': {
+        'type': VRML.SFNode,
+        'defaultValue': null
+      },
+      'physics': {
+        'type': VRML.SFNode,
+        'defaultValue': null
+      },
+      'locked': {
+        'type': VRML.SFBool,
+        'defaultValue': false
+      },
+      'translationStep': {
+        'type': VRML.SFFloat,
+        'defaultValue': 0.01
+      },
+      'rotationStep': {
+        'type': VRML.SFFloat,
+        'defaultValue': 0.261799387
+      },
+      'radarCrossSection': {
+        'type': VRML.SFFloat,
+        'defaultValue': 0.0
+      },
+      'recognitionColors': {
+        'type': VRML.MFColor,
+        'defaultValue': []
+      },
+      'lookupTable': {
+        'type': VRML.MFVec3f,
+        'defaultValue': []
+      },
+      'xAxis': {
+        'type': VRML.SFBool,
+        'defaultValue': true
+      },
+      'yAxis': {
+        'type': VRML.SFBool,
+        'defaultValue': true
+      },
+      'zAxis': {
+        'type': VRML.SFBool,
+        'defaultValue': true
+      },
+      'resolution': {
+        'type': VRML.SFFloat,
+        'defaultValue': -1.0
+      },
+      'linearVelocity': {
+        'type': VRML.SFVec3f,
+        'defaultValue': {
+          'x': 0.0,
+          'y': 0.0,
+          'z': 0.0
+        }
+      },
+      'angularVelocity': {
+        'type': VRML.SFVec3f,
+        'defaultValue': {
+          'x': 0.0,
+          'y': 0.0,
+          'z': 0.0
+        }
+      }
+    }
+  },
+  'Hinge2Joint': {
+    'description': 'A Hinge2Joint can be used to simulate a combination of two rotating motions along axes which intersect.\\nIt is equivalent to two HingeJoint nodes but it spares the creation of an intermediate solid and is therefore more stable.\\nSpring and damping behavior can be specified.\\n',
+    'icon': 'https://raw.githubusercontent.com/cyberbotics/webots/released/resources/nodes/icons/Hinge2Joint.png',
+    'fields': {
+      'jointParameters': {
+        'type': VRML.SFNode,
+        'defaultValue': null
+      },
+      'jointParameters2': {
+        'type': VRML.SFNode,
+        'defaultValue': null
+      },
+      'device': {
+        'type': VRML.MFNode,
+        'defaultValue': []
+      },
+      'device2': {
+        'type': VRML.MFNode,
+        'defaultValue': []
+      },
+      'endPoint': {
+        'type': VRML.SFNode,
+        'defaultValue': null
+      },
+      'position': {
+        'type': VRML.SFFloat,
+        'defaultValue': 0.0
+      },
+      'position2': {
+        'type': VRML.SFFloat,
+        'defaultValue': 0.0
+      }
+    }
+  },
+  'Hinge2JointParameters': {
+    'description': 'DEPRECATED\\n',
+    'icon': 'https://raw.githubusercontent.com/cyberbotics/webots/released/resources/nodes/icons/Hinge2JointParameters.png',
+    'fields': {
+      'position': {
+        'type': VRML.SFFloat,
+        'defaultValue': 0.0
+      },
+      'axis': {
+        'type': VRML.SFVec3f,
+        'defaultValue': {
+          'x': 1.0,
+          'y': 0.0,
+          'z': 0.0
+        }
+      },
+      'anchor': {
+        'type': VRML.SFVec3f,
+        'defaultValue': {
+          'x': 0.0,
+          'y': 0.0,
+          'z': 0.0
+        }
+      },
+      'minStop': {
+        'type': VRML.SFFloat,
+        'defaultValue': 0.0
+      },
+      'maxStop': {
+        'type': VRML.SFFloat,
+        'defaultValue': 0.0
+      },
+      'springConstant': {
+        'type': VRML.SFFloat,
+        'defaultValue': 0.0
+      },
+      'dampingConstant': {
+        'type': VRML.SFFloat,
+        'defaultValue': 0.0
+      },
+      'staticFriction': {
+        'type': VRML.SFFloat,
+        'defaultValue': 0.0
+      },
+      'suspensionSpringConstant': {
+        'type': VRML.SFFloat,
+        'defaultValue': 0.0
+      },
+      'suspensionDampingConstant': {
+        'type': VRML.SFFloat,
+        'defaultValue': 0.0
+      }
+    }
+  },
+  'HingeJoint': {
+    'description': 'A HingeJoint can be used to simulate a rotating motion.\\nSpring and damping behavior can be specified.\\n',
+    'icon': 'https://raw.githubusercontent.com/cyberbotics/webots/released/resources/nodes/icons/HingeJoint.png',
+    'fields': {
+      'jointParameters': {
+        'type': VRML.SFNode,
+        'defaultValue': null
+      },
+      'device': {
+        'type': VRML.MFNode,
+        'defaultValue': []
+      },
+      'endPoint': {
+        'type': VRML.SFNode,
+        'defaultValue': null
+      },
+      'position': {
+        'type': VRML.SFFloat,
+        'defaultValue': 0.0
+      }
+    }
+  },
+  'HingeJointParameters': {
+    'description': 'A HingeJointParameters defines the parameters of a HingeJoint node.\\n',
+    'icon': 'https://raw.githubusercontent.com/cyberbotics/webots/released/resources/nodes/icons/HingeJointParameters.png',
+    'fields': {
+      'position': {
+        'type': VRML.SFFloat,
+        'defaultValue': 0.0
+      },
+      'axis': {
+        'type': VRML.SFVec3f,
+        'defaultValue': {
+          'x': 1.0,
+          'y': 0.0,
+          'z': 0.0
+        }
+      },
+      'anchor': {
+        'type': VRML.SFVec3f,
+        'defaultValue': {
+          'x': 0.0,
+          'y': 0.0,
+          'z': 0.0
+        }
+      },
+      'minStop': {
+        'type': VRML.SFFloat,
+        'defaultValue': 0.0
+      },
+      'maxStop': {
+        'type': VRML.SFFloat,
+        'defaultValue': 0.0
+      },
+      'springConstant': {
+        'type': VRML.SFFloat,
+        'defaultValue': 0.0
+      },
+      'dampingConstant': {
+        'type': VRML.SFFloat,
+        'defaultValue': 0.0
+      },
+      'staticFriction': {
+        'type': VRML.SFFloat,
+        'defaultValue': 0.0
+      },
+      'suspensionSpringConstant': {
+        'type': VRML.SFFloat,
+        'defaultValue': 0.0
+      },
+      'suspensionDampingConstant': {
+        'type': VRML.SFFloat,
+        'defaultValue': 0.0
+      },
+      'suspensionAxis': {
+        'type': VRML.SFVec3f,
+        'defaultValue': {
+          'x': 1.0,
+          'y': 0.0,
+          'z': 0.0
+        }
+      },
+      'stopERP': {
+        'type': VRML.SFFloat,
+        'defaultValue': -1.0
+      },
+      'stopCFM': {
+        'type': VRML.SFFloat,
+        'defaultValue': -1.0
+      }
+    }
+  },
+  'ImageTexture': {
+    'description': 'The ImageTexture node defines a texture map by specifying an image file and general parameters for mapping to geometry.\\nThe supported file formats are PNG and JPEG.\\nThe image dimensions (width and height) should be a power of two, e.g., 256 x 1024 pixels.\\nAll the geometry primitive nodes can be textured.\\n',
+    'icon': 'https://raw.githubusercontent.com/cyberbotics/webots/released/resources/nodes/icons/ImageTexture.png',
+    'fields': {
+      'url': {
+        'type': VRML.MFString,
+        'defaultValue': []
+      },
+      'repeatS': {
+        'type': VRML.SFBool,
+        'defaultValue': true
+      },
+      'repeatT': {
+        'type': VRML.SFBool,
+        'defaultValue': true
+      },
+      'filtering': {
+        'type': VRML.SFInt32,
+        'defaultValue': 4
+      }
+    }
+  },
+  'ImmersionProperties': {
+    'description': 'The ImmersionProperties node specifies the properties for a partially or fully immersed Solid node in a Fluid node.\\n',
+    'icon': 'https://raw.githubusercontent.com/cyberbotics/webots/released/resources/nodes/icons/ImmersionProperties.png',
+    'fields': {
+      'fluidName': {
+        'type': VRML.SFString,
+        'defaultValue': ''
+      },
+      'referenceArea': {
+        'type': VRML.SFString,
+        'defaultValue': 'immersed area'
+      },
+      'dragForceCoefficients': {
+        'type': VRML.SFVec3f,
+        'defaultValue': {
+          'x': 0.0,
+          'y': 0.0,
+          'z': 0.0
+        }
+      },
+      'dragTorqueCoefficients': {
+        'type': VRML.SFVec3f,
+        'defaultValue': {
+          'x': 0.0,
+          'y': 0.0,
+          'z': 0.0
+        }
+      },
+      'viscousResistanceForceCoefficient': {
+        'type': VRML.SFFloat,
+        'defaultValue': 0.0
+      },
+      'viscousResistanceTorqueCoefficient': {
+        'type': VRML.SFFloat,
+        'defaultValue': 0.0
+      }
+    }
+  },
+  'IndexedFaceSet': {
+    'description': 'The IndexedFaceSet node represents a 3D shape formed by constructing faces (polygons) from vertices listed in the coord field.\\n',
+    'icon': 'https://raw.githubusercontent.com/cyberbotics/webots/released/resources/nodes/icons/IndexedFaceSet.png',
+    'fields': {
+      'coord': {
+        'type': VRML.SFNode,
+        'defaultValue': null
+      },
+      'normal': {
+        'type': VRML.SFNode,
+        'defaultValue': null
+      },
+      'texCoord': {
+        'type': VRML.SFNode,
+        'defaultValue': null
+      },
+      'solid': {
+        'type': VRML.SFBool,
+        'defaultValue': true
+      },
+      'ccw': {
+        'type': VRML.SFBool,
+        'defaultValue': true
+      },
+      'convex': {
+        'type': VRML.SFBool,
+        'defaultValue': true
+      },
+      'normalPerVertex': {
+        'type': VRML.SFBool,
+        'defaultValue': true
+      },
+      'coordIndex': {
+        'type': VRML.MFInt32,
+        'defaultValue': []
+      },
+      'normalIndex': {
+        'type': VRML.MFInt32,
+        'defaultValue': []
+      },
+      'texCoordIndex': {
+        'type': VRML.MFInt32,
+        'defaultValue': []
+      },
+      'creaseAngle': {
+        'type': VRML.SFFloat,
+        'defaultValue': 0.0
+      }
+    }
+  },
+  'IndexedLineSet': {
+    'description': 'The IndexedLineSet node represents a 3D geometry formed by constructing polylines from 3D vertices.\\n',
+    'icon': 'https://raw.githubusercontent.com/cyberbotics/webots/released/resources/nodes/icons/IndexedLineSet.png',
+    'fields': {
+      'coord': {
+        'type': VRML.SFNode,
+        'defaultValue': null
+      },
+      'coordIndex': {
+        'type': VRML.MFInt32,
+        'defaultValue': []
+      }
+    }
+  },
+  'InertialUnit': {
+    'description': 'The InertialUnit node simulates an Inertial Measurement Unit (IMU).\\nThe InertialUnit node computes and returns the roll, pitch and yaw angles of the\\nrobot with respect to the global coordinate system defined in the WorldInfo node.\\n',
+    'icon': 'https://raw.githubusercontent.com/cyberbotics/webots/released/resources/nodes/icons/InertialUnit.png',
+    'fields': {
+      'translation': {
+        'type': VRML.SFVec3f,
+        'defaultValue': {
+          'x': 0.0,
+          'y': 0.0,
+          'z': 0.0
+        }
+      },
+      'rotation': {
+        'type': VRML.SFRotation,
+        'defaultValue': {
+          'x': 0.0,
+          'y': 0.0,
+          'z': 1.0,
+          'a': 0.0
+        }
+      },
+      'scale': {
+        'type': VRML.SFVec3f,
+        'defaultValue': {
+          'x': 1.0,
+          'y': 1.0,
+          'z': 1.0
+        }
+      },
+      'children': {
+        'type': VRML.MFNode,
+        'defaultValue': []
+      },
+      'name': {
+        'type': VRML.SFString,
+        'defaultValue': 'inertial unit'
+      },
+      'model': {
+        'type': VRML.SFString,
+        'defaultValue': ''
+      },
+      'description': {
+        'type': VRML.SFString,
+        'defaultValue': ''
+      },
+      'contactMaterial': {
+        'type': VRML.SFString,
+        'defaultValue': 'default'
+      },
+      'immersionProperties': {
+        'type': VRML.MFNode,
+        'defaultValue': []
+      },
+      'boundingObject': {
+        'type': VRML.SFNode,
+        'defaultValue': null
+      },
+      'physics': {
+        'type': VRML.SFNode,
+        'defaultValue': null
+      },
+      'locked': {
+        'type': VRML.SFBool,
+        'defaultValue': false
+      },
+      'translationStep': {
+        'type': VRML.SFFloat,
+        'defaultValue': 0.01
+      },
+      'rotationStep': {
+        'type': VRML.SFFloat,
+        'defaultValue': 0.261799387
+      },
+      'radarCrossSection': {
+        'type': VRML.SFFloat,
+        'defaultValue': 0.0
+      },
+      'recognitionColors': {
+        'type': VRML.MFColor,
+        'defaultValue': []
+      },
+      'noise': {
+        'type': VRML.SFFloat,
+        'defaultValue': 0.0
+      },
+      'xAxis': {
+        'type': VRML.SFBool,
+        'defaultValue': true
+      },
+      'yAxis': {
+        'type': VRML.SFBool,
+        'defaultValue': true
+      },
+      'zAxis': {
+        'type': VRML.SFBool,
+        'defaultValue': true
+      },
+      'resolution': {
+        'type': VRML.SFFloat,
+        'defaultValue': -1.0
+      },
+      'linearVelocity': {
+        'type': VRML.SFVec3f,
+        'defaultValue': {
+          'x': 0.0,
+          'y': 0.0,
+          'z': 0.0
+        }
+      },
+      'angularVelocity': {
+        'type': VRML.SFVec3f,
+        'defaultValue': {
+          'x': 0.0,
+          'y': 0.0,
+          'z': 0.0
+        }
+      },
+      'lookupTable': {
+        'type': VRML.MFVec3f,
+        'defaultValue': []
+      }
+    }
+  },
+  'JointParameters': {
+    'description': 'The JointParameters node defines the parameters of a mechanical joint.\\n',
+    'icon': 'https://raw.githubusercontent.com/cyberbotics/webots/released/resources/nodes/icons/JointParameters.png',
+    'fields': {
+      'position': {
+        'type': VRML.SFFloat,
+        'defaultValue': 0.0
+      },
+      'axis': {
+        'type': VRML.SFVec3f,
+        'defaultValue': {
+          'x': 0.0,
+          'y': 0.0,
+          'z': 1.0
+        }
+      },
+      'minStop': {
+        'type': VRML.SFFloat,
+        'defaultValue': 0.0
+      },
+      'maxStop': {
+        'type': VRML.SFFloat,
+        'defaultValue': 0.0
+      },
+      'springConstant': {
+        'type': VRML.SFFloat,
+        'defaultValue': 0.0
+      },
+      'dampingConstant': {
+        'type': VRML.SFFloat,
+        'defaultValue': 0.0
+      },
+      'staticFriction': {
+        'type': VRML.SFFloat,
+        'defaultValue': 0.0
+      }
+    }
+  },
+  'LED': {
+    'description': 'The LED node can be used to model a light emitting diode (LED) that can be controlled by the robot.\\n',
+    'icon': 'https://raw.githubusercontent.com/cyberbotics/webots/released/resources/nodes/icons/LED.png',
+    'fields': {
+      'translation': {
+        'type': VRML.SFVec3f,
+        'defaultValue': {
+          'x': 0.0,
+          'y': 0.0,
+          'z': 0.0
+        }
+      },
+      'rotation': {
+        'type': VRML.SFRotation,
+        'defaultValue': {
+          'x': 0.0,
+          'y': 0.0,
+          'z': 1.0,
+          'a': 0.0
+        }
+      },
+      'scale': {
+        'type': VRML.SFVec3f,
+        'defaultValue': {
+          'x': 1.0,
+          'y': 1.0,
+          'z': 1.0
+        }
+      },
+      'children': {
+        'type': VRML.MFNode,
+        'defaultValue': []
+      },
+      'name': {
+        'type': VRML.SFString,
+        'defaultValue': 'led'
+      },
+      'model': {
+        'type': VRML.SFString,
+        'defaultValue': ''
+      },
+      'description': {
+        'type': VRML.SFString,
+        'defaultValue': ''
+      },
+      'contactMaterial': {
+        'type': VRML.SFString,
+        'defaultValue': 'default'
+      },
+      'immersionProperties': {
+        'type': VRML.MFNode,
+        'defaultValue': []
+      },
+      'boundingObject': {
+        'type': VRML.SFNode,
+        'defaultValue': null
+      },
+      'physics': {
+        'type': VRML.SFNode,
+        'defaultValue': null
+      },
+      'locked': {
+        'type': VRML.SFBool,
+        'defaultValue': false
+      },
+      'translationStep': {
+        'type': VRML.SFFloat,
+        'defaultValue': 0.01
+      },
+      'rotationStep': {
+        'type': VRML.SFFloat,
+        'defaultValue': 0.261799387
+      },
+      'radarCrossSection': {
+        'type': VRML.SFFloat,
+        'defaultValue': 0.0
+      },
+      'recognitionColors': {
+        'type': VRML.MFColor,
+        'defaultValue': []
+      },
+      'color': {
+        'type': VRML.MFColor,
+        'defaultValue': [
+          {
+            'r': 1.0,
+            'g': 0.0,
+            'b': 0.0
+          }
+        ]
+      },
+      'gradual': {
+        'type': VRML.SFBool,
+        'defaultValue': false
+      },
+      'linearVelocity': {
+        'type': VRML.SFVec3f,
+        'defaultValue': {
+          'x': 0.0,
+          'y': 0.0,
+          'z': 0.0
+        }
+      },
+      'angularVelocity': {
+        'type': VRML.SFVec3f,
+        'defaultValue': {
+          'x': 0.0,
+          'y': 0.0,
+          'z': 0.0
+        }
+      }
+    }
+  },
+  'Lens': {
+    'description': 'A Lens node allows to specify image distortion due to the camera lens\\n',
+    'icon': 'https://raw.githubusercontent.com/cyberbotics/webots/released/resources/nodes/icons/Lens.png',
+    'fields': {
+      'center': {
+        'type': VRML.SFVec2f,
+        'defaultValue': {
+          'x': 0.5,
+          'y': 0.5
+        }
+      },
+      'radialCoefficients': {
+        'type': VRML.SFVec2f,
+        'defaultValue': {
+          'x': 0.0,
+          'y': 0.0
+        }
+      },
+      'tangentialCoefficients': {
+        'type': VRML.SFVec2f,
+        'defaultValue': {
+          'x': 0.0,
+          'y': 0.0
+        }
+      }
+    }
+  },
+  'LensFlare': {
+    'description': 'The LensFlare node can be inserted in the \'lensFlare\' field of any Viewpoint or Camera node\\nIt defines the properties of the lens flare created by every light whose \'castLensFlares\' field is TRUE.\\n',
+    'icon': 'https://raw.githubusercontent.com/cyberbotics/webots/released/resources/nodes/icons/LensFlare.png',
+    'fields': {
+      'transparency': {
+        'type': VRML.SFFloat,
+        'defaultValue': 0.4
+      },
+      'scale': {
+        'type': VRML.SFFloat,
+        'defaultValue': 1.5
+      },
+      'bias': {
+        'type': VRML.SFFloat,
+        'defaultValue': -0.9
+      },
+      'dispersal': {
+        'type': VRML.SFFloat,
+        'defaultValue': 0.6
+      },
+      'samples': {
+        'type': VRML.SFInt32,
+        'defaultValue': 4
+      },
+      'haloWidth': {
+        'type': VRML.SFFloat,
+        'defaultValue': 0.4
+      },
+      'chromaDistortion': {
+        'type': VRML.SFFloat,
+        'defaultValue': 2.0
+      },
+      'blurIterations': {
+        'type': VRML.SFInt32,
+        'defaultValue': 2
+      }
+    }
+  },
+  'Lidar': {
+    'description': 'The Lidar node is used to model an on-board lidar.\\nA lidar is used to measure the distance to obstacles.\\n',
+    'icon': 'https://raw.githubusercontent.com/cyberbotics/webots/released/resources/nodes/icons/Lidar.png',
+    'fields': {
+      'translation': {
+        'type': VRML.SFVec3f,
+        'defaultValue': {
+          'x': 0.0,
+          'y': 0.0,
+          'z': 0.0
+        }
+      },
+      'rotation': {
+        'type': VRML.SFRotation,
+        'defaultValue': {
+          'x': 0.0,
+          'y': 0.0,
+          'z': 1.0,
+          'a': 0.0
+        }
+      },
+      'scale': {
+        'type': VRML.SFVec3f,
+        'defaultValue': {
+          'x': 1.0,
+          'y': 1.0,
+          'z': 1.0
+        }
+      },
+      'children': {
+        'type': VRML.MFNode,
+        'defaultValue': []
+      },
+      'name': {
+        'type': VRML.SFString,
+        'defaultValue': 'lidar'
+      },
+      'model': {
+        'type': VRML.SFString,
+        'defaultValue': ''
+      },
+      'description': {
+        'type': VRML.SFString,
+        'defaultValue': ''
+      },
+      'contactMaterial': {
+        'type': VRML.SFString,
+        'defaultValue': 'default'
+      },
+      'immersionProperties': {
+        'type': VRML.MFNode,
+        'defaultValue': []
+      },
+      'boundingObject': {
+        'type': VRML.SFNode,
+        'defaultValue': null
+      },
+      'physics': {
+        'type': VRML.SFNode,
+        'defaultValue': null
+      },
+      'locked': {
+        'type': VRML.SFBool,
+        'defaultValue': false
+      },
+      'translationStep': {
+        'type': VRML.SFFloat,
+        'defaultValue': 0.01
+      },
+      'rotationStep': {
+        'type': VRML.SFFloat,
+        'defaultValue': 0.261799387
+      },
+      'radarCrossSection': {
+        'type': VRML.SFFloat,
+        'defaultValue': 0.0
+      },
+      'recognitionColors': {
+        'type': VRML.MFColor,
+        'defaultValue': []
+      },
+      'tiltAngle': {
+        'type': VRML.SFFloat,
+        'defaultValue': 0.0
+      },
+      'horizontalResolution': {
+        'type': VRML.SFInt32,
+        'defaultValue': 512
+      },
+      'fieldOfView': {
+        'type': VRML.SFFloat,
+        'defaultValue': 1.5708
+      },
+      'verticalFieldOfView': {
+        'type': VRML.SFFloat,
+        'defaultValue': 0.2
+      },
+      'numberOfLayers': {
+        'type': VRML.SFInt32,
+        'defaultValue': 4
+      },
+      'near': {
+        'type': VRML.SFFloat,
+        'defaultValue': 0.01
+      },
+      'minRange': {
+        'type': VRML.SFFloat,
+        'defaultValue': 0.01
+      },
+      'maxRange': {
+        'type': VRML.SFFloat,
+        'defaultValue': 1.0
+      },
+      'noise': {
+        'type': VRML.SFFloat,
+        'defaultValue': 0.0
+      },
+      'resolution': {
+        'type': VRML.SFFloat,
+        'defaultValue': -1.0
+      },
+      'defaultFrequency': {
+        'type': VRML.SFFloat,
+        'defaultValue': 10.0
+      },
+      'minFrequency': {
+        'type': VRML.SFFloat,
+        'defaultValue': 1.0
+      },
+      'maxFrequency': {
+        'type': VRML.SFFloat,
+        'defaultValue': 25.0
+      },
+      'rotatingHead': {
+        'type': VRML.SFNode,
+        'defaultValue': null
+      },
+      'linearVelocity': {
+        'type': VRML.SFVec3f,
+        'defaultValue': {
+          'x': 0.0,
+          'y': 0.0,
+          'z': 0.0
+        }
+      },
+      'angularVelocity': {
+        'type': VRML.SFVec3f,
+        'defaultValue': {
+          'x': 0.0,
+          'y': 0.0,
+          'z': 0.0
+        }
+      },
+      'spherical': {
+        'type': VRML.SFBool,
+        'defaultValue': true
+      }
+    }
+  },
+  'LightSensor': {
+    'description': 'A LightSensor node can be used to model a phototransistor, a photodiode or any type\\nof device that measures the irradiance of light on its surface.\\nA LightSensor node detects the light emitted by PointLight, SpotLight and DirectionalLight nodes.\\n',
+    'icon': 'https://raw.githubusercontent.com/cyberbotics/webots/released/resources/nodes/icons/LightSensor.png',
+    'fields': {
+      'translation': {
+        'type': VRML.SFVec3f,
+        'defaultValue': {
+          'x': 0.0,
+          'y': 0.0,
+          'z': 0.0
+        }
+      },
+      'rotation': {
+        'type': VRML.SFRotation,
+        'defaultValue': {
+          'x': 0.0,
+          'y': 0.0,
+          'z': 1.0,
+          'a': 0.0
+        }
+      },
+      'scale': {
+        'type': VRML.SFVec3f,
+        'defaultValue': {
+          'x': 1.0,
+          'y': 1.0,
+          'z': 1.0
+        }
+      },
+      'children': {
+        'type': VRML.MFNode,
+        'defaultValue': []
+      },
+      'name': {
+        'type': VRML.SFString,
+        'defaultValue': 'light sensor'
+      },
+      'model': {
+        'type': VRML.SFString,
+        'defaultValue': ''
+      },
+      'description': {
+        'type': VRML.SFString,
+        'defaultValue': ''
+      },
+      'contactMaterial': {
+        'type': VRML.SFString,
+        'defaultValue': 'default'
+      },
+      'immersionProperties': {
+        'type': VRML.MFNode,
+        'defaultValue': []
+      },
+      'boundingObject': {
+        'type': VRML.SFNode,
+        'defaultValue': null
+      },
+      'physics': {
+        'type': VRML.SFNode,
+        'defaultValue': null
+      },
+      'locked': {
+        'type': VRML.SFBool,
+        'defaultValue': false
+      },
+      'translationStep': {
+        'type': VRML.SFFloat,
+        'defaultValue': 0.01
+      },
+      'rotationStep': {
+        'type': VRML.SFFloat,
+        'defaultValue': 0.261799387
+      },
+      'radarCrossSection': {
+        'type': VRML.SFFloat,
+        'defaultValue': 0.0
+      },
+      'recognitionColors': {
+        'type': VRML.MFColor,
+        'defaultValue': []
+      },
+      'lookupTable': {
+        'type': VRML.MFVec3f,
+        'defaultValue': [
+          {
+            'x': 0.0,
+            'y': 0.0,
+            'z': 0.0
+          },
+          {
+            'x': 1.0,
+            'y': 1000.0,
+            'z': 0.0
+          }
+        ]
+      },
+      'colorFilter': {
+        'type': VRML.SFColor,
+        'defaultValue': {
+          'r': 1.0,
+          'g': 1.0,
+          'b': 1.0
+        }
+      },
+      'occlusion': {
+        'type': VRML.SFBool,
+        'defaultValue': false
+      },
+      'resolution': {
+        'type': VRML.SFFloat,
+        'defaultValue': -1.0
+      },
+      'linearVelocity': {
+        'type': VRML.SFVec3f,
+        'defaultValue': {
+          'x': 0.0,
+          'y': 0.0,
+          'z': 0.0
+        }
+      },
+      'angularVelocity': {
+        'type': VRML.SFVec3f,
+        'defaultValue': {
+          'x': 0.0,
+          'y': 0.0,
+          'z': 0.0
+        }
+      }
+    }
+  },
+  'LinearMotor': {
+    'description': 'A LinearMotor node can be used to generate a translation motion along the axis of a Slider node.\\n',
+    'icon': 'https://raw.githubusercontent.com/cyberbotics/webots/released/resources/nodes/icons/LinearMotor.png',
+    'fields': {
+      'name': {
+        'type': VRML.SFString,
+        'defaultValue': 'linear motor'
+      },
+      'acceleration': {
+        'type': VRML.SFFloat,
+        'defaultValue': -1.0
+      },
+      'consumptionFactor': {
+        'type': VRML.SFFloat,
+        'defaultValue': 10.0
+      },
+      'controlPID': {
+        'type': VRML.SFVec3f,
+        'defaultValue': {
+          'x': 10.0,
+          'y': 0.0,
+          'z': 0.0
+        }
+      },
+      'maxVelocity': {
+        'type': VRML.SFFloat,
+        'defaultValue': 10.0
+      },
+      'minPosition': {
+        'type': VRML.SFFloat,
+        'defaultValue': 0.0
+      },
+      'maxPosition': {
+        'type': VRML.SFFloat,
+        'defaultValue': 0.0
+      },
+      'maxForce': {
+        'type': VRML.SFFloat,
+        'defaultValue': 10.0
+      },
+      'multiplier': {
+        'type': VRML.SFFloat,
+        'defaultValue': 1.0
+      },
+      'sound': {
+        'type': VRML.SFString,
+        'defaultValue': 'webots://projects/default/worlds/sounds/linear_motor.wav'
+      },
+      'muscles': {
+        'type': VRML.MFNode,
+        'defaultValue': []
+      }
+    }
+  },
+  'Material': {
+    'description': 'The Material node specifies the surface material properties of the associated geometry nodes.\\nThis is essentially used for the visual appearance of objects, but in addition,\\nCamera and infra-red DistanceSensor nodes are sensitive to the color of objects.\\n',
+    'icon': 'https://raw.githubusercontent.com/cyberbotics/webots/released/resources/nodes/icons/Material.png',
+    'fields': {
+      'ambientIntensity': {
+        'type': VRML.SFFloat,
+        'defaultValue': 0.2
+      },
+      'diffuseColor': {
+        'type': VRML.SFColor,
+        'defaultValue': {
+          'r': 0.8,
+          'g': 0.8,
+          'b': 0.8
+        }
+      },
+      'emissiveColor': {
+        'type': VRML.SFColor,
+        'defaultValue': {
+          'r': 0.0,
+          'g': 0.0,
+          'b': 0.0
+        }
+      },
+      'shininess': {
+        'type': VRML.SFFloat,
+        'defaultValue': 0.2
+      },
+      'specularColor': {
+        'type': VRML.SFColor,
+        'defaultValue': {
+          'r': 0.0,
+          'g': 0.0,
+          'b': 0.0
+        }
+      },
+      'transparency': {
+        'type': VRML.SFFloat,
+        'defaultValue': 0.0
+      }
+    }
+  },
+  'Mesh': {
+    'description': 'The Mesh node represents a 3D geometry defined in an external file.\\n',
+    'icon': 'https://raw.githubusercontent.com/cyberbotics/webots/released/resources/nodes/icons/Mesh.png',
+    'fields': {
+      'url': {
+        'type': VRML.MFString,
+        'defaultValue': []
+      },
+      'ccw': {
+        'type': VRML.SFBool,
+        'defaultValue': true
+      },
+      'name': {
+        'type': VRML.SFString,
+        'defaultValue': ''
+      },
+      'materialIndex': {
+        'type': VRML.SFInt32,
+        'defaultValue': -1
+      }
+    }
+  },
+  'Microphone': {
+    'description': '',
+    'icon': 'https://raw.githubusercontent.com/cyberbotics/webots/released/resources/nodes/icons/Microphone.png',
+    'fields': {
+      'translation': {
+        'type': VRML.SFVec3f,
+        'defaultValue': {
+          'x': 0.0,
+          'y': 0.0,
+          'z': 0.0
+        }
+      },
+      'rotation': {
+        'type': VRML.SFRotation,
+        'defaultValue': {
+          'x': 0.0,
+          'y': 0.0,
+          'z': 1.0,
+          'a': 0.0
+        }
+      },
+      'scale': {
+        'type': VRML.SFVec3f,
+        'defaultValue': {
+          'x': 1.0,
+          'y': 1.0,
+          'z': 1.0
+        }
+      },
+      'children': {
+        'type': VRML.MFNode,
+        'defaultValue': []
+      },
+      'name': {
+        'type': VRML.SFString,
+        'defaultValue': 'microphone'
+      },
+      'model': {
+        'type': VRML.SFString,
+        'defaultValue': ''
+      },
+      'description': {
+        'type': VRML.SFString,
+        'defaultValue': ''
+      },
+      'contactMaterial': {
+        'type': VRML.SFString,
+        'defaultValue': 'default'
+      },
+      'immersionProperties': {
+        'type': VRML.MFNode,
+        'defaultValue': []
+      },
+      'boundingObject': {
+        'type': VRML.SFNode,
+        'defaultValue': null
+      },
+      'physics': {
+        'type': VRML.SFNode,
+        'defaultValue': null
+      },
+      'locked': {
+        'type': VRML.SFBool,
+        'defaultValue': false
+      },
+      'translationStep': {
+        'type': VRML.SFFloat,
+        'defaultValue': 0.01
+      },
+      'rotationStep': {
+        'type': VRML.SFFloat,
+        'defaultValue': 0.261799387
+      },
+      'radarCrossSection': {
+        'type': VRML.SFFloat,
+        'defaultValue': 0.0
+      },
+      'recognitionColors': {
+        'type': VRML.MFColor,
+        'defaultValue': []
+      },
+      'aperture': {
+        'type': VRML.SFFloat,
+        'defaultValue': -1.0
+      },
+      'sensitivity': {
+        'type': VRML.SFFloat,
+        'defaultValue': -50.0
+      },
+      'linearVelocity': {
+        'type': VRML.SFVec3f,
+        'defaultValue': {
+          'x': 0.0,
+          'y': 0.0,
+          'z': 0.0
+        }
+      },
+      'angularVelocity': {
+        'type': VRML.SFVec3f,
+        'defaultValue': {
+          'x': 0.0,
+          'y': 0.0,
+          'z': 0.0
+        }
+      }
+    }
+  },
+  'Muscle': {
+    'description': 'The Muscle node graphically represents an artificial muscle.\\nThis is a child node of LinearMotor and RotationalMotor nodes.\\n',
+    'icon': 'https://raw.githubusercontent.com/cyberbotics/webots/released/resources/nodes/icons/Muscle.png',
+    'fields': {
+      'volume': {
+        'type': VRML.SFFloat,
+        'defaultValue': 0.01
+      },
+      'startOffset': {
+        'type': VRML.SFVec3f,
+        'defaultValue': {
+          'x': 0.0,
+          'y': 0.0,
+          'z': 0.0
+        }
+      },
+      'endOffset': {
+        'type': VRML.SFVec3f,
+        'defaultValue': {
+          'x': 0.0,
+          'y': 0.0,
+          'z': 0.0
+        }
+      },
+      'color': {
+        'type': VRML.MFColor,
+        'defaultValue': []
+      },
+      'castShadows': {
+        'type': VRML.SFBool,
+        'defaultValue': true
+      },
+      'visible': {
+        'type': VRML.SFBool,
+        'defaultValue': true
+      },
+      'maxRadius': {
+        'type': VRML.SFFloat,
+        'defaultValue': 0.0
+      }
+    }
+  },
+  'Normal': {
+    'description': 'The Normal node specifies a set of 3D vectors used by vertex-based geometry nodes to map normal to vertices or faces.\\n',
+    'icon': 'https://raw.githubusercontent.com/cyberbotics/webots/released/resources/nodes/icons/Normal.png',
+    'fields': {
+      'vector': {
+        'type': VRML.MFVec3f,
+        'defaultValue': []
+      }
+    }
+  },
+  'PBRAppearance': {
+    'description': 'The PBRAppearance node specifies the visual properties of geometry using a\\nphysically based shading model and several textures to define material\\nproperties.\\n',
+    'icon': 'https://raw.githubusercontent.com/cyberbotics/webots/released/resources/nodes/icons/PBRAppearance.png',
+    'fields': {
+      'baseColor': {
+        'type': VRML.SFColor,
+        'defaultValue': {
+          'r': 1.0,
+          'g': 1.0,
+          'b': 1.0
+        }
+      },
+      'baseColorMap': {
+        'type': VRML.SFNode,
+        'defaultValue': null
+      },
+      'transparency': {
+        'type': VRML.SFFloat,
+        'defaultValue': 0.0
+      },
+      'roughness': {
+        'type': VRML.SFFloat,
+        'defaultValue': 0.0
+      },
+      'roughnessMap': {
+        'type': VRML.SFNode,
+        'defaultValue': null
+      },
+      'metalness': {
+        'type': VRML.SFFloat,
+        'defaultValue': 1.0
+      },
+      'metalnessMap': {
+        'type': VRML.SFNode,
+        'defaultValue': null
+      },
+      'IBLStrength': {
+        'type': VRML.SFFloat,
+        'defaultValue': 1.0
+      },
+      'normalMap': {
+        'type': VRML.SFNode,
+        'defaultValue': null
+      },
+      'normalMapFactor': {
+        'type': VRML.SFFloat,
+        'defaultValue': 1.0
+      },
+      'occlusionMap': {
+        'type': VRML.SFNode,
+        'defaultValue': null
+      },
+      'occlusionMapStrength': {
+        'type': VRML.SFFloat,
+        'defaultValue': 1.0
+      },
+      'emissiveColor': {
+        'type': VRML.SFColor,
+        'defaultValue': {
+          'r': 0.0,
+          'g': 0.0,
+          'b': 0.0
+        }
+      },
+      'emissiveColorMap': {
+        'type': VRML.SFNode,
+        'defaultValue': null
+      },
+      'emissiveIntensity': {
+        'type': VRML.SFFloat,
+        'defaultValue': 1.0
+      },
+      'textureTransform': {
+        'type': VRML.SFNode,
+        'defaultValue': null
+      },
+      'name': {
+        'type': VRML.SFString,
+        'defaultValue': 'PBRAppearance'
+      }
+    }
+  },
+  'Pen': {
+    'description': 'A Pen node can be used to model a pen attached to a mobile robot.\\nIt can draw the trajectory of the robot on a textured ground.\\n',
+    'icon': 'https://raw.githubusercontent.com/cyberbotics/webots/released/resources/nodes/icons/Pen.png',
+    'fields': {
+      'translation': {
+        'type': VRML.SFVec3f,
+        'defaultValue': {
+          'x': 0.0,
+          'y': 0.0,
+          'z': 0.0
+        }
+      },
+      'rotation': {
+        'type': VRML.SFRotation,
+        'defaultValue': {
+          'x': 0.0,
+          'y': 0.0,
+          'z': 1.0,
+          'a': 0.0
+        }
+      },
+      'scale': {
+        'type': VRML.SFVec3f,
+        'defaultValue': {
+          'x': 1.0,
+          'y': 1.0,
+          'z': 1.0
+        }
+      },
+      'children': {
+        'type': VRML.MFNode,
+        'defaultValue': []
+      },
+      'name': {
+        'type': VRML.SFString,
+        'defaultValue': 'pen'
+      },
+      'model': {
+        'type': VRML.SFString,
+        'defaultValue': ''
+      },
+      'description': {
+        'type': VRML.SFString,
+        'defaultValue': ''
+      },
+      'contactMaterial': {
+        'type': VRML.SFString,
+        'defaultValue': 'default'
+      },
+      'immersionProperties': {
+        'type': VRML.MFNode,
+        'defaultValue': []
+      },
+      'boundingObject': {
+        'type': VRML.SFNode,
+        'defaultValue': null
+      },
+      'physics': {
+        'type': VRML.SFNode,
+        'defaultValue': null
+      },
+      'locked': {
+        'type': VRML.SFBool,
+        'defaultValue': false
+      },
+      'translationStep': {
+        'type': VRML.SFFloat,
+        'defaultValue': 0.01
+      },
+      'rotationStep': {
+        'type': VRML.SFFloat,
+        'defaultValue': 0.261799387
+      },
+      'radarCrossSection': {
+        'type': VRML.SFFloat,
+        'defaultValue': 0.0
+      },
+      'recognitionColors': {
+        'type': VRML.MFColor,
+        'defaultValue': []
+      },
+      'inkColor': {
+        'type': VRML.SFColor,
+        'defaultValue': {
+          'r': 0.0,
+          'g': 0.0,
+          'b': 0.0
+        }
+      },
+      'inkDensity': {
+        'type': VRML.SFFloat,
+        'defaultValue': 0.5
+      },
+      'leadSize': {
+        'type': VRML.SFFloat,
+        'defaultValue': 0.002
+      },
+      'maxDistance': {
+        'type': VRML.SFFloat,
+        'defaultValue': 0.0
+      },
+      'write': {
+        'type': VRML.SFBool,
+        'defaultValue': true
+      },
+      'linearVelocity': {
+        'type': VRML.SFVec3f,
+        'defaultValue': {
+          'x': 0.0,
+          'y': 0.0,
+          'z': 0.0
+        }
+      },
+      'angularVelocity': {
+        'type': VRML.SFVec3f,
+        'defaultValue': {
+          'x': 0.0,
+          'y': 0.0,
+          'z': 0.0
+        }
+      }
+    }
+  },
+  'Physics': {
+    'description': 'A Physics node allows to specify the physical properties (density, mass, friction coefficient, etc.) of the solid object that contains it.\\nWhen a Physics node is added to a solid object, this indicates that the dynamics (forces, gravity, friction, inertia, etc.) of the object\\nmust be simulated, otherwise only the kinematics is simulated.\\n',
+    'icon': 'https://raw.githubusercontent.com/cyberbotics/webots/released/resources/nodes/icons/Physics.png',
+    'fields': {
+      'density': {
+        'type': VRML.SFFloat,
+        'defaultValue': 1000.0
+      },
+      'mass': {
+        'type': VRML.SFFloat,
+        'defaultValue': -1.0
+      },
+      'centerOfMass': {
+        'type': VRML.MFVec3f,
+        'defaultValue': []
+      },
+      'inertiaMatrix': {
+        'type': VRML.MFVec3f,
+        'defaultValue': []
+      },
+      'damping': {
+        'type': VRML.SFNode,
+        'defaultValue': null
+      }
+    }
+  },
+  'Plane': {
+    'description': 'A Plane node defines an infinite 3D plane at y=0 in the local coordinate system.\\nThe Plane can be used in a boundingObject to simulate boundaries, e.g., the floor or infinite walls.\\nThe size field is used only for the visual representation, when collision detection is concerned the Plane is infinite.\\nThe Plane is a strictly static object, it cannot be placed in the boundingObject of a dynamic (Physics-based) object.\\n',
+    'icon': 'https://raw.githubusercontent.com/cyberbotics/webots/released/resources/nodes/icons/Plane.png',
+    'fields': {
+      'size': {
+        'type': VRML.SFVec2f,
+        'defaultValue': {
+          'x': 1.0,
+          'y': 1.0
+        }
+      }
+    }
+  },
+  'PointLight': {
+    'description': 'The PointLight node specifies a light source that emits light equally in all directions.\\nThe emitted light can be detected by a LightSensor node.\\nPutting a PointLight onboard a robot allows the PointLight to move with the robot.\\n',
+    'icon': 'https://raw.githubusercontent.com/cyberbotics/webots/released/resources/nodes/icons/PointLight.png',
+    'fields': {
+      'ambientIntensity': {
+        'type': VRML.SFFloat,
+        'defaultValue': 0.0
+      },
+      'attenuation': {
+        'type': VRML.SFVec3f,
+        'defaultValue': {
+          'x': 1.0,
+          'y': 0.0,
+          'z': 0.0
+        }
+      },
+      'color': {
+        'type': VRML.SFColor,
+        'defaultValue': {
+          'r': 1.0,
+          'g': 1.0,
+          'b': 1.0
+        }
+      },
+      'intensity': {
+        'type': VRML.SFFloat,
+        'defaultValue': 1.0
+      },
+      'location': {
+        'type': VRML.SFVec3f,
+        'defaultValue': {
+          'x': 0.0,
+          'y': 0.0,
+          'z': 0.0
+        }
+      },
+      'on': {
+        'type': VRML.SFBool,
+        'defaultValue': true
+      },
+      'radius': {
+        'type': VRML.SFFloat,
+        'defaultValue': 100.0
+      },
+      'castShadows': {
+        'type': VRML.SFBool,
+        'defaultValue': false
+      }
+    }
+  },
+  'PointSet': {
+    'description': 'The PointSet node represents a 3D geometry formed a set of points\\n',
+    'icon': 'https://raw.githubusercontent.com/cyberbotics/webots/released/resources/nodes/icons/PointSet.png',
+    'fields': {
+      'color': {
+        'type': VRML.SFNode,
+        'defaultValue': null
+      },
+      'coord': {
+        'type': VRML.SFNode,
+        'defaultValue': null
+      }
+    }
+  },
+  'Pose': {
+    'description': 'The Pose node is a grouping node that defines a coordinate system for its children that is\\nrelative to the coordinate system of its parent.\\n',
+    'icon': 'https://raw.githubusercontent.com/cyberbotics/webots/released/resources/nodes/icons/Pose.png',
+    'fields': {
+      'translation': {
+        'type': VRML.SFVec3f,
+        'defaultValue': {
+          'x': 0.0,
+          'y': 0.0,
+          'z': 0.0
+        }
+      },
+      'rotation': {
+        'type': VRML.SFRotation,
+        'defaultValue': {
+          'x': 0.0,
+          'y': 0.0,
+          'z': 1.0,
+          'a': 0.0
+        }
+      },
+      'children': {
+        'type': VRML.MFNode,
+        'defaultValue': []
+      },
+      'translationStep': {
+        'type': VRML.SFFloat,
+        'defaultValue': 0.01
+      },
+      'rotationStep': {
+        'type': VRML.SFFloat,
+        'defaultValue': 0.261799387
+      }
+    }
+  },
+  'PositionSensor': {
+    'description': 'A PositionSensor allows a robot controller to read the position of a joint with respect to its main axis.\\n',
+    'icon': 'https://raw.githubusercontent.com/cyberbotics/webots/released/resources/nodes/icons/PositionSensor.png',
+    'fields': {
+      'name': {
+        'type': VRML.SFString,
+        'defaultValue': 'position sensor'
+      },
+      'noise': {
+        'type': VRML.SFFloat,
+        'defaultValue': 0.0
+      },
+      'resolution': {
+        'type': VRML.SFFloat,
+        'defaultValue': -1.0
+      }
+    }
+  },
+  'Propeller': {
+    'description': 'The Propeller node is used to model a motorized helix propeller.\\nIt can be used to propel underwater robots, flying robots, floating robots or even wheeled robots.\\n',
+    'icon': 'https://raw.githubusercontent.com/cyberbotics/webots/released/resources/nodes/icons/Propeller.png',
+    'fields': {
+      'shaftAxis': {
+        'type': VRML.SFVec3f,
+        'defaultValue': {
+          'x': 1.0,
+          'y': 0.0,
+          'z': 0.0
+        }
+      },
+      'centerOfThrust': {
+        'type': VRML.SFVec3f,
+        'defaultValue': {
+          'x': 0.0,
+          'y': 0.0,
+          'z': 0.0
+        }
+      },
+      'thrustConstants': {
+        'type': VRML.SFVec2f,
+        'defaultValue': {
+          'x': 1.0,
+          'y': 0.0
+        }
+      },
+      'torqueConstants': {
+        'type': VRML.SFVec2f,
+        'defaultValue': {
+          'x': 1.0,
+          'y': 0.0
+        }
+      },
+      'fastHelixThreshold': {
+        'type': VRML.SFFloat,
+        'defaultValue': 75.4
+      },
+      'device': {
+        'type': VRML.SFNode,
+        'defaultValue': null
+      },
+      'fastHelix': {
+        'type': VRML.SFNode,
+        'defaultValue': null
+      },
+      'slowHelix': {
+        'type': VRML.SFNode,
+        'defaultValue': null
+      }
+    }
+  },
+  'Radar': {
+    'description': 'The Radar node is used to model a radar device, commonly found in automobiles.\\n',
+    'icon': 'https://raw.githubusercontent.com/cyberbotics/webots/released/resources/nodes/icons/Radar.png',
+    'fields': {
+      'translation': {
+        'type': VRML.SFVec3f,
+        'defaultValue': {
+          'x': 0.0,
+          'y': 0.0,
+          'z': 0.0
+        }
+      },
+      'rotation': {
+        'type': VRML.SFRotation,
+        'defaultValue': {
+          'x': 0.0,
+          'y': 0.0,
+          'z': 1.0,
+          'a': 0.0
+        }
+      },
+      'scale': {
+        'type': VRML.SFVec3f,
+        'defaultValue': {
+          'x': 1.0,
+          'y': 1.0,
+          'z': 1.0
+        }
+      },
+      'children': {
+        'type': VRML.MFNode,
+        'defaultValue': []
+      },
+      'name': {
+        'type': VRML.SFString,
+        'defaultValue': 'radar'
+      },
+      'model': {
+        'type': VRML.SFString,
+        'defaultValue': ''
+      },
+      'description': {
+        'type': VRML.SFString,
+        'defaultValue': ''
+      },
+      'contactMaterial': {
+        'type': VRML.SFString,
+        'defaultValue': 'default'
+      },
+      'immersionProperties': {
+        'type': VRML.MFNode,
+        'defaultValue': []
+      },
+      'boundingObject': {
+        'type': VRML.SFNode,
+        'defaultValue': null
+      },
+      'physics': {
+        'type': VRML.SFNode,
+        'defaultValue': null
+      },
+      'locked': {
+        'type': VRML.SFBool,
+        'defaultValue': false
+      },
+      'translationStep': {
+        'type': VRML.SFFloat,
+        'defaultValue': 0.01
+      },
+      'rotationStep': {
+        'type': VRML.SFFloat,
+        'defaultValue': 0.261799387
+      },
+      'radarCrossSection': {
+        'type': VRML.SFFloat,
+        'defaultValue': 0.0
+      },
+      'recognitionColors': {
+        'type': VRML.MFColor,
+        'defaultValue': []
+      },
+      'minRange': {
+        'type': VRML.SFFloat,
+        'defaultValue': 1.0
+      },
+      'maxRange': {
+        'type': VRML.SFFloat,
+        'defaultValue': 50.0
+      },
+      'horizontalFieldOfView': {
+        'type': VRML.SFFloat,
+        'defaultValue': 0.78
+      },
+      'verticalFieldOfView': {
+        'type': VRML.SFFloat,
+        'defaultValue': 0.1
+      },
+      'minAbsoluteRadialSpeed': {
+        'type': VRML.SFFloat,
+        'defaultValue': 0.0
+      },
+      'minRadialSpeed': {
+        'type': VRML.SFFloat,
+        'defaultValue': 0.0
+      },
+      'maxRadialSpeed': {
+        'type': VRML.SFFloat,
+        'defaultValue': 0.0
+      },
+      'cellDistance': {
+        'type': VRML.SFFloat,
+        'defaultValue': 0.0
+      },
+      'cellSpeed': {
+        'type': VRML.SFFloat,
+        'defaultValue': 0.0
+      },
+      'rangeNoise': {
+        'type': VRML.SFFloat,
+        'defaultValue': 0.0
+      },
+      'speedNoise': {
+        'type': VRML.SFFloat,
+        'defaultValue': 0.0
+      },
+      'angularNoise': {
+        'type': VRML.SFFloat,
+        'defaultValue': 0.0
+      },
+      'antennaGain': {
+        'type': VRML.SFFloat,
+        'defaultValue': 20.0
+      },
+      'frequency': {
+        'type': VRML.SFFloat,
+        'defaultValue': 24.0
+      },
+      'transmittedPower': {
+        'type': VRML.SFFloat,
+        'defaultValue': 20.0
+      },
+      'minDetectableSignal': {
+        'type': VRML.SFFloat,
+        'defaultValue': -100.0
+      },
+      'occlusion': {
+        'type': VRML.SFBool,
+        'defaultValue': false
+      },
+      'linearVelocity': {
+        'type': VRML.SFVec3f,
+        'defaultValue': {
+          'x': 0.0,
+          'y': 0.0,
+          'z': 0.0
+        }
+      },
+      'angularVelocity': {
+        'type': VRML.SFVec3f,
+        'defaultValue': {
+          'x': 0.0,
+          'y': 0.0,
+          'z': 0.0
+        }
+      }
+    }
+  },
+  'Radio': {
+    'description': 'Experimental Radio node.\\n',
+    'icon': 'https://raw.githubusercontent.com/cyberbotics/webots/released/resources/nodes/icons/Radio.png',
+    'fields': {
+      'translation': {
+        'type': VRML.SFVec3f,
+        'defaultValue': {
+          'x': 0.0,
+          'y': 0.0,
+          'z': 0.0
+        }
+      },
+      'rotation': {
+        'type': VRML.SFRotation,
+        'defaultValue': {
+          'x': 0.0,
+          'y': 0.0,
+          'z': 1.0,
+          'a': 0.0
+        }
+      },
+      'scale': {
+        'type': VRML.SFVec3f,
+        'defaultValue': {
+          'x': 1.0,
+          'y': 1.0,
+          'z': 1.0
+        }
+      },
+      'children': {
+        'type': VRML.MFNode,
+        'defaultValue': []
+      },
+      'name': {
+        'type': VRML.SFString,
+        'defaultValue': 'radio'
+      },
+      'model': {
+        'type': VRML.SFString,
+        'defaultValue': ''
+      },
+      'description': {
+        'type': VRML.SFString,
+        'defaultValue': ''
+      },
+      'contactMaterial': {
+        'type': VRML.SFString,
+        'defaultValue': 'default'
+      },
+      'immersionProperties': {
+        'type': VRML.MFNode,
+        'defaultValue': []
+      },
+      'boundingObject': {
+        'type': VRML.SFNode,
+        'defaultValue': null
+      },
+      'physics': {
+        'type': VRML.SFNode,
+        'defaultValue': null
+      },
+      'locked': {
+        'type': VRML.SFBool,
+        'defaultValue': false
+      },
+      'translationStep': {
+        'type': VRML.SFFloat,
+        'defaultValue': 0.01
+      },
+      'rotationStep': {
+        'type': VRML.SFFloat,
+        'defaultValue': 0.261799387
+      },
+      'radarCrossSection': {
+        'type': VRML.SFFloat,
+        'defaultValue': 0.0
+      },
+      'recognitionColors': {
+        'type': VRML.MFColor,
+        'defaultValue': []
+      },
+      'protocol': {
+        'type': VRML.SFString,
+        'defaultValue': '802.11b'
+      },
+      'txPowerMin': {
+        'type': VRML.SFFloat,
+        'defaultValue': -10.0
+      },
+      'txPowerMax': {
+        'type': VRML.SFFloat,
+        'defaultValue': 10.0
+      },
+      'address': {
+        'type': VRML.SFString,
+        'defaultValue': ''
+      },
+      'rxSensitivity': {
+        'type': VRML.SFFloat,
+        'defaultValue': -100.0
+      },
+      'txPower': {
+        'type': VRML.SFFloat,
+        'defaultValue': 5.0
+      },
+      'frequency': {
+        'type': VRML.SFFloat,
+        'defaultValue': 2400000000.0
+      },
+      'channel': {
+        'type': VRML.SFInt32,
+        'defaultValue': 0
+      },
+      'bitrate': {
+        'type': VRML.SFInt32,
+        'defaultValue': 1000000
+      },
+      'linearVelocity': {
+        'type': VRML.SFVec3f,
+        'defaultValue': {
+          'x': 0.0,
+          'y': 0.0,
+          'z': 0.0
+        }
+      },
+      'angularVelocity': {
+        'type': VRML.SFVec3f,
+        'defaultValue': {
+          'x': 0.0,
+          'y': 0.0,
+          'z': 0.0
+        }
+      }
+    }
+  },
+  'RangeFinder': {
+    'description': 'The RangeFinder node is used to model an on-board range finder.\\nA range finder is used to measure the distance to obstacles.\\n',
+    'icon': 'https://raw.githubusercontent.com/cyberbotics/webots/released/resources/nodes/icons/RangeFinder.png',
+    'fields': {
+      'translation': {
+        'type': VRML.SFVec3f,
+        'defaultValue': {
+          'x': 0.0,
+          'y': 0.0,
+          'z': 0.0
+        }
+      },
+      'rotation': {
+        'type': VRML.SFRotation,
+        'defaultValue': {
+          'x': 0.0,
+          'y': 0.0,
+          'z': 1.0,
+          'a': 0.0
+        }
+      },
+      'scale': {
+        'type': VRML.SFVec3f,
+        'defaultValue': {
+          'x': 1.0,
+          'y': 1.0,
+          'z': 1.0
+        }
+      },
+      'children': {
+        'type': VRML.MFNode,
+        'defaultValue': []
+      },
+      'name': {
+        'type': VRML.SFString,
+        'defaultValue': 'range-finder'
+      },
+      'model': {
+        'type': VRML.SFString,
+        'defaultValue': ''
+      },
+      'description': {
+        'type': VRML.SFString,
+        'defaultValue': ''
+      },
+      'contactMaterial': {
+        'type': VRML.SFString,
+        'defaultValue': 'default'
+      },
+      'immersionProperties': {
+        'type': VRML.MFNode,
+        'defaultValue': []
+      },
+      'boundingObject': {
+        'type': VRML.SFNode,
+        'defaultValue': null
+      },
+      'physics': {
+        'type': VRML.SFNode,
+        'defaultValue': null
+      },
+      'locked': {
+        'type': VRML.SFBool,
+        'defaultValue': false
+      },
+      'translationStep': {
+        'type': VRML.SFFloat,
+        'defaultValue': 0.01
+      },
+      'rotationStep': {
+        'type': VRML.SFFloat,
+        'defaultValue': 0.261799387
+      },
+      'radarCrossSection': {
+        'type': VRML.SFFloat,
+        'defaultValue': 0.0
+      },
+      'recognitionColors': {
+        'type': VRML.MFColor,
+        'defaultValue': []
+      },
+      'fieldOfView': {
+        'type': VRML.SFFloat,
+        'defaultValue': 0.785398
+      },
+      'width': {
+        'type': VRML.SFInt32,
+        'defaultValue': 64
+      },
+      'height': {
+        'type': VRML.SFInt32,
+        'defaultValue': 64
+      },
+      'near': {
+        'type': VRML.SFFloat,
+        'defaultValue': 0.01
+      },
+      'minRange': {
+        'type': VRML.SFFloat,
+        'defaultValue': 0.01
+      },
+      'maxRange': {
+        'type': VRML.SFFloat,
+        'defaultValue': 1.0
+      },
+      'motionBlur': {
+        'type': VRML.SFFloat,
+        'defaultValue': 0.0
+      },
+      'noise': {
+        'type': VRML.SFFloat,
+        'defaultValue': 0.0
+      },
+      'resolution': {
+        'type': VRML.SFFloat,
+        'defaultValue': -1.0
+      },
+      'lens': {
+        'type': VRML.SFNode,
+        'defaultValue': null
+      },
+      'linearVelocity': {
+        'type': VRML.SFVec3f,
+        'defaultValue': {
+          'x': 0.0,
+          'y': 0.0,
+          'z': 0.0
+        }
+      },
+      'angularVelocity': {
+        'type': VRML.SFVec3f,
+        'defaultValue': {
+          'x': 0.0,
+          'y': 0.0,
+          'z': 0.0
+        }
+      },
+      'spherical': {
+        'type': VRML.SFBool,
+        'defaultValue': false
+      }
+    }
+  },
+  'Receiver': {
+    'description': 'A Receiver node models a radio or infra-red receiver.\\nIt can be used to receive data packets emitted by Emitter nodes (onboard other robots).\\nA Receiver cannot emit data: bidirectional communication requires two Emitter/Receiver pairs.\\n',
+    'icon': 'https://raw.githubusercontent.com/cyberbotics/webots/released/resources/nodes/icons/Receiver.png',
+    'fields': {
+      'translation': {
+        'type': VRML.SFVec3f,
+        'defaultValue': {
+          'x': 0.0,
+          'y': 0.0,
+          'z': 0.0
+        }
+      },
+      'rotation': {
+        'type': VRML.SFRotation,
+        'defaultValue': {
+          'x': 0.0,
+          'y': 0.0,
+          'z': 1.0,
+          'a': 0.0
+        }
+      },
+      'scale': {
+        'type': VRML.SFVec3f,
+        'defaultValue': {
+          'x': 1.0,
+          'y': 1.0,
+          'z': 1.0
+        }
+      },
+      'children': {
+        'type': VRML.MFNode,
+        'defaultValue': []
+      },
+      'name': {
+        'type': VRML.SFString,
+        'defaultValue': 'receiver'
+      },
+      'model': {
+        'type': VRML.SFString,
+        'defaultValue': ''
+      },
+      'description': {
+        'type': VRML.SFString,
+        'defaultValue': ''
+      },
+      'immersionProperties': {
+        'type': VRML.MFNode,
+        'defaultValue': []
+      },
+      'contactMaterial': {
+        'type': VRML.SFString,
+        'defaultValue': 'default'
+      },
+      'boundingObject': {
+        'type': VRML.SFNode,
+        'defaultValue': null
+      },
+      'physics': {
+        'type': VRML.SFNode,
+        'defaultValue': null
+      },
+      'locked': {
+        'type': VRML.SFBool,
+        'defaultValue': false
+      },
+      'translationStep': {
+        'type': VRML.SFFloat,
+        'defaultValue': 0.01
+      },
+      'rotationStep': {
+        'type': VRML.SFFloat,
+        'defaultValue': 0.261799387
+      },
+      'radarCrossSection': {
+        'type': VRML.SFFloat,
+        'defaultValue': 0.0
+      },
+      'recognitionColors': {
+        'type': VRML.MFColor,
+        'defaultValue': []
+      },
+      'aperture': {
+        'type': VRML.SFFloat,
+        'defaultValue': -1.0
+      },
+      'channel': {
+        'type': VRML.SFInt32,
+        'defaultValue': 0
+      },
+      'baudRate': {
+        'type': VRML.SFInt32,
+        'defaultValue': -1
+      },
+      'byteSize': {
+        'type': VRML.SFInt32,
+        'defaultValue': 8
+      },
+      'bufferSize': {
+        'type': VRML.SFInt32,
+        'defaultValue': -1
+      },
+      'signalStrengthNoise': {
+        'type': VRML.SFFloat,
+        'defaultValue': 0.0
+      },
+      'directionNoise': {
+        'type': VRML.SFFloat,
+        'defaultValue': 0.0
+      },
+      'allowedChannels': {
+        'type': VRML.MFInt32,
+        'defaultValue': []
+      },
+      'linearVelocity': {
+        'type': VRML.SFVec3f,
+        'defaultValue': {
+          'x': 0.0,
+          'y': 0.0,
+          'z': 0.0
+        }
+      },
+      'angularVelocity': {
+        'type': VRML.SFVec3f,
+        'defaultValue': {
+          'x': 0.0,
+          'y': 0.0,
+          'z': 0.0
+        }
+      }
+    }
+  },
+  'Recognition': {
+    'description': 'A Recognition node allows to add object recognition capability to a Camera node.\\nIt should be added in the recognition field of a Camera node.\\n',
+    'icon': 'https://raw.githubusercontent.com/cyberbotics/webots/released/resources/nodes/icons/Recognition.png',
+    'fields': {
+      'maxRange': {
+        'type': VRML.SFFloat,
+        'defaultValue': 100.0
+      },
+      'maxObjects': {
+        'type': VRML.SFInt32,
+        'defaultValue': -1
+      },
+      'occlusion': {
+        'type': VRML.SFInt32,
+        'defaultValue': 1
+      },
+      'frameColor': {
+        'type': VRML.SFColor,
+        'defaultValue': {
+          'r': 1.0,
+          'g': 0.0,
+          'b': 0.0
+        }
+      },
+      'frameThickness': {
+        'type': VRML.SFInt32,
+        'defaultValue': 1
+      },
+      'segmentation': {
+        'type': VRML.SFBool,
+        'defaultValue': false
+      }
+    }
+  },
+  'Robot': {
+    'description': 'The Robot node is a generic type of robot.\\n',
+    'icon': 'https://raw.githubusercontent.com/cyberbotics/webots/released/resources/nodes/icons/Robot.png',
+    'fields': {
+      'translation': {
+        'type': VRML.SFVec3f,
+        'defaultValue': {
+          'x': 0.0,
+          'y': 0.0,
+          'z': 0.0
+        }
+      },
+      'rotation': {
+        'type': VRML.SFRotation,
+        'defaultValue': {
+          'x': 0.0,
+          'y': 0.0,
+          'z': 1.0,
+          'a': 0.0
+        }
+      },
+      'children': {
+        'type': VRML.MFNode,
+        'defaultValue': []
+      },
+      'name': {
+        'type': VRML.SFString,
+        'defaultValue': 'robot'
+      },
+      'model': {
+        'type': VRML.SFString,
+        'defaultValue': ''
+      },
+      'description': {
+        'type': VRML.SFString,
+        'defaultValue': ''
+      },
+      'contactMaterial': {
+        'type': VRML.SFString,
+        'defaultValue': 'default'
+      },
+      'immersionProperties': {
+        'type': VRML.MFNode,
+        'defaultValue': []
+      },
+      'boundingObject': {
+        'type': VRML.SFNode,
+        'defaultValue': null
+      },
+      'physics': {
+        'type': VRML.SFNode,
+        'defaultValue': null
+      },
+      'locked': {
+        'type': VRML.SFBool,
+        'defaultValue': false
+      },
+      'translationStep': {
+        'type': VRML.SFFloat,
+        'defaultValue': 0.01
+      },
+      'rotationStep': {
+        'type': VRML.SFFloat,
+        'defaultValue': 0.261799387
+      },
+      'radarCrossSection': {
+        'type': VRML.SFFloat,
+        'defaultValue': 0.0
+      },
+      'recognitionColors': {
+        'type': VRML.MFColor,
+        'defaultValue': []
+      },
+      'controller': {
+        'type': VRML.SFString,
+        'defaultValue': '<generic>'
+      },
+      'controllerArgs': {
+        'type': VRML.MFString,
+        'defaultValue': []
+      },
+      'customData': {
+        'type': VRML.SFString,
+        'defaultValue': ''
+      },
+      'supervisor': {
+        'type': VRML.SFBool,
+        'defaultValue': false
+      },
+      'synchronization': {
+        'type': VRML.SFBool,
+        'defaultValue': true
+      },
+      'battery': {
+        'type': VRML.MFFloat,
+        'defaultValue': []
+      },
+      'cpuConsumption': {
+        'type': VRML.SFFloat,
+        'defaultValue': 10.0
+      },
+      'selfCollision': {
+        'type': VRML.SFBool,
+        'defaultValue': false
+      },
+      'window': {
+        'type': VRML.SFString,
+        'defaultValue': '<generic>'
+      },
+      'remoteControl': {
+        'type': VRML.SFString,
+        'defaultValue': '<none>'
+      },
+      'linearVelocity': {
+        'type': VRML.SFVec3f,
+        'defaultValue': {
+          'x': 0.0,
+          'y': 0.0,
+          'z': 0.0
+        }
+      },
+      'angularVelocity': {
+        'type': VRML.SFVec3f,
+        'defaultValue': {
+          'x': 0.0,
+          'y': 0.0,
+          'z': 0.0
+        }
+      },
+      'data': {
+        'type': VRML.SFString,
+        'defaultValue': ''
+      }
+    }
+  },
+  'RotationalMotor': {
+    'description': 'The RotationalMotor node can be used by a robot controller program to generate a rotational motion around its hinge axis.\\n',
+    'icon': 'https://raw.githubusercontent.com/cyberbotics/webots/released/resources/nodes/icons/RotationalMotor.png',
+    'fields': {
+      'name': {
+        'type': VRML.SFString,
+        'defaultValue': 'rotational motor'
+      },
+      'acceleration': {
+        'type': VRML.SFFloat,
+        'defaultValue': -1.0
+      },
+      'consumptionFactor': {
+        'type': VRML.SFFloat,
+        'defaultValue': 10.0
+      },
+      'controlPID': {
+        'type': VRML.SFVec3f,
+        'defaultValue': {
+          'x': 10.0,
+          'y': 0.0,
+          'z': 0.0
+        }
+      },
+      'maxVelocity': {
+        'type': VRML.SFFloat,
+        'defaultValue': 10.0
+      },
+      'minPosition': {
+        'type': VRML.SFFloat,
+        'defaultValue': 0.0
+      },
+      'maxPosition': {
+        'type': VRML.SFFloat,
+        'defaultValue': 0.0
+      },
+      'maxTorque': {
+        'type': VRML.SFFloat,
+        'defaultValue': 10.0
+      },
+      'multiplier': {
+        'type': VRML.SFFloat,
+        'defaultValue': 1.0
+      },
+      'sound': {
+        'type': VRML.SFString,
+        'defaultValue': 'webots://projects/default/worlds/sounds/rotational_motor.wav'
+      },
+      'muscles': {
+        'type': VRML.MFNode,
+        'defaultValue': []
+      }
+    }
+  },
+  'Shape': {
+    'description': 'A Shape node is a visual objects that includes both an \'appearance\' and a \'geometry\'.\\nA Shape can also be used in a \'boundingObject\', in this case, only its \'geometry\' field is taken into account.\\n',
+    'icon': 'https://raw.githubusercontent.com/cyberbotics/webots/released/resources/nodes/icons/Shape.png',
+    'fields': {
+      'appearance': {
+        'type': VRML.SFNode,
+        'defaultValue': null
+      },
+      'geometry': {
+        'type': VRML.SFNode,
+        'defaultValue': null
+      },
+      'castShadows': {
+        'type': VRML.SFBool,
+        'defaultValue': true
+      },
+      'isPickable': {
+        'type': VRML.SFBool,
+        'defaultValue': true
+      }
+    }
+  },
+  'Skin': {
+    'description': 'The Skin node is used in order to add graphical skin animation to a robot.\\n',
+    'icon': 'https://raw.githubusercontent.com/cyberbotics/webots/released/resources/nodes/icons/Skin.png',
+    'fields': {
+      'translation': {
+        'type': VRML.SFVec3f,
+        'defaultValue': {
+          'x': 0.0,
+          'y': 0.0,
+          'z': 0.0
+        }
+      },
+      'rotation': {
+        'type': VRML.SFRotation,
+        'defaultValue': {
+          'x': 0.0,
+          'y': 0.0,
+          'z': 1.0,
+          'a': 0.0
+        }
+      },
+      'scale': {
+        'type': VRML.SFVec3f,
+        'defaultValue': {
+          'x': 1.0,
+          'y': 1.0,
+          'z': 1.0
+        }
+      },
+      'name': {
+        'type': VRML.SFString,
+        'defaultValue': 'skin'
+      },
+      'modelUrl': {
+        'type': VRML.SFString,
+        'defaultValue': ''
+      },
+      'appearance': {
+        'type': VRML.MFNode,
+        'defaultValue': []
+      },
+      'bones': {
+        'type': VRML.MFNode,
+        'defaultValue': []
+      },
+      'castShadows': {
+        'type': VRML.SFBool,
+        'defaultValue': true
+      },
+      'translationStep': {
+        'type': VRML.SFFloat,
+        'defaultValue': 0.01
+      },
+      'rotationStep': {
+        'type': VRML.SFFloat,
+        'defaultValue': 0.261799387
+      }
+    }
+  },
+  'SliderJoint': {
+    'description': 'A SliderJoint can be used to simulate a translation motion.\\nSpring and damping behavior can be specified.\\n',
+    'icon': 'https://raw.githubusercontent.com/cyberbotics/webots/released/resources/nodes/icons/SliderJoint.png',
+    'fields': {
+      'jointParameters': {
+        'type': VRML.SFNode,
+        'defaultValue': null
+      },
+      'device': {
+        'type': VRML.MFNode,
+        'defaultValue': []
+      },
+      'endPoint': {
+        'type': VRML.SFNode,
+        'defaultValue': null
+      },
+      'position': {
+        'type': VRML.SFFloat,
+        'defaultValue': 0.0
+      }
+    }
+  },
+  'Slot': {
+    'description': 'A Slot can be connected to another slot if the fields \'type\' are the same.\\nIt is possible to set the gender of the Slot by ending the type string with a \'+\' or \'-\'\\n',
+    'icon': 'https://raw.githubusercontent.com/cyberbotics/webots/released/resources/nodes/icons/Slot.png',
+    'fields': {
+      'type': {
+        'type': VRML.SFString,
+        'defaultValue': ''
+      },
+      'endPoint': {
+        'type': VRML.SFNode,
+        'defaultValue': null
+      }
+    }
+  },
+  'Solid': {
+    'description': 'A Solid node can be used to represent objects in the simulated environment (e.g. obstacles, walls, ground, robot parts, etc.).\\nSolid nodes can be collision detected (boundingObject) and therefore can prevent objects from intersecting.\\nIn addition, Solid nodes can have an optional Physics node that allow them to be simulated with the physics engine.\\n',
+    'icon': 'https://raw.githubusercontent.com/cyberbotics/webots/released/resources/nodes/icons/Solid.png',
+    'fields': {
+      'translation': {
+        'type': VRML.SFVec3f,
+        'defaultValue': {
+          'x': 0.0,
+          'y': 0.0,
+          'z': 0.0
+        }
+      },
+      'rotation': {
+        'type': VRML.SFRotation,
+        'defaultValue': {
+          'x': 0.0,
+          'y': 0.0,
+          'z': 1.0,
+          'a': 0.0
+        }
+      },
+      'children': {
+        'type': VRML.MFNode,
+        'defaultValue': []
+      },
+      'name': {
+        'type': VRML.SFString,
+        'defaultValue': 'solid'
+      },
+      'model': {
+        'type': VRML.SFString,
+        'defaultValue': ''
+      },
+      'description': {
+        'type': VRML.SFString,
+        'defaultValue': ''
+      },
+      'contactMaterial': {
+        'type': VRML.SFString,
+        'defaultValue': 'default'
+      },
+      'immersionProperties': {
+        'type': VRML.MFNode,
+        'defaultValue': []
+      },
+      'boundingObject': {
+        'type': VRML.SFNode,
+        'defaultValue': null
+      },
+      'physics': {
+        'type': VRML.SFNode,
+        'defaultValue': null
+      },
+      'locked': {
+        'type': VRML.SFBool,
+        'defaultValue': false
+      },
+      'radarCrossSection': {
+        'type': VRML.SFFloat,
+        'defaultValue': 0.0
+      },
+      'recognitionColors': {
+        'type': VRML.MFColor,
+        'defaultValue': []
+      },
+      'translationStep': {
+        'type': VRML.SFFloat,
+        'defaultValue': 0.01
+      },
+      'rotationStep': {
+        'type': VRML.SFFloat,
+        'defaultValue': 0.261799387
+      },
+      'linearVelocity': {
+        'type': VRML.SFVec3f,
+        'defaultValue': {
+          'x': 0.0,
+          'y': 0.0,
+          'z': 0.0
+        }
+      },
+      'angularVelocity': {
+        'type': VRML.SFVec3f,
+        'defaultValue': {
+          'x': 0.0,
+          'y': 0.0,
+          'z': 0.0
+        }
+      }
+    }
+  },
+  'SolidReference': {
+    'description': 'A SolidReference node is a reference to an existing Solid defined earlier.\\nIt can be used inside the \'endPoint\' field of a Joint to close a mechanical loop.\\n',
+    'icon': 'https://raw.githubusercontent.com/cyberbotics/webots/released/resources/nodes/icons/SolidReference.png',
+    'fields': {
+      'solidName': {
+        'type': VRML.SFString,
+        'defaultValue': ''
+      }
+    }
+  },
+  'Speaker': {
+    'description': 'The Speaker node is used to model a loudspeaker device.\\nIt can be used to playback wav sound files as well as text-to-speech.\\nThe sounds are localized in the 3D space and rendered at the main viewpoint in stereo.\\n',
+    'icon': 'https://raw.githubusercontent.com/cyberbotics/webots/released/resources/nodes/icons/Speaker.png',
+    'fields': {
+      'translation': {
+        'type': VRML.SFVec3f,
+        'defaultValue': {
+          'x': 0.0,
+          'y': 0.0,
+          'z': 0.0
+        }
+      },
+      'rotation': {
+        'type': VRML.SFRotation,
+        'defaultValue': {
+          'x': 0.0,
+          'y': 0.0,
+          'z': 1.0,
+          'a': 0.0
+        }
+      },
+      'scale': {
+        'type': VRML.SFVec3f,
+        'defaultValue': {
+          'x': 1.0,
+          'y': 1.0,
+          'z': 1.0
+        }
+      },
+      'children': {
+        'type': VRML.MFNode,
+        'defaultValue': []
+      },
+      'name': {
+        'type': VRML.SFString,
+        'defaultValue': 'speaker'
+      },
+      'model': {
+        'type': VRML.SFString,
+        'defaultValue': ''
+      },
+      'description': {
+        'type': VRML.SFString,
+        'defaultValue': ''
+      },
+      'contactMaterial': {
+        'type': VRML.SFString,
+        'defaultValue': 'default'
+      },
+      'immersionProperties': {
+        'type': VRML.MFNode,
+        'defaultValue': []
+      },
+      'boundingObject': {
+        'type': VRML.SFNode,
+        'defaultValue': null
+      },
+      'physics': {
+        'type': VRML.SFNode,
+        'defaultValue': null
+      },
+      'locked': {
+        'type': VRML.SFBool,
+        'defaultValue': false
+      },
+      'translationStep': {
+        'type': VRML.SFFloat,
+        'defaultValue': 0.01
+      },
+      'rotationStep': {
+        'type': VRML.SFFloat,
+        'defaultValue': 0.261799387
+      },
+      'radarCrossSection': {
+        'type': VRML.SFFloat,
+        'defaultValue': 0.0
+      },
+      'recognitionColors': {
+        'type': VRML.MFColor,
+        'defaultValue': []
+      },
+      'linearVelocity': {
+        'type': VRML.SFVec3f,
+        'defaultValue': {
+          'x': 0.0,
+          'y': 0.0,
+          'z': 0.0
+        }
+      },
+      'angularVelocity': {
+        'type': VRML.SFVec3f,
+        'defaultValue': {
+          'x': 0.0,
+          'y': 0.0,
+          'z': 0.0
+        }
+      }
+    }
+  },
+  'Sphere': {
+    'description': 'The Sphere node specifies a sphere primitive centered at (0,0,0) in the local coordinate system.\\n',
+    'icon': 'https://raw.githubusercontent.com/cyberbotics/webots/released/resources/nodes/icons/Sphere.png',
+    'fields': {
+      'radius': {
+        'type': VRML.SFFloat,
+        'defaultValue': 1.0
+      },
+      'subdivision': {
+        'type': VRML.SFInt32,
+        'defaultValue': 1
+      },
+      'ico': {
+        'type': VRML.SFBool,
+        'defaultValue': true
+      }
+    }
+  },
+  'SpotLight': {
+    'description': 'The SpotLight node defines a light source that emits light from a specific point along a specific direction vector and constrained within a specific angle.\\nThe light emitted by a SpotLight (or other light sources) can be detected by a LightSensor node.\\n',
+    'icon': 'https://raw.githubusercontent.com/cyberbotics/webots/released/resources/nodes/icons/SpotLight.png',
+    'fields': {
+      'ambientIntensity': {
+        'type': VRML.SFFloat,
+        'defaultValue': 0.0
+      },
+      'attenuation': {
+        'type': VRML.SFVec3f,
+        'defaultValue': {
+          'x': 1.0,
+          'y': 0.0,
+          'z': 0.0
+        }
+      },
+      'beamWidth': {
+        'type': VRML.SFFloat,
+        'defaultValue': 1.570796
+      },
+      'color': {
+        'type': VRML.SFColor,
+        'defaultValue': {
+          'r': 1.0,
+          'g': 1.0,
+          'b': 1.0
+        }
+      },
+      'cutOffAngle': {
+        'type': VRML.SFFloat,
+        'defaultValue': 0.785398
+      },
+      'direction': {
+        'type': VRML.SFVec3f,
+        'defaultValue': {
+          'x': 0.0,
+          'y': 0.0,
+          'z': -1.0
+        }
+      },
+      'intensity': {
+        'type': VRML.SFFloat,
+        'defaultValue': 1.0
+      },
+      'location': {
+        'type': VRML.SFVec3f,
+        'defaultValue': {
+          'x': 0.0,
+          'y': 0.0,
+          'z': 0.0
+        }
+      },
+      'on': {
+        'type': VRML.SFBool,
+        'defaultValue': true
+      },
+      'radius': {
+        'type': VRML.SFFloat,
+        'defaultValue': 100.0
+      },
+      'castShadows': {
+        'type': VRML.SFBool,
+        'defaultValue': false
       }
     }
   },
@@ -343,61 +4848,40 @@
       }
     }
   },
-  'Billboard': {
-    'description': 'A Billboard node contains children nodes that rotate and translate automatically to face the viewpoint.\\nIt is otherwise similar to a Group node.\\n',
-    'icon': 'https://raw.githubusercontent.com/cyberbotics/webots/released/resources/nodes/icons/Billboard.png',
-    'fields': {
-      'children': {
-        'type': VRML.MFNode,
-        'defaultValue': []
-      }
-    }
-  },
-  'Receiver': {
-    'description': 'A Receiver node models a radio or infra-red receiver.\\nIt can be used to receive data packets emitted by Emitter nodes (onboard other robots).\\nA Receiver cannot emit data: bidirectional communication requires two Emitter/Receiver pairs.\\n',
-    'icon': 'https://raw.githubusercontent.com/cyberbotics/webots/released/resources/nodes/icons/Receiver.png',
-=======
-      }
-    }
-  },
-  'Recognition': {
-    'description': 'A Recognition node allows to add object recognition capability to a Camera node.\\nIt should be added in the recognition field of a Camera node.\\n',
-    'icon': 'https://raw.githubusercontent.com/cyberbotics/webots/released/resources/nodes/icons/Recognition.png',
-    'fields': {
-      'maxRange': {
-        'type': VRML.SFFloat,
-        'defaultValue': 100.0
-      },
-      'maxObjects': {
-        'type': VRML.SFInt32,
-        'defaultValue': -1
-      },
-      'occlusion': {
-        'type': VRML.SFBool,
-        'defaultValue': true
-      },
-      'frameColor': {
-        'type': VRML.SFColor,
-        'defaultValue': {
-          'r': 1.0,
-          'g': 0.0,
-          'b': 0.0
-        }
-      },
-      'frameThickness': {
-        'type': VRML.SFInt32,
-        'defaultValue': 1
-      },
-      'segmentation': {
-        'type': VRML.SFBool,
-        'defaultValue': false
+  'TextureTransform': {
+    'description': 'The TextureTransform node defines a 2D transformation that is applied to texture coordinates.\\nThis node affects the way textures coordinates are applied to the geometric surface.\\n',
+    'icon': 'https://raw.githubusercontent.com/cyberbotics/webots/released/resources/nodes/icons/TextureTransform.png',
+    'fields': {
+      'center': {
+        'type': VRML.SFVec2f,
+        'defaultValue': {
+          'x': 0.0,
+          'y': 0.0
+        }
+      },
+      'rotation': {
+        'type': VRML.SFFloat,
+        'defaultValue': 0.0
+      },
+      'scale': {
+        'type': VRML.SFVec2f,
+        'defaultValue': {
+          'x': 1.0,
+          'y': 1.0
+        }
+      },
+      'translation': {
+        'type': VRML.SFVec2f,
+        'defaultValue': {
+          'x': 0.0,
+          'y': 0.0
+        }
       }
     }
   },
   'TouchSensor': {
     'description': 'A TouchSensor can be used to measure contact force (\'force\', \'force-3d\') or simply detect collisions (\'bumper\').\\nIt is critical that \'boundingObject\' of a TouchSensor is defined and placed appropriately.\\nRefer to the Webots reference manual for more information on this.\\n',
     'icon': 'https://raw.githubusercontent.com/cyberbotics/webots/released/resources/nodes/icons/TouchSensor.png',
->>>>>>> 94f59ffc
     'fields': {
       'translation': {
         'type': VRML.SFVec3f,
@@ -430,11 +4914,7 @@
       },
       'name': {
         'type': VRML.SFString,
-<<<<<<< HEAD
-        'defaultValue': 'receiver'
-=======
         'defaultValue': 'touch sensor'
->>>>>>> 94f59ffc
       },
       'model': {
         'type': VRML.SFString,
@@ -444,13 +4924,13 @@
         'type': VRML.SFString,
         'defaultValue': ''
       },
+      'contactMaterial': {
+        'type': VRML.SFString,
+        'defaultValue': 'default'
+      },
       'immersionProperties': {
         'type': VRML.MFNode,
         'defaultValue': []
-      },
-      'contactMaterial': {
-        'type': VRML.SFString,
-        'defaultValue': 'default'
       },
       'boundingObject': {
         'type': VRML.SFNode,
@@ -480,19 +4960,6 @@
         'type': VRML.MFColor,
         'defaultValue': []
       },
-<<<<<<< HEAD
-      'aperture': {
-        'type': VRML.SFFloat,
-        'defaultValue': -1.0
-      },
-      'channel': {
-        'type': VRML.SFInt32,
-        'defaultValue': 0
-      },
-      'baudRate': {
-        'type': VRML.SFInt32,
-        'defaultValue': -1
-=======
       'lookupTable': {
         'type': VRML.MFVec3f,
         'defaultValue': [
@@ -511,27 +4978,116 @@
       'resolution': {
         'type': VRML.SFFloat,
         'defaultValue': -1.0
->>>>>>> 94f59ffc
-      },
-      'byteSize': {
+      },
+      'linearVelocity': {
+        'type': VRML.SFVec3f,
+        'defaultValue': {
+          'x': 0.0,
+          'y': 0.0,
+          'z': 0.0
+        }
+      },
+      'angularVelocity': {
+        'type': VRML.SFVec3f,
+        'defaultValue': {
+          'x': 0.0,
+          'y': 0.0,
+          'z': 0.0
+        }
+      }
+    }
+  },
+  'Track': {
+    'description': 'The Track node can be used to simulate tracks of tank robots or conveyor belts.\\n',
+    'icon': 'https://raw.githubusercontent.com/cyberbotics/webots/released/resources/nodes/icons/Track.png',
+    'fields': {
+      'translation': {
+        'type': VRML.SFVec3f,
+        'defaultValue': {
+          'x': 0.0,
+          'y': 0.0,
+          'z': 0.0
+        }
+      },
+      'rotation': {
+        'type': VRML.SFRotation,
+        'defaultValue': {
+          'x': 0.0,
+          'y': 0.0,
+          'z': 1.0,
+          'a': 0.0
+        }
+      },
+      'children': {
+        'type': VRML.MFNode,
+        'defaultValue': []
+      },
+      'name': {
+        'type': VRML.SFString,
+        'defaultValue': 'track'
+      },
+      'model': {
+        'type': VRML.SFString,
+        'defaultValue': ''
+      },
+      'description': {
+        'type': VRML.SFString,
+        'defaultValue': ''
+      },
+      'contactMaterial': {
+        'type': VRML.SFString,
+        'defaultValue': 'default'
+      },
+      'immersionProperties': {
+        'type': VRML.MFNode,
+        'defaultValue': []
+      },
+      'boundingObject': {
+        'type': VRML.SFNode,
+        'defaultValue': null
+      },
+      'physics': {
+        'type': VRML.SFNode,
+        'defaultValue': null
+      },
+      'locked': {
+        'type': VRML.SFBool,
+        'defaultValue': false
+      },
+      'translationStep': {
+        'type': VRML.SFFloat,
+        'defaultValue': 0.01
+      },
+      'rotationStep': {
+        'type': VRML.SFFloat,
+        'defaultValue': 0.261799387
+      },
+      'radarCrossSection': {
+        'type': VRML.SFFloat,
+        'defaultValue': 0.0
+      },
+      'recognitionColors': {
+        'type': VRML.MFColor,
+        'defaultValue': []
+      },
+      'device': {
+        'type': VRML.MFNode,
+        'defaultValue': []
+      },
+      'textureAnimation': {
+        'type': VRML.SFVec2f,
+        'defaultValue': {
+          'x': 0.0,
+          'y': 0.0
+        }
+      },
+      'animatedGeometry': {
+        'type': VRML.SFNode,
+        'defaultValue': null
+      },
+      'geometriesCount': {
         'type': VRML.SFInt32,
-        'defaultValue': 8
-      },
-      'bufferSize': {
-        'type': VRML.SFInt32,
-        'defaultValue': -1
-      },
-      'signalStrengthNoise': {
-        'type': VRML.SFFloat,
-        'defaultValue': 0.0
-      },
-      'directionNoise': {
-        'type': VRML.SFFloat,
-        'defaultValue': 0.0
-      },
-      'allowedChannels': {
-        'type': VRML.MFInt32,
-        'defaultValue': []
+        'defaultValue': 10
       },
       'linearVelocity': {
         'type': VRML.SFVec3f,
@@ -551,93 +5107,256 @@
       }
     }
   },
-<<<<<<< HEAD
-  'Plane': {
-    'description': 'A Plane node defines an infinite 3D plane at y=0 in the local coordinate system.\\nThe Plane can be used in a boundingObject to simulate boundaries, e.g., the floor or infinite walls.\\nThe size field is used only for the visual representation, when collision detection is concerned the Plane is infinite.\\nThe Plane is a strictly static object, it cannot be placed in the boundingObject of a dynamic (Physics-based) object.\\n',
-    'icon': 'https://raw.githubusercontent.com/cyberbotics/webots/released/resources/nodes/icons/Plane.png',
-    'fields': {
-      'size': {
+  'TrackWheel': {
+    'description': 'A TrackWheel node can be used to simulate a wheel that it is part of a track system.\\n',
+    'icon': 'https://raw.githubusercontent.com/cyberbotics/webots/released/resources/nodes/icons/TrackWheel.png',
+    'fields': {
+      'position': {
         'type': VRML.SFVec2f,
         'defaultValue': {
+          'x': 0.0,
+          'y': 0.0
+        }
+      },
+      'rotation': {
+        'type': VRML.SFRotation,
+        'defaultValue': {
           'x': 1.0,
-          'y': 1.0
-        }
-      }
-    }
-  },
-  'SpotLight': {
-    'description': 'The SpotLight node defines a light source that emits light from a specific point along a specific direction vector and constrained within a specific angle.\\nThe light emitted by a SpotLight (or other light sources) can be detected by a LightSensor node.\\n',
-    'icon': 'https://raw.githubusercontent.com/cyberbotics/webots/released/resources/nodes/icons/SpotLight.png',
-=======
-  'ContactProperties': {
-    'description': 'The ContactProperties node specifies the properties for a contact between two specified materials.\\n',
-    'icon': 'https://raw.githubusercontent.com/cyberbotics/webots/released/resources/nodes/icons/ContactProperties.png',
->>>>>>> 94f59ffc
-    'fields': {
-      'material1': {
+          'y': 0.0,
+          'z': 0.0,
+          'a': 1.5708
+        }
+      },
+      'radius': {
+        'type': VRML.SFFloat,
+        'defaultValue': 0.1
+      },
+      'inner': {
+        'type': VRML.SFBool,
+        'defaultValue': true
+      },
+      'children': {
+        'type': VRML.MFNode,
+        'defaultValue': []
+      }
+    }
+  },
+  'Transform': {
+    'description': 'The Transform node is a grouping node that defines a coordinate system for its children that is\\nrelative to the coordinate system of its parent.\\nThe \'scale\' field of a Transform node can be adjusted only in a graphical context and not in a \'boundingObject\' context.\\n',
+    'icon': 'https://raw.githubusercontent.com/cyberbotics/webots/released/resources/nodes/icons/Transform.png',
+    'fields': {
+      'translation': {
+        'type': VRML.SFVec3f,
+        'defaultValue': {
+          'x': 0.0,
+          'y': 0.0,
+          'z': 0.0
+        }
+      },
+      'rotation': {
+        'type': VRML.SFRotation,
+        'defaultValue': {
+          'x': 0.0,
+          'y': 0.0,
+          'z': 1.0,
+          'a': 0.0
+        }
+      },
+      'scale': {
+        'type': VRML.SFVec3f,
+        'defaultValue': {
+          'x': 1.0,
+          'y': 1.0,
+          'z': 1.0
+        }
+      },
+      'children': {
+        'type': VRML.MFNode,
+        'defaultValue': []
+      },
+      'translationStep': {
+        'type': VRML.SFFloat,
+        'defaultValue': 0.01
+      },
+      'rotationStep': {
+        'type': VRML.SFFloat,
+        'defaultValue': 0.261799387
+      }
+    }
+  },
+  'VacuumGripper': {
+    'description': 'VacuumGripper nodes are used to simulate vacuum suction systems.\\nThe physical connection with a Solid can be created and destroyed at run time by the robot controller program.\\n',
+    'icon': 'https://raw.githubusercontent.com/cyberbotics/webots/released/resources/nodes/icons/VacuumGripper.png',
+    'fields': {
+      'translation': {
+        'type': VRML.SFVec3f,
+        'defaultValue': {
+          'x': 0.0,
+          'y': 0.0,
+          'z': 0.0
+        }
+      },
+      'rotation': {
+        'type': VRML.SFRotation,
+        'defaultValue': {
+          'x': 0.0,
+          'y': 0.0,
+          'z': 1.0,
+          'a': 0.0
+        }
+      },
+      'scale': {
+        'type': VRML.SFVec3f,
+        'defaultValue': {
+          'x': 1.0,
+          'y': 1.0,
+          'z': 1.0
+        }
+      },
+      'children': {
+        'type': VRML.MFNode,
+        'defaultValue': []
+      },
+      'name': {
+        'type': VRML.SFString,
+        'defaultValue': 'vacuum gripper'
+      },
+      'model': {
+        'type': VRML.SFString,
+        'defaultValue': ''
+      },
+      'description': {
+        'type': VRML.SFString,
+        'defaultValue': ''
+      },
+      'contactMaterial': {
         'type': VRML.SFString,
         'defaultValue': 'default'
       },
-      'material2': {
-        'type': VRML.SFString,
-        'defaultValue': 'default'
-      },
-<<<<<<< HEAD
-      'beamWidth': {
-        'type': VRML.SFFloat,
-        'defaultValue': 1.570796
-      },
-      'color': {
-        'type': VRML.SFColor,
-=======
-      'coulombFriction': {
-        'type': VRML.MFFloat,
-        'defaultValue': [
-          1.0
-        ]
-      },
-      'frictionRotation': {
-        'type': VRML.SFVec2f,
->>>>>>> 94f59ffc
-        'defaultValue': {
-          'x': 0.0,
-          'y': 0.0
-        }
-      },
-<<<<<<< HEAD
-      'cutOffAngle': {
+      'immersionProperties': {
+        'type': VRML.MFNode,
+        'defaultValue': []
+      },
+      'boundingObject': {
+        'type': VRML.SFNode,
+        'defaultValue': null
+      },
+      'physics': {
+        'type': VRML.SFNode,
+        'defaultValue': null
+      },
+      'locked': {
+        'type': VRML.SFBool,
+        'defaultValue': false
+      },
+      'translationStep': {
+        'type': VRML.SFFloat,
+        'defaultValue': 0.01
+      },
+      'rotationStep': {
+        'type': VRML.SFFloat,
+        'defaultValue': 0.261799387
+      },
+      'radarCrossSection': {
+        'type': VRML.SFFloat,
+        'defaultValue': 0.0
+      },
+      'recognitionColors': {
+        'type': VRML.MFColor,
+        'defaultValue': []
+      },
+      'isOn': {
+        'type': VRML.SFBool,
+        'defaultValue': false
+      },
+      'tensileStrength': {
+        'type': VRML.SFFloat,
+        'defaultValue': -1.0
+      },
+      'shearStrength': {
+        'type': VRML.SFFloat,
+        'defaultValue': -1.0
+      },
+      'linearVelocity': {
+        'type': VRML.SFVec3f,
+        'defaultValue': {
+          'x': 0.0,
+          'y': 0.0,
+          'z': 0.0
+        }
+      },
+      'angularVelocity': {
+        'type': VRML.SFVec3f,
+        'defaultValue': {
+          'x': 0.0,
+          'y': 0.0,
+          'z': 0.0
+        }
+      }
+    }
+  },
+  'Viewpoint': {
+    'description': 'The Viewpoint node defines the viewing parameters for the main 3D view of Webots.\\n',
+    'icon': 'https://raw.githubusercontent.com/cyberbotics/webots/released/resources/nodes/icons/Viewpoint.png',
+    'fields': {
+      'fieldOfView': {
         'type': VRML.SFFloat,
         'defaultValue': 0.785398
       },
-      'direction': {
-        'type': VRML.SFVec3f,
-        'defaultValue': {
-          'x': 0.0,
-          'y': 0.0,
-          'z': -1.0
-        }
-      },
-      'intensity': {
+      'orientation': {
+        'type': VRML.SFRotation,
+        'defaultValue': {
+          'x': 0.0,
+          'y': 0.0,
+          'z': 1.0,
+          'a': 0.0
+        }
+      },
+      'position': {
+        'type': VRML.SFVec3f,
+        'defaultValue': {
+          'x': -10.0,
+          'y': 0.0,
+          'z': 0.0
+        }
+      },
+      'description': {
+        'type': VRML.SFString,
+        'defaultValue': ''
+      },
+      'near': {
+        'type': VRML.SFFloat,
+        'defaultValue': 0.05
+      },
+      'far': {
+        'type': VRML.SFFloat,
+        'defaultValue': 0.0
+      },
+      'exposure': {
         'type': VRML.SFFloat,
         'defaultValue': 1.0
       },
-      'location': {
-=======
-      'rollingFriction': {
->>>>>>> 94f59ffc
-        'type': VRML.SFVec3f,
-        'defaultValue': {
-          'x': 0.0,
-          'y': 0.0,
-          'z': 0.0
-        }
-      },
-      'bounce': {
+      'follow': {
+        'type': VRML.SFString,
+        'defaultValue': ''
+      },
+      'followSmoothness': {
         'type': VRML.SFFloat,
         'defaultValue': 0.5
       },
-<<<<<<< HEAD
-      'castShadows': {
+      'lensFlare': {
+        'type': VRML.SFNode,
+        'defaultValue': null
+      },
+      'ambientOcclusionRadius': {
+        'type': VRML.SFFloat,
+        'defaultValue': 2.0
+      },
+      'bloomThreshold': {
+        'type': VRML.SFFloat,
+        'defaultValue': 21.0
+      },
+      'followOrientation': {
         'type': VRML.SFBool,
         'defaultValue': false
       }
@@ -646,81 +5365,12 @@
   'WorldInfo': {
     'description': 'The WorldInfo node provides general information about the simulated world,\\ne.g., gravity, the physics time step, ODE global parameters, plugins, etc.\\n',
     'icon': 'https://raw.githubusercontent.com/cyberbotics/webots/released/resources/nodes/icons/WorldInfo.png',
-=======
-      'bounceVelocity': {
-        'type': VRML.SFFloat,
-        'defaultValue': 0.01
-      },
-      'forceDependentSlip': {
-        'type': VRML.MFFloat,
-        'defaultValue': [
-          0.0
-        ]
-      },
-      'softERP': {
-        'type': VRML.SFFloat,
-        'defaultValue': 0.2
-      },
-      'softCFM': {
-        'type': VRML.SFFloat,
-        'defaultValue': 0.001
-      },
-      'bumpSound': {
-        'type': VRML.SFString,
-        'defaultValue': 'webots://projects/default/worlds/sounds/bump.wav'
-      },
-      'rollSound': {
-        'type': VRML.SFString,
-        'defaultValue': 'webots://projects/default/worlds/sounds/roll.wav'
-      },
-      'slideSound': {
-        'type': VRML.SFString,
-        'defaultValue': 'webots://projects/default/worlds/sounds/slide.wav'
-      },
-      'maxContactJoints': {
-        'type': VRML.SFInt32,
-        'defaultValue': 10
-      }
-    }
-  },
-  'TextureCoordinate': {
-    'description': 'The TextureCoordinate node specifies a set of 2D texture coordinates used by vertex-based geometry\\nnodes to map textures to vertices.\\n',
-    'icon': 'https://raw.githubusercontent.com/cyberbotics/webots/released/resources/nodes/icons/TextureCoordinate.png',
-    'fields': {
-      'point': {
-        'type': VRML.MFVec2f,
-        'defaultValue': []
-      }
-    }
-  },
-  'Color': {
-    'description': 'The Color node defines a set of RGB colors to be used by a parent node.\\n',
-    'icon': 'https://raw.githubusercontent.com/cyberbotics/webots/released/resources/nodes/icons/Color.png',
-    'fields': {
-      'color': {
-        'type': VRML.MFColor,
-        'defaultValue': []
-      }
-    }
-  },
-  'Camera': {
-    'description': 'The Camera node is used to model an on-board camera.\\n',
-    'icon': 'https://raw.githubusercontent.com/cyberbotics/webots/released/resources/nodes/icons/Camera.png',
->>>>>>> 94f59ffc
     'fields': {
       'info': {
         'type': VRML.MFString,
         'defaultValue': []
       },
-<<<<<<< HEAD
       'title': {
-=======
-      'name': {
-        'type': VRML.SFString,
-        'defaultValue': 'camera'
-      },
-      'model': {
->>>>>>> 94f59ffc
         'type': VRML.SFString,
         'defaultValue': ''
       },
@@ -756,7 +5406,6 @@
         'type': VRML.SFInt32,
         'defaultValue': 1
       },
-<<<<<<< HEAD
       'physicsDisableTime': {
         'type': VRML.SFFloat,
         'defaultValue': 1.0
@@ -819,925 +5468,6 @@
       }
     }
   },
-  'Capsule': {
-    'description': 'A Capsule is like a normal cylinder except it has half-sphere caps at its ends.\\nThis primitive features particularly fast and accurate collision detection.\\nThe cylinder\'s height, not counting the caps, is given by the height field.\\nThe Capsule is aligned along the local z-axis.\\nThe radius of the caps and of the cylinder itself is given by the radius field.\\n',
-    'icon': 'https://raw.githubusercontent.com/cyberbotics/webots/released/resources/nodes/icons/Capsule.png',
-    'fields': {
-      'bottom': {
-        'type': VRML.SFBool,
-        'defaultValue': true
-      },
-      'height': {
-        'type': VRML.SFFloat,
-        'defaultValue': 2.0
-      },
-      'radius': {
-        'type': VRML.SFFloat,
-        'defaultValue': 1.0
-      },
-      'side': {
-        'type': VRML.SFBool,
-        'defaultValue': true
-      },
-      'top': {
-        'type': VRML.SFBool,
-        'defaultValue': true
-      },
-      'subdivision': {
-        'type': VRML.SFInt32,
-        'defaultValue': 12
-      }
-    }
-  },
-  'ContactProperties': {
-    'description': 'The ContactProperties node specifies the properties for a contact between two specified materials.\\n',
-    'icon': 'https://raw.githubusercontent.com/cyberbotics/webots/released/resources/nodes/icons/ContactProperties.png',
-    'fields': {
-      'material1': {
-        'type': VRML.SFString,
-        'defaultValue': 'default'
-      },
-      'material2': {
-        'type': VRML.SFString,
-        'defaultValue': 'default'
-      },
-      'coulombFriction': {
-        'type': VRML.MFFloat,
-        'defaultValue': [
-          1.0
-        ]
-      },
-      'frictionRotation': {
-        'type': VRML.SFVec2f,
-        'defaultValue': {
-          'x': 0.0,
-          'y': 0.0
-        }
-      },
-      'rollingFriction': {
-        'type': VRML.SFVec3f,
-        'defaultValue': {
-          'x': 0.0,
-          'y': 0.0,
-          'z': 0.0
-        }
-      },
-      'bounce': {
-        'type': VRML.SFFloat,
-        'defaultValue': 0.5
-      },
-      'bounceVelocity': {
-        'type': VRML.SFFloat,
-        'defaultValue': 0.01
-      },
-      'forceDependentSlip': {
-        'type': VRML.MFFloat,
-        'defaultValue': [
-          0.0
-        ]
-      },
-      'softERP': {
-        'type': VRML.SFFloat,
-        'defaultValue': 0.2
-      },
-      'softCFM': {
-        'type': VRML.SFFloat,
-        'defaultValue': 0.001
-      },
-      'bumpSound': {
-        'type': VRML.SFString,
-        'defaultValue': 'webots://projects/default/worlds/sounds/bump.wav'
-      },
-      'rollSound': {
-        'type': VRML.SFString,
-        'defaultValue': 'webots://projects/default/worlds/sounds/roll.wav'
-      },
-      'slideSound': {
-        'type': VRML.SFString,
-        'defaultValue': 'webots://projects/default/worlds/sounds/slide.wav'
-      },
-      'maxContactJoints': {
-        'type': VRML.SFInt32,
-        'defaultValue': 10
-      }
-    }
-  },
-  'Focus': {
-    'description': 'A Focus node allows to specify a controllable focus device for a Camera node.\\nIt should be added in the focus field of a Camera node.\\n',
-    'icon': 'https://raw.githubusercontent.com/cyberbotics/webots/released/resources/nodes/icons/Focus.png',
-    'fields': {
-      'focalDistance': {
-        'type': VRML.SFFloat,
-        'defaultValue': 0.0
-      },
-      'focalLength': {
-        'type': VRML.SFFloat,
-        'defaultValue': 0.0
-      },
-      'maxFocalDistance': {
-        'type': VRML.SFFloat,
-        'defaultValue': 0.0
-      },
-      'minFocalDistance': {
-        'type': VRML.SFFloat,
-        'defaultValue': 0.0
-      }
-    }
-  },
-  'Viewpoint': {
-    'description': 'The Viewpoint node defines the viewing parameters for the main 3D view of Webots.\\n',
-    'icon': 'https://raw.githubusercontent.com/cyberbotics/webots/released/resources/nodes/icons/Viewpoint.png',
-    'fields': {
-      'fieldOfView': {
-        'type': VRML.SFFloat,
-        'defaultValue': 0.785398
-      },
-      'orientation': {
-        'type': VRML.SFRotation,
-        'defaultValue': {
-          'x': 0.0,
-          'y': 0.0,
-          'z': 1.0,
-          'a': 0.0
-        }
-      },
-      'position': {
-        'type': VRML.SFVec3f,
-        'defaultValue': {
-          'x': -10.0,
-          'y': 0.0,
-          'z': 0.0
-        }
-      },
-      'description': {
-        'type': VRML.SFString,
-        'defaultValue': ''
-      },
-      'near': {
-        'type': VRML.SFFloat,
-        'defaultValue': 0.05
-      },
-      'far': {
-        'type': VRML.SFFloat,
-        'defaultValue': 0.0
-      },
-      'exposure': {
-        'type': VRML.SFFloat,
-        'defaultValue': 1.0
-      },
-      'follow': {
-        'type': VRML.SFString,
-        'defaultValue': ''
-      },
-      'followSmoothness': {
-        'type': VRML.SFFloat,
-        'defaultValue': 0.5
-      },
-      'lensFlare': {
-        'type': VRML.SFNode,
-        'defaultValue': null
-      },
-      'ambientOcclusionRadius': {
-        'type': VRML.SFFloat,
-        'defaultValue': 2.0
-      },
-      'bloomThreshold': {
-        'type': VRML.SFFloat,
-        'defaultValue': 21.0
-      },
-      'followOrientation': {
-        'type': VRML.SFBool,
-        'defaultValue': false
-      }
-    }
-  },
-  'Shape': {
-    'description': 'A Shape node is a visual objects that includes both an \'appearance\' and a \'geometry\'.\\nA Shape can also be used in a \'boundingObject\', in this case, only its \'geometry\' field is taken into account.\\n',
-    'icon': 'https://raw.githubusercontent.com/cyberbotics/webots/released/resources/nodes/icons/Shape.png',
-    'fields': {
-      'appearance': {
-        'type': VRML.SFNode,
-        'defaultValue': null
-      },
-      'geometry': {
-        'type': VRML.SFNode,
-        'defaultValue': null
-      },
-      'castShadows': {
-        'type': VRML.SFBool,
-        'defaultValue': true
-      },
-      'isPickable': {
-        'type': VRML.SFBool,
-        'defaultValue': true
-      }
-    }
-  },
-  'Radar': {
-    'description': 'The Radar node is used to model a radar device, commonly found in automobiles.\\n',
-    'icon': 'https://raw.githubusercontent.com/cyberbotics/webots/released/resources/nodes/icons/Radar.png',
-=======
-      'fieldOfView': {
-        'type': VRML.SFFloat,
-        'defaultValue': 0.785398
-      },
-      'width': {
-        'type': VRML.SFInt32,
-        'defaultValue': 64
-      },
-      'height': {
-        'type': VRML.SFInt32,
-        'defaultValue': 64
-      },
-      'near': {
-        'type': VRML.SFFloat,
-        'defaultValue': 0.01
-      },
-      'far': {
-        'type': VRML.SFFloat,
-        'defaultValue': 0.0
-      },
-      'exposure': {
-        'type': VRML.SFFloat,
-        'defaultValue': 1.0
-      },
-      'antiAliasing': {
-        'type': VRML.SFBool,
-        'defaultValue': false
-      },
-      'ambientOcclusionRadius': {
-        'type': VRML.SFFloat,
-        'defaultValue': 0.0
-      },
-      'bloomThreshold': {
-        'type': VRML.SFFloat,
-        'defaultValue': -1.0
-      },
-      'motionBlur': {
-        'type': VRML.SFFloat,
-        'defaultValue': 0.0
-      },
-      'noise': {
-        'type': VRML.SFFloat,
-        'defaultValue': 0.0
-      },
-      'noiseMaskUrl': {
-        'type': VRML.SFString,
-        'defaultValue': ''
-      },
-      'lens': {
-        'type': VRML.SFNode,
-        'defaultValue': null
-      },
-      'focus': {
-        'type': VRML.SFNode,
-        'defaultValue': null
-      },
-      'zoom': {
-        'type': VRML.SFNode,
-        'defaultValue': null
-      },
-      'recognition': {
-        'type': VRML.SFNode,
-        'defaultValue': null
-      },
-      'lensFlare': {
-        'type': VRML.SFNode,
-        'defaultValue': null
-      },
-      'linearVelocity': {
-        'type': VRML.SFVec3f,
-        'defaultValue': {
-          'x': 0.0,
-          'y': 0.0,
-          'z': 0.0
-        }
-      },
-      'angularVelocity': {
-        'type': VRML.SFVec3f,
-        'defaultValue': {
-          'x': 0.0,
-          'y': 0.0,
-          'z': 0.0
-        }
-      },
-      'spherical': {
-        'type': VRML.SFBool,
-        'defaultValue': false
-      }
-    }
-  },
-  'Accelerometer': {
-    'description': 'An Accelerometer node is used to measure the acceleration in a physics-based\\nsimulation. The acceleration is measured along the 3 axes (X, Y and Z) and is\\nexpressed in m/s^2. It is mostly used to measure the direction of the\\ngravity, but can be used for many other purposes.\\n',
-    'icon': 'https://raw.githubusercontent.com/cyberbotics/webots/released/resources/nodes/icons/Accelerometer.png',
->>>>>>> 94f59ffc
-    'fields': {
-      'translation': {
-        'type': VRML.SFVec3f,
-        'defaultValue': {
-          'x': 0.0,
-          'y': 0.0,
-          'z': 0.0
-        }
-      },
-      'rotation': {
-        'type': VRML.SFRotation,
-        'defaultValue': {
-          'x': 0.0,
-          'y': 0.0,
-          'z': 1.0,
-          'a': 0.0
-        }
-      },
-      'scale': {
-        'type': VRML.SFVec3f,
-        'defaultValue': {
-          'x': 1.0,
-          'y': 1.0,
-          'z': 1.0
-        }
-      },
-      'children': {
-        'type': VRML.MFNode,
-        'defaultValue': []
-      },
-      'name': {
-        'type': VRML.SFString,
-<<<<<<< HEAD
-        'defaultValue': 'radar'
-=======
-        'defaultValue': 'accelerometer'
->>>>>>> 94f59ffc
-      },
-      'model': {
-        'type': VRML.SFString,
-        'defaultValue': ''
-      },
-      'description': {
-        'type': VRML.SFString,
-        'defaultValue': ''
-      },
-      'contactMaterial': {
-        'type': VRML.SFString,
-        'defaultValue': 'default'
-      },
-      'immersionProperties': {
-        'type': VRML.MFNode,
-        'defaultValue': []
-      },
-      'boundingObject': {
-        'type': VRML.SFNode,
-        'defaultValue': null
-      },
-      'physics': {
-        'type': VRML.SFNode,
-        'defaultValue': null
-      },
-      'locked': {
-        'type': VRML.SFBool,
-        'defaultValue': false
-      },
-      'translationStep': {
-        'type': VRML.SFFloat,
-        'defaultValue': 0.01
-      },
-      'rotationStep': {
-        'type': VRML.SFFloat,
-        'defaultValue': 0.261799387
-      },
-      'radarCrossSection': {
-        'type': VRML.SFFloat,
-        'defaultValue': 0.0
-      },
-      'recognitionColors': {
-        'type': VRML.MFColor,
-        'defaultValue': []
-      },
-<<<<<<< HEAD
-      'minRange': {
-        'type': VRML.SFFloat,
-        'defaultValue': 1.0
-      },
-      'maxRange': {
-        'type': VRML.SFFloat,
-        'defaultValue': 50.0
-      },
-      'horizontalFieldOfView': {
-        'type': VRML.SFFloat,
-        'defaultValue': 0.78
-      },
-      'verticalFieldOfView': {
-        'type': VRML.SFFloat,
-        'defaultValue': 0.1
-      },
-      'minAbsoluteRadialSpeed': {
-        'type': VRML.SFFloat,
-        'defaultValue': 0.0
-      },
-      'minRadialSpeed': {
-        'type': VRML.SFFloat,
-        'defaultValue': 0.0
-      },
-      'maxRadialSpeed': {
-        'type': VRML.SFFloat,
-        'defaultValue': 0.0
-      },
-      'cellDistance': {
-        'type': VRML.SFFloat,
-        'defaultValue': 0.0
-      },
-      'cellSpeed': {
-        'type': VRML.SFFloat,
-        'defaultValue': 0.0
-      },
-      'rangeNoise': {
-        'type': VRML.SFFloat,
-        'defaultValue': 0.0
-      },
-      'speedNoise': {
-        'type': VRML.SFFloat,
-        'defaultValue': 0.0
-      },
-      'angularNoise': {
-        'type': VRML.SFFloat,
-        'defaultValue': 0.0
-      },
-      'antennaGain': {
-        'type': VRML.SFFloat,
-        'defaultValue': 20.0
-      },
-      'frequency': {
-        'type': VRML.SFFloat,
-        'defaultValue': 24.0
-      },
-      'transmittedPower': {
-        'type': VRML.SFFloat,
-        'defaultValue': 20.0
-      },
-      'minDetectableSignal': {
-        'type': VRML.SFFloat,
-        'defaultValue': -100.0
-      },
-      'occlusion': {
-        'type': VRML.SFBool,
-        'defaultValue': false
-=======
-      'lookupTable': {
-        'type': VRML.MFVec3f,
-        'defaultValue': []
-      },
-      'xAxis': {
-        'type': VRML.SFBool,
-        'defaultValue': true
-      },
-      'yAxis': {
-        'type': VRML.SFBool,
-        'defaultValue': true
-      },
-      'zAxis': {
-        'type': VRML.SFBool,
-        'defaultValue': true
-      },
-      'resolution': {
-        'type': VRML.SFFloat,
-        'defaultValue': -1.0
->>>>>>> 94f59ffc
-      },
-      'linearVelocity': {
-        'type': VRML.SFVec3f,
-        'defaultValue': {
-          'x': 0.0,
-          'y': 0.0,
-          'z': 0.0
-        }
-      },
-      'angularVelocity': {
-        'type': VRML.SFVec3f,
-        'defaultValue': {
-          'x': 0.0,
-          'y': 0.0,
-          'z': 0.0
-        }
-      }
-    }
-  },
-<<<<<<< HEAD
-  'ImageTexture': {
-    'description': 'The ImageTexture node defines a texture map by specifying an image file and general parameters for mapping to geometry.\\nThe supported file formats are PNG and JPEG.\\nThe image dimensions (width and height) should be a power of two, e.g., 256 x 1024 pixels.\\nAll the geometry primitive nodes can be textured.\\n',
-    'icon': 'https://raw.githubusercontent.com/cyberbotics/webots/released/resources/nodes/icons/ImageTexture.png',
-    'fields': {
-      'url': {
-        'type': VRML.MFString,
-=======
-  'Slot': {
-    'description': 'A Slot can be connected to another slot if the fields \'type\' are the same.\\nIt is possible to set the gender of the Slot by ending the type string with a \'+\' or \'-\'\\n',
-    'icon': 'https://raw.githubusercontent.com/cyberbotics/webots/released/resources/nodes/icons/Slot.png',
-    'fields': {
-      'type': {
-        'type': VRML.SFString,
-        'defaultValue': ''
-      },
-      'endPoint': {
-        'type': VRML.SFNode,
-        'defaultValue': null
-      }
-    }
-  },
-  'Radar': {
-    'description': 'The Radar node is used to model a radar device, commonly found in automobiles.\\n',
-    'icon': 'https://raw.githubusercontent.com/cyberbotics/webots/released/resources/nodes/icons/Radar.png',
-    'fields': {
-      'translation': {
-        'type': VRML.SFVec3f,
-        'defaultValue': {
-          'x': 0.0,
-          'y': 0.0,
-          'z': 0.0
-        }
-      },
-      'rotation': {
-        'type': VRML.SFRotation,
-        'defaultValue': {
-          'x': 0.0,
-          'y': 0.0,
-          'z': 1.0,
-          'a': 0.0
-        }
-      },
-      'scale': {
-        'type': VRML.SFVec3f,
-        'defaultValue': {
-          'x': 1.0,
-          'y': 1.0,
-          'z': 1.0
-        }
-      },
-      'children': {
-        'type': VRML.MFNode,
-        'defaultValue': []
-      },
-      'name': {
-        'type': VRML.SFString,
-        'defaultValue': 'radar'
-      },
-      'model': {
-        'type': VRML.SFString,
-        'defaultValue': ''
-      },
-      'description': {
-        'type': VRML.SFString,
-        'defaultValue': ''
-      },
-      'contactMaterial': {
-        'type': VRML.SFString,
-        'defaultValue': 'default'
-      },
-      'immersionProperties': {
-        'type': VRML.MFNode,
->>>>>>> 94f59ffc
-        'defaultValue': []
-      },
-      'repeatS': {
-        'type': VRML.SFBool,
-        'defaultValue': true
-      },
-      'repeatT': {
-        'type': VRML.SFBool,
-        'defaultValue': true
-      },
-      'filtering': {
-        'type': VRML.SFInt32,
-        'defaultValue': 4
-      }
-    }
-  },
-  'DirectionalLight': {
-    'description': 'The DirectionalLight node defines a light source that illuminates along rays parallel to a given 3-dimensional vector.\\nA DirectionalLight node is well-suited to model sunlight, for example.\\nIf you want to model a light bulb you should rather use a PointLight or a SpotLight node.\\n',
-    'icon': 'https://raw.githubusercontent.com/cyberbotics/webots/released/resources/nodes/icons/DirectionalLight.png',
-    'fields': {
-      'ambientIntensity': {
-        'type': VRML.SFFloat,
-        'defaultValue': 0.0
-      },
-<<<<<<< HEAD
-      'color': {
-        'type': VRML.SFColor,
-        'defaultValue': {
-          'r': 1.0,
-          'g': 1.0,
-          'b': 1.0
-        }
-      },
-      'direction': {
-        'type': VRML.SFVec3f,
-        'defaultValue': {
-          'x': 0.0,
-          'y': 0.0,
-          'z': -1.0
-        }
-      },
-      'intensity': {
-        'type': VRML.SFFloat,
-        'defaultValue': 1.0
-      },
-      'on': {
-        'type': VRML.SFBool,
-        'defaultValue': true
-      },
-      'castShadows': {
-        'type': VRML.SFBool,
-        'defaultValue': false
-      },
-      'castLensFlares': {
-        'type': VRML.SFBool,
-        'defaultValue': false
-      }
-    }
-  },
-  'Background': {
-    'description': 'The Background node defines the background used for rendering the 3D world.\\n',
-    'icon': 'https://raw.githubusercontent.com/cyberbotics/webots/released/resources/nodes/icons/Background.png',
-    'fields': {
-      'skyColor': {
-        'type': VRML.MFColor,
-        'defaultValue': [
-          {
-            'r': 0.0,
-            'g': 0.0,
-            'b': 0.0
-          }
-        ]
-      },
-      'backUrl': {
-        'type': VRML.MFString,
-        'defaultValue': []
-      },
-      'bottomUrl': {
-        'type': VRML.MFString,
-        'defaultValue': []
-      },
-      'frontUrl': {
-        'type': VRML.MFString,
-        'defaultValue': []
-      },
-      'leftUrl': {
-        'type': VRML.MFString,
-        'defaultValue': []
-      },
-      'rightUrl': {
-        'type': VRML.MFString,
-        'defaultValue': []
-      },
-      'topUrl': {
-        'type': VRML.MFString,
-        'defaultValue': []
-      },
-      'backIrradianceUrl': {
-        'type': VRML.MFString,
-        'defaultValue': []
-      },
-      'bottomIrradianceUrl': {
-        'type': VRML.MFString,
-        'defaultValue': []
-      },
-      'frontIrradianceUrl': {
-        'type': VRML.MFString,
-        'defaultValue': []
-      },
-      'leftIrradianceUrl': {
-        'type': VRML.MFString,
-        'defaultValue': []
-      },
-      'rightIrradianceUrl': {
-        'type': VRML.MFString,
-        'defaultValue': []
-      },
-      'topIrradianceUrl': {
-        'type': VRML.MFString,
-        'defaultValue': []
-      },
-      'luminosity': {
-        'type': VRML.SFFloat,
-        'defaultValue': 1.0
-      }
-    }
-  },
-  'SolidReference': {
-    'description': 'A SolidReference node is a reference to an existing Solid defined earlier.\\nIt can be used inside the \'endPoint\' field of a Joint to close a mechanical loop.\\n',
-    'icon': 'https://raw.githubusercontent.com/cyberbotics/webots/released/resources/nodes/icons/SolidReference.png',
-    'fields': {
-      'solidName': {
-        'type': VRML.SFString,
-        'defaultValue': ''
-      }
-    }
-  },
-  'Sphere': {
-    'description': 'The Sphere node specifies a sphere primitive centered at (0,0,0) in the local coordinate system.\\n',
-    'icon': 'https://raw.githubusercontent.com/cyberbotics/webots/released/resources/nodes/icons/Sphere.png',
-    'fields': {
-      'radius': {
-        'type': VRML.SFFloat,
-        'defaultValue': 1.0
-      },
-      'subdivision': {
-        'type': VRML.SFInt32,
-        'defaultValue': 1
-      },
-      'ico': {
-        'type': VRML.SFBool,
-        'defaultValue': true
-      }
-    }
-  },
-  'Hinge2Joint': {
-    'description': 'A Hinge2Joint can be used to simulate a combination of two rotating motions along axes which intersect.\\nIt is equivalent to two HingeJoint nodes but it spares the creation of an intermediate solid and is therefore more stable.\\nSpring and damping behavior can be specified.\\n',
-    'icon': 'https://raw.githubusercontent.com/cyberbotics/webots/released/resources/nodes/icons/Hinge2Joint.png',
-    'fields': {
-      'jointParameters': {
-        'type': VRML.SFNode,
-        'defaultValue': null
-      },
-      'jointParameters2': {
-        'type': VRML.SFNode,
-        'defaultValue': null
-      },
-      'device': {
-        'type': VRML.MFNode,
-        'defaultValue': []
-      },
-      'device2': {
-        'type': VRML.MFNode,
-        'defaultValue': []
-      },
-      'endPoint': {
-        'type': VRML.SFNode,
-        'defaultValue': null
-      },
-      'position': {
-        'type': VRML.SFFloat,
-        'defaultValue': 0.0
-      },
-      'position2': {
-        'type': VRML.SFFloat,
-        'defaultValue': 0.0
-      }
-    }
-  },
-=======
-      'recognitionColors': {
-        'type': VRML.MFColor,
-        'defaultValue': []
-      },
-      'minRange': {
-        'type': VRML.SFFloat,
-        'defaultValue': 1.0
-      },
-      'maxRange': {
-        'type': VRML.SFFloat,
-        'defaultValue': 50.0
-      },
-      'horizontalFieldOfView': {
-        'type': VRML.SFFloat,
-        'defaultValue': 0.78
-      },
-      'verticalFieldOfView': {
-        'type': VRML.SFFloat,
-        'defaultValue': 0.1
-      },
-      'minAbsoluteRadialSpeed': {
-        'type': VRML.SFFloat,
-        'defaultValue': 0.0
-      },
-      'minRadialSpeed': {
-        'type': VRML.SFFloat,
-        'defaultValue': 0.0
-      },
-      'maxRadialSpeed': {
-        'type': VRML.SFFloat,
-        'defaultValue': 0.0
-      },
-      'cellDistance': {
-        'type': VRML.SFFloat,
-        'defaultValue': 0.0
-      },
-      'cellSpeed': {
-        'type': VRML.SFFloat,
-        'defaultValue': 0.0
-      },
-      'rangeNoise': {
-        'type': VRML.SFFloat,
-        'defaultValue': 0.0
-      },
-      'speedNoise': {
-        'type': VRML.SFFloat,
-        'defaultValue': 0.0
-      },
-      'angularNoise': {
-        'type': VRML.SFFloat,
-        'defaultValue': 0.0
-      },
-      'antennaGain': {
-        'type': VRML.SFFloat,
-        'defaultValue': 20.0
-      },
-      'frequency': {
-        'type': VRML.SFFloat,
-        'defaultValue': 24.0
-      },
-      'transmittedPower': {
-        'type': VRML.SFFloat,
-        'defaultValue': 20.0
-      },
-      'minDetectableSignal': {
-        'type': VRML.SFFloat,
-        'defaultValue': -100.0
-      },
-      'occlusion': {
-        'type': VRML.SFBool,
-        'defaultValue': false
-      },
-      'linearVelocity': {
-        'type': VRML.SFVec3f,
-        'defaultValue': {
-          'x': 0.0,
-          'y': 0.0,
-          'z': 0.0
-        }
-      },
-      'angularVelocity': {
-        'type': VRML.SFVec3f,
-        'defaultValue': {
-          'x': 0.0,
-          'y': 0.0,
-          'z': 0.0
-        }
-      }
-    }
-  },
->>>>>>> 94f59ffc
-  'Transform': {
-    'description': 'The Transform node is a grouping node that defines a coordinate system for its children that is\\nrelative to the coordinate system of its parent.\\nThe \'scale\' field of a Transform node can be adjusted only in a graphical context and not in a \'boundingObject\' context.\\n',
-    'icon': 'https://raw.githubusercontent.com/cyberbotics/webots/released/resources/nodes/icons/Transform.png',
-    'fields': {
-      'translation': {
-        'type': VRML.SFVec3f,
-        'defaultValue': {
-          'x': 0.0,
-          'y': 0.0,
-          'z': 0.0
-        }
-      },
-      'rotation': {
-        'type': VRML.SFRotation,
-        'defaultValue': {
-          'x': 0.0,
-          'y': 0.0,
-          'z': 1.0,
-          'a': 0.0
-        }
-      },
-      'scale': {
-        'type': VRML.SFVec3f,
-        'defaultValue': {
-          'x': 1.0,
-          'y': 1.0,
-          'z': 1.0
-        }
-      },
-      'children': {
-        'type': VRML.MFNode,
-        'defaultValue': []
-      },
-      'translationStep': {
-        'type': VRML.SFFloat,
-        'defaultValue': 0.01
-      },
-      'rotationStep': {
-        'type': VRML.SFFloat,
-        'defaultValue': 0.261799387
-      }
-    }
-  },
-<<<<<<< HEAD
-  'Slot': {
-    'description': 'A Slot can be connected to another slot if the fields \'type\' are the same.\\nIt is possible to set the gender of the Slot by ending the type string with a \'+\' or \'-\'\\n',
-    'icon': 'https://raw.githubusercontent.com/cyberbotics/webots/released/resources/nodes/icons/Slot.png',
-    'fields': {
-      'type': {
-        'type': VRML.SFString,
-        'defaultValue': ''
-      },
-      'endPoint': {
-        'type': VRML.SFNode,
-        'defaultValue': null
-      }
-    }
-  },
-  'Solid': {
-    'description': 'A Solid node can be used to represent objects in the simulated environment (e.g. obstacles, walls, ground, robot parts, etc.).\\nSolid nodes can be collision detected (boundingObject) and therefore can prevent objects from intersecting.\\nIn addition, Solid nodes can have an optional Physics node that allow them to be simulated with the physics engine.\\n',
-    'icon': 'https://raw.githubusercontent.com/cyberbotics/webots/released/resources/nodes/icons/Solid.png',
-=======
   'Zoom': {
     'description': 'A Zoom node allows to specify a controllable zoom device for a Camera node.\\nIt should be added in the zoom field of a Camera node.\\n',
     'icon': 'https://raw.githubusercontent.com/cyberbotics/webots/released/resources/nodes/icons/Zoom.png',
@@ -1751,6783 +5481,5 @@
         'defaultValue': 0.5
       }
     }
-  },
-  'RangeFinder': {
-    'description': 'The RangeFinder node is used to model an on-board range finder.\\nA range finder is used to measure the distance to obstacles.\\n',
-    'icon': 'https://raw.githubusercontent.com/cyberbotics/webots/released/resources/nodes/icons/RangeFinder.png',
->>>>>>> 94f59ffc
-    'fields': {
-      'translation': {
-        'type': VRML.SFVec3f,
-        'defaultValue': {
-          'x': 0.0,
-          'y': 0.0,
-          'z': 0.0
-        }
-      },
-      'rotation': {
-        'type': VRML.SFRotation,
-        'defaultValue': {
-          'x': 0.0,
-          'y': 0.0,
-          'z': 1.0,
-          'a': 0.0
-        }
-      },
-      'scale': {
-        'type': VRML.SFVec3f,
-        'defaultValue': {
-          'x': 1.0,
-          'y': 1.0,
-          'z': 1.0
-        }
-      },
-      'children': {
-        'type': VRML.MFNode,
-        'defaultValue': []
-      },
-      'name': {
-        'type': VRML.SFString,
-<<<<<<< HEAD
-        'defaultValue': 'solid'
-=======
-        'defaultValue': 'range-finder'
->>>>>>> 94f59ffc
-      },
-      'model': {
-        'type': VRML.SFString,
-        'defaultValue': ''
-      },
-      'description': {
-        'type': VRML.SFString,
-        'defaultValue': ''
-      },
-      'contactMaterial': {
-        'type': VRML.SFString,
-        'defaultValue': 'default'
-      },
-      'immersionProperties': {
-        'type': VRML.MFNode,
-        'defaultValue': []
-      },
-      'boundingObject': {
-        'type': VRML.SFNode,
-        'defaultValue': null
-      },
-      'physics': {
-        'type': VRML.SFNode,
-        'defaultValue': null
-      },
-      'locked': {
-        'type': VRML.SFBool,
-        'defaultValue': false
-      },
-      'radarCrossSection': {
-        'type': VRML.SFFloat,
-        'defaultValue': 0.0
-      },
-      'recognitionColors': {
-        'type': VRML.MFColor,
-        'defaultValue': []
-      },
-<<<<<<< HEAD
-      'translationStep': {
-        'type': VRML.SFFloat,
-        'defaultValue': 0.01
-      },
-      'rotationStep': {
-        'type': VRML.SFFloat,
-        'defaultValue': 0.261799387
-=======
-      'fieldOfView': {
-        'type': VRML.SFFloat,
-        'defaultValue': 0.785398
-      },
-      'width': {
-        'type': VRML.SFInt32,
-        'defaultValue': 64
-      },
-      'height': {
-        'type': VRML.SFInt32,
-        'defaultValue': 64
-      },
-      'near': {
-        'type': VRML.SFFloat,
-        'defaultValue': 0.01
-      },
-      'minRange': {
-        'type': VRML.SFFloat,
-        'defaultValue': 0.01
-      },
-      'maxRange': {
-        'type': VRML.SFFloat,
-        'defaultValue': 1.0
-      },
-      'motionBlur': {
-        'type': VRML.SFFloat,
-        'defaultValue': 0.0
-      },
-      'noise': {
-        'type': VRML.SFFloat,
-        'defaultValue': 0.0
-      },
-      'resolution': {
-        'type': VRML.SFFloat,
-        'defaultValue': -1.0
-      },
-      'lens': {
-        'type': VRML.SFNode,
-        'defaultValue': null
->>>>>>> 94f59ffc
-      },
-      'linearVelocity': {
-        'type': VRML.SFVec3f,
-        'defaultValue': {
-          'x': 0.0,
-          'y': 0.0,
-          'z': 0.0
-        }
-      },
-      'angularVelocity': {
-        'type': VRML.SFVec3f,
-        'defaultValue': {
-          'x': 0.0,
-          'y': 0.0,
-          'z': 0.0
-        }
-<<<<<<< HEAD
-      }
-    }
-  },
-  'HingeJoint': {
-    'description': 'A HingeJoint can be used to simulate a rotating motion.\\nSpring and damping behavior can be specified.\\n',
-    'icon': 'https://raw.githubusercontent.com/cyberbotics/webots/released/resources/nodes/icons/HingeJoint.png',
-    'fields': {
-      'jointParameters': {
-        'type': VRML.SFNode,
-        'defaultValue': null
-      },
-      'device': {
-        'type': VRML.MFNode,
-        'defaultValue': []
-      },
-      'endPoint': {
-        'type': VRML.SFNode,
-        'defaultValue': null
-      },
-      'position': {
-        'type': VRML.SFFloat,
-        'defaultValue': 0.0
-      }
-    }
-  },
-  'LensFlare': {
-    'description': 'The LensFlare node can be inserted in the \'lensFlare\' field of any Viewpoint or Camera node\\nIt defines the properties of the lens flare created by every light whose \'castLensFlares\' field is TRUE.\\n',
-    'icon': 'https://raw.githubusercontent.com/cyberbotics/webots/released/resources/nodes/icons/LensFlare.png',
-    'fields': {
-      'transparency': {
-        'type': VRML.SFFloat,
-        'defaultValue': 0.4
-      },
-      'scale': {
-        'type': VRML.SFFloat,
-        'defaultValue': 1.5
-      },
-      'bias': {
-        'type': VRML.SFFloat,
-        'defaultValue': -0.9
-      },
-      'dispersal': {
-        'type': VRML.SFFloat,
-        'defaultValue': 0.6
-      },
-      'samples': {
-        'type': VRML.SFInt32,
-        'defaultValue': 4
-      },
-      'haloWidth': {
-        'type': VRML.SFFloat,
-        'defaultValue': 0.4
-      },
-      'chromaDistortion': {
-        'type': VRML.SFFloat,
-        'defaultValue': 2.0
-      },
-      'blurIterations': {
-        'type': VRML.SFInt32,
-        'defaultValue': 2
-      }
-    }
-  },
-  'Cone': {
-    'description': 'The Cone node specifies a cone which is centered in the local\\ncoordinate system and whose central axis is aligned with the local z-axis.\\n',
-    'icon': 'https://raw.githubusercontent.com/cyberbotics/webots/released/resources/nodes/icons/Cone.png',
-    'fields': {
-      'bottomRadius': {
-        'type': VRML.SFFloat,
-        'defaultValue': 1.0
-      },
-      'height': {
-        'type': VRML.SFFloat,
-        'defaultValue': 2.0
-      },
-      'side': {
-        'type': VRML.SFBool,
-        'defaultValue': true
-      },
-      'bottom': {
-        'type': VRML.SFBool,
-        'defaultValue': true
-      },
-      'subdivision': {
-        'type': VRML.SFInt32,
-        'defaultValue': 12
-      }
-    }
-  },
-  'SliderJoint': {
-    'description': 'A SliderJoint can be used to simulate a translation motion.\\nSpring and damping behavior can be specified.\\n',
-    'icon': 'https://raw.githubusercontent.com/cyberbotics/webots/released/resources/nodes/icons/SliderJoint.png',
-    'fields': {
-      'jointParameters': {
-        'type': VRML.SFNode,
-        'defaultValue': null
-      },
-      'device': {
-        'type': VRML.MFNode,
-        'defaultValue': []
-      },
-      'endPoint': {
-        'type': VRML.SFNode,
-        'defaultValue': null
-      },
-      'position': {
-=======
-      },
-      'spherical': {
-        'type': VRML.SFBool,
-        'defaultValue': false
-      }
-    }
-  },
-  'PointSet': {
-    'description': 'The PointSet node represents a 3D geometry formed a set of points\\n',
-    'icon': 'https://raw.githubusercontent.com/cyberbotics/webots/released/resources/nodes/icons/PointSet.png',
-    'fields': {
-      'color': {
-        'type': VRML.SFNode,
-        'defaultValue': null
-      },
-      'coord': {
-        'type': VRML.SFNode,
-        'defaultValue': null
-      }
-    }
-  },
-  'Capsule': {
-    'description': 'A Capsule is like a normal cylinder except it has half-sphere caps at its ends.\\nThis primitive features particularly fast and accurate collision detection.\\nThe cylinder\'s height, not counting the caps, is given by the height field.\\nThe Capsule is aligned along the local z-axis.\\nThe radius of the caps and of the cylinder itself is given by the radius field.\\n',
-    'icon': 'https://raw.githubusercontent.com/cyberbotics/webots/released/resources/nodes/icons/Capsule.png',
-    'fields': {
-      'bottom': {
-        'type': VRML.SFBool,
-        'defaultValue': true
-      },
-      'height': {
-        'type': VRML.SFFloat,
-        'defaultValue': 2.0
-      },
-      'radius': {
-        'type': VRML.SFFloat,
-        'defaultValue': 1.0
-      },
-      'side': {
-        'type': VRML.SFBool,
-        'defaultValue': true
-      },
-      'top': {
-        'type': VRML.SFBool,
-        'defaultValue': true
-      },
-      'subdivision': {
-        'type': VRML.SFInt32,
-        'defaultValue': 12
-      }
-    }
-  },
-  'Speaker': {
-    'description': 'The Speaker node is used to model a loudspeaker device.\\nIt can be used to playback wav sound files as well as text-to-speech.\\nThe sounds are localized in the 3D space and rendered at the main viewpoint in stereo.\\n',
-    'icon': 'https://raw.githubusercontent.com/cyberbotics/webots/released/resources/nodes/icons/Speaker.png',
-    'fields': {
-      'translation': {
-        'type': VRML.SFVec3f,
-        'defaultValue': {
-          'x': 0.0,
-          'y': 0.0,
-          'z': 0.0
-        }
-      },
-      'rotation': {
-        'type': VRML.SFRotation,
-        'defaultValue': {
-          'x': 0.0,
-          'y': 0.0,
-          'z': 1.0,
-          'a': 0.0
-        }
-      },
-      'scale': {
-        'type': VRML.SFVec3f,
-        'defaultValue': {
-          'x': 1.0,
-          'y': 1.0,
-          'z': 1.0
-        }
-      },
-      'children': {
-        'type': VRML.MFNode,
-        'defaultValue': []
-      },
-      'name': {
-        'type': VRML.SFString,
-        'defaultValue': 'speaker'
-      },
-      'model': {
-        'type': VRML.SFString,
-        'defaultValue': ''
-      },
-      'description': {
-        'type': VRML.SFString,
-        'defaultValue': ''
-      },
-      'contactMaterial': {
-        'type': VRML.SFString,
-        'defaultValue': 'default'
-      },
-      'immersionProperties': {
-        'type': VRML.MFNode,
-        'defaultValue': []
-      },
-      'boundingObject': {
-        'type': VRML.SFNode,
-        'defaultValue': null
-      },
-      'physics': {
-        'type': VRML.SFNode,
-        'defaultValue': null
-      },
-      'locked': {
-        'type': VRML.SFBool,
-        'defaultValue': false
-      },
-      'translationStep': {
-        'type': VRML.SFFloat,
-        'defaultValue': 0.01
-      },
-      'rotationStep': {
-        'type': VRML.SFFloat,
-        'defaultValue': 0.261799387
-      },
-      'radarCrossSection': {
-        'type': VRML.SFFloat,
-        'defaultValue': 0.0
-      },
-      'recognitionColors': {
-        'type': VRML.MFColor,
-        'defaultValue': []
-      },
-      'linearVelocity': {
-        'type': VRML.SFVec3f,
-        'defaultValue': {
-          'x': 0.0,
-          'y': 0.0,
-          'z': 0.0
-        }
-      },
-      'angularVelocity': {
-        'type': VRML.SFVec3f,
-        'defaultValue': {
-          'x': 0.0,
-          'y': 0.0,
-          'z': 0.0
-        }
-      }
-    }
-  },
-  'Lens': {
-    'description': 'A Lens node allows to specify image distortion due to the camera lens\\n',
-    'icon': 'https://raw.githubusercontent.com/cyberbotics/webots/released/resources/nodes/icons/Lens.png',
-    'fields': {
-      'center': {
-        'type': VRML.SFVec2f,
-        'defaultValue': {
-          'x': 0.5,
-          'y': 0.5
-        }
-      },
-      'radialCoefficients': {
-        'type': VRML.SFVec2f,
-        'defaultValue': {
-          'x': 0.0,
-          'y': 0.0
-        }
-      },
-      'tangentialCoefficients': {
-        'type': VRML.SFVec2f,
-        'defaultValue': {
-          'x': 0.0,
-          'y': 0.0
-        }
-      }
-    }
-  },
-  'Viewpoint': {
-    'description': 'The Viewpoint node defines the viewing parameters for the main 3D view of Webots.\\n',
-    'icon': 'https://raw.githubusercontent.com/cyberbotics/webots/released/resources/nodes/icons/Viewpoint.png',
-    'fields': {
-      'fieldOfView': {
-        'type': VRML.SFFloat,
-        'defaultValue': 0.785398
-      },
-      'orientation': {
-        'type': VRML.SFRotation,
-        'defaultValue': {
-          'x': 0.0,
-          'y': 0.0,
-          'z': 1.0,
-          'a': 0.0
-        }
-      },
-      'position': {
-        'type': VRML.SFVec3f,
-        'defaultValue': {
-          'x': -10.0,
-          'y': 0.0,
-          'z': 0.0
-        }
-      },
-      'description': {
-        'type': VRML.SFString,
-        'defaultValue': ''
-      },
-      'near': {
-        'type': VRML.SFFloat,
-        'defaultValue': 0.05
-      },
-      'far': {
-        'type': VRML.SFFloat,
-        'defaultValue': 0.0
-      },
-      'exposure': {
-        'type': VRML.SFFloat,
-        'defaultValue': 1.0
-      },
-      'follow': {
-        'type': VRML.SFString,
-        'defaultValue': ''
-      },
-      'followSmoothness': {
-        'type': VRML.SFFloat,
-        'defaultValue': 0.5
-      },
-      'lensFlare': {
-        'type': VRML.SFNode,
-        'defaultValue': null
-      },
-      'ambientOcclusionRadius': {
-        'type': VRML.SFFloat,
-        'defaultValue': 2.0
-      },
-      'bloomThreshold': {
-        'type': VRML.SFFloat,
-        'defaultValue': 21.0
-      },
-      'followOrientation': {
-        'type': VRML.SFBool,
-        'defaultValue': false
-      }
-    }
-  },
-  'IndexedFaceSet': {
-    'description': 'The IndexedFaceSet node represents a 3D shape formed by constructing faces (polygons) from vertices listed in the coord field.\\n',
-    'icon': 'https://raw.githubusercontent.com/cyberbotics/webots/released/resources/nodes/icons/IndexedFaceSet.png',
-    'fields': {
-      'coord': {
-        'type': VRML.SFNode,
-        'defaultValue': null
-      },
-      'normal': {
-        'type': VRML.SFNode,
-        'defaultValue': null
-      },
-      'texCoord': {
-        'type': VRML.SFNode,
-        'defaultValue': null
-      },
-      'solid': {
-        'type': VRML.SFBool,
-        'defaultValue': true
-      },
-      'ccw': {
-        'type': VRML.SFBool,
-        'defaultValue': true
-      },
-      'convex': {
-        'type': VRML.SFBool,
-        'defaultValue': true
-      },
-      'normalPerVertex': {
-        'type': VRML.SFBool,
-        'defaultValue': true
-      },
-      'coordIndex': {
-        'type': VRML.MFInt32,
-        'defaultValue': []
-      },
-      'normalIndex': {
-        'type': VRML.MFInt32,
-        'defaultValue': []
-      },
-      'texCoordIndex': {
-        'type': VRML.MFInt32,
-        'defaultValue': []
-      },
-      'creaseAngle': {
->>>>>>> 94f59ffc
-        'type': VRML.SFFloat,
-        'defaultValue': 0.0
-      }
-    }
-  },
-<<<<<<< HEAD
-  'InertialUnit': {
-    'description': 'The InertialUnit node simulates an Inertial Measurement Unit (IMU).\\nThe InertialUnit node computes and returns the roll, pitch and yaw angles of the\\nrobot with respect to the global coordinate system defined in the WorldInfo node.\\n',
-    'icon': 'https://raw.githubusercontent.com/cyberbotics/webots/released/resources/nodes/icons/InertialUnit.png',
-=======
-  'Solid': {
-    'description': 'A Solid node can be used to represent objects in the simulated environment (e.g. obstacles, walls, ground, robot parts, etc.).\\nSolid nodes can be collision detected (boundingObject) and therefore can prevent objects from intersecting.\\nIn addition, Solid nodes can have an optional Physics node that allow them to be simulated with the physics engine.\\n',
-    'icon': 'https://raw.githubusercontent.com/cyberbotics/webots/released/resources/nodes/icons/Solid.png',
->>>>>>> 94f59ffc
-    'fields': {
-      'translation': {
-        'type': VRML.SFVec3f,
-        'defaultValue': {
-          'x': 0.0,
-          'y': 0.0,
-          'z': 0.0
-        }
-      },
-      'rotation': {
-        'type': VRML.SFRotation,
-        'defaultValue': {
-          'x': 0.0,
-          'y': 0.0,
-          'z': 1.0,
-          'a': 0.0
-        }
-      },
-      'children': {
-        'type': VRML.MFNode,
-        'defaultValue': []
-      },
-      'name': {
-        'type': VRML.SFString,
-<<<<<<< HEAD
-        'defaultValue': 'inertial unit'
-=======
-        'defaultValue': 'solid'
->>>>>>> 94f59ffc
-      },
-      'model': {
-        'type': VRML.SFString,
-        'defaultValue': ''
-      },
-      'description': {
-        'type': VRML.SFString,
-        'defaultValue': ''
-      },
-      'contactMaterial': {
-        'type': VRML.SFString,
-        'defaultValue': 'default'
-      },
-      'immersionProperties': {
-        'type': VRML.MFNode,
-        'defaultValue': []
-      },
-      'boundingObject': {
-        'type': VRML.SFNode,
-        'defaultValue': null
-      },
-      'physics': {
-        'type': VRML.SFNode,
-        'defaultValue': null
-      },
-      'locked': {
-        'type': VRML.SFBool,
-        'defaultValue': false
-      },
-      'radarCrossSection': {
-        'type': VRML.SFFloat,
-        'defaultValue': 0.0
-      },
-      'recognitionColors': {
-        'type': VRML.MFColor,
-        'defaultValue': []
-      },
-<<<<<<< HEAD
-      'noise': {
-        'type': VRML.SFFloat,
-        'defaultValue': 0.0
-      },
-      'xAxis': {
-        'type': VRML.SFBool,
-        'defaultValue': true
-=======
-      'translationStep': {
-        'type': VRML.SFFloat,
-        'defaultValue': 0.01
-      },
-      'rotationStep': {
-        'type': VRML.SFFloat,
-        'defaultValue': 0.261799387
->>>>>>> 94f59ffc
-      },
-      'yAxis': {
-        'type': VRML.SFBool,
-        'defaultValue': true
-      },
-      'zAxis': {
-        'type': VRML.SFBool,
-        'defaultValue': true
-      },
-      'resolution': {
-        'type': VRML.SFFloat,
-        'defaultValue': -1.0
-      },
-      'linearVelocity': {
-        'type': VRML.SFVec3f,
-        'defaultValue': {
-          'x': 0.0,
-          'y': 0.0,
-          'z': 0.0
-        }
-<<<<<<< HEAD
-      },
-      'angularVelocity': {
-=======
-      }
-    }
-  },
-  'Pose': {
-    'description': 'The Pose node is a grouping node that defines a coordinate system for its children that is\\nrelative to the coordinate system of its parent.\\n',
-    'icon': 'https://raw.githubusercontent.com/cyberbotics/webots/released/resources/nodes/icons/Pose.png',
-    'fields': {
-      'translation': {
->>>>>>> 94f59ffc
-        'type': VRML.SFVec3f,
-        'defaultValue': {
-          'x': 0.0,
-          'y': 0.0,
-          'z': 0.0
-        }
-      },
-<<<<<<< HEAD
-      'lookupTable': {
-        'type': VRML.MFVec3f,
-        'defaultValue': []
-      }
-    }
-  },
-  'Cylinder': {
-    'description': 'The Cylinder node specifies a cylinder centered at (0,0,0) in the local coordinate\\nsystem and with a central axis oriented along the local z-axis.\\n',
-    'icon': 'https://raw.githubusercontent.com/cyberbotics/webots/released/resources/nodes/icons/Cylinder.png',
-    'fields': {
-      'bottom': {
-        'type': VRML.SFBool,
-        'defaultValue': true
-      },
-      'height': {
-        'type': VRML.SFFloat,
-        'defaultValue': 2.0
-      },
-      'radius': {
-        'type': VRML.SFFloat,
-        'defaultValue': 1.0
-      },
-      'side': {
-        'type': VRML.SFBool,
-        'defaultValue': true
-      },
-      'top': {
-        'type': VRML.SFBool,
-        'defaultValue': true
-      },
-      'subdivision': {
-        'type': VRML.SFInt32,
-        'defaultValue': 36
-      }
-    }
-  },
-  'IndexedLineSet': {
-    'description': 'The IndexedLineSet node represents a 3D geometry formed by constructing polylines from 3D vertices.\\n',
-    'icon': 'https://raw.githubusercontent.com/cyberbotics/webots/released/resources/nodes/icons/IndexedLineSet.png',
-    'fields': {
-      'coord': {
-        'type': VRML.SFNode,
-        'defaultValue': null
-      },
-      'coordIndex': {
-        'type': VRML.MFInt32,
-        'defaultValue': []
-      }
-    }
-  },
-  'VacuumGripper': {
-    'description': 'VacuumGripper nodes are used to simulate vacuum suction systems.\\nThe physical connection with a Solid can be created and destroyed at run time by the robot controller program.\\n',
-    'icon': 'https://raw.githubusercontent.com/cyberbotics/webots/released/resources/nodes/icons/VacuumGripper.png',
-=======
-      'rotation': {
-        'type': VRML.SFRotation,
-        'defaultValue': {
-          'x': 0.0,
-          'y': 0.0,
-          'z': 1.0,
-          'a': 0.0
-        }
-      },
-      'children': {
-        'type': VRML.MFNode,
-        'defaultValue': []
-      },
-      'translationStep': {
-        'type': VRML.SFFloat,
-        'defaultValue': 0.01
-      },
-      'rotationStep': {
-        'type': VRML.SFFloat,
-        'defaultValue': 0.261799387
-      }
-    }
-  },
-  'Group': {
-    'description': 'A Group node contains children nodes without introducing a new transformation.\\nIt is equivalent to a Transform node without the \'translation\' and \'rotation\' fields.\\n',
-    'icon': 'https://raw.githubusercontent.com/cyberbotics/webots/released/resources/nodes/icons/Group.png',
-    'fields': {
-      'children': {
-        'type': VRML.MFNode,
-        'defaultValue': []
-      }
-    }
-  },
-  'Muscle': {
-    'description': 'The Muscle node graphically represents an artificial muscle.\\nThis is a child node of LinearMotor and RotationalMotor nodes.\\n',
-    'icon': 'https://raw.githubusercontent.com/cyberbotics/webots/released/resources/nodes/icons/Muscle.png',
-    'fields': {
-      'volume': {
-        'type': VRML.SFFloat,
-        'defaultValue': 0.01
-      },
-      'startOffset': {
-        'type': VRML.SFVec3f,
-        'defaultValue': {
-          'x': 0.0,
-          'y': 0.0,
-          'z': 0.0
-        }
-      },
-      'endOffset': {
-        'type': VRML.SFVec3f,
-        'defaultValue': {
-          'x': 0.0,
-          'y': 0.0,
-          'z': 0.0
-        }
-      },
-      'color': {
-        'type': VRML.MFColor,
-        'defaultValue': []
-      },
-      'castShadows': {
-        'type': VRML.SFBool,
-        'defaultValue': true
-      },
-      'visible': {
-        'type': VRML.SFBool,
-        'defaultValue': true
-      },
-      'maxRadius': {
-        'type': VRML.SFFloat,
-        'defaultValue': 0.0
-      }
-    }
-  },
-  'Lidar': {
-    'description': 'The Lidar node is used to model an on-board lidar.\\nA lidar is used to measure the distance to obstacles.\\n',
-    'icon': 'https://raw.githubusercontent.com/cyberbotics/webots/released/resources/nodes/icons/Lidar.png',
->>>>>>> 94f59ffc
-    'fields': {
-      'translation': {
-        'type': VRML.SFVec3f,
-        'defaultValue': {
-          'x': 0.0,
-          'y': 0.0,
-          'z': 0.0
-        }
-      },
-      'rotation': {
-        'type': VRML.SFRotation,
-        'defaultValue': {
-          'x': 0.0,
-          'y': 0.0,
-          'z': 1.0,
-          'a': 0.0
-        }
-      },
-      'scale': {
-        'type': VRML.SFVec3f,
-        'defaultValue': {
-          'x': 1.0,
-          'y': 1.0,
-          'z': 1.0
-        }
-      },
-      'children': {
-        'type': VRML.MFNode,
-        'defaultValue': []
-      },
-      'name': {
-        'type': VRML.SFString,
-<<<<<<< HEAD
-        'defaultValue': 'vacuum gripper'
-=======
-        'defaultValue': 'lidar'
->>>>>>> 94f59ffc
-      },
-      'model': {
-        'type': VRML.SFString,
-        'defaultValue': ''
-      },
-      'description': {
-        'type': VRML.SFString,
-        'defaultValue': ''
-      },
-      'contactMaterial': {
-        'type': VRML.SFString,
-        'defaultValue': 'default'
-      },
-      'immersionProperties': {
-        'type': VRML.MFNode,
-        'defaultValue': []
-      },
-      'boundingObject': {
-        'type': VRML.SFNode,
-        'defaultValue': null
-      },
-      'physics': {
-        'type': VRML.SFNode,
-        'defaultValue': null
-      },
-      'locked': {
-        'type': VRML.SFBool,
-        'defaultValue': false
-      },
-      'translationStep': {
-        'type': VRML.SFFloat,
-        'defaultValue': 0.01
-      },
-      'rotationStep': {
-        'type': VRML.SFFloat,
-        'defaultValue': 0.261799387
-      },
-      'radarCrossSection': {
-        'type': VRML.SFFloat,
-        'defaultValue': 0.0
-      },
-      'recognitionColors': {
-        'type': VRML.MFColor,
-        'defaultValue': []
-      },
-<<<<<<< HEAD
-      'isOn': {
-        'type': VRML.SFBool,
-        'defaultValue': false
-      },
-      'tensileStrength': {
-=======
-      'tiltAngle': {
->>>>>>> 94f59ffc
-        'type': VRML.SFFloat,
-        'defaultValue': -1.0
-      },
-<<<<<<< HEAD
-      'shearStrength': {
-=======
-      'horizontalResolution': {
-        'type': VRML.SFInt32,
-        'defaultValue': 512
-      },
-      'fieldOfView': {
->>>>>>> 94f59ffc
-        'type': VRML.SFFloat,
-        'defaultValue': 1.5708
-      },
-      'verticalFieldOfView': {
-        'type': VRML.SFFloat,
-        'defaultValue': 0.2
-      },
-      'numberOfLayers': {
-        'type': VRML.SFInt32,
-        'defaultValue': 4
-      },
-      'near': {
-        'type': VRML.SFFloat,
-        'defaultValue': 0.01
-      },
-      'minRange': {
-        'type': VRML.SFFloat,
-        'defaultValue': 0.01
-      },
-      'maxRange': {
-        'type': VRML.SFFloat,
-        'defaultValue': 1.0
-      },
-      'noise': {
-        'type': VRML.SFFloat,
-        'defaultValue': 0.0
-      },
-      'resolution': {
-        'type': VRML.SFFloat,
-        'defaultValue': -1.0
-      },
-      'defaultFrequency': {
-        'type': VRML.SFFloat,
-        'defaultValue': 10.0
-      },
-      'minFrequency': {
-        'type': VRML.SFFloat,
-        'defaultValue': 1.0
-      },
-      'maxFrequency': {
-        'type': VRML.SFFloat,
-        'defaultValue': 25.0
-      },
-      'rotatingHead': {
-        'type': VRML.SFNode,
-        'defaultValue': null
-      },
-      'linearVelocity': {
-        'type': VRML.SFVec3f,
-        'defaultValue': {
-          'x': 0.0,
-          'y': 0.0,
-          'z': 0.0
-        }
-      },
-      'angularVelocity': {
-        'type': VRML.SFVec3f,
-        'defaultValue': {
-          'x': 0.0,
-          'y': 0.0,
-          'z': 0.0
-        }
-      },
-      'spherical': {
-        'type': VRML.SFBool,
-        'defaultValue': true
-      }
-    }
-  },
-<<<<<<< HEAD
-  'RangeFinder': {
-    'description': 'The RangeFinder node is used to model an on-board range finder.\\nA range finder is used to measure the distance to obstacles.\\n',
-    'icon': 'https://raw.githubusercontent.com/cyberbotics/webots/released/resources/nodes/icons/RangeFinder.png',
-=======
-  'InertialUnit': {
-    'description': 'The InertialUnit node simulates an Inertial Measurement Unit (IMU).\\nThe InertialUnit node computes and returns the roll, pitch and yaw angles of the\\nrobot with respect to the global coordinate system defined in the WorldInfo node.\\n',
-    'icon': 'https://raw.githubusercontent.com/cyberbotics/webots/released/resources/nodes/icons/InertialUnit.png',
->>>>>>> 94f59ffc
-    'fields': {
-      'translation': {
-        'type': VRML.SFVec3f,
-        'defaultValue': {
-          'x': 0.0,
-          'y': 0.0,
-          'z': 0.0
-        }
-      },
-      'rotation': {
-        'type': VRML.SFRotation,
-        'defaultValue': {
-          'x': 0.0,
-          'y': 0.0,
-          'z': 1.0,
-          'a': 0.0
-        }
-      },
-      'scale': {
-        'type': VRML.SFVec3f,
-        'defaultValue': {
-          'x': 1.0,
-          'y': 1.0,
-          'z': 1.0
-        }
-      },
-      'children': {
-        'type': VRML.MFNode,
-        'defaultValue': []
-      },
-      'name': {
-        'type': VRML.SFString,
-<<<<<<< HEAD
-        'defaultValue': 'range-finder'
-=======
-        'defaultValue': 'inertial unit'
->>>>>>> 94f59ffc
-      },
-      'model': {
-        'type': VRML.SFString,
-        'defaultValue': ''
-      },
-      'description': {
-        'type': VRML.SFString,
-        'defaultValue': ''
-      },
-      'contactMaterial': {
-        'type': VRML.SFString,
-        'defaultValue': 'default'
-<<<<<<< HEAD
-      },
-      'immersionProperties': {
-        'type': VRML.MFNode,
-        'defaultValue': []
-      },
-      'boundingObject': {
-        'type': VRML.SFNode,
-        'defaultValue': null
-      },
-      'physics': {
-        'type': VRML.SFNode,
-        'defaultValue': null
-      },
-      'locked': {
-        'type': VRML.SFBool,
-        'defaultValue': false
-      },
-      'translationStep': {
-        'type': VRML.SFFloat,
-        'defaultValue': 0.01
-      },
-      'rotationStep': {
-        'type': VRML.SFFloat,
-        'defaultValue': 0.261799387
-      },
-      'radarCrossSection': {
-        'type': VRML.SFFloat,
-        'defaultValue': 0.0
-      },
-      'recognitionColors': {
-        'type': VRML.MFColor,
-        'defaultValue': []
-      },
-      'fieldOfView': {
-        'type': VRML.SFFloat,
-        'defaultValue': 0.785398
-      },
-      'width': {
-        'type': VRML.SFInt32,
-        'defaultValue': 64
-      },
-      'height': {
-        'type': VRML.SFInt32,
-        'defaultValue': 64
-      },
-      'near': {
-        'type': VRML.SFFloat,
-        'defaultValue': 0.01
-      },
-      'minRange': {
-=======
-      },
-      'immersionProperties': {
-        'type': VRML.MFNode,
-        'defaultValue': []
-      },
-      'boundingObject': {
-        'type': VRML.SFNode,
-        'defaultValue': null
-      },
-      'physics': {
-        'type': VRML.SFNode,
-        'defaultValue': null
-      },
-      'locked': {
-        'type': VRML.SFBool,
-        'defaultValue': false
-      },
-      'translationStep': {
-        'type': VRML.SFFloat,
-        'defaultValue': 0.01
-      },
-      'rotationStep': {
-        'type': VRML.SFFloat,
-        'defaultValue': 0.261799387
-      },
-      'radarCrossSection': {
->>>>>>> 94f59ffc
-        'type': VRML.SFFloat,
-        'defaultValue': 0.0
-      },
-<<<<<<< HEAD
-      'maxRange': {
-        'type': VRML.SFFloat,
-        'defaultValue': 1.0
-      },
-      'motionBlur': {
-        'type': VRML.SFFloat,
-        'defaultValue': 0.0
-      },
-      'noise': {
-=======
-      'recognitionColors': {
-        'type': VRML.MFColor,
-        'defaultValue': []
-      },
-      'noise': {
-        'type': VRML.SFFloat,
-        'defaultValue': 0.0
-      },
-      'xAxis': {
-        'type': VRML.SFBool,
-        'defaultValue': true
-      },
-      'yAxis': {
-        'type': VRML.SFBool,
-        'defaultValue': true
-      },
-      'zAxis': {
-        'type': VRML.SFBool,
-        'defaultValue': true
-      },
-      'resolution': {
->>>>>>> 94f59ffc
-        'type': VRML.SFFloat,
-        'defaultValue': -1.0
-      },
-<<<<<<< HEAD
-      'resolution': {
-        'type': VRML.SFFloat,
-        'defaultValue': -1.0
-      },
-      'lens': {
-        'type': VRML.SFNode,
-        'defaultValue': null
-      },
-=======
->>>>>>> 94f59ffc
-      'linearVelocity': {
-        'type': VRML.SFVec3f,
-        'defaultValue': {
-          'x': 0.0,
-          'y': 0.0,
-          'z': 0.0
-        }
-      },
-      'angularVelocity': {
-<<<<<<< HEAD
-=======
-        'type': VRML.SFVec3f,
-        'defaultValue': {
-          'x': 0.0,
-          'y': 0.0,
-          'z': 0.0
-        }
-      },
-      'lookupTable': {
-        'type': VRML.MFVec3f,
-        'defaultValue': []
-      }
-    }
-  },
-  'DirectionalLight': {
-    'description': 'The DirectionalLight node defines a light source that illuminates along rays parallel to a given 3-dimensional vector.\\nA DirectionalLight node is well-suited to model sunlight, for example.\\nIf you want to model a light bulb you should rather use a PointLight or a SpotLight node.\\n',
-    'icon': 'https://raw.githubusercontent.com/cyberbotics/webots/released/resources/nodes/icons/DirectionalLight.png',
-    'fields': {
-      'ambientIntensity': {
-        'type': VRML.SFFloat,
-        'defaultValue': 0.0
-      },
-      'color': {
-        'type': VRML.SFColor,
-        'defaultValue': {
-          'r': 1.0,
-          'g': 1.0,
-          'b': 1.0
-        }
-      },
-      'direction': {
->>>>>>> 94f59ffc
-        'type': VRML.SFVec3f,
-        'defaultValue': {
-          'x': 0.0,
-          'y': 0.0,
-<<<<<<< HEAD
-          'z': 0.0
-        }
-      },
-      'spherical': {
-=======
-          'z': -1.0
-        }
-      },
-      'intensity': {
-        'type': VRML.SFFloat,
-        'defaultValue': 1.0
-      },
-      'on': {
-        'type': VRML.SFBool,
-        'defaultValue': true
-      },
-      'castShadows': {
-        'type': VRML.SFBool,
-        'defaultValue': false
-      },
-      'castLensFlares': {
->>>>>>> 94f59ffc
-        'type': VRML.SFBool,
-        'defaultValue': false
-      }
-    }
-  },
-  'HingeJointParameters': {
-    'description': 'A HingeJointParameters defines the parameters of a HingeJoint node.\\n',
-    'icon': 'https://raw.githubusercontent.com/cyberbotics/webots/released/resources/nodes/icons/HingeJointParameters.png',
-    'fields': {
-      'position': {
-        'type': VRML.SFFloat,
-        'defaultValue': 0.0
-      },
-      'axis': {
-        'type': VRML.SFVec3f,
-        'defaultValue': {
-          'x': 1.0,
-          'y': 0.0,
-          'z': 0.0
-        }
-      },
-      'anchor': {
-        'type': VRML.SFVec3f,
-        'defaultValue': {
-          'x': 0.0,
-          'y': 0.0,
-          'z': 0.0
-        }
-      },
-      'minStop': {
-        'type': VRML.SFFloat,
-        'defaultValue': 0.0
-      },
-      'maxStop': {
-        'type': VRML.SFFloat,
-        'defaultValue': 0.0
-      },
-      'springConstant': {
-        'type': VRML.SFFloat,
-        'defaultValue': 0.0
-      },
-      'dampingConstant': {
-        'type': VRML.SFFloat,
-        'defaultValue': 0.0
-      },
-      'staticFriction': {
-        'type': VRML.SFFloat,
-        'defaultValue': 0.0
-      },
-      'suspensionSpringConstant': {
-        'type': VRML.SFFloat,
-        'defaultValue': 0.0
-      },
-      'suspensionDampingConstant': {
-        'type': VRML.SFFloat,
-        'defaultValue': 0.0
-<<<<<<< HEAD
-      },
-      'suspensionAxis': {
-        'type': VRML.SFVec3f,
-        'defaultValue': {
-          'x': 1.0,
-          'y': 0.0,
-          'z': 0.0
-        }
-      },
-      'stopERP': {
-        'type': VRML.SFFloat,
-        'defaultValue': -1.0
-      },
-      'stopCFM': {
-        'type': VRML.SFFloat,
-        'defaultValue': -1.0
-      }
-    }
-  },
-  'TextureTransform': {
-    'description': 'The TextureTransform node defines a 2D transformation that is applied to texture coordinates.\\nThis node affects the way textures coordinates are applied to the geometric surface.\\n',
-    'icon': 'https://raw.githubusercontent.com/cyberbotics/webots/released/resources/nodes/icons/TextureTransform.png',
-    'fields': {
-      'center': {
-        'type': VRML.SFVec2f,
-        'defaultValue': {
-          'x': 0.0,
-          'y': 0.0
-        }
-      },
-      'rotation': {
-        'type': VRML.SFFloat,
-        'defaultValue': 0.0
-      },
-      'scale': {
-        'type': VRML.SFVec2f,
-        'defaultValue': {
-          'x': 1.0,
-          'y': 1.0
-        }
-      },
-      'translation': {
-        'type': VRML.SFVec2f,
-        'defaultValue': {
-          'x': 0.0,
-          'y': 0.0
-        }
-      }
-    }
-  },
-  'Normal': {
-    'description': 'The Normal node specifies a set of 3D vectors used by vertex-based geometry nodes to map normal to vertices or faces.\\n',
-    'icon': 'https://raw.githubusercontent.com/cyberbotics/webots/released/resources/nodes/icons/Normal.png',
-    'fields': {
-      'vector': {
-        'type': VRML.MFVec3f,
-        'defaultValue': []
-      }
-    }
-  },
-  'PBRAppearance': {
-    'description': 'The PBRAppearance node specifies the visual properties of geometry using a\\nphysically based shading model and several textures to define material\\nproperties.\\n',
-    'icon': 'https://raw.githubusercontent.com/cyberbotics/webots/released/resources/nodes/icons/PBRAppearance.png',
-    'fields': {
-      'baseColor': {
-        'type': VRML.SFColor,
-        'defaultValue': {
-          'r': 1.0,
-          'g': 1.0,
-          'b': 1.0
-        }
-      },
-      'baseColorMap': {
-        'type': VRML.SFNode,
-        'defaultValue': null
-      },
-      'transparency': {
-        'type': VRML.SFFloat,
-        'defaultValue': 0.0
-      },
-      'roughness': {
-        'type': VRML.SFFloat,
-        'defaultValue': 0.0
-      },
-      'roughnessMap': {
-        'type': VRML.SFNode,
-        'defaultValue': null
-      },
-      'metalness': {
-        'type': VRML.SFFloat,
-        'defaultValue': 1.0
-      },
-      'metalnessMap': {
-        'type': VRML.SFNode,
-        'defaultValue': null
-      },
-      'IBLStrength': {
-        'type': VRML.SFFloat,
-        'defaultValue': 1.0
-      },
-      'normalMap': {
-        'type': VRML.SFNode,
-        'defaultValue': null
-      },
-      'normalMapFactor': {
-        'type': VRML.SFFloat,
-        'defaultValue': 1.0
-      },
-      'occlusionMap': {
-        'type': VRML.SFNode,
-        'defaultValue': null
-      },
-      'occlusionMapStrength': {
-        'type': VRML.SFFloat,
-        'defaultValue': 1.0
-      },
-      'emissiveColor': {
-        'type': VRML.SFColor,
-        'defaultValue': {
-          'r': 0.0,
-          'g': 0.0,
-          'b': 0.0
-        }
-      },
-      'emissiveColorMap': {
-        'type': VRML.SFNode,
-        'defaultValue': null
-      },
-      'emissiveIntensity': {
-        'type': VRML.SFFloat,
-        'defaultValue': 1.0
-      },
-      'textureTransform': {
-        'type': VRML.SFNode,
-        'defaultValue': null
-      },
-      'name': {
-        'type': VRML.SFString,
-        'defaultValue': 'PBRAppearance'
-      }
-    }
-  },
-  'TrackWheel': {
-    'description': 'A TrackWheel node can be used to simulate a wheel that it is part of a track system.\\n',
-    'icon': 'https://raw.githubusercontent.com/cyberbotics/webots/released/resources/nodes/icons/TrackWheel.png',
-    'fields': {
-      'position': {
-        'type': VRML.SFVec2f,
-        'defaultValue': {
-          'x': 0.0,
-          'y': 0.0
-        }
-      },
-      'rotation': {
-        'type': VRML.SFRotation,
-        'defaultValue': {
-          'x': 1.0,
-          'y': 0.0,
-          'z': 0.0,
-          'a': 1.5708
-        }
-      },
-      'radius': {
-        'type': VRML.SFFloat,
-        'defaultValue': 0.1
-      },
-      'inner': {
-        'type': VRML.SFBool,
-        'defaultValue': true
-      },
-      'children': {
-        'type': VRML.MFNode,
-        'defaultValue': []
-      }
-    }
-  },
-  'PositionSensor': {
-    'description': 'A PositionSensor allows a robot controller to read the position of a joint with respect to its main axis.\\n',
-    'icon': 'https://raw.githubusercontent.com/cyberbotics/webots/released/resources/nodes/icons/PositionSensor.png',
-    'fields': {
-      'name': {
-        'type': VRML.SFString,
-        'defaultValue': 'position sensor'
-      },
-      'noise': {
-        'type': VRML.SFFloat,
-        'defaultValue': 0.0
-      },
-      'resolution': {
-        'type': VRML.SFFloat,
-        'defaultValue': -1.0
-      }
-    }
-  },
-  'Pen': {
-    'description': 'A Pen node can be used to model a pen attached to a mobile robot.\\nIt can draw the trajectory of the robot on a textured ground.\\n',
-    'icon': 'https://raw.githubusercontent.com/cyberbotics/webots/released/resources/nodes/icons/Pen.png',
-    'fields': {
-      'translation': {
-        'type': VRML.SFVec3f,
-        'defaultValue': {
-          'x': 0.0,
-          'y': 0.0,
-          'z': 0.0
-        }
-      },
-      'rotation': {
-        'type': VRML.SFRotation,
-        'defaultValue': {
-          'x': 0.0,
-          'y': 0.0,
-          'z': 1.0,
-          'a': 0.0
-        }
-      },
-      'scale': {
-        'type': VRML.SFVec3f,
-        'defaultValue': {
-          'x': 1.0,
-          'y': 1.0,
-          'z': 1.0
-        }
-      },
-      'children': {
-        'type': VRML.MFNode,
-        'defaultValue': []
-      },
-      'name': {
-        'type': VRML.SFString,
-        'defaultValue': 'pen'
-      },
-      'model': {
-        'type': VRML.SFString,
-        'defaultValue': ''
-      },
-      'description': {
-        'type': VRML.SFString,
-        'defaultValue': ''
-      },
-      'contactMaterial': {
-        'type': VRML.SFString,
-        'defaultValue': 'default'
-      },
-      'immersionProperties': {
-        'type': VRML.MFNode,
-        'defaultValue': []
-      },
-      'boundingObject': {
-        'type': VRML.SFNode,
-        'defaultValue': null
-      },
-      'physics': {
-        'type': VRML.SFNode,
-        'defaultValue': null
-      },
-      'locked': {
-        'type': VRML.SFBool,
-        'defaultValue': false
-      },
-      'translationStep': {
-        'type': VRML.SFFloat,
-        'defaultValue': 0.01
-      },
-      'rotationStep': {
-        'type': VRML.SFFloat,
-        'defaultValue': 0.261799387
-      },
-      'radarCrossSection': {
-        'type': VRML.SFFloat,
-        'defaultValue': 0.0
-      },
-      'recognitionColors': {
-        'type': VRML.MFColor,
-        'defaultValue': []
-      },
-      'inkColor': {
-        'type': VRML.SFColor,
-        'defaultValue': {
-          'r': 0.0,
-          'g': 0.0,
-          'b': 0.0
-        }
-      },
-      'inkDensity': {
-        'type': VRML.SFFloat,
-        'defaultValue': 0.5
-      },
-      'leadSize': {
-        'type': VRML.SFFloat,
-        'defaultValue': 0.002
-      },
-      'maxDistance': {
-        'type': VRML.SFFloat,
-        'defaultValue': 0.0
-      },
-      'write': {
-        'type': VRML.SFBool,
-        'defaultValue': true
-      },
-      'linearVelocity': {
-        'type': VRML.SFVec3f,
-        'defaultValue': {
-          'x': 0.0,
-          'y': 0.0,
-          'z': 0.0
-        }
-      },
-      'angularVelocity': {
-        'type': VRML.SFVec3f,
-        'defaultValue': {
-          'x': 0.0,
-          'y': 0.0,
-          'z': 0.0
-        }
-      }
-    }
-  },
-  'RotationalMotor': {
-    'description': 'The RotationalMotor node can be used by a robot controller program to generate a rotational motion around its hinge axis.\\n',
-    'icon': 'https://raw.githubusercontent.com/cyberbotics/webots/released/resources/nodes/icons/RotationalMotor.png',
-    'fields': {
-      'name': {
-        'type': VRML.SFString,
-        'defaultValue': 'rotational motor'
-      },
-      'acceleration': {
-        'type': VRML.SFFloat,
-        'defaultValue': -1.0
-      },
-      'consumptionFactor': {
-        'type': VRML.SFFloat,
-        'defaultValue': 10.0
-      },
-      'controlPID': {
-        'type': VRML.SFVec3f,
-        'defaultValue': {
-          'x': 10.0,
-          'y': 0.0,
-          'z': 0.0
-        }
-      },
-      'maxVelocity': {
-        'type': VRML.SFFloat,
-        'defaultValue': 10.0
-      },
-      'minPosition': {
-        'type': VRML.SFFloat,
-        'defaultValue': 0.0
-      },
-      'maxPosition': {
-        'type': VRML.SFFloat,
-        'defaultValue': 0.0
-      },
-      'maxTorque': {
-        'type': VRML.SFFloat,
-        'defaultValue': 10.0
-      },
-      'multiplier': {
-        'type': VRML.SFFloat,
-        'defaultValue': 1.0
-      },
-      'sound': {
-        'type': VRML.SFString,
-        'defaultValue': 'webots://projects/default/worlds/sounds/rotational_motor.wav'
-      },
-      'muscles': {
-        'type': VRML.MFNode,
-        'defaultValue': []
-      }
-    }
-  },
-  'Lens': {
-    'description': 'A Lens node allows to specify image distortion due to the camera lens\\n',
-    'icon': 'https://raw.githubusercontent.com/cyberbotics/webots/released/resources/nodes/icons/Lens.png',
-    'fields': {
-      'center': {
-        'type': VRML.SFVec2f,
-        'defaultValue': {
-          'x': 0.5,
-          'y': 0.5
-        }
-      },
-      'radialCoefficients': {
-        'type': VRML.SFVec2f,
-        'defaultValue': {
-          'x': 0.0,
-          'y': 0.0
-        }
-      },
-      'tangentialCoefficients': {
-        'type': VRML.SFVec2f,
-        'defaultValue': {
-          'x': 0.0,
-          'y': 0.0
-        }
-      }
-    }
-  },
-  'Recognition': {
-    'description': 'A Recognition node allows to add object recognition capability to a Camera node.\\nIt should be added in the recognition field of a Camera node.\\n',
-    'icon': 'https://raw.githubusercontent.com/cyberbotics/webots/released/resources/nodes/icons/Recognition.png',
-    'fields': {
-      'maxRange': {
-        'type': VRML.SFFloat,
-        'defaultValue': 100.0
-      },
-      'maxObjects': {
-        'type': VRML.SFInt32,
-        'defaultValue': -1
-      },
-      'occlusion': {
-        'type': VRML.SFBool,
-        'defaultValue': true
-      },
-      'frameColor': {
-        'type': VRML.SFColor,
-        'defaultValue': {
-          'r': 1.0,
-          'g': 0.0,
-          'b': 0.0
-        }
-      },
-      'frameThickness': {
-        'type': VRML.SFInt32,
-        'defaultValue': 1
-      },
-      'segmentation': {
-        'type': VRML.SFBool,
-        'defaultValue': false
-      }
-    }
-  },
-  'Robot': {
-    'description': 'The Robot node is a generic type of robot.\\n',
-    'icon': 'https://raw.githubusercontent.com/cyberbotics/webots/released/resources/nodes/icons/Robot.png',
-    'fields': {
-      'translation': {
-        'type': VRML.SFVec3f,
-        'defaultValue': {
-          'x': 0.0,
-          'y': 0.0,
-          'z': 0.0
-        }
-      },
-      'rotation': {
-        'type': VRML.SFRotation,
-        'defaultValue': {
-          'x': 0.0,
-          'y': 0.0,
-          'z': 1.0,
-          'a': 0.0
-        }
-      },
-      'scale': {
-        'type': VRML.SFVec3f,
-        'defaultValue': {
-          'x': 1.0,
-          'y': 1.0,
-          'z': 1.0
-        }
-      },
-      'children': {
-        'type': VRML.MFNode,
-        'defaultValue': []
-      },
-      'name': {
-        'type': VRML.SFString,
-        'defaultValue': 'robot'
-      },
-      'model': {
-        'type': VRML.SFString,
-        'defaultValue': ''
-      },
-      'description': {
-        'type': VRML.SFString,
-        'defaultValue': ''
-      },
-      'contactMaterial': {
-        'type': VRML.SFString,
-        'defaultValue': 'default'
-      },
-      'immersionProperties': {
-        'type': VRML.MFNode,
-        'defaultValue': []
-      },
-      'boundingObject': {
-        'type': VRML.SFNode,
-        'defaultValue': null
-      },
-      'physics': {
-        'type': VRML.SFNode,
-        'defaultValue': null
-      },
-      'locked': {
-        'type': VRML.SFBool,
-        'defaultValue': false
-      },
-      'translationStep': {
-        'type': VRML.SFFloat,
-        'defaultValue': 0.01
-      },
-      'rotationStep': {
-        'type': VRML.SFFloat,
-        'defaultValue': 0.261799387
-      },
-      'radarCrossSection': {
-        'type': VRML.SFFloat,
-        'defaultValue': 0.0
-      },
-      'recognitionColors': {
-        'type': VRML.MFColor,
-        'defaultValue': []
-      },
-      'controller': {
-        'type': VRML.SFString,
-        'defaultValue': '<generic>'
-      },
-      'controllerArgs': {
-        'type': VRML.MFString,
-        'defaultValue': []
-      },
-      'customData': {
-        'type': VRML.SFString,
-        'defaultValue': ''
-      },
-      'supervisor': {
-        'type': VRML.SFBool,
-        'defaultValue': false
-      },
-      'synchronization': {
-        'type': VRML.SFBool,
-        'defaultValue': true
-      },
-      'battery': {
-        'type': VRML.MFFloat,
-        'defaultValue': []
-      },
-      'cpuConsumption': {
-        'type': VRML.SFFloat,
-        'defaultValue': 10.0
-      },
-      'selfCollision': {
-        'type': VRML.SFBool,
-        'defaultValue': false
-      },
-      'window': {
-        'type': VRML.SFString,
-        'defaultValue': '<generic>'
-      },
-      'remoteControl': {
-        'type': VRML.SFString,
-        'defaultValue': '<none>'
-      },
-      'linearVelocity': {
-        'type': VRML.SFVec3f,
-        'defaultValue': {
-          'x': 0.0,
-          'y': 0.0,
-          'z': 0.0
-        }
-      },
-      'angularVelocity': {
-        'type': VRML.SFVec3f,
-        'defaultValue': {
-          'x': 0.0,
-          'y': 0.0,
-          'z': 0.0
-        }
-      },
-      'data': {
-        'type': VRML.SFString,
-        'defaultValue': ''
-      }
-    }
-  },
-  'Camera': {
-    'description': 'The Camera node is used to model an on-board camera.\\n',
-    'icon': 'https://raw.githubusercontent.com/cyberbotics/webots/released/resources/nodes/icons/Camera.png',
-    'fields': {
-      'translation': {
-        'type': VRML.SFVec3f,
-        'defaultValue': {
-          'x': 0.0,
-          'y': 0.0,
-          'z': 0.0
-        }
-      },
-      'rotation': {
-        'type': VRML.SFRotation,
-=======
-      },
-      'suspensionAxis': {
-        'type': VRML.SFVec3f,
->>>>>>> 94f59ffc
-        'defaultValue': {
-          'x': 1.0,
-          'y': 0.0,
-          'z': 1.0,
-          'a': 0.0
-        }
-      },
-<<<<<<< HEAD
-      'scale': {
-        'type': VRML.SFVec3f,
-        'defaultValue': {
-          'x': 1.0,
-          'y': 1.0,
-          'z': 1.0
-        }
-      },
-      'children': {
-        'type': VRML.MFNode,
-        'defaultValue': []
-      },
-      'name': {
-        'type': VRML.SFString,
-        'defaultValue': 'camera'
-      },
-      'model': {
-        'type': VRML.SFString,
-        'defaultValue': ''
-      },
-      'description': {
-        'type': VRML.SFString,
-        'defaultValue': ''
-      },
-      'contactMaterial': {
-        'type': VRML.SFString,
-        'defaultValue': 'default'
-      },
-      'immersionProperties': {
-        'type': VRML.MFNode,
-        'defaultValue': []
-      },
-      'boundingObject': {
-        'type': VRML.SFNode,
-        'defaultValue': null
-      },
-      'physics': {
-        'type': VRML.SFNode,
-        'defaultValue': null
-      },
-      'locked': {
-        'type': VRML.SFBool,
-        'defaultValue': false
-      },
-      'translationStep': {
-        'type': VRML.SFFloat,
-        'defaultValue': 0.01
-      },
-      'rotationStep': {
-        'type': VRML.SFFloat,
-        'defaultValue': 0.261799387
-      },
-      'radarCrossSection': {
-        'type': VRML.SFFloat,
-        'defaultValue': 0.0
-      },
-      'recognitionColors': {
-        'type': VRML.MFColor,
-        'defaultValue': []
-      },
-      'fieldOfView': {
-        'type': VRML.SFFloat,
-        'defaultValue': 0.785398
-      },
-      'width': {
-        'type': VRML.SFInt32,
-        'defaultValue': 64
-      },
-      'height': {
-        'type': VRML.SFInt32,
-        'defaultValue': 64
-      },
-      'near': {
-        'type': VRML.SFFloat,
-        'defaultValue': 0.01
-      },
-      'far': {
-        'type': VRML.SFFloat,
-        'defaultValue': 0.0
-      },
-      'exposure': {
-        'type': VRML.SFFloat,
-        'defaultValue': 1.0
-      },
-      'antiAliasing': {
-        'type': VRML.SFBool,
-        'defaultValue': false
-      },
-      'ambientOcclusionRadius': {
-        'type': VRML.SFFloat,
-        'defaultValue': 0.0
-      },
-      'bloomThreshold': {
-        'type': VRML.SFFloat,
-        'defaultValue': -1.0
-      },
-      'motionBlur': {
-        'type': VRML.SFFloat,
-        'defaultValue': 0.0
-      },
-      'noise': {
-        'type': VRML.SFFloat,
-        'defaultValue': 0.0
-      },
-      'noiseMaskUrl': {
-        'type': VRML.SFString,
-        'defaultValue': ''
-      },
-      'lens': {
-        'type': VRML.SFNode,
-        'defaultValue': null
-      },
-      'focus': {
-        'type': VRML.SFNode,
-        'defaultValue': null
-      },
-      'zoom': {
-        'type': VRML.SFNode,
-        'defaultValue': null
-      },
-      'recognition': {
-        'type': VRML.SFNode,
-        'defaultValue': null
-      },
-      'lensFlare': {
-        'type': VRML.SFNode,
-        'defaultValue': null
-      },
-      'linearVelocity': {
-        'type': VRML.SFVec3f,
-        'defaultValue': {
-          'x': 0.0,
-          'y': 0.0,
-          'z': 0.0
-        }
-      },
-      'angularVelocity': {
-        'type': VRML.SFVec3f,
-        'defaultValue': {
-          'x': 0.0,
-          'y': 0.0,
-          'z': 0.0
-        }
-      },
-      'spherical': {
-        'type': VRML.SFBool,
-        'defaultValue': false
-      }
-    }
-  },
-  'JointParameters': {
-    'description': 'The JointParameters node defines the parameters of a mechanical joint.\\n',
-    'icon': 'https://raw.githubusercontent.com/cyberbotics/webots/released/resources/nodes/icons/JointParameters.png',
-    'fields': {
-      'position': {
-        'type': VRML.SFFloat,
-        'defaultValue': 0.0
-      },
-      'axis': {
-        'type': VRML.SFVec3f,
-        'defaultValue': {
-          'x': 0.0,
-          'y': 0.0,
-          'z': 1.0
-        }
-      },
-      'minStop': {
-        'type': VRML.SFFloat,
-        'defaultValue': 0.0
-      },
-      'maxStop': {
-        'type': VRML.SFFloat,
-        'defaultValue': 0.0
-      },
-      'springConstant': {
-        'type': VRML.SFFloat,
-        'defaultValue': 0.0
-      },
-      'dampingConstant': {
-        'type': VRML.SFFloat,
-        'defaultValue': 0.0
-      },
-      'staticFriction': {
-        'type': VRML.SFFloat,
-        'defaultValue': 0.0
-      }
-    }
-  },
-  'CadShape': {
-    'description': 'The CadShape node defines a geometry and appearance from a \'.dae\' or \'.obj\' file.\\n',
-    'icon': 'https://raw.githubusercontent.com/cyberbotics/webots/released/resources/nodes/icons/CadShape.png',
-    'fields': {
-      'url': {
-        'type': VRML.MFString,
-        'defaultValue': []
-      },
-      'ccw': {
-        'type': VRML.SFBool,
-        'defaultValue': true
-      },
-      'castShadows': {
-        'type': VRML.SFBool,
-        'defaultValue': true
-      },
-      'isPickable': {
-        'type': VRML.SFBool,
-        'defaultValue': true
-      }
-    }
-  },
-  'Charger': {
-    'description': 'The Charger node is used to model a special kind of battery charger for the robots.\\nWhen a robot gets close to a Charger, the robot\'s battery gets recharged.\\n',
-    'icon': 'https://raw.githubusercontent.com/cyberbotics/webots/released/resources/nodes/icons/Charger.png',
-=======
-      'stopERP': {
-        'type': VRML.SFFloat,
-        'defaultValue': -1.0
-      },
-      'stopCFM': {
-        'type': VRML.SFFloat,
-        'defaultValue': -1.0
-      }
-    }
-  },
-  'Compass': {
-    'description': 'A Compass node can be used to simulate 1, 2 and 3-axis digital compasses.\\nIt indicates the direction of the simulated magnetic north which is specified in the WorldInfo node.\\n',
-    'icon': 'https://raw.githubusercontent.com/cyberbotics/webots/released/resources/nodes/icons/Compass.png',
->>>>>>> 94f59ffc
-    'fields': {
-      'translation': {
-        'type': VRML.SFVec3f,
-        'defaultValue': {
-          'x': 0.0,
-          'y': 0.0,
-          'z': 0.0
-        }
-      },
-      'rotation': {
-        'type': VRML.SFRotation,
-        'defaultValue': {
-          'x': 0.0,
-          'y': 0.0,
-          'z': 1.0,
-          'a': 0.0
-        }
-      },
-      'scale': {
-        'type': VRML.SFVec3f,
-        'defaultValue': {
-          'x': 1.0,
-          'y': 1.0,
-          'z': 1.0
-        }
-      },
-      'children': {
-        'type': VRML.MFNode,
-        'defaultValue': []
-      },
-      'name': {
-        'type': VRML.SFString,
-<<<<<<< HEAD
-        'defaultValue': 'charger'
-=======
-        'defaultValue': 'compass'
->>>>>>> 94f59ffc
-      },
-      'model': {
-        'type': VRML.SFString,
-        'defaultValue': ''
-      },
-      'description': {
-        'type': VRML.SFString,
-        'defaultValue': ''
-      },
-      'contactMaterial': {
-        'type': VRML.SFString,
-        'defaultValue': 'default'
-      },
-      'immersionProperties': {
-        'type': VRML.MFNode,
-        'defaultValue': []
-      },
-      'boundingObject': {
-        'type': VRML.SFNode,
-        'defaultValue': null
-      },
-      'physics': {
-        'type': VRML.SFNode,
-        'defaultValue': null
-      },
-      'locked': {
-        'type': VRML.SFBool,
-        'defaultValue': false
-      },
-      'translationStep': {
-        'type': VRML.SFFloat,
-        'defaultValue': 0.01
-      },
-      'rotationStep': {
-        'type': VRML.SFFloat,
-        'defaultValue': 0.261799387
-      },
-      'radarCrossSection': {
-        'type': VRML.SFFloat,
-        'defaultValue': 0.0
-      },
-      'recognitionColors': {
-        'type': VRML.MFColor,
-        'defaultValue': []
-      },
-<<<<<<< HEAD
-      'battery': {
-        'type': VRML.MFFloat,
-=======
-      'lookupTable': {
-        'type': VRML.MFVec3f,
->>>>>>> 94f59ffc
-        'defaultValue': []
-      },
-      'radius': {
-        'type': VRML.SFFloat,
-        'defaultValue': 0.04
-      },
-      'emissiveColor': {
-        'type': VRML.SFColor,
-        'defaultValue': {
-          'r': 0.0,
-          'g': 1.0,
-          'b': 0.0
-        }
-      },
-      'gradual': {
-        'type': VRML.SFBool,
-        'defaultValue': true
-      },
-      'linearVelocity': {
-        'type': VRML.SFVec3f,
-        'defaultValue': {
-          'x': 0.0,
-          'y': 0.0,
-          'z': 0.0
-        }
-      },
-      'angularVelocity': {
-        'type': VRML.SFVec3f,
-        'defaultValue': {
-          'x': 0.0,
-          'y': 0.0,
-          'z': 0.0
-        }
-      }
-    }
-  },
-<<<<<<< HEAD
-  'Color': {
-    'description': 'The Color node defines a set of RGB colors to be used by a parent node.\\n',
-    'icon': 'https://raw.githubusercontent.com/cyberbotics/webots/released/resources/nodes/icons/Color.png',
-    'fields': {
-      'color': {
-        'type': VRML.MFColor,
-=======
-  'Normal': {
-    'description': 'The Normal node specifies a set of 3D vectors used by vertex-based geometry nodes to map normal to vertices or faces.\\n',
-    'icon': 'https://raw.githubusercontent.com/cyberbotics/webots/released/resources/nodes/icons/Normal.png',
-    'fields': {
-      'vector': {
-        'type': VRML.MFVec3f,
->>>>>>> 94f59ffc
-        'defaultValue': []
-      }
-    }
-  },
-<<<<<<< HEAD
-  'PointSet': {
-    'description': 'The PointSet node represents a 3D geometry formed a set of points\\n',
-    'icon': 'https://raw.githubusercontent.com/cyberbotics/webots/released/resources/nodes/icons/PointSet.png',
-    'fields': {
-      'color': {
-        'type': VRML.SFNode,
-        'defaultValue': null
-      },
-      'coord': {
-        'type': VRML.SFNode,
-        'defaultValue': null
-      }
-    }
-  },
-  'Display': {
-    'description': 'The Display node allows to handle a 2D pixel array using simple\\nAPI functions, and render it into a 2D overlay on the 3D view,\\nor into a 2D texture of any Shape node, or both.\\nIt can model an embedded screen or it can display any graphical\\ninformation such as graphs, text, robot trajectory, filtered camera\\nimages and so on.\\n',
-    'icon': 'https://raw.githubusercontent.com/cyberbotics/webots/released/resources/nodes/icons/Display.png',
-=======
-  'Propeller': {
-    'description': 'The Propeller node is used to model a motorized helix propeller.\\nIt can be used to propel underwater robots, flying robots, floating robots or even wheeled robots.\\n',
-    'icon': 'https://raw.githubusercontent.com/cyberbotics/webots/released/resources/nodes/icons/Propeller.png',
->>>>>>> 94f59ffc
-    'fields': {
-      'shaftAxis': {
-        'type': VRML.SFVec3f,
-        'defaultValue': {
-          'x': 1.0,
-          'y': 0.0,
-          'z': 0.0
-        }
-      },
-      'centerOfThrust': {
-        'type': VRML.SFVec3f,
-        'defaultValue': {
-          'x': 0.0,
-          'y': 0.0,
-          'z': 0.0
-        }
-      },
-      'thrustConstants': {
-        'type': VRML.SFVec2f,
-        'defaultValue': {
-          'x': 1.0,
-          'y': 0.0
-        }
-      },
-      'torqueConstants': {
-        'type': VRML.SFVec2f,
-        'defaultValue': {
-          'x': 1.0,
-          'y': 0.0
-        }
-      },
-      'fastHelixThreshold': {
-        'type': VRML.SFFloat,
-        'defaultValue': 75.4
-      },
-      'device': {
-        'type': VRML.SFNode,
-        'defaultValue': null
-      },
-      'fastHelix': {
-        'type': VRML.SFNode,
-        'defaultValue': null
-      },
-      'slowHelix': {
-        'type': VRML.SFNode,
-        'defaultValue': null
-      }
-    }
-  },
-  'Physics': {
-    'description': 'A Physics node allows to specify the physical properties (density, mass, friction coefficient, etc.) of the solid object that contains it.\\nWhen a Physics node is added to a solid object, this indicates that the dynamics (forces, gravity, friction, inertia, etc.) of the object\\nmust be simulated, otherwise only the kinematics is simulated.\\n',
-    'icon': 'https://raw.githubusercontent.com/cyberbotics/webots/released/resources/nodes/icons/Physics.png',
-    'fields': {
-      'density': {
-        'type': VRML.SFFloat,
-        'defaultValue': 1000.0
-      },
-      'mass': {
-        'type': VRML.SFFloat,
-        'defaultValue': -1.0
-      },
-      'centerOfMass': {
-        'type': VRML.MFVec3f,
-        'defaultValue': []
-      },
-<<<<<<< HEAD
-      'name': {
-        'type': VRML.SFString,
-        'defaultValue': 'display'
-      },
-      'model': {
-        'type': VRML.SFString,
-        'defaultValue': ''
-      },
-      'description': {
-        'type': VRML.SFString,
-        'defaultValue': ''
-      },
-      'contactMaterial': {
-        'type': VRML.SFString,
-        'defaultValue': 'default'
-      },
-      'immersionProperties': {
-        'type': VRML.MFNode,
-        'defaultValue': []
-      },
-      'boundingObject': {
-        'type': VRML.SFNode,
-        'defaultValue': null
-      },
-      'physics': {
-        'type': VRML.SFNode,
-        'defaultValue': null
-      },
-      'locked': {
-        'type': VRML.SFBool,
-        'defaultValue': false
-      },
-      'translationStep': {
-=======
-      'inertiaMatrix': {
-        'type': VRML.MFVec3f,
-        'defaultValue': []
-      },
-      'damping': {
-        'type': VRML.SFNode,
-        'defaultValue': null
-      }
-    }
-  },
-  'RotationalMotor': {
-    'description': 'The RotationalMotor node can be used by a robot controller program to generate a rotational motion around its hinge axis.\\n',
-    'icon': 'https://raw.githubusercontent.com/cyberbotics/webots/released/resources/nodes/icons/RotationalMotor.png',
-    'fields': {
-      'name': {
-        'type': VRML.SFString,
-        'defaultValue': 'rotational motor'
-      },
-      'acceleration': {
->>>>>>> 94f59ffc
-        'type': VRML.SFFloat,
-        'defaultValue': -1.0
-      },
-      'consumptionFactor': {
-        'type': VRML.SFFloat,
-<<<<<<< HEAD
-        'defaultValue': 0.261799387
-      },
-      'radarCrossSection': {
-        'type': VRML.SFFloat,
-        'defaultValue': 0.0
-      },
-      'recognitionColors': {
-        'type': VRML.MFColor,
-        'defaultValue': []
-      },
-      'width': {
-        'type': VRML.SFInt32,
-        'defaultValue': 64
-      },
-      'height': {
-        'type': VRML.SFInt32,
-        'defaultValue': 64
-      },
-      'linearVelocity': {
-        'type': VRML.SFVec3f,
-        'defaultValue': {
-          'x': 0.0,
-=======
-        'defaultValue': 10.0
-      },
-      'controlPID': {
-        'type': VRML.SFVec3f,
-        'defaultValue': {
-          'x': 10.0,
->>>>>>> 94f59ffc
-          'y': 0.0,
-          'z': 0.0
-        }
-      },
-<<<<<<< HEAD
-      'angularVelocity': {
-        'type': VRML.SFVec3f,
-        'defaultValue': {
-          'x': 0.0,
-          'y': 0.0,
-          'z': 0.0
-        }
-      },
-      'windowPosition': {
-        'type': VRML.SFVec2f,
-        'defaultValue': {
-          'x': 0.0,
-          'y': 0.0
-        }
-      },
-      'pixelSize': {
-        'type': VRML.SFFloat,
-        'defaultValue': 1.0
-      }
-    }
-  },
-  'Fluid': {
-    'description': 'A Fluid node can be used to represent a collection of fluid volumes where hydrostatic and hydrodynamic forces apply.\\n',
-    'icon': 'https://raw.githubusercontent.com/cyberbotics/webots/released/resources/nodes/icons/Fluid.png',
-=======
-      'maxVelocity': {
-        'type': VRML.SFFloat,
-        'defaultValue': 10.0
-      },
-      'minPosition': {
-        'type': VRML.SFFloat,
-        'defaultValue': 0.0
-      },
-      'maxPosition': {
-        'type': VRML.SFFloat,
-        'defaultValue': 0.0
-      },
-      'maxTorque': {
-        'type': VRML.SFFloat,
-        'defaultValue': 10.0
-      },
-      'multiplier': {
-        'type': VRML.SFFloat,
-        'defaultValue': 1.0
-      },
-      'sound': {
-        'type': VRML.SFString,
-        'defaultValue': 'webots://projects/default/worlds/sounds/rotational_motor.wav'
-      },
-      'muscles': {
-        'type': VRML.MFNode,
-        'defaultValue': []
-      }
-    }
-  },
-  'Microphone': {
-    'description': '',
-    'icon': 'https://raw.githubusercontent.com/cyberbotics/webots/released/resources/nodes/icons/Microphone.png',
->>>>>>> 94f59ffc
-    'fields': {
-      'translation': {
-        'type': VRML.SFVec3f,
-        'defaultValue': {
-          'x': 0.0,
-          'y': 0.0,
-          'z': 0.0
-        }
-      },
-      'rotation': {
-        'type': VRML.SFRotation,
-        'defaultValue': {
-          'x': 0.0,
-          'y': 0.0,
-          'z': 1.0,
-          'a': 0.0
-        }
-      },
-      'scale': {
-        'type': VRML.SFVec3f,
-        'defaultValue': {
-          'x': 1.0,
-          'y': 1.0,
-          'z': 1.0
-        }
-      },
-      'children': {
-        'type': VRML.MFNode,
-        'defaultValue': []
-      },
-      'name': {
-        'type': VRML.SFString,
-<<<<<<< HEAD
-        'defaultValue': 'fluid'
-=======
-        'defaultValue': 'microphone'
->>>>>>> 94f59ffc
-      },
-      'model': {
-        'type': VRML.SFString,
-        'defaultValue': ''
-      },
-      'description': {
-        'type': VRML.SFString,
-        'defaultValue': ''
-      },
-      'density': {
-        'type': VRML.SFFloat,
-        'defaultValue': 1000.0
-      },
-<<<<<<< HEAD
-      'viscosity': {
-=======
-      'translationStep': {
-        'type': VRML.SFFloat,
-        'defaultValue': 0.01
-      },
-      'rotationStep': {
-        'type': VRML.SFFloat,
-        'defaultValue': 0.261799387
-      },
-      'radarCrossSection': {
->>>>>>> 94f59ffc
-        'type': VRML.SFFloat,
-        'defaultValue': 0.001
-      },
-      'streamVelocity': {
-        'type': VRML.SFVec3f,
-        'defaultValue': {
-          'x': 0.0,
-          'y': 0.0,
-          'z': 0.0
-        }
-      },
-      'boundingObject': {
-        'type': VRML.SFNode,
-        'defaultValue': null
-      },
-      'aperture': {
-        'type': VRML.SFFloat,
-        'defaultValue': -1.0
-      },
-      'sensitivity': {
-        'type': VRML.SFFloat,
-        'defaultValue': -50.0
-      },
-      'locked': {
-        'type': VRML.SFBool,
-        'defaultValue': false
-      }
-    }
-  },
-  'Muscle': {
-    'description': 'The Muscle node graphically represents an artificial muscle.\\nThis is a child node of LinearMotor and RotationalMotor nodes.\\n',
-    'icon': 'https://raw.githubusercontent.com/cyberbotics/webots/released/resources/nodes/icons/Muscle.png',
-    'fields': {
-      'volume': {
-        'type': VRML.SFFloat,
-        'defaultValue': 0.01
-      },
-      'startOffset': {
-        'type': VRML.SFVec3f,
-        'defaultValue': {
-          'x': 0.0,
-          'y': 0.0,
-          'z': 0.0
-        }
-      },
-      'endOffset': {
-        'type': VRML.SFVec3f,
-        'defaultValue': {
-          'x': 0.0,
-          'y': 0.0,
-          'z': 0.0
-        }
-<<<<<<< HEAD
-      },
-      'color': {
-        'type': VRML.MFColor,
-        'defaultValue': []
-=======
-      }
-    }
-  },
-  'ImageTexture': {
-    'description': 'The ImageTexture node defines a texture map by specifying an image file and general parameters for mapping to geometry.\\nThe supported file formats are PNG and JPEG.\\nThe image dimensions (width and height) should be a power of two, e.g., 256 x 1024 pixels.\\nAll the geometry primitive nodes can be textured.\\n',
-    'icon': 'https://raw.githubusercontent.com/cyberbotics/webots/released/resources/nodes/icons/ImageTexture.png',
-    'fields': {
-      'url': {
-        'type': VRML.MFString,
-        'defaultValue': []
-      },
-      'repeatS': {
-        'type': VRML.SFBool,
-        'defaultValue': true
->>>>>>> 94f59ffc
-      },
-      'repeatT': {
-        'type': VRML.SFBool,
-        'defaultValue': true
-      },
-<<<<<<< HEAD
-      'visible': {
-        'type': VRML.SFBool,
-        'defaultValue': true
-      },
-      'maxRadius': {
-        'type': VRML.SFFloat,
-        'defaultValue': 0.0
-      }
-    }
-  },
-  'Damping': {
-    'description': 'A Damping node can be used to add linear and rotational damping to a Solid node.\\nThe damping will slow down the motion of Solid nodes and allow them to come to rest.\\n',
-    'icon': 'https://raw.githubusercontent.com/cyberbotics/webots/released/resources/nodes/icons/Damping.png',
-    'fields': {
-      'linear': {
-        'type': VRML.SFFloat,
-        'defaultValue': 0.2
-      },
-      'angular': {
-        'type': VRML.SFFloat,
-        'defaultValue': 0.2
-      }
-    }
-  },
-  'DistanceSensor': {
-    'description': 'The DistanceSensor node can be used to model an ultrasound sonar, an infra-red sensor,\\na single-ray laser or any type of device that measures the distance to objects.\\nTo model a Lidar sensor, you should rather use a Lidar node.\\n',
-    'icon': 'https://raw.githubusercontent.com/cyberbotics/webots/released/resources/nodes/icons/DistanceSensor.png',
-=======
-      'filtering': {
-        'type': VRML.SFInt32,
-        'defaultValue': 4
-      }
-    }
-  },
-  'Fog': {
-    'description': 'The Fog node provides a way to simulate atmospheric effects by blending objects with\\nthe color specified by the color field based on the distances of the various objects from the camera.\\n',
-    'icon': 'https://raw.githubusercontent.com/cyberbotics/webots/released/resources/nodes/icons/Fog.png',
-    'fields': {
-      'color': {
-        'type': VRML.SFColor,
-        'defaultValue': {
-          'r': 1.0,
-          'g': 1.0,
-          'b': 1.0
-        }
-      },
-      'visibilityRange': {
-        'type': VRML.SFFloat,
-        'defaultValue': 0.0
-      }
-    }
-  },
-  'Mesh': {
-    'description': 'The Mesh node represents a 3D geometry defined in an external file.\\n',
-    'icon': 'https://raw.githubusercontent.com/cyberbotics/webots/released/resources/nodes/icons/Mesh.png',
-    'fields': {
-      'url': {
-        'type': VRML.MFString,
-        'defaultValue': []
-      },
-      'ccw': {
-        'type': VRML.SFBool,
-        'defaultValue': true
-      },
-      'name': {
-        'type': VRML.SFString,
-        'defaultValue': ''
-      },
-      'materialIndex': {
-        'type': VRML.SFInt32,
-        'defaultValue': -1
-      }
-    }
-  },
-  'Track': {
-    'description': 'The Track node can be used to simulate tracks of tank robots or conveyor belts.\\n',
-    'icon': 'https://raw.githubusercontent.com/cyberbotics/webots/released/resources/nodes/icons/Track.png',
->>>>>>> 94f59ffc
-    'fields': {
-      'translation': {
-        'type': VRML.SFVec3f,
-        'defaultValue': {
-          'x': 0.0,
-          'y': 0.0,
-          'z': 0.0
-        }
-      },
-      'rotation': {
-        'type': VRML.SFRotation,
-        'defaultValue': {
-          'x': 0.0,
-          'y': 0.0,
-          'z': 1.0,
-          'a': 0.0
-        }
-      },
-      'children': {
-        'type': VRML.MFNode,
-        'defaultValue': []
-      },
-      'name': {
-        'type': VRML.SFString,
-<<<<<<< HEAD
-        'defaultValue': 'distance sensor'
-=======
-        'defaultValue': 'track'
->>>>>>> 94f59ffc
-      },
-      'model': {
-        'type': VRML.SFString,
-        'defaultValue': ''
-      },
-      'description': {
-        'type': VRML.SFString,
-        'defaultValue': ''
-      },
-      'contactMaterial': {
-        'type': VRML.SFString,
-        'defaultValue': 'default'
-      },
-      'immersionProperties': {
-        'type': VRML.MFNode,
-        'defaultValue': []
-      },
-      'boundingObject': {
-        'type': VRML.SFNode,
-        'defaultValue': null
-      },
-      'physics': {
-        'type': VRML.SFNode,
-        'defaultValue': null
-      },
-      'locked': {
-        'type': VRML.SFBool,
-        'defaultValue': false
-      },
-      'translationStep': {
-        'type': VRML.SFFloat,
-        'defaultValue': 0.01
-      },
-      'rotationStep': {
-        'type': VRML.SFFloat,
-        'defaultValue': 0.261799387
-      },
-      'radarCrossSection': {
-        'type': VRML.SFFloat,
-        'defaultValue': 0.0
-      },
-      'recognitionColors': {
-        'type': VRML.MFColor,
-        'defaultValue': []
-      },
-<<<<<<< HEAD
-      'lookupTable': {
-        'type': VRML.MFVec3f,
-        'defaultValue': [
-          {
-            'x': 0.0,
-            'y': 0.0,
-            'z': 0.0
-          },
-          {
-            'x': 0.1,
-            'y': 1000.0,
-            'z': 0.0
-          }
-        ]
-      },
-      'numberOfRays': {
-        'type': VRML.SFInt32,
-        'defaultValue': 1
-      },
-      'aperture': {
-        'type': VRML.SFFloat,
-        'defaultValue': 1.5708
-      },
-      'gaussianWidth': {
-        'type': VRML.SFFloat,
-        'defaultValue': 1.0
-      },
-      'resolution': {
-        'type': VRML.SFFloat,
-        'defaultValue': -1.0
-      },
-      'redColorSensitivity': {
-        'type': VRML.SFFloat,
-        'defaultValue': 1.0
-=======
-      'device': {
-        'type': VRML.MFNode,
-        'defaultValue': []
-      },
-      'textureAnimation': {
-        'type': VRML.SFVec2f,
-        'defaultValue': {
-          'x': 0.0,
-          'y': 0.0
-        }
-      },
-      'animatedGeometry': {
-        'type': VRML.SFNode,
-        'defaultValue': null
-      },
-      'geometriesCount': {
-        'type': VRML.SFInt32,
-        'defaultValue': 10
->>>>>>> 94f59ffc
-      },
-      'linearVelocity': {
-        'type': VRML.SFVec3f,
-        'defaultValue': {
-          'x': 0.0,
-          'y': 0.0,
-          'z': 0.0
-        }
-<<<<<<< HEAD
-      },
-      'angularVelocity': {
-        'type': VRML.SFVec3f,
-        'defaultValue': {
-          'x': 0.0,
-          'y': 0.0,
-          'z': 0.0
-        }
-      }
-    }
-  },
-  'Compass': {
-    'description': 'A Compass node can be used to simulate 1, 2 and 3-axis digital compasses.\\nIt indicates the direction of the simulated magnetic north which is specified in the WorldInfo node.\\n',
-    'icon': 'https://raw.githubusercontent.com/cyberbotics/webots/released/resources/nodes/icons/Compass.png',
-=======
-      },
-      'angularVelocity': {
-        'type': VRML.SFVec3f,
-        'defaultValue': {
-          'x': 0.0,
-          'y': 0.0,
-          'z': 0.0
-        }
-      }
-    }
-  },
-  'Background': {
-    'description': 'The Background node defines the background used for rendering the 3D world.\\n',
-    'icon': 'https://raw.githubusercontent.com/cyberbotics/webots/released/resources/nodes/icons/Background.png',
-    'fields': {
-      'skyColor': {
-        'type': VRML.MFColor,
-        'defaultValue': [
-          {
-            'r': 0.0,
-            'g': 0.0,
-            'b': 0.0
-          }
-        ]
-      },
-      'backUrl': {
-        'type': VRML.MFString,
-        'defaultValue': []
-      },
-      'bottomUrl': {
-        'type': VRML.MFString,
-        'defaultValue': []
-      },
-      'frontUrl': {
-        'type': VRML.MFString,
-        'defaultValue': []
-      },
-      'leftUrl': {
-        'type': VRML.MFString,
-        'defaultValue': []
-      },
-      'rightUrl': {
-        'type': VRML.MFString,
-        'defaultValue': []
-      },
-      'topUrl': {
-        'type': VRML.MFString,
-        'defaultValue': []
-      },
-      'backIrradianceUrl': {
-        'type': VRML.MFString,
-        'defaultValue': []
-      },
-      'bottomIrradianceUrl': {
-        'type': VRML.MFString,
-        'defaultValue': []
-      },
-      'frontIrradianceUrl': {
-        'type': VRML.MFString,
-        'defaultValue': []
-      },
-      'leftIrradianceUrl': {
-        'type': VRML.MFString,
-        'defaultValue': []
-      },
-      'rightIrradianceUrl': {
-        'type': VRML.MFString,
-        'defaultValue': []
-      },
-      'topIrradianceUrl': {
-        'type': VRML.MFString,
-        'defaultValue': []
-      },
-      'luminosity': {
-        'type': VRML.SFFloat,
-        'defaultValue': 1.0
-      }
-    }
-  },
-  'LED': {
-    'description': 'The LED node can be used to model a light emitting diode (LED) that can be controlled by the robot.\\n',
-    'icon': 'https://raw.githubusercontent.com/cyberbotics/webots/released/resources/nodes/icons/LED.png',
->>>>>>> 94f59ffc
-    'fields': {
-      'translation': {
-        'type': VRML.SFVec3f,
-        'defaultValue': {
-          'x': 0.0,
-          'y': 0.0,
-          'z': 0.0
-        }
-      },
-      'rotation': {
-        'type': VRML.SFRotation,
-        'defaultValue': {
-          'x': 0.0,
-          'y': 0.0,
-          'z': 1.0,
-          'a': 0.0
-        }
-      },
-      'scale': {
-        'type': VRML.SFVec3f,
-        'defaultValue': {
-          'x': 1.0,
-          'y': 1.0,
-          'z': 1.0
-        }
-      },
-      'children': {
-        'type': VRML.MFNode,
-        'defaultValue': []
-      },
-      'name': {
-        'type': VRML.SFString,
-<<<<<<< HEAD
-        'defaultValue': 'compass'
-=======
-        'defaultValue': 'led'
->>>>>>> 94f59ffc
-      },
-      'model': {
-        'type': VRML.SFString,
-        'defaultValue': ''
-      },
-      'description': {
-        'type': VRML.SFString,
-        'defaultValue': ''
-      },
-      'contactMaterial': {
-        'type': VRML.SFString,
-        'defaultValue': 'default'
-      },
-      'immersionProperties': {
-        'type': VRML.MFNode,
-        'defaultValue': []
-      },
-      'boundingObject': {
-        'type': VRML.SFNode,
-        'defaultValue': null
-      },
-      'physics': {
-        'type': VRML.SFNode,
-        'defaultValue': null
-      },
-      'locked': {
-        'type': VRML.SFBool,
-        'defaultValue': false
-      },
-      'translationStep': {
-        'type': VRML.SFFloat,
-        'defaultValue': 0.01
-      },
-      'rotationStep': {
-        'type': VRML.SFFloat,
-        'defaultValue': 0.261799387
-      },
-      'radarCrossSection': {
-        'type': VRML.SFFloat,
-        'defaultValue': 0.0
-      },
-      'recognitionColors': {
-        'type': VRML.MFColor,
-        'defaultValue': []
-      },
-<<<<<<< HEAD
-      'lookupTable': {
-        'type': VRML.MFVec3f,
-        'defaultValue': []
-      },
-      'xAxis': {
-        'type': VRML.SFBool,
-        'defaultValue': true
-      },
-      'yAxis': {
-        'type': VRML.SFBool,
-        'defaultValue': true
-      },
-      'zAxis': {
-        'type': VRML.SFBool,
-        'defaultValue': true
-      },
-      'resolution': {
-        'type': VRML.SFFloat,
-        'defaultValue': -1.0
-=======
-      'color': {
-        'type': VRML.MFColor,
-        'defaultValue': [
-          {
-            'r': 1.0,
-            'g': 0.0,
-            'b': 0.0
-          }
-        ]
-      },
-      'gradual': {
-        'type': VRML.SFBool,
-        'defaultValue': false
->>>>>>> 94f59ffc
-      },
-      'linearVelocity': {
-        'type': VRML.SFVec3f,
-        'defaultValue': {
-          'x': 0.0,
-          'y': 0.0,
-          'z': 0.0
-        }
-      },
-      'angularVelocity': {
-        'type': VRML.SFVec3f,
-        'defaultValue': {
-          'x': 0.0,
-          'y': 0.0,
-          'z': 0.0
-        }
-      }
-    }
-  },
-<<<<<<< HEAD
-  'Speaker': {
-    'description': 'The Speaker node is used to model a loudspeaker device.\\nIt can be used to playback wav sound files as well as text-to-speech.\\nThe sounds are localized in the 3D space and rendered at the main viewpoint in stereo.\\n',
-    'icon': 'https://raw.githubusercontent.com/cyberbotics/webots/released/resources/nodes/icons/Speaker.png',
-=======
-  'Material': {
-    'description': 'The Material node specifies the surface material properties of the associated geometry nodes.\\nThis is essentially used for the visual appearance of objects, but in addition,\\nCamera and infra-red DistanceSensor nodes are sensitive to the color of objects.\\n',
-    'icon': 'https://raw.githubusercontent.com/cyberbotics/webots/released/resources/nodes/icons/Material.png',
->>>>>>> 94f59ffc
-    'fields': {
-      'ambientIntensity': {
-        'type': VRML.SFFloat,
-        'defaultValue': 0.2
-      },
-      'diffuseColor': {
-        'type': VRML.SFColor,
-        'defaultValue': {
-          'r': 0.8,
-          'g': 0.8,
-          'b': 0.8
-        }
-      },
-      'emissiveColor': {
-        'type': VRML.SFColor,
-        'defaultValue': {
-          'r': 0.0,
-          'g': 0.0,
-          'b': 0.0
-        }
-      },
-<<<<<<< HEAD
-      'children': {
-        'type': VRML.MFNode,
-        'defaultValue': []
-      },
-      'name': {
-        'type': VRML.SFString,
-        'defaultValue': 'speaker'
-      },
-      'model': {
-        'type': VRML.SFString,
-        'defaultValue': ''
-      },
-      'description': {
-        'type': VRML.SFString,
-        'defaultValue': ''
-      },
-      'contactMaterial': {
-        'type': VRML.SFString,
-        'defaultValue': 'default'
-      },
-      'immersionProperties': {
-        'type': VRML.MFNode,
-        'defaultValue': []
-      },
-      'boundingObject': {
-        'type': VRML.SFNode,
-        'defaultValue': null
-      },
-      'physics': {
-        'type': VRML.SFNode,
-        'defaultValue': null
-      },
-      'locked': {
-        'type': VRML.SFBool,
-        'defaultValue': false
-      },
-      'translationStep': {
-=======
-      'shininess': {
->>>>>>> 94f59ffc
-        'type': VRML.SFFloat,
-        'defaultValue': 0.2
-      },
-      'specularColor': {
-        'type': VRML.SFColor,
-        'defaultValue': {
-          'r': 0.0,
-          'g': 0.0,
-          'b': 0.0
-        }
-      },
-      'transparency': {
-        'type': VRML.SFFloat,
-        'defaultValue': 0.0
-      }
-    }
-  },
-  'Box': {
-    'description': 'The Box node specifies a rectangular parallelepiped box centred at (0,0,0) in\\nthe local coordinate system and aligned with the local coordinate axes.\\nBy default, the box measures 2 meters in each dimension, from -1 to +1.\\n',
-    'icon': 'https://raw.githubusercontent.com/cyberbotics/webots/released/resources/nodes/icons/Box.png',
-    'fields': {
-      'size': {
-        'type': VRML.SFVec3f,
-        'defaultValue': {
-          'x': 2.0,
-          'y': 2.0,
-          'z': 2.0
-        }
-      }
-    }
-  },
-  'PointLight': {
-    'description': 'The PointLight node specifies a light source that emits light equally in all directions.\\nThe emitted light can be detected by a LightSensor node.\\nPutting a PointLight onboard a robot allows the PointLight to move with the robot.\\n',
-    'icon': 'https://raw.githubusercontent.com/cyberbotics/webots/released/resources/nodes/icons/PointLight.png',
-    'fields': {
-      'ambientIntensity': {
-        'type': VRML.SFFloat,
-        'defaultValue': 0.0
-      },
-<<<<<<< HEAD
-      'recognitionColors': {
-        'type': VRML.MFColor,
-        'defaultValue': []
-      },
-      'linearVelocity': {
-=======
-      'attenuation': {
->>>>>>> 94f59ffc
-        'type': VRML.SFVec3f,
-        'defaultValue': {
-          'x': 1.0,
-          'y': 0.0,
-          'z': 0.0
-        }
-      },
-      'color': {
-        'type': VRML.SFColor,
-        'defaultValue': {
-          'r': 1.0,
-          'g': 1.0,
-          'b': 1.0
-        }
-      },
-      'intensity': {
-        'type': VRML.SFFloat,
-        'defaultValue': 1.0
-      },
-      'location': {
-        'type': VRML.SFVec3f,
-        'defaultValue': {
-          'x': 0.0,
-          'y': 0.0,
-          'z': 0.0
-        }
-      },
-      'on': {
-        'type': VRML.SFBool,
-        'defaultValue': true
-      },
-      'radius': {
-        'type': VRML.SFFloat,
-        'defaultValue': 100.0
-      },
-      'castShadows': {
-        'type': VRML.SFBool,
-        'defaultValue': false
-      }
-    }
-  },
-  'Appearance': {
-    'description': 'The Appearance node specifies the visual properties of geometry\\nby defining the Material and texture nodes.\\n\\nNote: you should use the PBRAppearance node instead of the Appearance node\\nfor modern simulations with PBR (Physically Based Rendering).\\n',
-    'icon': 'https://raw.githubusercontent.com/cyberbotics/webots/released/resources/nodes/icons/Appearance.png',
-    'fields': {
-      'material': {
-        'type': VRML.SFNode,
-        'defaultValue': null
-      },
-      'texture': {
-        'type': VRML.SFNode,
-        'defaultValue': null
-      },
-      'textureTransform': {
-        'type': VRML.SFNode,
-        'defaultValue': null
-      },
-<<<<<<< HEAD
-      'name': {
-        'type': VRML.SFString,
-        'defaultValue': 'appearance'
-      }
-    }
-  },
-  'Gyro': {
-    'description': 'A Gyro node measures the angular velocity about 3 orthogonal axes (X, Y and Z).\\nThe output is in rad/s. The Gyro node is mostly used for balance control.\\n',
-    'icon': 'https://raw.githubusercontent.com/cyberbotics/webots/released/resources/nodes/icons/Gyro.png',
-    'fields': {
-      'translation': {
-        'type': VRML.SFVec3f,
-        'defaultValue': {
-          'x': 0.0,
-          'y': 0.0,
-          'z': 0.0
-        }
-      },
-      'rotation': {
-        'type': VRML.SFRotation,
-        'defaultValue': {
-          'x': 0.0,
-          'y': 0.0,
-          'z': 1.0,
-          'a': 0.0
-        }
-      },
-      'scale': {
-        'type': VRML.SFVec3f,
-        'defaultValue': {
-          'x': 1.0,
-          'y': 1.0,
-          'z': 1.0
-        }
-      },
-      'children': {
-        'type': VRML.MFNode,
-        'defaultValue': []
-      },
-      'name': {
-        'type': VRML.SFString,
-        'defaultValue': 'gyro'
-      },
-      'model': {
-        'type': VRML.SFString,
-        'defaultValue': ''
-      },
-      'description': {
-        'type': VRML.SFString,
-        'defaultValue': ''
-      },
-      'contactMaterial': {
-        'type': VRML.SFString,
-        'defaultValue': 'default'
-      },
-      'immersionProperties': {
-        'type': VRML.MFNode,
-        'defaultValue': []
-      },
-      'boundingObject': {
-        'type': VRML.SFNode,
-        'defaultValue': null
-      },
-      'physics': {
-        'type': VRML.SFNode,
-        'defaultValue': null
-      },
-      'locked': {
-        'type': VRML.SFBool,
-        'defaultValue': false
-      },
-      'translationStep': {
-        'type': VRML.SFFloat,
-        'defaultValue': 0.01
-      },
-      'rotationStep': {
-        'type': VRML.SFFloat,
-        'defaultValue': 0.261799387
-      },
-      'radarCrossSection': {
-        'type': VRML.SFFloat,
-        'defaultValue': 0.0
-      },
-      'recognitionColors': {
-        'type': VRML.MFColor,
-        'defaultValue': []
-      },
-      'lookupTable': {
-        'type': VRML.MFVec3f,
-        'defaultValue': []
-      },
-      'xAxis': {
-        'type': VRML.SFBool,
-        'defaultValue': true
-      },
-      'yAxis': {
-        'type': VRML.SFBool,
-        'defaultValue': true
-      },
-      'zAxis': {
-        'type': VRML.SFBool,
-        'defaultValue': true
-      },
-      'resolution': {
-        'type': VRML.SFFloat,
-        'defaultValue': -1.0
-      },
-      'linearVelocity': {
-        'type': VRML.SFVec3f,
-        'defaultValue': {
-          'x': 0.0,
-          'y': 0.0,
-          'z': 0.0
-        }
-      },
-      'angularVelocity': {
-        'type': VRML.SFVec3f,
-        'defaultValue': {
-          'x': 0.0,
-          'y': 0.0,
-          'z': 0.0
-        }
-      }
-    }
-  },
-  'Fog': {
-    'description': 'The Fog node provides a way to simulate atmospheric effects by blending objects with\\nthe color specified by the color field based on the distances of the various objects from the camera.\\n',
-    'icon': 'https://raw.githubusercontent.com/cyberbotics/webots/released/resources/nodes/icons/Fog.png',
-    'fields': {
-      'color': {
-        'type': VRML.SFColor,
-        'defaultValue': {
-          'r': 1.0,
-          'g': 1.0,
-          'b': 1.0
-        }
-      },
-      'visibilityRange': {
-        'type': VRML.SFFloat,
-        'defaultValue': 0.0
-      }
-    }
-  },
-  'Material': {
-    'description': 'The Material node specifies the surface material properties of the associated geometry nodes.\\nThis is essentially used for the visual appearance of objects, but in addition,\\nCamera and infra-red DistanceSensor nodes are sensitive to the color of objects.\\n',
-    'icon': 'https://raw.githubusercontent.com/cyberbotics/webots/released/resources/nodes/icons/Material.png',
-=======
-      'subdivision': {
-        'type': VRML.SFInt32,
-        'defaultValue': 36
-      }
-    }
-  },
-  'Damping': {
-    'description': 'A Damping node can be used to add linear and rotational damping to a Solid node.\\nThe damping will slow down the motion of Solid nodes and allow them to come to rest.\\n',
-    'icon': 'https://raw.githubusercontent.com/cyberbotics/webots/released/resources/nodes/icons/Damping.png',
->>>>>>> 94f59ffc
-    'fields': {
-      'ambientIntensity': {
-        'type': VRML.SFFloat,
-        'defaultValue': 0.2
-      },
-<<<<<<< HEAD
-      'diffuseColor': {
-        'type': VRML.SFColor,
-        'defaultValue': {
-          'r': 0.8,
-          'g': 0.8,
-          'b': 0.8
-        }
-      },
-      'emissiveColor': {
-        'type': VRML.SFColor,
-        'defaultValue': {
-          'r': 0.0,
-          'g': 0.0,
-          'b': 0.0
-        }
-      },
-      'shininess': {
-        'type': VRML.SFFloat,
-        'defaultValue': 0.2
-      },
-      'specularColor': {
-        'type': VRML.SFColor,
-        'defaultValue': {
-          'r': 0.0,
-          'g': 0.0,
-          'b': 0.0
-        }
-      },
-      'transparency': {
-        'type': VRML.SFFloat,
-        'defaultValue': 0.0
-      }
-    }
-  },
-  'Brake': {
-    'description': 'A Brake node can be added in the \'device\' field of any joint to allow the\\nchange of the dampingConstant coefficient of this joint from a controller program.\\n',
-    'icon': 'https://raw.githubusercontent.com/cyberbotics/webots/released/resources/nodes/icons/Brake.png',
-    'fields': {
-      'name': {
-        'type': VRML.SFString,
-        'defaultValue': 'brake'
-      }
-    }
-  },
-  'Connector': {
-    'description': 'Connector nodes are used to simulate mechanical docking systems, or any other type of device that\\ncan dynamically create a rigid link with a similar device.\\nThe physical connection between two Connectors can be created and destroyed at run time by the robot controller program.\\n',
-    'icon': 'https://raw.githubusercontent.com/cyberbotics/webots/released/resources/nodes/icons/Connector.png',
-=======
-      'angular': {
-        'type': VRML.SFFloat,
-        'defaultValue': 0.2
-      }
-    }
-  },
-  'GPS': {
-    'description': 'The GPS node can be used to determine the global position of a robot or of a robot part.\\n',
-    'icon': 'https://raw.githubusercontent.com/cyberbotics/webots/released/resources/nodes/icons/GPS.png',
->>>>>>> 94f59ffc
-    'fields': {
-      'translation': {
-        'type': VRML.SFVec3f,
-        'defaultValue': {
-          'x': 0.0,
-          'y': 0.0,
-          'z': 0.0
-        }
-      },
-      'rotation': {
-        'type': VRML.SFRotation,
-        'defaultValue': {
-          'x': 0.0,
-          'y': 0.0,
-          'z': 1.0,
-          'a': 0.0
-        }
-      },
-      'scale': {
-        'type': VRML.SFVec3f,
-        'defaultValue': {
-          'x': 1.0,
-          'y': 1.0,
-          'z': 1.0
-        }
-      },
-      'children': {
-        'type': VRML.MFNode,
-        'defaultValue': []
-      },
-      'name': {
-        'type': VRML.SFString,
-<<<<<<< HEAD
-        'defaultValue': 'connector'
-=======
-        'defaultValue': 'gps'
->>>>>>> 94f59ffc
-      },
-      'model': {
-        'type': VRML.SFString,
-        'defaultValue': ''
-      },
-      'description': {
-        'type': VRML.SFString,
-        'defaultValue': ''
-      },
-      'contactMaterial': {
-        'type': VRML.SFString,
-        'defaultValue': 'default'
-      },
-      'immersionProperties': {
-        'type': VRML.MFNode,
-        'defaultValue': []
-      },
-      'boundingObject': {
-        'type': VRML.SFNode,
-        'defaultValue': null
-      },
-      'physics': {
-        'type': VRML.SFNode,
-        'defaultValue': null
-      },
-      'locked': {
-        'type': VRML.SFBool,
-        'defaultValue': false
-      },
-      'translationStep': {
-        'type': VRML.SFFloat,
-        'defaultValue': 0.01
-      },
-      'rotationStep': {
-        'type': VRML.SFFloat,
-        'defaultValue': 0.261799387
-      },
-      'radarCrossSection': {
-        'type': VRML.SFFloat,
-        'defaultValue': 0.0
-      },
-      'recognitionColors': {
-        'type': VRML.MFColor,
-        'defaultValue': []
-      },
-<<<<<<< HEAD
-      'isLocked': {
-        'type': VRML.SFBool,
-        'defaultValue': false
-      },
-      'autoLock': {
-        'type': VRML.SFBool,
-        'defaultValue': false
-      },
-      'unilateralLock': {
-        'type': VRML.SFBool,
-        'defaultValue': true
-      },
-      'unilateralUnlock': {
-        'type': VRML.SFBool,
-        'defaultValue': true
-      },
-      'distanceTolerance': {
-        'type': VRML.SFFloat,
-        'defaultValue': 0.01
-      },
-      'axisTolerance': {
-=======
-      'accuracy': {
-        'type': VRML.SFFloat,
-        'defaultValue': 0.0
-      },
-      'noiseCorrelation': {
-        'type': VRML.SFFloat,
-        'defaultValue': 0.0
-      },
-      'resolution': {
-        'type': VRML.SFFloat,
-        'defaultValue': -1.0
-      },
-      'speedNoise': {
-        'type': VRML.SFFloat,
-        'defaultValue': 0.0
-      },
-      'speedResolution': {
-        'type': VRML.SFFloat,
-        'defaultValue': -1.0
-      },
-      'linearVelocity': {
-        'type': VRML.SFVec3f,
-        'defaultValue': {
-          'x': 0.0,
-          'y': 0.0,
-          'z': 0.0
-        }
-      },
-      'angularVelocity': {
-        'type': VRML.SFVec3f,
-        'defaultValue': {
-          'x': 0.0,
-          'y': 0.0,
-          'z': 0.0
-        }
-      }
-    }
-  },
-  'Radio': {
-    'description': 'Experimental Radio node.\\n',
-    'icon': 'https://raw.githubusercontent.com/cyberbotics/webots/released/resources/nodes/icons/Radio.png',
-    'fields': {
-      'translation': {
-        'type': VRML.SFVec3f,
-        'defaultValue': {
-          'x': 0.0,
-          'y': 0.0,
-          'z': 0.0
-        }
-      },
-      'rotation': {
-        'type': VRML.SFRotation,
-        'defaultValue': {
-          'x': 0.0,
-          'y': 0.0,
-          'z': 1.0,
-          'a': 0.0
-        }
-      },
-      'scale': {
-        'type': VRML.SFVec3f,
-        'defaultValue': {
-          'x': 1.0,
-          'y': 1.0,
-          'z': 1.0
-        }
-      },
-      'children': {
-        'type': VRML.MFNode,
-        'defaultValue': []
-      },
-      'name': {
-        'type': VRML.SFString,
-        'defaultValue': 'radio'
-      },
-      'model': {
-        'type': VRML.SFString,
-        'defaultValue': ''
-      },
-      'description': {
-        'type': VRML.SFString,
-        'defaultValue': ''
-      },
-      'contactMaterial': {
-        'type': VRML.SFString,
-        'defaultValue': 'default'
-      },
-      'immersionProperties': {
-        'type': VRML.MFNode,
-        'defaultValue': []
-      },
-      'boundingObject': {
-        'type': VRML.SFNode,
-        'defaultValue': null
-      },
-      'physics': {
-        'type': VRML.SFNode,
-        'defaultValue': null
-      },
-      'locked': {
-        'type': VRML.SFBool,
-        'defaultValue': false
-      },
-      'translationStep': {
-        'type': VRML.SFFloat,
-        'defaultValue': 0.01
-      },
-      'rotationStep': {
-        'type': VRML.SFFloat,
-        'defaultValue': 0.261799387
-      },
-      'radarCrossSection': {
->>>>>>> 94f59ffc
-        'type': VRML.SFFloat,
-        'defaultValue': 0.2
-      },
-<<<<<<< HEAD
-      'rotationTolerance': {
-        'type': VRML.SFFloat,
-        'defaultValue': 0.2
-      },
-      'numberOfRotations': {
-        'type': VRML.SFInt32,
-        'defaultValue': 4
-      },
-      'snap': {
-        'type': VRML.SFBool,
-        'defaultValue': true
-      },
-      'tensileStrength': {
-        'type': VRML.SFFloat,
-        'defaultValue': -1.0
-      },
-      'shearStrength': {
-        'type': VRML.SFFloat,
-        'defaultValue': -1.0
-=======
-      'recognitionColors': {
-        'type': VRML.MFColor,
-        'defaultValue': []
-      },
-      'protocol': {
-        'type': VRML.SFString,
-        'defaultValue': '802.11b'
-      },
-      'txPowerMin': {
-        'type': VRML.SFFloat,
-        'defaultValue': -10.0
-      },
-      'txPowerMax': {
-        'type': VRML.SFFloat,
-        'defaultValue': 10.0
-      },
-      'address': {
-        'type': VRML.SFString,
-        'defaultValue': ''
-      },
-      'rxSensitivity': {
-        'type': VRML.SFFloat,
-        'defaultValue': -100.0
-      },
-      'txPower': {
-        'type': VRML.SFFloat,
-        'defaultValue': 5.0
-      },
-      'frequency': {
-        'type': VRML.SFFloat,
-        'defaultValue': 2400000000.0
-      },
-      'channel': {
-        'type': VRML.SFInt32,
-        'defaultValue': 0
-      },
-      'bitrate': {
-        'type': VRML.SFInt32,
-        'defaultValue': 1000000
->>>>>>> 94f59ffc
-      },
-      'linearVelocity': {
-        'type': VRML.SFVec3f,
-        'defaultValue': {
-          'x': 0.0,
-          'y': 0.0,
-          'z': 0.0
-        }
-      },
-      'angularVelocity': {
-        'type': VRML.SFVec3f,
-        'defaultValue': {
-          'x': 0.0,
-          'y': 0.0,
-          'z': 0.0
-        }
-      }
-    }
-  },
-<<<<<<< HEAD
-  'ImmersionProperties': {
-    'description': 'The ImmersionProperties node specifies the properties for a partially or fully immersed Solid node in a Fluid node.\\n',
-    'icon': 'https://raw.githubusercontent.com/cyberbotics/webots/released/resources/nodes/icons/ImmersionProperties.png',
-    'fields': {
-      'fluidName': {
-        'type': VRML.SFString,
-        'defaultValue': ''
-      },
-      'referenceArea': {
-        'type': VRML.SFString,
-        'defaultValue': 'immersed area'
-      },
-      'dragForceCoefficients': {
-=======
-  'Pen': {
-    'description': 'A Pen node can be used to model a pen attached to a mobile robot.\\nIt can draw the trajectory of the robot on a textured ground.\\n',
-    'icon': 'https://raw.githubusercontent.com/cyberbotics/webots/released/resources/nodes/icons/Pen.png',
-    'fields': {
-      'translation': {
->>>>>>> 94f59ffc
-        'type': VRML.SFVec3f,
-        'defaultValue': {
-          'x': 0.0,
-          'y': 0.0,
-          'z': 0.0
-        }
-      },
-      'dragTorqueCoefficients': {
-        'type': VRML.SFVec3f,
-        'defaultValue': {
-          'x': 0.0,
-          'y': 0.0,
-          'z': 0.0
-        }
-      },
-      'viscousResistanceForceCoefficient': {
-        'type': VRML.SFFloat,
-        'defaultValue': 0.0
-      },
-<<<<<<< HEAD
-      'viscousResistanceTorqueCoefficient': {
-        'type': VRML.SFFloat,
-        'defaultValue': 0.0
-      }
-    }
-  },
-  'BallJoint': {
-    'description': 'A BallJoint node can be used to simulate a rotating motion with 3 DOF (ball and socket).\\n',
-    'icon': 'https://raw.githubusercontent.com/cyberbotics/webots/released/resources/nodes/icons/BallJoint.png',
-    'fields': {
-      'jointParameters': {
-        'type': VRML.SFNode,
-        'defaultValue': null
-=======
-      'name': {
-        'type': VRML.SFString,
-        'defaultValue': 'pen'
->>>>>>> 94f59ffc
-      },
-      'jointParameters2': {
-        'type': VRML.SFNode,
-        'defaultValue': null
-      },
-      'jointParameters3': {
-        'type': VRML.SFNode,
-        'defaultValue': null
-      },
-      'device': {
-        'type': VRML.MFNode,
-        'defaultValue': []
-      },
-      'device2': {
-        'type': VRML.MFNode,
-        'defaultValue': []
-      },
-      'device3': {
-        'type': VRML.MFNode,
-        'defaultValue': []
-      },
-      'endPoint': {
-        'type': VRML.SFNode,
-        'defaultValue': null
-      },
-      'position': {
-        'type': VRML.SFFloat,
-        'defaultValue': 0.0
-      },
-      'position2': {
-        'type': VRML.SFFloat,
-        'defaultValue': 0.0
-      },
-      'position3': {
-        'type': VRML.SFFloat,
-        'defaultValue': 0.0
-<<<<<<< HEAD
-      }
-    }
-  },
-  'Box': {
-    'description': 'The Box node specifies a rectangular parallelepiped box centred at (0,0,0) in\\nthe local coordinate system and aligned with the local coordinate axes.\\nBy default, the box measures 2 meters in each dimension, from -1 to +1.\\n',
-    'icon': 'https://raw.githubusercontent.com/cyberbotics/webots/released/resources/nodes/icons/Box.png',
-    'fields': {
-      'size': {
-=======
-      },
-      'recognitionColors': {
-        'type': VRML.MFColor,
-        'defaultValue': []
-      },
-      'inkColor': {
-        'type': VRML.SFColor,
-        'defaultValue': {
-          'r': 0.0,
-          'g': 0.0,
-          'b': 0.0
-        }
-      },
-      'inkDensity': {
-        'type': VRML.SFFloat,
-        'defaultValue': 0.5
-      },
-      'leadSize': {
-        'type': VRML.SFFloat,
-        'defaultValue': 0.002
-      },
-      'maxDistance': {
-        'type': VRML.SFFloat,
-        'defaultValue': 0.0
-      },
-      'write': {
-        'type': VRML.SFBool,
-        'defaultValue': true
-      },
-      'linearVelocity': {
->>>>>>> 94f59ffc
-        'type': VRML.SFVec3f,
-        'defaultValue': {
-          'x': 2.0,
-          'y': 2.0,
-          'z': 2.0
-        }
-      }
-    }
-  },
-  'BallJointParameters': {
-    'description': 'The BallJointParamaters node defines the parameters of a BallJoint node.\\n',
-    'icon': 'https://raw.githubusercontent.com/cyberbotics/webots/released/resources/nodes/icons/BallJointParameters.png',
-    'fields': {
-      'position': {
-        'type': VRML.SFFloat,
-        'defaultValue': 0.0
-      },
-      'anchor': {
-        'type': VRML.SFVec3f,
-        'defaultValue': {
-          'x': 0.0,
-          'y': 0.0,
-          'z': 0.0
-        }
-      }
-    }
-  },
-  'Cone': {
-    'description': 'The Cone node specifies a cone which is centered in the local\\ncoordinate system and whose central axis is aligned with the local z-axis.\\n',
-    'icon': 'https://raw.githubusercontent.com/cyberbotics/webots/released/resources/nodes/icons/Cone.png',
-    'fields': {
-      'bottomRadius': {
-        'type': VRML.SFFloat,
-        'defaultValue': 1.0
-      },
-<<<<<<< HEAD
-      'minStop': {
-        'type': VRML.SFFloat,
-        'defaultValue': 0.0
-      },
-      'maxStop': {
-        'type': VRML.SFFloat,
-        'defaultValue': 0.0
-      },
-      'springConstant': {
-        'type': VRML.SFFloat,
-        'defaultValue': 0.0
-      },
-      'dampingConstant': {
-        'type': VRML.SFFloat,
-        'defaultValue': 0.0
-      },
-      'staticFriction': {
-        'type': VRML.SFFloat,
-        'defaultValue': 0.0
-      }
-    }
-  },
-  'Emitter': {
-    'description': 'The Emitter node is used to model a radio, or infra-red emitter.\\nIt can be used to send data packets to Receiver nodes (onboard other robots).\\nAn Emitter cannot receive data: bidirectional communication requires two Emitter/Receiver pairs.\\n',
-    'icon': 'https://raw.githubusercontent.com/cyberbotics/webots/released/resources/nodes/icons/Emitter.png',
-=======
-      'height': {
-        'type': VRML.SFFloat,
-        'defaultValue': 2.0
-      },
-      'side': {
-        'type': VRML.SFBool,
-        'defaultValue': true
-      },
-      'bottom': {
-        'type': VRML.SFBool,
-        'defaultValue': true
-      },
-      'subdivision': {
-        'type': VRML.SFInt32,
-        'defaultValue': 12
-      }
-    }
-  },
-  'WorldInfo': {
-    'description': 'The WorldInfo node provides general information about the simulated world,\\ne.g., gravity, the physics time step, ODE global parameters, plugins, etc.\\n',
-    'icon': 'https://raw.githubusercontent.com/cyberbotics/webots/released/resources/nodes/icons/WorldInfo.png',
-    'fields': {
-      'info': {
-        'type': VRML.MFString,
-        'defaultValue': []
-      },
-      'title': {
-        'type': VRML.SFString,
-        'defaultValue': ''
-      },
-      'window': {
-        'type': VRML.SFString,
-        'defaultValue': '<none>'
-      },
-      'gravity': {
-        'type': VRML.SFFloat,
-        'defaultValue': 9.81
-      },
-      'CFM': {
-        'type': VRML.SFFloat,
-        'defaultValue': 1e-05
-      },
-      'ERP': {
-        'type': VRML.SFFloat,
-        'defaultValue': 0.2
-      },
-      'physics': {
-        'type': VRML.SFString,
-        'defaultValue': '<none>'
-      },
-      'basicTimeStep': {
-        'type': VRML.SFFloat,
-        'defaultValue': 32.0
-      },
-      'FPS': {
-        'type': VRML.SFFloat,
-        'defaultValue': 60.0
-      },
-      'optimalThreadCount': {
-        'type': VRML.SFInt32,
-        'defaultValue': 1
-      },
-      'physicsDisableTime': {
-        'type': VRML.SFFloat,
-        'defaultValue': 1.0
-      },
-      'physicsDisableLinearThreshold': {
-        'type': VRML.SFFloat,
-        'defaultValue': 0.01
-      },
-      'physicsDisableAngularThreshold': {
-        'type': VRML.SFFloat,
-        'defaultValue': 0.01
-      },
-      'defaultDamping': {
-        'type': VRML.SFNode,
-        'defaultValue': null
-      },
-      'inkEvaporation': {
-        'type': VRML.SFFloat,
-        'defaultValue': 0.0
-      },
-      'gpsReference': {
-        'type': VRML.SFVec3f,
-        'defaultValue': {
-          'x': 0.0,
-          'y': 0.0,
-          'z': 0.0
-        }
-      },
-      'lineScale': {
-        'type': VRML.SFFloat,
-        'defaultValue': 0.1
-      },
-      'dragForceScale': {
-        'type': VRML.SFFloat,
-        'defaultValue': 30.0
-      },
-      'dragTorqueScale': {
-        'type': VRML.SFFloat,
-        'defaultValue': 5.0
-      },
-      'randomSeed': {
-        'type': VRML.SFInt32,
-        'defaultValue': 0
-      },
-      'contactProperties': {
-        'type': VRML.MFNode,
-        'defaultValue': []
-      },
-      'northDirection': {
-        'type': VRML.SFVec3f,
-        'defaultValue': {
-          'x': 0.0,
-          'y': 1.0,
-          'z': 0.0
-        }
-      },
-      'fast2d': {
-        'type': VRML.SFString,
-        'defaultValue': ''
-      }
-    }
-  },
-  'SpotLight': {
-    'description': 'The SpotLight node defines a light source that emits light from a specific point along a specific direction vector and constrained within a specific angle.\\nThe light emitted by a SpotLight (or other light sources) can be detected by a LightSensor node.\\n',
-    'icon': 'https://raw.githubusercontent.com/cyberbotics/webots/released/resources/nodes/icons/SpotLight.png',
-    'fields': {
-      'ambientIntensity': {
-        'type': VRML.SFFloat,
-        'defaultValue': 0.0
-      },
-      'attenuation': {
-        'type': VRML.SFVec3f,
-        'defaultValue': {
-          'x': 1.0,
-          'y': 0.0,
-          'z': 0.0
-        }
-      },
-      'beamWidth': {
-        'type': VRML.SFFloat,
-        'defaultValue': 1.570796
-      },
-      'color': {
-        'type': VRML.SFColor,
-        'defaultValue': {
-          'r': 1.0,
-          'g': 1.0,
-          'b': 1.0
-        }
-      },
-      'cutOffAngle': {
-        'type': VRML.SFFloat,
-        'defaultValue': 0.785398
-      },
-      'direction': {
-        'type': VRML.SFVec3f,
-        'defaultValue': {
-          'x': 0.0,
-          'y': 0.0,
-          'z': -1.0
-        }
-      },
-      'intensity': {
-        'type': VRML.SFFloat,
-        'defaultValue': 1.0
-      },
-      'location': {
-        'type': VRML.SFVec3f,
-        'defaultValue': {
-          'x': 0.0,
-          'y': 0.0,
-          'z': 0.0
-        }
-      },
-      'on': {
-        'type': VRML.SFBool,
-        'defaultValue': true
-      },
-      'radius': {
-        'type': VRML.SFFloat,
-        'defaultValue': 100.0
-      },
-      'castShadows': {
-        'type': VRML.SFBool,
-        'defaultValue': false
-      }
-    }
-  },
-  'TextureTransform': {
-    'description': 'The TextureTransform node defines a 2D transformation that is applied to texture coordinates.\\nThis node affects the way textures coordinates are applied to the geometric surface.\\n',
-    'icon': 'https://raw.githubusercontent.com/cyberbotics/webots/released/resources/nodes/icons/TextureTransform.png',
-    'fields': {
-      'center': {
-        'type': VRML.SFVec2f,
-        'defaultValue': {
-          'x': 0.0,
-          'y': 0.0
-        }
-      },
-      'rotation': {
-        'type': VRML.SFFloat,
-        'defaultValue': 0.0
-      },
-      'scale': {
-        'type': VRML.SFVec2f,
-        'defaultValue': {
-          'x': 1.0,
-          'y': 1.0
-        }
-      },
-      'translation': {
-        'type': VRML.SFVec2f,
-        'defaultValue': {
-          'x': 0.0,
-          'y': 0.0
-        }
-      }
-    }
-  },
-  'LinearMotor': {
-    'description': 'A LinearMotor node can be used to generate a translation motion along the axis of a Slider node.\\n',
-    'icon': 'https://raw.githubusercontent.com/cyberbotics/webots/released/resources/nodes/icons/LinearMotor.png',
-    'fields': {
-      'name': {
-        'type': VRML.SFString,
-        'defaultValue': 'linear motor'
-      },
-      'acceleration': {
-        'type': VRML.SFFloat,
-        'defaultValue': -1.0
-      },
-      'consumptionFactor': {
-        'type': VRML.SFFloat,
-        'defaultValue': 10.0
-      },
-      'controlPID': {
-        'type': VRML.SFVec3f,
-        'defaultValue': {
-          'x': 10.0,
-          'y': 0.0,
-          'z': 0.0
-        }
-      },
-      'maxVelocity': {
-        'type': VRML.SFFloat,
-        'defaultValue': 10.0
-      },
-      'minPosition': {
-        'type': VRML.SFFloat,
-        'defaultValue': 0.0
-      },
-      'maxPosition': {
-        'type': VRML.SFFloat,
-        'defaultValue': 0.0
-      },
-      'maxForce': {
-        'type': VRML.SFFloat,
-        'defaultValue': 10.0
-      },
-      'multiplier': {
-        'type': VRML.SFFloat,
-        'defaultValue': 1.0
-      },
-      'sound': {
-        'type': VRML.SFString,
-        'defaultValue': 'webots://projects/default/worlds/sounds/linear_motor.wav'
-      },
-      'muscles': {
-        'type': VRML.MFNode,
-        'defaultValue': []
-      }
-    }
-  },
-  'Receiver': {
-    'description': 'A Receiver node models a radio or infra-red receiver.\\nIt can be used to receive data packets emitted by Emitter nodes (onboard other robots).\\nA Receiver cannot emit data: bidirectional communication requires two Emitter/Receiver pairs.\\n',
-    'icon': 'https://raw.githubusercontent.com/cyberbotics/webots/released/resources/nodes/icons/Receiver.png',
->>>>>>> 94f59ffc
-    'fields': {
-      'translation': {
-        'type': VRML.SFVec3f,
-        'defaultValue': {
-          'x': 0.0,
-          'y': 0.0,
-          'z': 0.0
-        }
-      },
-      'rotation': {
-        'type': VRML.SFRotation,
-        'defaultValue': {
-          'x': 0.0,
-          'y': 0.0,
-          'z': 1.0,
-          'a': 0.0
-        }
-      },
-      'scale': {
-        'type': VRML.SFVec3f,
-        'defaultValue': {
-          'x': 1.0,
-          'y': 1.0,
-          'z': 1.0
-        }
-      },
-      'children': {
-        'type': VRML.MFNode,
-        'defaultValue': []
-      },
-      'name': {
-        'type': VRML.SFString,
-<<<<<<< HEAD
-        'defaultValue': 'emitter'
-=======
-        'defaultValue': 'receiver'
->>>>>>> 94f59ffc
-      },
-      'model': {
-        'type': VRML.SFString,
-        'defaultValue': ''
-      },
-      'description': {
-        'type': VRML.SFString,
-        'defaultValue': ''
-      },
-      'immersionProperties': {
-        'type': VRML.MFNode,
-        'defaultValue': []
-      },
-      'contactMaterial': {
-        'type': VRML.SFString,
-        'defaultValue': 'default'
-      },
-      'boundingObject': {
-        'type': VRML.SFNode,
-        'defaultValue': null
-      },
-      'physics': {
-        'type': VRML.SFNode,
-        'defaultValue': null
-      },
-      'locked': {
-        'type': VRML.SFBool,
-        'defaultValue': false
-      },
-      'translationStep': {
-        'type': VRML.SFFloat,
-        'defaultValue': 0.01
-      },
-      'rotationStep': {
-        'type': VRML.SFFloat,
-        'defaultValue': 0.261799387
-      },
-      'radarCrossSection': {
-        'type': VRML.SFFloat,
-        'defaultValue': 0.0
-      },
-      'recognitionColors': {
-        'type': VRML.MFColor,
-        'defaultValue': []
-      },
-<<<<<<< HEAD
-      'range': {
-=======
-      'aperture': {
-        'type': VRML.SFFloat,
-        'defaultValue': -1.0
-      },
-      'channel': {
-        'type': VRML.SFInt32,
-        'defaultValue': 0
-      },
-      'baudRate': {
-        'type': VRML.SFInt32,
-        'defaultValue': -1
-      },
-      'byteSize': {
-        'type': VRML.SFInt32,
-        'defaultValue': 8
-      },
-      'bufferSize': {
-        'type': VRML.SFInt32,
-        'defaultValue': -1
-      },
-      'signalStrengthNoise': {
->>>>>>> 94f59ffc
-        'type': VRML.SFFloat,
-        'defaultValue': 0.0
-      },
-      'directionNoise': {
-        'type': VRML.SFFloat,
-        'defaultValue': 0.0
-      },
-      'allowedChannels': {
-        'type': VRML.MFInt32,
-        'defaultValue': []
-      },
-<<<<<<< HEAD
-      'maxRange': {
-        'type': VRML.SFFloat,
-        'defaultValue': -1.0
-      },
-      'aperture': {
-        'type': VRML.SFFloat,
-        'defaultValue': -1.0
-      },
-      'channel': {
-        'type': VRML.SFInt32,
-        'defaultValue': 0
-      },
-      'baudRate': {
-        'type': VRML.SFInt32,
-        'defaultValue': -1
-      },
-      'byteSize': {
-        'type': VRML.SFInt32,
-        'defaultValue': 8
-=======
-      'linearVelocity': {
-        'type': VRML.SFVec3f,
-        'defaultValue': {
-          'x': 0.0,
-          'y': 0.0,
-          'z': 0.0
-        }
-      },
-      'angularVelocity': {
-        'type': VRML.SFVec3f,
-        'defaultValue': {
-          'x': 0.0,
-          'y': 0.0,
-          'z': 0.0
-        }
-      }
-    }
-  },
-  'Coordinate': {
-    'description': 'The Coordinate node defines a set of 3D coordinates to be used in the \'coord\' field\\nof vertex-based geometry nodes including IndexedFaceSet and IndexedLineSet nodes.\\n',
-    'icon': 'https://raw.githubusercontent.com/cyberbotics/webots/released/resources/nodes/icons/Coordinate.png',
-    'fields': {
-      'point': {
-        'type': VRML.MFVec3f,
-        'defaultValue': []
-      }
-    }
-  },
-  'Hinge2JointParameters': {
-    'description': 'DEPRECATED\\n',
-    'icon': 'https://raw.githubusercontent.com/cyberbotics/webots/released/resources/nodes/icons/Hinge2JointParameters.png',
-    'fields': {
-      'position': {
-        'type': VRML.SFFloat,
-        'defaultValue': 0.0
-      },
-      'axis': {
-        'type': VRML.SFVec3f,
-        'defaultValue': {
-          'x': 1.0,
-          'y': 0.0,
-          'z': 0.0
-        }
-      },
-      'anchor': {
-        'type': VRML.SFVec3f,
-        'defaultValue': {
-          'x': 0.0,
-          'y': 0.0,
-          'z': 0.0
-        }
-      },
-      'minStop': {
-        'type': VRML.SFFloat,
-        'defaultValue': 0.0
-      },
-      'maxStop': {
-        'type': VRML.SFFloat,
-        'defaultValue': 0.0
-      },
-      'springConstant': {
-        'type': VRML.SFFloat,
-        'defaultValue': 0.0
-      },
-      'dampingConstant': {
-        'type': VRML.SFFloat,
-        'defaultValue': 0.0
-      },
-      'staticFriction': {
-        'type': VRML.SFFloat,
-        'defaultValue': 0.0
-      },
-      'suspensionSpringConstant': {
-        'type': VRML.SFFloat,
-        'defaultValue': 0.0
-      },
-      'suspensionDampingConstant': {
-        'type': VRML.SFFloat,
-        'defaultValue': 0.0
-      }
-    }
-  },
-  'CadShape': {
-    'description': 'The CadShape node defines a geometry and appearance from a \'.dae\' or \'.obj\' file.\\n',
-    'icon': 'https://raw.githubusercontent.com/cyberbotics/webots/released/resources/nodes/icons/CadShape.png',
-    'fields': {
-      'url': {
-        'type': VRML.MFString,
-        'defaultValue': []
-      },
-      'ccw': {
-        'type': VRML.SFBool,
-        'defaultValue': true
->>>>>>> 94f59ffc
-      },
-      'bufferSize': {
-        'type': VRML.SFInt32,
-        'defaultValue': -1
-      },
-<<<<<<< HEAD
-      'allowedChannels': {
-        'type': VRML.MFInt32,
-        'defaultValue': []
-      },
-      'linearVelocity': {
-        'type': VRML.SFVec3f,
-        'defaultValue': {
-          'x': 0.0,
-          'y': 0.0,
-          'z': 0.0
-        }
-      },
-      'angularVelocity': {
-        'type': VRML.SFVec3f,
-        'defaultValue': {
-          'x': 0.0,
-          'y': 0.0,
-          'z': 0.0
-        }
-      }
-    }
-  },
-  'Skin': {
-    'description': 'The Skin node is used in order to add graphical skin animation to a robot.\\n',
-    'icon': 'https://raw.githubusercontent.com/cyberbotics/webots/released/resources/nodes/icons/Skin.png',
-    'fields': {
-      'translation': {
-        'type': VRML.SFVec3f,
-=======
-      'isPickable': {
-        'type': VRML.SFBool,
-        'defaultValue': true
-      }
-    }
-  },
-  'LensFlare': {
-    'description': 'The LensFlare node can be inserted in the \'lensFlare\' field of any Viewpoint or Camera node\\nIt defines the properties of the lens flare created by every light whose \'castLensFlares\' field is TRUE.\\n',
-    'icon': 'https://raw.githubusercontent.com/cyberbotics/webots/released/resources/nodes/icons/LensFlare.png',
-    'fields': {
-      'transparency': {
-        'type': VRML.SFFloat,
-        'defaultValue': 0.4
-      },
-      'scale': {
-        'type': VRML.SFFloat,
-        'defaultValue': 1.5
-      },
-      'bias': {
-        'type': VRML.SFFloat,
-        'defaultValue': -0.9
-      },
-      'dispersal': {
-        'type': VRML.SFFloat,
-        'defaultValue': 0.6
-      },
-      'samples': {
-        'type': VRML.SFInt32,
-        'defaultValue': 4
-      },
-      'haloWidth': {
-        'type': VRML.SFFloat,
-        'defaultValue': 0.4
-      },
-      'chromaDistortion': {
-        'type': VRML.SFFloat,
-        'defaultValue': 2.0
-      },
-      'blurIterations': {
-        'type': VRML.SFInt32,
-        'defaultValue': 2
-      }
-    }
-  },
-  'TrackWheel': {
-    'description': 'A TrackWheel node can be used to simulate a wheel that it is part of a track system.\\n',
-    'icon': 'https://raw.githubusercontent.com/cyberbotics/webots/released/resources/nodes/icons/TrackWheel.png',
-    'fields': {
-      'position': {
-        'type': VRML.SFVec2f,
->>>>>>> 94f59ffc
-        'defaultValue': {
-          'x': 0.0,
-          'y': 0.0,
-          'z': 0.0
-        }
-      },
-      'rotation': {
-        'type': VRML.SFRotation,
-        'defaultValue': {
-<<<<<<< HEAD
-          'x': 0.0,
-          'y': 0.0,
-          'z': 1.0,
-          'a': 0.0
-        }
-      },
-      'scale': {
-        'type': VRML.SFVec3f,
-        'defaultValue': {
-          'x': 1.0,
-          'y': 1.0,
-          'z': 1.0
-        }
-      },
-      'name': {
-        'type': VRML.SFString,
-        'defaultValue': 'skin'
-      },
-      'modelUrl': {
-        'type': VRML.SFString,
-        'defaultValue': ''
-      },
-      'appearance': {
-        'type': VRML.MFNode,
-        'defaultValue': []
-      },
-      'bones': {
-        'type': VRML.MFNode,
-        'defaultValue': []
-      },
-      'castShadows': {
-        'type': VRML.SFBool,
-        'defaultValue': true
-      },
-      'translationStep': {
-        'type': VRML.SFFloat,
-        'defaultValue': 0.01
-      },
-      'rotationStep': {
-        'type': VRML.SFFloat,
-        'defaultValue': 0.261799387
-      }
-    }
-  },
-  'Microphone': {
-    'description': '',
-    'icon': 'https://raw.githubusercontent.com/cyberbotics/webots/released/resources/nodes/icons/Microphone.png',
-=======
-          'x': 1.0,
-          'y': 0.0,
-          'z': 0.0,
-          'a': 1.5708
-        }
-      },
-      'radius': {
-        'type': VRML.SFFloat,
-        'defaultValue': 0.1
-      },
-      'inner': {
-        'type': VRML.SFBool,
-        'defaultValue': true
-      },
-      'children': {
-        'type': VRML.MFNode,
-        'defaultValue': []
-      }
-    }
-  },
-  'PBRAppearance': {
-    'description': 'The PBRAppearance node specifies the visual properties of geometry using a\\nphysically based shading model and several textures to define material\\nproperties.\\n',
-    'icon': 'https://raw.githubusercontent.com/cyberbotics/webots/released/resources/nodes/icons/PBRAppearance.png',
-    'fields': {
-      'baseColor': {
-        'type': VRML.SFColor,
-        'defaultValue': {
-          'r': 1.0,
-          'g': 1.0,
-          'b': 1.0
-        }
-      },
-      'baseColorMap': {
-        'type': VRML.SFNode,
-        'defaultValue': null
-      },
-      'transparency': {
-        'type': VRML.SFFloat,
-        'defaultValue': 0.0
-      },
-      'roughness': {
-        'type': VRML.SFFloat,
-        'defaultValue': 0.0
-      },
-      'roughnessMap': {
-        'type': VRML.SFNode,
-        'defaultValue': null
-      },
-      'metalness': {
-        'type': VRML.SFFloat,
-        'defaultValue': 1.0
-      },
-      'metalnessMap': {
-        'type': VRML.SFNode,
-        'defaultValue': null
-      },
-      'IBLStrength': {
-        'type': VRML.SFFloat,
-        'defaultValue': 1.0
-      },
-      'normalMap': {
-        'type': VRML.SFNode,
-        'defaultValue': null
-      },
-      'normalMapFactor': {
-        'type': VRML.SFFloat,
-        'defaultValue': 1.0
-      },
-      'occlusionMap': {
-        'type': VRML.SFNode,
-        'defaultValue': null
-      },
-      'occlusionMapStrength': {
-        'type': VRML.SFFloat,
-        'defaultValue': 1.0
-      },
-      'emissiveColor': {
-        'type': VRML.SFColor,
-        'defaultValue': {
-          'r': 0.0,
-          'g': 0.0,
-          'b': 0.0
-        }
-      },
-      'emissiveColorMap': {
-        'type': VRML.SFNode,
-        'defaultValue': null
-      },
-      'emissiveIntensity': {
-        'type': VRML.SFFloat,
-        'defaultValue': 1.0
-      },
-      'textureTransform': {
-        'type': VRML.SFNode,
-        'defaultValue': null
-      },
-      'name': {
-        'type': VRML.SFString,
-        'defaultValue': 'PBRAppearance'
-      }
-    }
-  },
-  'Shape': {
-    'description': 'A Shape node is a visual objects that includes both an \'appearance\' and a \'geometry\'.\\nA Shape can also be used in a \'boundingObject\', in this case, only its \'geometry\' field is taken into account.\\n',
-    'icon': 'https://raw.githubusercontent.com/cyberbotics/webots/released/resources/nodes/icons/Shape.png',
-    'fields': {
-      'appearance': {
-        'type': VRML.SFNode,
-        'defaultValue': null
-      },
-      'geometry': {
-        'type': VRML.SFNode,
-        'defaultValue': null
-      },
-      'castShadows': {
-        'type': VRML.SFBool,
-        'defaultValue': true
-      },
-      'isPickable': {
-        'type': VRML.SFBool,
-        'defaultValue': true
-      }
-    }
-  },
-  'Altimeter': {
-    'description': 'The Altimeter node can be used to determine the global altitude of a robot or of a robot part.\\n',
-    'icon': 'https://raw.githubusercontent.com/cyberbotics/webots/released/resources/nodes/icons/Altimeter.png',
->>>>>>> 94f59ffc
-    'fields': {
-      'translation': {
-        'type': VRML.SFVec3f,
-        'defaultValue': {
-          'x': 0.0,
-          'y': 0.0,
-          'z': 0.0
-        }
-      },
-      'rotation': {
-        'type': VRML.SFRotation,
-        'defaultValue': {
-          'x': 0.0,
-          'y': 0.0,
-          'z': 1.0,
-          'a': 0.0
-        }
-      },
-      'scale': {
-        'type': VRML.SFVec3f,
-        'defaultValue': {
-          'x': 1.0,
-          'y': 1.0,
-          'z': 1.0
-        }
-      },
-      'children': {
-        'type': VRML.MFNode,
-        'defaultValue': []
-      },
-      'name': {
-        'type': VRML.SFString,
-<<<<<<< HEAD
-        'defaultValue': 'microphone'
-=======
-        'defaultValue': 'altimeter'
->>>>>>> 94f59ffc
-      },
-      'model': {
-        'type': VRML.SFString,
-        'defaultValue': ''
-      },
-      'description': {
-        'type': VRML.SFString,
-        'defaultValue': ''
-      },
-      'contactMaterial': {
-        'type': VRML.SFString,
-        'defaultValue': 'default'
-      },
-      'immersionProperties': {
-        'type': VRML.MFNode,
-        'defaultValue': []
-      },
-      'boundingObject': {
-        'type': VRML.SFNode,
-        'defaultValue': null
-      },
-      'physics': {
-        'type': VRML.SFNode,
-        'defaultValue': null
-      },
-      'locked': {
-        'type': VRML.SFBool,
-        'defaultValue': false
-      },
-      'translationStep': {
-        'type': VRML.SFFloat,
-        'defaultValue': 0.01
-      },
-      'rotationStep': {
-        'type': VRML.SFFloat,
-        'defaultValue': 0.261799387
-      },
-      'radarCrossSection': {
-        'type': VRML.SFFloat,
-        'defaultValue': 0.0
-      },
-      'recognitionColors': {
-        'type': VRML.MFColor,
-        'defaultValue': []
-      },
-<<<<<<< HEAD
-      'aperture': {
-        'type': VRML.SFFloat,
-        'defaultValue': -1.0
-      },
-      'sensitivity': {
-        'type': VRML.SFFloat,
-        'defaultValue': -50.0
-      },
-      'linearVelocity': {
-        'type': VRML.SFVec3f,
-        'defaultValue': {
-          'x': 0.0,
-          'y': 0.0,
-          'z': 0.0
-        }
-      },
-      'angularVelocity': {
-        'type': VRML.SFVec3f,
-        'defaultValue': {
-          'x': 0.0,
-          'y': 0.0,
-          'z': 0.0
-        }
-      }
-    }
-  },
-  'LightSensor': {
-    'description': 'A LightSensor node can be used to model a phototransistor, a photodiode or any type\\nof device that measures the irradiance of light on its surface.\\nA LightSensor node detects the light emitted by PointLight, SpotLight and DirectionalLight nodes.\\n',
-    'icon': 'https://raw.githubusercontent.com/cyberbotics/webots/released/resources/nodes/icons/LightSensor.png',
-    'fields': {
-      'translation': {
-        'type': VRML.SFVec3f,
-        'defaultValue': {
-          'x': 0.0,
-          'y': 0.0,
-          'z': 0.0
-        }
-      },
-      'rotation': {
-        'type': VRML.SFRotation,
-        'defaultValue': {
-          'x': 0.0,
-          'y': 0.0,
-          'z': 1.0,
-          'a': 0.0
-        }
-      },
-      'scale': {
-        'type': VRML.SFVec3f,
-        'defaultValue': {
-          'x': 1.0,
-          'y': 1.0,
-          'z': 1.0
-        }
-      },
-      'children': {
-        'type': VRML.MFNode,
-        'defaultValue': []
-      },
-      'name': {
-        'type': VRML.SFString,
-        'defaultValue': 'light sensor'
-=======
-      'accuracy': {
-        'type': VRML.SFFloat,
-        'defaultValue': 0.0
->>>>>>> 94f59ffc
-      },
-      'model': {
-        'type': VRML.SFString,
-        'defaultValue': ''
-      },
-      'description': {
-        'type': VRML.SFString,
-        'defaultValue': ''
-      },
-      'contactMaterial': {
-        'type': VRML.SFString,
-        'defaultValue': 'default'
-      },
-      'immersionProperties': {
-        'type': VRML.MFNode,
-        'defaultValue': []
-      },
-<<<<<<< HEAD
-      'boundingObject': {
-        'type': VRML.SFNode,
-        'defaultValue': null
-      },
-      'physics': {
-        'type': VRML.SFNode,
-        'defaultValue': null
-      },
-      'locked': {
-        'type': VRML.SFBool,
-        'defaultValue': false
-      },
-      'translationStep': {
-        'type': VRML.SFFloat,
-        'defaultValue': 0.01
-      },
-      'rotationStep': {
-        'type': VRML.SFFloat,
-        'defaultValue': 0.261799387
-      },
-      'radarCrossSection': {
-        'type': VRML.SFFloat,
-        'defaultValue': 0.0
-      },
-      'recognitionColors': {
-        'type': VRML.MFColor,
-        'defaultValue': []
-      },
-      'lookupTable': {
-        'type': VRML.MFVec3f,
-        'defaultValue': [
-          {
-            'x': 0.0,
-            'y': 0.0,
-            'z': 0.0
-          },
-          {
-            'x': 1.0,
-            'y': 1000.0,
-            'z': 0.0
-          }
-        ]
-      },
-      'colorFilter': {
-        'type': VRML.SFColor,
-        'defaultValue': {
-          'r': 1.0,
-          'g': 1.0,
-          'b': 1.0
-        }
-      },
-      'occlusion': {
-        'type': VRML.SFBool,
-        'defaultValue': false
-      },
-      'resolution': {
-        'type': VRML.SFFloat,
-        'defaultValue': -1.0
-      },
-=======
->>>>>>> 94f59ffc
-      'linearVelocity': {
-        'type': VRML.SFVec3f,
-        'defaultValue': {
-          'x': 0.0,
-          'y': 0.0,
-          'z': 0.0
-        }
-      },
-      'angularVelocity': {
-        'type': VRML.SFVec3f,
-        'defaultValue': {
-          'x': 0.0,
-          'y': 0.0,
-          'z': 0.0
-        }
-<<<<<<< HEAD
-=======
-      }
-    }
-  },
-  'PositionSensor': {
-    'description': 'A PositionSensor allows a robot controller to read the position of a joint with respect to its main axis.\\n',
-    'icon': 'https://raw.githubusercontent.com/cyberbotics/webots/released/resources/nodes/icons/PositionSensor.png',
-    'fields': {
-      'name': {
-        'type': VRML.SFString,
-        'defaultValue': 'position sensor'
-      },
-      'noise': {
-        'type': VRML.SFFloat,
-        'defaultValue': 0.0
-      },
-      'resolution': {
-        'type': VRML.SFFloat,
-        'defaultValue': -1.0
->>>>>>> 94f59ffc
-      }
-    }
-  },
-  'Connector': {
-    'description': 'Connector nodes are used to simulate mechanical docking systems, or any other type of device that\\ncan dynamically create a rigid link with a similar device.\\nThe physical connection between two Connectors can be created and destroyed at run time by the robot controller program.\\n',
-    'icon': 'https://raw.githubusercontent.com/cyberbotics/webots/released/resources/nodes/icons/Connector.png',
-    'fields': {
-      'translation': {
-        'type': VRML.SFVec3f,
-        'defaultValue': {
-          'x': 0.0,
-          'y': 0.0,
-          'z': 0.0
-        }
-      },
-      'rotation': {
-        'type': VRML.SFRotation,
-        'defaultValue': {
-          'x': 0.0,
-          'y': 0.0,
-          'z': 1.0,
-          'a': 0.0
-        }
-      },
-      'scale': {
-        'type': VRML.SFVec3f,
-        'defaultValue': {
-          'x': 1.0,
-          'y': 1.0,
-          'z': 1.0
-        }
-      },
-      'children': {
-        'type': VRML.MFNode,
-        'defaultValue': []
-      },
-      'name': {
-        'type': VRML.SFString,
-        'defaultValue': 'connector'
-      },
-      'model': {
-        'type': VRML.SFString,
-        'defaultValue': ''
-      },
-      'description': {
-        'type': VRML.SFString,
-        'defaultValue': ''
-      },
-      'contactMaterial': {
-        'type': VRML.SFString,
-        'defaultValue': 'default'
-      },
-      'immersionProperties': {
-        'type': VRML.MFNode,
-        'defaultValue': []
-      },
-      'boundingObject': {
-        'type': VRML.SFNode,
-        'defaultValue': null
-      },
-      'physics': {
-        'type': VRML.SFNode,
-        'defaultValue': null
-      },
-      'locked': {
-        'type': VRML.SFBool,
-        'defaultValue': false
-      },
-      'translationStep': {
-        'type': VRML.SFFloat,
-        'defaultValue': 0.01
-      },
-      'rotationStep': {
-        'type': VRML.SFFloat,
-        'defaultValue': 0.261799387
-      },
-      'radarCrossSection': {
-        'type': VRML.SFFloat,
-        'defaultValue': 0.0
-      },
-      'recognitionColors': {
-        'type': VRML.MFColor,
-        'defaultValue': []
-      },
-      'isLocked': {
-        'type': VRML.SFBool,
-        'defaultValue': false
-      },
-      'autoLock': {
-        'type': VRML.SFBool,
-        'defaultValue': false
-      },
-      'unilateralLock': {
-        'type': VRML.SFBool,
-        'defaultValue': true
-      },
-      'unilateralUnlock': {
-        'type': VRML.SFBool,
-        'defaultValue': true
-      },
-      'distanceTolerance': {
-        'type': VRML.SFFloat,
-        'defaultValue': 0.01
-      },
-      'axisTolerance': {
-        'type': VRML.SFFloat,
-        'defaultValue': 0.2
-      },
-      'rotationTolerance': {
-        'type': VRML.SFFloat,
-        'defaultValue': 0.2
-      },
-      'numberOfRotations': {
-        'type': VRML.SFInt32,
-        'defaultValue': 4
-      },
-      'snap': {
-        'type': VRML.SFBool,
-        'defaultValue': true
-      },
-      'tensileStrength': {
-        'type': VRML.SFFloat,
-        'defaultValue': -1.0
-      },
-      'shearStrength': {
-        'type': VRML.SFFloat,
-        'defaultValue': -1.0
-      },
-      'linearVelocity': {
-        'type': VRML.SFVec3f,
-        'defaultValue': {
-          'x': 0.0,
-          'y': 0.0,
-          'z': 0.0
-        }
-      },
-      'angularVelocity': {
-        'type': VRML.SFVec3f,
-        'defaultValue': {
-          'x': 0.0,
-          'y': 0.0,
-          'z': 0.0
-        }
-      }
-    }
-  },
-<<<<<<< HEAD
-  'TouchSensor': {
-    'description': 'A TouchSensor can be used to measure contact force (\'force\', \'force-3d\') or simply detect collisions (\'bumper\').\\nIt is critical that \'boundingObject\' of a TouchSensor is defined and placed appropriately.\\nRefer to the Webots reference manual for more information on this.\\n',
-    'icon': 'https://raw.githubusercontent.com/cyberbotics/webots/released/resources/nodes/icons/TouchSensor.png',
-=======
-  'HingeJoint': {
-    'description': 'A HingeJoint can be used to simulate a rotating motion.\\nSpring and damping behavior can be specified.\\n',
-    'icon': 'https://raw.githubusercontent.com/cyberbotics/webots/released/resources/nodes/icons/HingeJoint.png',
-    'fields': {
-      'jointParameters': {
-        'type': VRML.SFNode,
-        'defaultValue': null
-      },
-      'device': {
-        'type': VRML.MFNode,
-        'defaultValue': []
-      },
-      'endPoint': {
-        'type': VRML.SFNode,
-        'defaultValue': null
-      },
-      'position': {
-        'type': VRML.SFFloat,
-        'defaultValue': 0.0
-      }
-    }
-  },
-  'Plane': {
-    'description': 'A Plane node defines an infinite 3D plane at y=0 in the local coordinate system.\\nThe Plane can be used in a boundingObject to simulate boundaries, e.g., the floor or infinite walls.\\nThe size field is used only for the visual representation, when collision detection is concerned the Plane is infinite.\\nThe Plane is a strictly static object, it cannot be placed in the boundingObject of a dynamic (Physics-based) object.\\n',
-    'icon': 'https://raw.githubusercontent.com/cyberbotics/webots/released/resources/nodes/icons/Plane.png',
-    'fields': {
-      'size': {
-        'type': VRML.SFVec2f,
-        'defaultValue': {
-          'x': 1.0,
-          'y': 1.0
-        }
-      }
-    }
-  },
-  'Brake': {
-    'description': 'A Brake node can be added in the \'device\' field of any joint to allow the\\nchange of the dampingConstant coefficient of this joint from a controller program.\\n',
-    'icon': 'https://raw.githubusercontent.com/cyberbotics/webots/released/resources/nodes/icons/Brake.png',
-    'fields': {
-      'name': {
-        'type': VRML.SFString,
-        'defaultValue': 'brake'
-      }
-    }
-  },
-  'Appearance': {
-    'description': 'The Appearance node specifies the visual properties of geometry\\nby defining the Material and texture nodes.\\n\\nNote: you should use the PBRAppearance node instead of the Appearance node\\nfor modern simulations with PBR (Physically Based Rendering).\\n',
-    'icon': 'https://raw.githubusercontent.com/cyberbotics/webots/released/resources/nodes/icons/Appearance.png',
-    'fields': {
-      'material': {
-        'type': VRML.SFNode,
-        'defaultValue': null
-      },
-      'texture': {
-        'type': VRML.SFNode,
-        'defaultValue': null
-      },
-      'textureTransform': {
-        'type': VRML.SFNode,
-        'defaultValue': null
-      },
-      'name': {
-        'type': VRML.SFString,
-        'defaultValue': 'appearance'
-      }
-    }
-  },
-  'ElevationGrid': {
-    'description': 'The ElevationGrid node specifies a uniform rectangular grid of varying height in the Y=0 plane of the local coordinate system.\\nThe geometry is described by a scalar array of height values that specify the height of a surface above each point of the grid.\\n',
-    'icon': 'https://raw.githubusercontent.com/cyberbotics/webots/released/resources/nodes/icons/ElevationGrid.png',
-    'fields': {
-      'height': {
-        'type': VRML.MFFloat,
-        'defaultValue': []
-      },
-      'xDimension': {
-        'type': VRML.SFInt32,
-        'defaultValue': 0
-      },
-      'xSpacing': {
-        'type': VRML.SFFloat,
-        'defaultValue': 1.0
-      },
-      'yDimension': {
-        'type': VRML.SFInt32,
-        'defaultValue': 0
-      },
-      'ySpacing': {
-        'type': VRML.SFFloat,
-        'defaultValue': 1.0
-      },
-      'thickness': {
-        'type': VRML.SFFloat,
-        'defaultValue': 1.0
-      }
-    }
-  },
-  'BallJointParameters': {
-    'description': 'The BallJointParamaters node defines the parameters of a BallJoint node.\\n',
-    'icon': 'https://raw.githubusercontent.com/cyberbotics/webots/released/resources/nodes/icons/BallJointParameters.png',
-    'fields': {
-      'position': {
-        'type': VRML.SFFloat,
-        'defaultValue': 0.0
-      },
-      'anchor': {
-        'type': VRML.SFVec3f,
-        'defaultValue': {
-          'x': 0.0,
-          'y': 0.0,
-          'z': 0.0
-        }
-      },
-      'minStop': {
-        'type': VRML.SFFloat,
-        'defaultValue': 0.0
-      },
-      'maxStop': {
-        'type': VRML.SFFloat,
-        'defaultValue': 0.0
-      },
-      'springConstant': {
-        'type': VRML.SFFloat,
-        'defaultValue': 0.0
-      },
-      'dampingConstant': {
-        'type': VRML.SFFloat,
-        'defaultValue': 0.0
-      },
-      'staticFriction': {
-        'type': VRML.SFFloat,
-        'defaultValue': 0.0
-      }
-    }
-  },
-  'Fluid': {
-    'description': 'A Fluid node can be used to represent a collection of fluid volumes where hydrostatic and hydrodynamic forces apply.\\n',
-    'icon': 'https://raw.githubusercontent.com/cyberbotics/webots/released/resources/nodes/icons/Fluid.png',
-    'fields': {
-      'translation': {
-        'type': VRML.SFVec3f,
-        'defaultValue': {
-          'x': 0.0,
-          'y': 0.0,
-          'z': 0.0
-        }
-      },
-      'rotation': {
-        'type': VRML.SFRotation,
-        'defaultValue': {
-          'x': 0.0,
-          'y': 0.0,
-          'z': 1.0,
-          'a': 0.0
-        }
-      },
-      'children': {
-        'type': VRML.MFNode,
-        'defaultValue': []
-      },
-      'name': {
-        'type': VRML.SFString,
-        'defaultValue': 'fluid'
-      },
-      'model': {
-        'type': VRML.SFString,
-        'defaultValue': ''
-      },
-      'description': {
-        'type': VRML.SFString,
-        'defaultValue': ''
-      },
-      'density': {
-        'type': VRML.SFFloat,
-        'defaultValue': 1000.0
-      },
-      'viscosity': {
-        'type': VRML.SFFloat,
-        'defaultValue': 0.001
-      },
-      'streamVelocity': {
-        'type': VRML.SFVec3f,
-        'defaultValue': {
-          'x': 0.0,
-          'y': 0.0,
-          'z': 0.0
-        }
-      },
-      'boundingObject': {
-        'type': VRML.SFNode,
-        'defaultValue': null
-      },
-      'translationStep': {
-        'type': VRML.SFFloat,
-        'defaultValue': 0.01
-      },
-      'rotationStep': {
-        'type': VRML.SFFloat,
-        'defaultValue': 0.261799387
-      },
-      'locked': {
-        'type': VRML.SFBool,
-        'defaultValue': false
-      }
-    }
-  },
-  'Robot': {
-    'description': 'The Robot node is a generic type of robot.\\n',
-    'icon': 'https://raw.githubusercontent.com/cyberbotics/webots/released/resources/nodes/icons/Robot.png',
->>>>>>> 94f59ffc
-    'fields': {
-      'translation': {
-        'type': VRML.SFVec3f,
-        'defaultValue': {
-          'x': 0.0,
-          'y': 0.0,
-          'z': 0.0
-        }
-      },
-      'rotation': {
-        'type': VRML.SFRotation,
-        'defaultValue': {
-          'x': 0.0,
-          'y': 0.0,
-          'z': 1.0,
-          'a': 0.0
-        }
-      },
-      'children': {
-        'type': VRML.MFNode,
-        'defaultValue': []
-      },
-      'name': {
-        'type': VRML.SFString,
-        'defaultValue': 'touch sensor'
-      },
-      'model': {
-        'type': VRML.SFString,
-        'defaultValue': ''
-      },
-      'description': {
-        'type': VRML.SFString,
-        'defaultValue': ''
-      },
-      'contactMaterial': {
-        'type': VRML.SFString,
-        'defaultValue': 'default'
-      },
-      'immersionProperties': {
-        'type': VRML.MFNode,
-        'defaultValue': []
-      },
-      'boundingObject': {
-        'type': VRML.SFNode,
-        'defaultValue': null
-      },
-      'physics': {
-        'type': VRML.SFNode,
-        'defaultValue': null
-      },
-      'locked': {
-        'type': VRML.SFBool,
-        'defaultValue': false
-      },
-      'translationStep': {
-        'type': VRML.SFFloat,
-        'defaultValue': 0.01
-      },
-      'rotationStep': {
-        'type': VRML.SFFloat,
-        'defaultValue': 0.261799387
-      },
-      'radarCrossSection': {
-        'type': VRML.SFFloat,
-        'defaultValue': 0.0
-      },
-      'recognitionColors': {
-        'type': VRML.MFColor,
-        'defaultValue': []
-      },
-      'lookupTable': {
-        'type': VRML.MFVec3f,
-        'defaultValue': [
-          {
-            'x': 0.0,
-            'y': 0.0,
-            'z': 0.0
-          },
-          {
-            'x': 5000.0,
-            'y': 50000.0,
-            'z': 0.0
-          }
-        ]
-      },
-      'resolution': {
-        'type': VRML.SFFloat,
-        'defaultValue': -1.0
-      },
-      'linearVelocity': {
-        'type': VRML.SFVec3f,
-        'defaultValue': {
-          'x': 0.0,
-          'y': 0.0,
-          'z': 0.0
-        }
-      },
-      'angularVelocity': {
-        'type': VRML.SFVec3f,
-        'defaultValue': {
-          'x': 0.0,
-          'y': 0.0,
-          'z': 0.0
-        }
-      }
-    }
-  },
-  'PointLight': {
-    'description': 'The PointLight node specifies a light source that emits light equally in all directions.\\nThe emitted light can be detected by a LightSensor node.\\nPutting a PointLight onboard a robot allows the PointLight to move with the robot.\\n',
-    'icon': 'https://raw.githubusercontent.com/cyberbotics/webots/released/resources/nodes/icons/PointLight.png',
-    'fields': {
-      'ambientIntensity': {
-        'type': VRML.SFFloat,
-        'defaultValue': 0.0
-      },
-      'attenuation': {
-        'type': VRML.SFVec3f,
-        'defaultValue': {
-          'x': 1.0,
-          'y': 0.0,
-          'z': 0.0
-        }
-      },
-      'color': {
-        'type': VRML.SFColor,
-        'defaultValue': {
-          'r': 1.0,
-          'g': 1.0,
-          'b': 1.0
-        }
-      },
-      'intensity': {
-        'type': VRML.SFFloat,
-        'defaultValue': 1.0
-      },
-      'location': {
-        'type': VRML.SFVec3f,
-        'defaultValue': {
-          'x': 0.0,
-          'y': 0.0,
-          'z': 0.0
-        }
-      },
-      'on': {
-        'type': VRML.SFBool,
-        'defaultValue': true
-      },
-      'radius': {
-        'type': VRML.SFFloat,
-        'defaultValue': 100.0
-      },
-      'castShadows': {
-        'type': VRML.SFBool,
-        'defaultValue': false
-      }
-    }
-  },
-  'LinearMotor': {
-    'description': 'A LinearMotor node can be used to generate a translation motion along the axis of a Slider node.\\n',
-    'icon': 'https://raw.githubusercontent.com/cyberbotics/webots/released/resources/nodes/icons/LinearMotor.png',
-    'fields': {
-      'name': {
-        'type': VRML.SFString,
-        'defaultValue': 'linear motor'
-      },
-      'acceleration': {
-        'type': VRML.SFFloat,
-        'defaultValue': -1.0
-      },
-      'consumptionFactor': {
-        'type': VRML.SFFloat,
-        'defaultValue': 10.0
-      },
-      'controlPID': {
-        'type': VRML.SFVec3f,
-        'defaultValue': {
-          'x': 10.0,
-          'y': 0.0,
-          'z': 0.0
-        }
-      },
-      'maxVelocity': {
-        'type': VRML.SFFloat,
-        'defaultValue': 10.0
-      },
-      'minPosition': {
-        'type': VRML.SFFloat,
-        'defaultValue': 0.0
-      },
-      'maxPosition': {
-        'type': VRML.SFFloat,
-        'defaultValue': 0.0
-      },
-      'maxForce': {
-        'type': VRML.SFFloat,
-        'defaultValue': 10.0
-      },
-      'multiplier': {
-        'type': VRML.SFFloat,
-        'defaultValue': 1.0
-      },
-      'sound': {
-        'type': VRML.SFString,
-        'defaultValue': 'webots://projects/default/worlds/sounds/linear_motor.wav'
-      },
-      'muscles': {
-        'type': VRML.MFNode,
-        'defaultValue': []
-      }
-    }
-  },
-<<<<<<< HEAD
-  'Coordinate': {
-    'description': 'The Coordinate node defines a set of 3D coordinates to be used in the \'coord\' field\\nof vertex-based geometry nodes including IndexedFaceSet and IndexedLineSet nodes.\\n',
-    'icon': 'https://raw.githubusercontent.com/cyberbotics/webots/released/resources/nodes/icons/Coordinate.png',
-    'fields': {
-      'point': {
-        'type': VRML.MFVec3f,
-        'defaultValue': []
-      }
-    }
-  },
-  'Track': {
-    'description': 'The Track node can be used to simulate tracks of tank robots or conveyor belts.\\n',
-    'icon': 'https://raw.githubusercontent.com/cyberbotics/webots/released/resources/nodes/icons/Track.png',
-=======
-  'SolidReference': {
-    'description': 'A SolidReference node is a reference to an existing Solid defined earlier.\\nIt can be used inside the \'endPoint\' field of a Joint to close a mechanical loop.\\n',
-    'icon': 'https://raw.githubusercontent.com/cyberbotics/webots/released/resources/nodes/icons/SolidReference.png',
-    'fields': {
-      'solidName': {
-        'type': VRML.SFString,
-        'defaultValue': ''
-      }
-    }
-  },
-  'Sphere': {
-    'description': 'The Sphere node specifies a sphere primitive centered at (0,0,0) in the local coordinate system.\\n',
-    'icon': 'https://raw.githubusercontent.com/cyberbotics/webots/released/resources/nodes/icons/Sphere.png',
-    'fields': {
-      'radius': {
-        'type': VRML.SFFloat,
-        'defaultValue': 1.0
-      },
-      'subdivision': {
-        'type': VRML.SFInt32,
-        'defaultValue': 1
-      },
-      'ico': {
-        'type': VRML.SFBool,
-        'defaultValue': true
-      }
-    }
-  },
-  'Skin': {
-    'description': 'The Skin node is used in order to add graphical skin animation to a robot.\\n',
-    'icon': 'https://raw.githubusercontent.com/cyberbotics/webots/released/resources/nodes/icons/Skin.png',
->>>>>>> 94f59ffc
-    'fields': {
-      'translation': {
-        'type': VRML.SFVec3f,
-        'defaultValue': {
-          'x': 0.0,
-          'y': 0.0,
-          'z': 0.0
-        }
-      },
-      'rotation': {
-        'type': VRML.SFRotation,
-        'defaultValue': {
-          'x': 0.0,
-          'y': 0.0,
-          'z': 1.0,
-          'a': 0.0
-        }
-      },
-      'scale': {
-        'type': VRML.SFVec3f,
-        'defaultValue': {
-          'x': 1.0,
-          'y': 1.0,
-          'z': 1.0
-        }
-      },
-      'name': {
-        'type': VRML.SFString,
-<<<<<<< HEAD
-        'defaultValue': 'track'
-      },
-      'model': {
-        'type': VRML.SFString,
-        'defaultValue': ''
-=======
-        'defaultValue': 'skin'
->>>>>>> 94f59ffc
-      },
-      'modelUrl': {
-        'type': VRML.SFString,
-        'defaultValue': ''
-      },
-      'appearance': {
-        'type': VRML.MFNode,
-        'defaultValue': []
-      },
-      'bones': {
-        'type': VRML.MFNode,
-        'defaultValue': []
-      },
-      'castShadows': {
-        'type': VRML.SFBool,
-        'defaultValue': true
-      },
-      'translationStep': {
-        'type': VRML.SFFloat,
-        'defaultValue': 0.01
-      },
-      'rotationStep': {
-        'type': VRML.SFFloat,
-        'defaultValue': 0.261799387
-      }
-    }
-  },
-  'IndexedLineSet': {
-    'description': 'The IndexedLineSet node represents a 3D geometry formed by constructing polylines from 3D vertices.\\n',
-    'icon': 'https://raw.githubusercontent.com/cyberbotics/webots/released/resources/nodes/icons/IndexedLineSet.png',
-    'fields': {
-      'coord': {
-        'type': VRML.SFNode,
-        'defaultValue': null
-      },
-      'coordIndex': {
-        'type': VRML.MFInt32,
-        'defaultValue': []
-      }
-    }
-  },
-  'ImmersionProperties': {
-    'description': 'The ImmersionProperties node specifies the properties for a partially or fully immersed Solid node in a Fluid node.\\n',
-    'icon': 'https://raw.githubusercontent.com/cyberbotics/webots/released/resources/nodes/icons/ImmersionProperties.png',
-    'fields': {
-      'fluidName': {
-        'type': VRML.SFString,
-        'defaultValue': ''
-      },
-      'referenceArea': {
-        'type': VRML.SFString,
-        'defaultValue': 'immersed area'
-      },
-      'dragForceCoefficients': {
-        'type': VRML.SFVec3f,
-        'defaultValue': {
-          'x': 0.0,
-          'y': 0.0,
-          'z': 0.0
-        }
-      },
-      'dragTorqueCoefficients': {
-        'type': VRML.SFVec3f,
-        'defaultValue': {
-          'x': 0.0,
-          'y': 0.0,
-          'z': 0.0
-        }
-      },
-      'viscousResistanceForceCoefficient': {
-        'type': VRML.SFFloat,
-        'defaultValue': 0.0
-      },
-      'viscousResistanceTorqueCoefficient': {
-        'type': VRML.SFFloat,
-        'defaultValue': 0.0
-      }
-    }
-  },
-  'JointParameters': {
-    'description': 'The JointParameters node defines the parameters of a mechanical joint.\\n',
-    'icon': 'https://raw.githubusercontent.com/cyberbotics/webots/released/resources/nodes/icons/JointParameters.png',
-    'fields': {
-      'position': {
-        'type': VRML.SFFloat,
-        'defaultValue': 0.0
-      },
-<<<<<<< HEAD
-      'device': {
-        'type': VRML.MFNode,
-        'defaultValue': []
-      },
-      'textureAnimation': {
-        'type': VRML.SFVec2f,
-        'defaultValue': {
-          'x': 0.0,
-          'y': 0.0
-        }
-      },
-      'animatedGeometry': {
-        'type': VRML.SFNode,
-        'defaultValue': null
-      },
-      'geometriesCount': {
-        'type': VRML.SFInt32,
-        'defaultValue': 10
-=======
-      'axis': {
-        'type': VRML.SFVec3f,
-        'defaultValue': {
-          'x': 0.0,
-          'y': 0.0,
-          'z': 1.0
-        }
-      },
-      'minStop': {
-        'type': VRML.SFFloat,
-        'defaultValue': 0.0
-      },
-      'maxStop': {
-        'type': VRML.SFFloat,
-        'defaultValue': 0.0
-      },
-      'springConstant': {
-        'type': VRML.SFFloat,
-        'defaultValue': 0.0
-      },
-      'dampingConstant': {
-        'type': VRML.SFFloat,
-        'defaultValue': 0.0
-      },
-      'staticFriction': {
-        'type': VRML.SFFloat,
-        'defaultValue': 0.0
-      }
-    }
-  },
-  'Focus': {
-    'description': 'A Focus node allows to specify a controllable focus device for a Camera node.\\nIt should be added in the focus field of a Camera node.\\n',
-    'icon': 'https://raw.githubusercontent.com/cyberbotics/webots/released/resources/nodes/icons/Focus.png',
-    'fields': {
-      'focalDistance': {
-        'type': VRML.SFFloat,
-        'defaultValue': 0.0
-      },
-      'focalLength': {
-        'type': VRML.SFFloat,
-        'defaultValue': 0.0
-      },
-      'maxFocalDistance': {
-        'type': VRML.SFFloat,
-        'defaultValue': 0.0
-      },
-      'minFocalDistance': {
-        'type': VRML.SFFloat,
-        'defaultValue': 0.0
-      }
-    }
-  },
-  'SliderJoint': {
-    'description': 'A SliderJoint can be used to simulate a translation motion.\\nSpring and damping behavior can be specified.\\n',
-    'icon': 'https://raw.githubusercontent.com/cyberbotics/webots/released/resources/nodes/icons/SliderJoint.png',
-    'fields': {
-      'jointParameters': {
-        'type': VRML.SFNode,
-        'defaultValue': null
-      },
-      'device': {
-        'type': VRML.MFNode,
-        'defaultValue': []
->>>>>>> 94f59ffc
-      },
-      'endPoint': {
-        'type': VRML.SFNode,
-        'defaultValue': null
-      },
-      'position': {
-        'type': VRML.SFFloat,
-        'defaultValue': 0.0
-      }
-    }
-  },
-<<<<<<< HEAD
-  'Accelerometer': {
-    'description': 'An Accelerometer node is used to measure the acceleration in a physics-based\\nsimulation. The acceleration is measured along the 3 axes (X, Y and Z) and is\\nexpressed in m/s^2. It is mostly used to measure the direction of the\\ngravity, but can be used for many other purposes.\\n',
-    'icon': 'https://raw.githubusercontent.com/cyberbotics/webots/released/resources/nodes/icons/Accelerometer.png',
-=======
-  'Emitter': {
-    'description': 'The Emitter node is used to model a radio, or infra-red emitter.\\nIt can be used to send data packets to Receiver nodes (onboard other robots).\\nAn Emitter cannot receive data: bidirectional communication requires two Emitter/Receiver pairs.\\n',
-    'icon': 'https://raw.githubusercontent.com/cyberbotics/webots/released/resources/nodes/icons/Emitter.png',
->>>>>>> 94f59ffc
-    'fields': {
-      'translation': {
-        'type': VRML.SFVec3f,
-        'defaultValue': {
-          'x': 0.0,
-          'y': 0.0,
-          'z': 0.0
-        }
-      },
-      'rotation': {
-        'type': VRML.SFRotation,
-        'defaultValue': {
-          'x': 0.0,
-          'y': 0.0,
-          'z': 1.0,
-          'a': 0.0
-        }
-      },
-      'scale': {
-        'type': VRML.SFVec3f,
-        'defaultValue': {
-          'x': 1.0,
-          'y': 1.0,
-          'z': 1.0
-        }
-      },
-      'children': {
-        'type': VRML.MFNode,
-        'defaultValue': []
-      },
-      'name': {
-        'type': VRML.SFString,
-<<<<<<< HEAD
-        'defaultValue': 'accelerometer'
-=======
-        'defaultValue': 'emitter'
->>>>>>> 94f59ffc
-      },
-      'model': {
-        'type': VRML.SFString,
-        'defaultValue': ''
-      },
-      'description': {
-        'type': VRML.SFString,
-        'defaultValue': ''
-      },
-      'contactMaterial': {
-        'type': VRML.SFString,
-        'defaultValue': 'default'
-      },
-      'immersionProperties': {
-        'type': VRML.MFNode,
-        'defaultValue': []
-      },
-      'boundingObject': {
-        'type': VRML.SFNode,
-        'defaultValue': null
-      },
-      'physics': {
-        'type': VRML.SFNode,
-        'defaultValue': null
-      },
-      'locked': {
-        'type': VRML.SFBool,
-        'defaultValue': false
-      },
-      'translationStep': {
-        'type': VRML.SFFloat,
-        'defaultValue': 0.01
-      },
-      'rotationStep': {
-        'type': VRML.SFFloat,
-        'defaultValue': 0.261799387
-      },
-      'radarCrossSection': {
-        'type': VRML.SFFloat,
-        'defaultValue': 0.0
-      },
-      'recognitionColors': {
-        'type': VRML.MFColor,
-        'defaultValue': []
-      },
-<<<<<<< HEAD
-      'lookupTable': {
-        'type': VRML.MFVec3f,
-        'defaultValue': []
-=======
-      'range': {
-        'type': VRML.SFFloat,
-        'defaultValue': -1.0
-      },
-      'maxRange': {
-        'type': VRML.SFFloat,
-        'defaultValue': -1.0
-      },
-      'aperture': {
-        'type': VRML.SFFloat,
-        'defaultValue': -1.0
-      },
-      'channel': {
-        'type': VRML.SFInt32,
-        'defaultValue': 0
-      },
-      'baudRate': {
-        'type': VRML.SFInt32,
-        'defaultValue': -1
-      },
-      'byteSize': {
-        'type': VRML.SFInt32,
-        'defaultValue': 8
->>>>>>> 94f59ffc
-      },
-      'xAxis': {
-        'type': VRML.SFBool,
-        'defaultValue': true
-      },
-<<<<<<< HEAD
-      'yAxis': {
-        'type': VRML.SFBool,
-        'defaultValue': true
-      },
-      'zAxis': {
-        'type': VRML.SFBool,
-        'defaultValue': true
-      },
-      'resolution': {
-        'type': VRML.SFFloat,
-        'defaultValue': -1.0
-=======
-      'allowedChannels': {
-        'type': VRML.MFInt32,
-        'defaultValue': []
->>>>>>> 94f59ffc
-      },
-      'linearVelocity': {
-        'type': VRML.SFVec3f,
-        'defaultValue': {
-          'x': 0.0,
-          'y': 0.0,
-          'z': 0.0
-        }
-      },
-      'angularVelocity': {
-        'type': VRML.SFVec3f,
-        'defaultValue': {
-          'x': 0.0,
-          'y': 0.0,
-          'z': 0.0
-        }
-      }
-    }
-  },
-<<<<<<< HEAD
-  'Mesh': {
-    'description': 'The Mesh node represents a 3D geometry defined in an external file.\\n',
-    'icon': 'https://raw.githubusercontent.com/cyberbotics/webots/released/resources/nodes/icons/Mesh.png',
-    'fields': {
-      'url': {
-        'type': VRML.MFString,
-        'defaultValue': []
-      },
-      'ccw': {
-        'type': VRML.SFBool,
-        'defaultValue': true
-      },
-      'name': {
-        'type': VRML.SFString,
-        'defaultValue': ''
-      },
-      'materialIndex': {
-        'type': VRML.SFInt32,
-        'defaultValue': -1
-      }
-    }
-  },
-  'GPS': {
-    'description': 'The GPS node can be used to determine the global position of a robot or of a robot part.\\n',
-    'icon': 'https://raw.githubusercontent.com/cyberbotics/webots/released/resources/nodes/icons/GPS.png',
-=======
-  'Hinge2Joint': {
-    'description': 'A Hinge2Joint can be used to simulate a combination of two rotating motions along axes which intersect.\\nIt is equivalent to two HingeJoint nodes but it spares the creation of an intermediate solid and is therefore more stable.\\nSpring and damping behavior can be specified.\\n',
-    'icon': 'https://raw.githubusercontent.com/cyberbotics/webots/released/resources/nodes/icons/Hinge2Joint.png',
-    'fields': {
-      'jointParameters': {
-        'type': VRML.SFNode,
-        'defaultValue': null
-      },
-      'jointParameters2': {
-        'type': VRML.SFNode,
-        'defaultValue': null
-      },
-      'device': {
-        'type': VRML.MFNode,
-        'defaultValue': []
-      },
-      'device2': {
-        'type': VRML.MFNode,
-        'defaultValue': []
-      },
-      'endPoint': {
-        'type': VRML.SFNode,
-        'defaultValue': null
-      },
-      'position': {
-        'type': VRML.SFFloat,
-        'defaultValue': 0.0
-      },
-      'position2': {
-        'type': VRML.SFFloat,
-        'defaultValue': 0.0
-      }
-    }
-  },
-  'BallJoint': {
-    'description': 'A BallJoint node can be used to simulate a rotating motion with 3 DOF (ball and socket).\\n',
-    'icon': 'https://raw.githubusercontent.com/cyberbotics/webots/released/resources/nodes/icons/BallJoint.png',
-    'fields': {
-      'jointParameters': {
-        'type': VRML.SFNode,
-        'defaultValue': null
-      },
-      'jointParameters2': {
-        'type': VRML.SFNode,
-        'defaultValue': null
-      },
-      'jointParameters3': {
-        'type': VRML.SFNode,
-        'defaultValue': null
-      },
-      'device': {
-        'type': VRML.MFNode,
-        'defaultValue': []
-      },
-      'device2': {
-        'type': VRML.MFNode,
-        'defaultValue': []
-      },
-      'device3': {
-        'type': VRML.MFNode,
-        'defaultValue': []
-      },
-      'endPoint': {
-        'type': VRML.SFNode,
-        'defaultValue': null
-      },
-      'position': {
-        'type': VRML.SFFloat,
-        'defaultValue': 0.0
-      },
-      'position2': {
-        'type': VRML.SFFloat,
-        'defaultValue': 0.0
-      },
-      'position3': {
-        'type': VRML.SFFloat,
-        'defaultValue': 0.0
-      }
-    }
-  },
-  'LightSensor': {
-    'description': 'A LightSensor node can be used to model a phototransistor, a photodiode or any type\\nof device that measures the irradiance of light on its surface.\\nA LightSensor node detects the light emitted by PointLight, SpotLight and DirectionalLight nodes.\\n',
-    'icon': 'https://raw.githubusercontent.com/cyberbotics/webots/released/resources/nodes/icons/LightSensor.png',
->>>>>>> 94f59ffc
-    'fields': {
-      'translation': {
-        'type': VRML.SFVec3f,
-        'defaultValue': {
-          'x': 0.0,
-          'y': 0.0,
-          'z': 0.0
-        }
-      },
-      'rotation': {
-        'type': VRML.SFRotation,
-        'defaultValue': {
-          'x': 0.0,
-          'y': 0.0,
-          'z': 1.0,
-          'a': 0.0
-        }
-      },
-      'scale': {
-        'type': VRML.SFVec3f,
-        'defaultValue': {
-          'x': 1.0,
-          'y': 1.0,
-          'z': 1.0
-        }
-      },
-      'children': {
-        'type': VRML.MFNode,
-        'defaultValue': []
-      },
-      'name': {
-        'type': VRML.SFString,
-<<<<<<< HEAD
-        'defaultValue': 'gps'
-=======
-        'defaultValue': 'light sensor'
->>>>>>> 94f59ffc
-      },
-      'model': {
-        'type': VRML.SFString,
-        'defaultValue': ''
-      },
-      'description': {
-        'type': VRML.SFString,
-        'defaultValue': ''
-      },
-      'contactMaterial': {
-        'type': VRML.SFString,
-        'defaultValue': 'default'
-      },
-      'immersionProperties': {
-        'type': VRML.MFNode,
-        'defaultValue': []
-      },
-      'boundingObject': {
-        'type': VRML.SFNode,
-        'defaultValue': null
-      },
-      'physics': {
-        'type': VRML.SFNode,
-        'defaultValue': null
-      },
-      'locked': {
-        'type': VRML.SFBool,
-        'defaultValue': false
-      },
-      'translationStep': {
-        'type': VRML.SFFloat,
-        'defaultValue': 0.01
-      },
-      'rotationStep': {
-        'type': VRML.SFFloat,
-        'defaultValue': 0.261799387
-      },
-      'radarCrossSection': {
-        'type': VRML.SFFloat,
-        'defaultValue': 0.0
-      },
-      'recognitionColors': {
-        'type': VRML.MFColor,
-        'defaultValue': []
-      },
-<<<<<<< HEAD
-      'accuracy': {
-        'type': VRML.SFFloat,
-        'defaultValue': 0.0
-      },
-      'noiseCorrelation': {
-        'type': VRML.SFFloat,
-        'defaultValue': 0.0
-      },
-      'resolution': {
-        'type': VRML.SFFloat,
-        'defaultValue': -1.0
-      },
-      'speedNoise': {
-        'type': VRML.SFFloat,
-        'defaultValue': 0.0
-      },
-      'speedResolution': {
-=======
-      'lookupTable': {
-        'type': VRML.MFVec3f,
-        'defaultValue': [
-          {
-            'x': 0.0,
-            'y': 0.0,
-            'z': 0.0
-          },
-          {
-            'x': 1.0,
-            'y': 1000.0,
-            'z': 0.0
-          }
-        ]
-      },
-      'colorFilter': {
-        'type': VRML.SFColor,
-        'defaultValue': {
-          'r': 1.0,
-          'g': 1.0,
-          'b': 1.0
-        }
-      },
-      'occlusion': {
-        'type': VRML.SFBool,
-        'defaultValue': false
-      },
-      'resolution': {
->>>>>>> 94f59ffc
-        'type': VRML.SFFloat,
-        'defaultValue': -1.0
-      },
-      'linearVelocity': {
-        'type': VRML.SFVec3f,
-        'defaultValue': {
-          'x': 0.0,
-          'y': 0.0,
-          'z': 0.0
-        }
-      },
-      'angularVelocity': {
-        'type': VRML.SFVec3f,
-        'defaultValue': {
-          'x': 0.0,
-          'y': 0.0,
-          'z': 0.0
-        }
-      }
-    }
-  },
-<<<<<<< HEAD
-  'Group': {
-    'description': 'A Group node contains children nodes without introducing a new transformation.\\nIt is equivalent to a Transform node without the \'translation\' and \'rotation\' fields.\\n',
-    'icon': 'https://raw.githubusercontent.com/cyberbotics/webots/released/resources/nodes/icons/Group.png',
-    'fields': {
-      'children': {
-        'type': VRML.MFNode,
-        'defaultValue': []
-      }
-    }
-  },
-  'ElevationGrid': {
-    'description': 'The ElevationGrid node specifies a uniform rectangular grid of varying height in the Y=0 plane of the local coordinate system.\\nThe geometry is described by a scalar array of height values that specify the height of a surface above each point of the grid.\\n',
-    'icon': 'https://raw.githubusercontent.com/cyberbotics/webots/released/resources/nodes/icons/ElevationGrid.png',
-    'fields': {
-      'height': {
-        'type': VRML.MFFloat,
-        'defaultValue': []
-      },
-      'xDimension': {
-        'type': VRML.SFInt32,
-        'defaultValue': 0
-      },
-      'xSpacing': {
-        'type': VRML.SFFloat,
-        'defaultValue': 1.0
-      },
-      'yDimension': {
-        'type': VRML.SFInt32,
-        'defaultValue': 0
-      },
-      'ySpacing': {
-        'type': VRML.SFFloat,
-        'defaultValue': 1.0
-      },
-      'thickness': {
-        'type': VRML.SFFloat,
-        'defaultValue': 1.0
-      }
-    }
-  },
-  'Lidar': {
-    'description': 'The Lidar node is used to model an on-board lidar.\\nA lidar is used to measure the distance to obstacles.\\n',
-    'icon': 'https://raw.githubusercontent.com/cyberbotics/webots/released/resources/nodes/icons/Lidar.png',
-=======
-  'Display': {
-    'description': 'The Display node allows to handle a 2D pixel array using simple\\nAPI functions, and render it into a 2D overlay on the 3D view,\\nor into a 2D texture of any Shape node, or both.\\nIt can model an embedded screen or it can display any graphical\\ninformation such as graphs, text, robot trajectory, filtered camera\\nimages and so on.\\n',
-    'icon': 'https://raw.githubusercontent.com/cyberbotics/webots/released/resources/nodes/icons/Display.png',
->>>>>>> 94f59ffc
-    'fields': {
-      'translation': {
-        'type': VRML.SFVec3f,
-        'defaultValue': {
-          'x': 0.0,
-          'y': 0.0,
-          'z': 0.0
-        }
-      },
-      'rotation': {
-        'type': VRML.SFRotation,
-        'defaultValue': {
-          'x': 0.0,
-          'y': 0.0,
-          'z': 1.0,
-          'a': 0.0
-        }
-      },
-      'scale': {
-        'type': VRML.SFVec3f,
-        'defaultValue': {
-          'x': 1.0,
-          'y': 1.0,
-          'z': 1.0
-        }
-      },
-      'children': {
-        'type': VRML.MFNode,
-        'defaultValue': []
-      },
-      'name': {
-        'type': VRML.SFString,
-<<<<<<< HEAD
-        'defaultValue': 'lidar'
-=======
-        'defaultValue': 'display'
->>>>>>> 94f59ffc
-      },
-      'model': {
-        'type': VRML.SFString,
-        'defaultValue': ''
-      },
-      'description': {
-        'type': VRML.SFString,
-        'defaultValue': ''
-      },
-      'contactMaterial': {
-        'type': VRML.SFString,
-        'defaultValue': 'default'
-      },
-      'immersionProperties': {
-        'type': VRML.MFNode,
-        'defaultValue': []
-      },
-      'boundingObject': {
-        'type': VRML.SFNode,
-        'defaultValue': null
-      },
-      'physics': {
-        'type': VRML.SFNode,
-        'defaultValue': null
-      },
-      'locked': {
-        'type': VRML.SFBool,
-        'defaultValue': false
-      },
-      'translationStep': {
-        'type': VRML.SFFloat,
-        'defaultValue': 0.01
-      },
-      'rotationStep': {
-        'type': VRML.SFFloat,
-        'defaultValue': 0.261799387
-      },
-      'radarCrossSection': {
-        'type': VRML.SFFloat,
-        'defaultValue': 0.0
-      },
-      'recognitionColors': {
-        'type': VRML.MFColor,
-        'defaultValue': []
-      },
-<<<<<<< HEAD
-      'tiltAngle': {
-        'type': VRML.SFFloat,
-        'defaultValue': 0.0
-      },
-      'horizontalResolution': {
-        'type': VRML.SFInt32,
-        'defaultValue': 512
-      },
-      'fieldOfView': {
-        'type': VRML.SFFloat,
-        'defaultValue': 1.5708
-      },
-      'verticalFieldOfView': {
-        'type': VRML.SFFloat,
-        'defaultValue': 0.2
-      },
-      'numberOfLayers': {
-        'type': VRML.SFInt32,
-        'defaultValue': 4
-      },
-      'near': {
-        'type': VRML.SFFloat,
-        'defaultValue': 0.01
-      },
-      'minRange': {
-        'type': VRML.SFFloat,
-        'defaultValue': 0.01
-      },
-      'maxRange': {
-        'type': VRML.SFFloat,
-        'defaultValue': 1.0
-      },
-      'noise': {
-        'type': VRML.SFFloat,
-        'defaultValue': 0.0
-      },
-      'resolution': {
-        'type': VRML.SFFloat,
-        'defaultValue': -1.0
-      },
-      'defaultFrequency': {
-        'type': VRML.SFFloat,
-        'defaultValue': 10.0
-      },
-      'minFrequency': {
-        'type': VRML.SFFloat,
-        'defaultValue': 1.0
-      },
-      'maxFrequency': {
-        'type': VRML.SFFloat,
-        'defaultValue': 25.0
-      },
-      'rotatingHead': {
-        'type': VRML.SFNode,
-        'defaultValue': null
-=======
-      'width': {
-        'type': VRML.SFInt32,
-        'defaultValue': 64
-      },
-      'height': {
-        'type': VRML.SFInt32,
-        'defaultValue': 64
->>>>>>> 94f59ffc
-      },
-      'linearVelocity': {
-        'type': VRML.SFVec3f,
-        'defaultValue': {
-          'x': 0.0,
-          'y': 0.0,
-          'z': 0.0
-        }
-      },
-      'angularVelocity': {
-        'type': VRML.SFVec3f,
-        'defaultValue': {
-          'x': 0.0,
-          'y': 0.0,
-          'z': 0.0
-        }
-<<<<<<< HEAD
-      },
-      'spherical': {
-        'type': VRML.SFBool,
-        'defaultValue': true
-      }
-    }
-  },
-  'Physics': {
-    'description': 'A Physics node allows to specify the physical properties (density, mass, friction coefficient, etc.) of the solid object that contains it.\\nWhen a Physics node is added to a solid object, this indicates that the dynamics (forces, gravity, friction, inertia, etc.) of the object\\nmust be simulated, otherwise only the kinematics is simulated.\\n',
-    'icon': 'https://raw.githubusercontent.com/cyberbotics/webots/released/resources/nodes/icons/Physics.png',
-    'fields': {
-      'density': {
-        'type': VRML.SFFloat,
-        'defaultValue': 1000.0
-      },
-      'mass': {
-        'type': VRML.SFFloat,
-        'defaultValue': -1.0
-      },
-      'centerOfMass': {
-        'type': VRML.MFVec3f,
-        'defaultValue': []
-      },
-      'inertiaMatrix': {
-        'type': VRML.MFVec3f,
-        'defaultValue': []
-      },
-      'damping': {
-        'type': VRML.SFNode,
-        'defaultValue': null
-      }
-    }
-  },
-  'Hinge2JointParameters': {
-    'description': 'DEPRECATED\\n',
-    'icon': 'https://raw.githubusercontent.com/cyberbotics/webots/released/resources/nodes/icons/Hinge2JointParameters.png',
-    'fields': {
-      'position': {
-        'type': VRML.SFFloat,
-        'defaultValue': 0.0
-      },
-      'axis': {
-        'type': VRML.SFVec3f,
-        'defaultValue': {
-          'x': 1.0,
-          'y': 0.0,
-          'z': 0.0
-        }
-=======
->>>>>>> 94f59ffc
-      },
-      'windowPosition': {
-        'type': VRML.SFVec2f,
-        'defaultValue': {
-          'x': 0.0,
-<<<<<<< HEAD
-          'y': 0.0,
-          'z': 0.0
-        }
-      },
-      'minStop': {
-        'type': VRML.SFFloat,
-        'defaultValue': 0.0
-      },
-      'maxStop': {
-        'type': VRML.SFFloat,
-        'defaultValue': 0.0
-      },
-      'springConstant': {
-        'type': VRML.SFFloat,
-        'defaultValue': 0.0
-      },
-      'dampingConstant': {
-        'type': VRML.SFFloat,
-        'defaultValue': 0.0
-      },
-      'staticFriction': {
-        'type': VRML.SFFloat,
-        'defaultValue': 0.0
-      },
-      'suspensionSpringConstant': {
-        'type': VRML.SFFloat,
-        'defaultValue': 0.0
-      },
-      'suspensionDampingConstant': {
-        'type': VRML.SFFloat,
-        'defaultValue': 0.0
-      }
-    }
-  },
-  'Propeller': {
-    'description': 'The Propeller node is used to model a motorized helix propeller.\\nIt can be used to propel underwater robots, flying robots, floating robots or even wheeled robots.\\n',
-    'icon': 'https://raw.githubusercontent.com/cyberbotics/webots/released/resources/nodes/icons/Propeller.png',
-    'fields': {
-      'shaftAxis': {
-        'type': VRML.SFVec3f,
-        'defaultValue': {
-          'x': 1.0,
-          'y': 0.0,
-          'z': 0.0
-        }
-      },
-      'centerOfThrust': {
-=======
-          'y': 0.0
-        }
-      },
-      'pixelSize': {
-        'type': VRML.SFFloat,
-        'defaultValue': 1.0
-      }
-    }
-  },
-  'Billboard': {
-    'description': 'A Billboard node contains children nodes that rotate and translate automatically to face the viewpoint.\\nIt is otherwise similar to a Group node.\\n',
-    'icon': 'https://raw.githubusercontent.com/cyberbotics/webots/released/resources/nodes/icons/Billboard.png',
-    'fields': {
-      'children': {
-        'type': VRML.MFNode,
-        'defaultValue': []
-      }
-    }
-  },
-  'Charger': {
-    'description': 'The Charger node is used to model a special kind of battery charger for the robots.\\nWhen a robot gets close to a Charger, the robot\'s battery gets recharged.\\n',
-    'icon': 'https://raw.githubusercontent.com/cyberbotics/webots/released/resources/nodes/icons/Charger.png',
-    'fields': {
-      'translation': {
->>>>>>> 94f59ffc
-        'type': VRML.SFVec3f,
-        'defaultValue': {
-          'x': 0.0,
-          'y': 0.0,
-          'z': 0.0
-        }
-      },
-      'thrustConstants': {
-        'type': VRML.SFVec2f,
-        'defaultValue': {
-          'x': 1.0,
-          'y': 0.0
-        }
-      },
-      'torqueConstants': {
-        'type': VRML.SFVec2f,
-        'defaultValue': {
-          'x': 1.0,
-          'y': 0.0
-        }
-      },
-<<<<<<< HEAD
-      'fastHelixThreshold': {
-        'type': VRML.SFFloat,
-        'defaultValue': 75.4
-=======
-      'children': {
-        'type': VRML.MFNode,
-        'defaultValue': []
-      },
-      'name': {
-        'type': VRML.SFString,
-        'defaultValue': 'charger'
-      },
-      'model': {
-        'type': VRML.SFString,
-        'defaultValue': ''
-      },
-      'description': {
-        'type': VRML.SFString,
-        'defaultValue': ''
-      },
-      'contactMaterial': {
-        'type': VRML.SFString,
-        'defaultValue': 'default'
-      },
-      'immersionProperties': {
-        'type': VRML.MFNode,
-        'defaultValue': []
->>>>>>> 94f59ffc
-      },
-      'device': {
-        'type': VRML.SFNode,
-        'defaultValue': null
-      },
-      'fastHelix': {
-        'type': VRML.SFNode,
-        'defaultValue': null
-      },
-<<<<<<< HEAD
-      'slowHelix': {
-        'type': VRML.SFNode,
-        'defaultValue': null
-=======
-      'locked': {
-        'type': VRML.SFBool,
-        'defaultValue': false
-      },
-      'translationStep': {
-        'type': VRML.SFFloat,
-        'defaultValue': 0.01
-      },
-      'rotationStep': {
-        'type': VRML.SFFloat,
-        'defaultValue': 0.261799387
-      },
-      'radarCrossSection': {
-        'type': VRML.SFFloat,
-        'defaultValue': 0.0
-      },
-      'recognitionColors': {
-        'type': VRML.MFColor,
-        'defaultValue': []
-      },
-      'battery': {
-        'type': VRML.MFFloat,
-        'defaultValue': []
-      },
-      'radius': {
-        'type': VRML.SFFloat,
-        'defaultValue': 0.04
-      },
-      'emissiveColor': {
-        'type': VRML.SFColor,
-        'defaultValue': {
-          'r': 0.0,
-          'g': 1.0,
-          'b': 0.0
-        }
-      },
-      'gradual': {
-        'type': VRML.SFBool,
-        'defaultValue': true
-      },
-      'linearVelocity': {
-        'type': VRML.SFVec3f,
-        'defaultValue': {
-          'x': 0.0,
-          'y': 0.0,
-          'z': 0.0
-        }
-      },
-      'angularVelocity': {
-        'type': VRML.SFVec3f,
-        'defaultValue': {
-          'x': 0.0,
-          'y': 0.0,
-          'z': 0.0
-        }
->>>>>>> 94f59ffc
-      }
-    }
   }
 };