--- conflicted
+++ resolved
@@ -2,17 +2,6 @@
 
 EXTERNPROTO "https://raw.githubusercontent.com/cyberbotics/webots/R2023a/projects/objects/geometries/protos/Extrusion.proto"
 
-<<<<<<< HEAD
-PROTO ProtoCylinder [
-field MFBool  top   [TRUE]
-field MFString  string   ["hello world"]
-field MFInt32  int   [1, 0]
-field MFColor  color   [0 1 0]
-field MFRotation orientation[0 0 1 0]
-field MFVec3f    spine                     [0 0 0, 0 0 1]                  # Defines the 3D extrusion path.
-field SFVec3f    sf                     0 2 1
-
-=======
 PROTO ProtoMf [
 field SFBool  bool   FALSE
 field MFBool  bools  [TRUE, FALSE]
@@ -30,7 +19,6 @@
 field MFVec3f   vec3s                     [0 0 0, 0 0 1]                  # Defines the 3D extrusion path.
 field SFVec2f   vec2                    0 2
 field MFVec2f   vec2s                     [0 0 , 0 1]                  # Defines the 3D extrusion path.
->>>>>>> afafdcfe
 ]
 {
   Group {
