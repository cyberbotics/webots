--- conflicted
+++ resolved
@@ -500,11 +500,7 @@
     // Separately printing only keys
     const array = [];
     let i = 0;
-<<<<<<< HEAD
-    for (let value of lut.values())
-=======
     for (let value of valuesMap.values())
->>>>>>> b06d2503
       array[i++] = value;
 
     parameter.setValueFromJavaScript(this.#view, array);
@@ -1355,14 +1351,7 @@
 
     this.#appendDevices();
 
-<<<<<<< HEAD
-    if (numberOfDevices === 0)
-      this.tab2.style.display = 'none';
-    else
-      this.tab2.style.display = 'block';
-=======
     this.tab2.style.display = (numberOfDevices === 0) ? 'none' : 'block';
->>>>>>> b06d2503
   }
 
   #initDeviceList() {
