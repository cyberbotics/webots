--- conflicted
+++ resolved
@@ -308,24 +308,9 @@
     const parameter = results[1];
     const values = this.#createSFValue();
 
-<<<<<<< HEAD
-    p.inputs.push(this.#createVectorInput('x', parameter.value.value.x, values, () => {
-      this.#vector3OnChange(p);
-      this.#enableResetButton(resetButton);
-    }));
-    p.inputs.push(this.#createVectorInput('y', parameter.value.value.y, values, () => {
-      this.#vector3OnChange(p);
-      this.#enableResetButton(resetButton);
-    }));
-    p.inputs.push(this.#createVectorInput('z', parameter.value.value.z, values, () => {
-      this.#vector3OnChange(p);
-      this.#enableResetButton(resetButton);
-    }));
-=======
     p.inputs.push(this.#createVectorInput('x', parameter.value.value.x, values, () => this.#vector3OnChange(p)));
-    p.inputs.push(this.#createVectorInput(' y', parameter.value.value.y, values, () => this.#vector3OnChange(p)));
-    p.inputs.push(this.#createVectorInput(' z', parameter.value.value.z, values, () => this.#vector3OnChange(p)));
->>>>>>> afafdcfe
+    p.inputs.push(this.#createVectorInput('y', parameter.value.value.y, values, () => this.#vector3OnChange(p)));
+    p.inputs.push(this.#createVectorInput('z', parameter.value.value.z, values, () => this.#vector3OnChange(p)));
 
     const resetButton = this.#createResetButton(parent, p.style.gridRow, parameter.name);
     resetButton.onclick = () => {
@@ -391,19 +376,8 @@
     const parameter = results[1];
     const values = this.#createSFValue();
 
-<<<<<<< HEAD
-    p.inputs.push(this.#createVectorInput('x', parameter.value.value.x, values, () => {
-      this.#vector2OnChange(p);
-      this.#enableResetButton(resetButton);
-    }));
-    p.inputs.push(this.#createVectorInput('y', parameter.value.value.y, values, () => {
-      this.#vector2OnChange(p);
-      this.#enableResetButton(resetButton);
-    }));
-=======
     p.inputs.push(this.#createVectorInput('x', parameter.value.value.x, values, () => this.#vector2OnChange(p)));
-    p.inputs.push(this.#createVectorInput(' y', parameter.value.value.y, values, () => this.#vector2OnChange(p)));
->>>>>>> afafdcfe
+    p.inputs.push(this.#createVectorInput('y', parameter.value.value.y, values, () => this.#vector2OnChange(p)));
 
     const resetButton = this.#createResetButton(parent, p.style.gridRow, parameter.name);
     resetButton.onclick = () => {
@@ -484,26 +458,10 @@
     const p = this.#createMfRowElement(row, mfId);
 
     if (isVisible)
-<<<<<<< HEAD
       p.style.display = 'flex';
-    this.#createVectorInput('x', value.x, p, () => {
-      this.#MFVec3fOnChange(p.className, parameter);
-      this.#enableResetButton(resetButton);
-    });
-    this.#createVectorInput('y', value.y, p, () => {
-      this.#MFVec3fOnChange(p.className, parameter);
-      this.#enableResetButton(resetButton);
-    });
-    this.#createVectorInput('z', value.z, p, () => {
-      this.#MFVec3fOnChange(p.className, parameter);
-      this.#enableResetButton(resetButton);
-    });
-=======
-      p.style.display = 'block';
-    this.#createVectorInput(' x', value.x, p, () => this.#MFVec3fOnChange(p.className, parameter));
-    this.#createVectorInput(' y', value.y, p, () => this.#MFVec3fOnChange(p.className, parameter));
-    this.#createVectorInput(' z', value.z, p, () => this.#MFVec3fOnChange(p.className, parameter));
->>>>>>> afafdcfe
+    this.#createVectorInput('x', value.x, p, () => this.#MFVec3fOnChange(p.className, parameter));
+    this.#createVectorInput('y', value.y, p, () => this.#MFVec3fOnChange(p.className, parameter));
+    this.#createVectorInput('z', value.z, p, () => this.#MFVec3fOnChange(p.className, parameter));
 
     parent.appendChild(p);
 
@@ -602,21 +560,9 @@
     const p = this.#createMfRowElement(row, mfId);
 
     if (isVisible)
-<<<<<<< HEAD
       p.style.display = 'flex';
-    this.#createVectorInput('x', value.x, p, () => {
-      this.#MFVec2fOnChange(p.className, parameter);
-      this.#enableResetButton(resetButton);
-    });
-    this.#createVectorInput('y', value.y, p, () => {
-      this.#MFVec2fOnChange(p.className, parameter);
-      this.#enableResetButton(resetButton);
-    });
-=======
-      p.style.display = 'block';
-    this.#createVectorInput(' x', value.x, p, () => this.#MFVec2fOnChange(p.className, parameter));
-    this.#createVectorInput(' y', value.y, p, () => this.#MFVec2fOnChange(p.className, parameter));
->>>>>>> afafdcfe
+    this.#createVectorInput('x', value.x, p, () => this.#MFVec2fOnChange(p.className, parameter));
+    this.#createVectorInput('y', value.y, p, () => this.#MFVec2fOnChange(p.className, parameter));
 
     parent.appendChild(p);
 
@@ -1061,31 +1007,11 @@
     const p = this.#createMfRowElement(row, mfId);
     if (isVisible)
 
-<<<<<<< HEAD
       p.style.display = 'flex';
-    this.#createVectorInput('x', value.x, p, () => {
-      this.#MFRotationOnChange(p.className, parameter);
-      this.#enableResetButton(resetButton);
-    });
-    this.#createVectorInput('y', value.y, p, () => {
-      this.#MFRotationOnChange(p.className, parameter);
-      this.#enableResetButton(resetButton);
-    });
-    this.#createVectorInput('z', value.z, p, () => {
-      this.#MFRotationOnChange(p.className, parameter);
-      this.#enableResetButton(resetButton);
-    });
-    this.#createVectorInput('angle', value.a, p, () => {
-      this.#MFRotationOnChange(p.className, parameter);
-      this.#enableResetButton(resetButton);
-    });
-=======
-      p.style.display = 'block';
-    this.#createVectorInput(' x', value.x, p, () => this.#MFRotationOnChange(p.className, parameter));
-    this.#createVectorInput(' y', value.y, p, () => this.#MFRotationOnChange(p.className, parameter));
-    this.#createVectorInput(' z', value.z, p, () => this.#MFRotationOnChange(p.className, parameter));
-    this.#createVectorInput(' angle', value.a, p, () => this.#MFRotationOnChange(p.className, parameter));
->>>>>>> afafdcfe
+    this.#createVectorInput('x', value.x, p, () => this.#MFRotationOnChange(p.className, parameter));
+    this.#createVectorInput('y', value.y, p, () => this.#MFRotationOnChange(p.className, parameter));
+    this.#createVectorInput('z', value.z, p, () => this.#MFRotationOnChange(p.className, parameter));
+    this.#createVectorInput('angle', value.a, p, () => this.#MFRotationOnChange(p.className, parameter));
 
     parent.appendChild(p);
 
@@ -1306,19 +1232,11 @@
       this.#offsetPositivelyRows(row, 2);
 
       let newRows;
-<<<<<<< HEAD
       if (parameter.type === VRML.MFVec3f) {
-        newRows = this.#createVector3Row(new WbVector3(), row, parent, mfId, resetButton, parameter);
+        newRows = this.#createVector3Row({x: 0, y: 0, z: 0}, row, parent, mfId, resetButton, parameter);
         this.#MFVec3fOnChange(newRows[0].className, parameter);
       } else if (parameter.type === VRML.MFVec2f) {
-        newRows = this.#createVector2Row(new WbVector2(), row, parent, mfId, resetButton, parameter);
-=======
-      if (type === VRML.MFVec3f) {
-        newRows = this.#createVector3Row({x: 0, y: 0, z: 0}, row, parent, mfId, resetButton, parameter);
-        this.#MFVec3fOnChange(newRows[0].className, parameter);
-      } else if (type === VRML.MFVec2f) {
         newRows = this.#createVector2Row({x: 0, y: 0}, row, parent, mfId, resetButton, parameter);
->>>>>>> afafdcfe
         this.#MFVec2fOnChange(newRows[0].className, parameter);
       } else if (parameter.type === VRML.MFString) {
         newRows = this.#createMFStringRow('', row, parent, mfId, resetButton, parameter);
@@ -1336,14 +1254,8 @@
         newRows = this.#createMFColorRow('', row, parent, mfId, resetButton, parameter);
         this.#MFColorOnChange(newRows[0].className, parameter);
       }
-<<<<<<< HEAD
       newRows[0].style.display = 'flex';
       newRows[1].style.display = 'flex';
-      this.#enableResetButton(resetButton);
-=======
-      newRows[0].style.display = 'block';
-      newRows[1].style.display = 'block';
->>>>>>> afafdcfe
     };
 
     addRow.style.gridColumn = '4 / 4';
@@ -1374,29 +1286,10 @@
     const parameter = results[1];
     const values = this.#createSFValue();
 
-<<<<<<< HEAD
-    p.inputs.push(this.#createVectorInput('x', parameter.value.value.x, values, () => {
-      this.#rotationOnChange(p);
-      this.#enableResetButton(resetButton);
-    }));
-    p.inputs.push(this.#createVectorInput('y', parameter.value.value.y, values, () => {
-      this.#rotationOnChange(p);
-      this.#enableResetButton(resetButton);
-    }));
-    p.inputs.push(this.#createVectorInput('z', parameter.value.value.z, values, () => {
-      this.#rotationOnChange(p);
-      this.#enableResetButton(resetButton);
-    }));
-    p.inputs.push(this.#createVectorInput('a', parameter.value.value.a, values, () => {
-      this.#rotationOnChange(p);
-      this.#enableResetButton(resetButton);
-    }));
-=======
     p.inputs.push(this.#createVectorInput('x', parameter.value.value.x, values, () => this.#rotationOnChange(p)));
-    p.inputs.push(this.#createVectorInput(' y', parameter.value.value.y, values, () => this.#rotationOnChange(p)));
-    p.inputs.push(this.#createVectorInput(' z', parameter.value.value.z, values, () => this.#rotationOnChange(p)));
-    p.inputs.push(this.#createVectorInput(' a', parameter.value.value.a, values, () => this.#rotationOnChange(p)));
->>>>>>> afafdcfe
+    p.inputs.push(this.#createVectorInput('y', parameter.value.value.y, values, () => this.#rotationOnChange(p)));
+    p.inputs.push(this.#createVectorInput('z', parameter.value.value.z, values, () => this.#rotationOnChange(p)));
+    p.inputs.push(this.#createVectorInput('a', parameter.value.value.a, values, () => this.#rotationOnChange(p)));
 
     const resetButton = this.#createResetButton(parent, p.style.gridRow, parameter.name);
     resetButton.onclick = () => {
