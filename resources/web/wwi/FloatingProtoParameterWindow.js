import FloatingWindow from './FloatingWindow.js';
import {VRML} from './protoVisualizer/vrml_type.js';
import WbAccelerometer from './nodes/WbAccelerometer.js';
import WbAltimeter from './nodes/WbAltimeter.js';
import WbBallJoint from './nodes/WbBallJoint.js';
import WbCamera from './nodes/WbCamera.js';
import WbCharger from './nodes/WbCharger.js';
import WbCompass from './nodes/WbCompass.js';
import WbConnector from './nodes/WbConnector.js';
import WbDevice from './nodes/WbDevice.js';
import WbDisplay from './nodes/WbDisplay.js';
import WbDistanceSensor from './nodes/WbDistanceSensor.js';
import WbEmitter from './nodes/WbEmitter.js';
import WbGps from './nodes/WbGps.js';
import WbGyro from './nodes/WbGyro.js';
import WbHingeJoint from './nodes/WbHingeJoint.js';
import WbHinge2Joint from './nodes/WbHinge2Joint.js';
import WbInertialUnit from './nodes/WbInertialUnit.js';
import WbJoint from './nodes/WbJoint.js';
import WbLed from './nodes/WbLed.js';
import WbLidar from './nodes/WbLidar.js';
import WbLinearMotor from './nodes/WbLinearMotor.js';
import WbLightSensor from './nodes/WbLightSensor.js';
import WbMotor from './nodes/WbMotor.js';
import WbPen from './nodes/WbPen.js';
import WbRadar from './nodes/WbRadar.js';
import WbReceiver from './nodes/WbReceiver.js';
import WbRotationalMotor from './nodes/WbRotationalMotor.js';
import WbSpeaker from './nodes/WbSpeaker.js';
import WbWorld from './nodes/WbWorld.js';
import WbRangeFinder from './nodes/WbRangeFinder.js';
import WbTouchSensor from './nodes/WbTouchSensor.js';
import WbBrake from './nodes/WbBrake.js';
import WbPositionSensor from './nodes/WbPositionSensor.js';
import NodeSelectorWindow from './NodeSelectorWindow.js';
import {SFNode} from './protoVisualizer/Vrml.js';

export default class FloatingProtoParameterWindow extends FloatingWindow {
  #mfId;
  #protoManager;
  #rowNumber;
  #rowId;
  #view;
  constructor(parentNode, protoManager, view) {
    super(parentNode, 'proto-parameter');
    this.floatingWindow.style.zIndex = '2';
    this.headerText.innerHTML = 'Proto window';
    this.floatingWindowContent.removeChild(this.frame);
    this.frame = document.createElement('div');
    this.frame.id = this.name + '-content';
    this.floatingWindowContent.appendChild(this.frame);

    this.joints = document.createElement('div');
    this.joints.id = 'joints-tab';
    this.joints.style.display = 'none';
    this.floatingWindowContent.appendChild(this.joints);

    this.devices = document.createElement('div');
    this.devices.id = 'devices-tab';
    this.devices.style.display = 'none';
    this.floatingWindowContent.appendChild(this.devices);

    this.#protoManager = protoManager;
    this.proto = protoManager.proto;
    this.headerText.innerHTML = this.proto.name;
    this.#view = view;

    this.#mfId = 0;
    this.#rowId = 0;

    this.fieldsToExport = new Map();

    this.unsupportedRestrictions = [
      VRML.SFBool, VRML.SFNode, VRML.MFNode, VRML.MFBool,
      VRML.MFString, VRML.MFInt32, VRML.MFFloat, VRML.MFVec2f,
      VRML.MFVec3f, VRML.MFColor, VRML.MFRotation
    ];

    // create tabs
    const infoTabsBar = document.createElement('div');
    infoTabsBar.className = 'proto-tabs-bar';
    this.floatingWindowContent.prepend(infoTabsBar);

    this.tab0 = document.createElement('button');
    this.tab0.className = 'proto-tab tab0';
    this.tab0.innerHTML = 'Parameters';
    this.tab0.onclick = () => this.switchTab(0);
    infoTabsBar.appendChild(this.tab0);

    this.tab1 = document.createElement('button');
    this.tab1.className = 'proto-tab tab1';
    this.tab1.innerHTML = 'Joint devices';
    this.tab1.onclick = () => this.switchTab(1);
    infoTabsBar.appendChild(this.tab1);

    this.tab2 = document.createElement('button');
    this.tab2.className = 'proto-tab tab2';
    this.tab2.innerHTML = 'Other devices';
    this.tab2.onclick = () => this.switchTab(2);
    infoTabsBar.appendChild(this.tab2);
  }

  switchTab(number) {
    if (number === 0) {
      this.tab0.style.backgroundColor = '#222';
      this.tab1.style.backgroundColor = '#333';
      this.tab2.style.backgroundColor = '#333';
      this.frame.style.display = 'grid';
      this.joints.style.display = 'none';
      this.devices.style.display = 'none';
      this.#displayOptionalRendering();
    } else if (number === 1) {
      this.tab0.style.backgroundColor = '#333';
      this.tab1.style.backgroundColor = '#222';
      this.tab2.style.backgroundColor = '#333';
      this.frame.style.display = 'none';
      this.joints.style.display = 'block';
      this.devices.style.display = 'none';
      this.#displayOptionalRendering();
    } else if (number === 2) {
      this.tab0.style.backgroundColor = '#333';
      this.tab1.style.backgroundColor = '#333';
      this.tab2.style.backgroundColor = '#222';
      this.frame.style.display = 'none';
      this.joints.style.display = 'none';
      this.devices.style.display = 'block';
    }
  }

  populateProtoParameterWindow() {
    const contentDiv = document.getElementById('proto-parameter-content');
    if (contentDiv) {
      this.headerText.innerHTML = this.proto.name;

      // populate the parameters based on the value of this.proto (i.e. current active proto)
      contentDiv.innerHTML = '';
      this.#rowNumber = 1;

      const keys = this.proto.parameters.keys();
      for (let key of keys) {
        const parameter = this.proto.parameters.get(key);

        if (parameter.restrictions.length > 0 && !this.unsupportedRestrictions.includes(parameter.type))
          this.#createRestrictedField(key, contentDiv);
        else if (parameter.type === VRML.SFVec3f)
          this.#createSFVec3Field(key, contentDiv);
        else if (parameter.type === VRML.SFColor)
          this.#createSFColorField(key, contentDiv);
        else if (parameter.type === VRML.SFVec2f)
          this.#createSFVec2Field(key, contentDiv);
        else if (parameter.type === VRML.SFRotation)
          this.#createSFRotation(key, contentDiv);
        else if (parameter.type === VRML.SFString)
          this.#createSFStringField(key, contentDiv);
        else if (parameter.type === VRML.SFFloat)
          this.#createSFFloatField(key, contentDiv);
        else if (parameter.type === (VRML.SFInt32))
          this.#createSFInt32Field(key, contentDiv);
        else if (parameter.type === VRML.SFBool)
          this.#createSFBoolField(key, contentDiv);
        else if (parameter.type === VRML.SFNode)
          this.#createSFNodeField(key, contentDiv);
        else if (parameter.type === VRML.MFVec3f)
          this.#createMFVec3fField(key, contentDiv);
        else if (parameter.type === VRML.MFVec2f)
          this.#createMFVec2fField(key, contentDiv);
        else if (parameter.type === VRML.MFString)
          this.#createMFStringField(key, contentDiv);
        else if (parameter.type === VRML.MFFloat)
          this.#createMFFloatField(key, contentDiv);
        else if (parameter.type === VRML.MFInt32)
          this.#createMFFloatField(key, contentDiv, true);
        else if (parameter.type === VRML.MFBool)
          this.#createMFBoolField(key, contentDiv);
        else if (parameter.type === VRML.MFRotation)
          this.#createMFRotationField(key, contentDiv);
        else if (parameter.type === VRML.MFColor)
          this.#createMFColorField(key, contentDiv);
        else if (parameter.type === VRML.MFNode)
          this.#createMFNodeField(key, contentDiv);

        this.#rowNumber++;
      }

      if (this.proto.isRoot) {
        this.#createDownloadButton(contentDiv);
        this.backBuffer = [];
      } else
        this.#createBackButton(contentDiv);

      this.#rowNumber++;
    }
  }

  #refreshParameterRow(parameter) {
    const resetButton = document.getElementById('reset-' + parameter.name);
    if (!resetButton)
      return;

    if (parameter.isDefault())
      this.#disableResetButton(resetButton);
    else
      this.#enableResetButton(resetButton);

    if (parameter.value instanceof SFNode) {
      const currentNodeButton = document.getElementById('current-node-' + parameter.name);
      const deleteNodeButton = document.getElementById('delete-node-' + parameter.name);
      const configureNodeButton = document.getElementById('configure-node-' + parameter.name);

      if (parameter.value.value === null) {
        currentNodeButton.innerHTML = 'NULL';
        deleteNodeButton.style.display = 'none';
        configureNodeButton.style.display = 'none';
      } else {
        currentNodeButton.style.display = 'block';
        deleteNodeButton.style.display = 'block';
        configureNodeButton.style.display = 'block';
        configureNodeButton.title = 'Configure ' + parameter.value.value.name + ' node';
        currentNodeButton.innerHTML = parameter.value.value.name;
      }
    }

    // note: SFNode/MFNode rows don't need refresh since the restriction and its handling is done in the node selector window
    if (parameter.restrictions.length > 0 && ![VRML.SFNode, VRML.MFNode].includes(parameter.type)) {
      const select = document.getElementById('select-' + parameter.name);
      for (const [i, restriction] of parameter.restrictions.entries()) {
        if (parameter.value && restriction.equals(parameter.value)) {
          select.options[i].selected = true;
          break;
        }
      }
    }
  }

  #disableResetButton(resetButton) {
    resetButton.style.filter = 'brightness(50%)';
    resetButton.style.pointerEvents = 'none';
  }

  #enableResetButton(resetButton) {
    resetButton.style.filter = 'brightness(100%)';
    resetButton.style.pointerEvents = 'all';
  }

  #createBackButton(parent) {
    const buttonContainer = document.createElement('span');
    buttonContainer.style.gridRow = '' + this.#rowNumber + ' / ' + this.#rowNumber;
    buttonContainer.style.gridColumn = '1 / 5';
    buttonContainer.style.justifySelf = 'center';
    buttonContainer.style.paddingTop = '15px';

    const backButton = document.createElement('button');
    backButton.innerHTML = 'Back';
    backButton.title = 'Return to the previous PROTO';
    backButton.onclick = () => {
      this.proto = this.backBuffer.pop();
      this.populateProtoParameterWindow();
    };
    buttonContainer.appendChild(backButton);
    parent.appendChild(buttonContainer);
  }

  #createDownloadButton(parent) {
    const buttonContainer = document.createElement('span');
    buttonContainer.className = 'value-parameter';
    buttonContainer.style.gridRow = '' + this.#rowNumber + ' / ' + this.#rowNumber;
    buttonContainer.style.gridColumn = '4 / 4';

    if (typeof this.exportName === 'undefined')
      this.exportName = 'My' + this.#protoManager.proto.name;

    const input = document.createElement('input');
    input.type = 'text';
    input.title = 'New proto name';
    input.value = this.exportName;
    input.onchange = (e) => {
      this.exportName = e.target.value;
    };
    buttonContainer.appendChild(input);

    const downloadButton = document.createElement('button');
    downloadButton.innerHTML = 'Download';
    downloadButton.title = 'Download the new proto';
    downloadButton.onclick = () => {
      const data = this.#protoManager.exportProto(input.value, this.fieldsToExport);
      const downloadLink = document.createElement('a');
      downloadLink.download = this.exportName + '.proto';
      const file = new Blob([data], {
        type: 'text/plain'
      });
      downloadLink.href = window.URL.createObjectURL(file);
      downloadLink.click();
    };
    buttonContainer.appendChild(downloadButton);
    parent.appendChild(buttonContainer);
  }

  #createFieldCommonPart(key, parent) {
    const parameter = this.proto.parameters.get(key);

    const p = document.createElement('p');
    p.innerHTML = key + ': ';
    p.key = key;
    p.inputs = [];
    p.style.gridRow = '' + this.#rowNumber + ' / ' + this.#rowNumber;
    p.style.gridColumn = '2 / 2';
    p.parameter = parameter;
    p.className = 'key-parameter';

    if (this.proto.isRoot) {
      const exportCheckbox = this.#createCheckbox(parent, key);
      p.checkbox = exportCheckbox;
    } else
      p.style.marginLeft = '20px';

    return [p, parameter];
  }

  #createSFValue() {
    const value = document.createElement('p');
    value.style.gridRow = '' + this.#rowNumber + ' / ' + this.#rowNumber;
    value.style.gridColumn = '4 / 4';
    value.className = 'value-parameter';
    return value;
  };

  #createSFVec3Field(key, parent) {
    const results = this.#createFieldCommonPart(key, parent);
    const p = results[0];
    const parameter = results[1];
    const values = this.#createSFValue();

    p.inputs.push(this.#createVectorInput('x', parameter.value.value.x, values, () => this.#vector3OnChange(p)));
    p.inputs.push(this.#createVectorInput(' y', parameter.value.value.y, values, () => this.#vector3OnChange(p)));
    p.inputs.push(this.#createVectorInput(' z', parameter.value.value.z, values, () => this.#vector3OnChange(p)));

    const resetButton = this.#createResetButton(parent, p.style.gridRow, parameter.name);
    resetButton.onclick = () => {
      p.inputs[0].value = parameter.defaultValue.value.x;
      p.inputs[1].value = parameter.defaultValue.value.y;
      p.inputs[2].value = parameter.defaultValue.value.z;
      this.#vector3OnChange(p);
    };

    parent.appendChild(p);
    parent.appendChild(values);

    this.#refreshParameterRow(parameter);
  }

  #createSFColorField(key, parent) {
    const results = this.#createFieldCommonPart(key, parent);
    const p = results[0];
    const parameter = results[1];
    const values = this.#createSFValue();

    const resetButton = this.#createResetButton(parent, p.style.gridRow, parameter.name);
    resetButton.onclick = () => {
      const defaultValue = parameter.defaultValue.value;
      input.value = this.rgbToHex(parseInt(defaultValue.r * 255), parseInt(initialValue.g * 255),
        parseInt(initialValue.b * 255));
      this.#colorOnChange(parameter, input.value);
    };

    const input = document.createElement('input');
    input.type = 'color';
    const initialValue = parameter.value.value;
    input.value = this.rgbToHex(parseInt(initialValue.r * 255), parseInt(initialValue.g * 255), parseInt(initialValue.b * 255));
    input.onchange = _ => this.#colorOnChange(parameter, _.target.value);

    values.appendChild(input);

    parent.appendChild(p);
    parent.appendChild(values);
  }

  #colorOnChange(parameter, hexValue) {
    const red = parseInt(hexValue.substring(1, 3), 16) / 255;
    const green = parseInt(hexValue.substring(3, 5), 16) / 255;
    const blue = parseInt(hexValue.substring(5, 7), 16) / 255;
    const newColor = {r: red, g: green, b: blue};
    parameter.setValueFromJavaScript(this.#view, newColor);
    this.#refreshParameterRow(parameter);
  }

  #colorComponentToHex(c) {
    let hex = c.toString(16);
    return hex.length === 1 ? '0' + hex : hex;
  }

  rgbToHex(r, g, b) {
    return '#' + this.#colorComponentToHex(r) + this.#colorComponentToHex(g) + this.#colorComponentToHex(b);
  }

  #createSFVec2Field(key, parent) {
    const results = this.#createFieldCommonPart(key, parent);
    const p = results[0];
    const parameter = results[1];
    const values = this.#createSFValue();

    p.inputs.push(this.#createVectorInput('x', parameter.value.value.x, values, () => this.#vector2OnChange(p)));
    p.inputs.push(this.#createVectorInput(' y', parameter.value.value.y, values, () => this.#vector2OnChange(p)));

    const resetButton = this.#createResetButton(parent, p.style.gridRow, parameter.name);
    resetButton.onclick = () => {
      p.inputs[0].value = parameter.defaultValue.value.x;
      p.inputs[1].value = parameter.defaultValue.value.y;
      this.#vector2OnChange(p);
    };

    parent.appendChild(p);
    parent.appendChild(values);
  }

  #vector2OnChange(node) {
    const object = {'x': parseFloat(node.inputs[0].value), 'y': parseFloat(node.inputs[1].value)};
    node.parameter.setValueFromJavaScript(this.#view, object);
    this.#refreshParameterRow(node.parameter);
  }

  #createMFVec3fField(key, parent) {
    const results = this.#createFieldCommonPart(key, parent);
    const p = results[0];
    const parameter = results[1];

    const currentMfId = this.#mfId;
    const hideShowButton = this.#createHideShowButtom(currentMfId);

    const resetButton = this.#createResetButton(parent, p.style.gridRow, parameter.name);
    resetButton.onclick = () => {
      const nodesToRemove = document.getElementsByClassName('mf-id-' + currentMfId);
      let maxRowNumber = 0;
      for (let i = nodesToRemove.length - 1; i >= 0; i--) {
        const rowNumber = this.#getRow(nodesToRemove[i]);
        if (rowNumber > maxRowNumber)
          maxRowNumber = rowNumber;
        nodesToRemove[i].parentNode.removeChild(nodesToRemove[i]);
      }

      parameter.value = parameter.defaultValue.clone();
      const resetButtonRow = this.#getRow(resetButton);
      // two times because of the `add` button and plus one for the first `add` button.
      const maxRowNumberNeeded = parameter.value.value.length * 2 + 1 + resetButtonRow;

      // Need to offset the following rows by the difference to keep the coherency.
      if (maxRowNumber > maxRowNumberNeeded)
        this.#offsetNegativelyRows(resetButtonRow, maxRowNumber - maxRowNumberNeeded);
      else if (maxRowNumber < maxRowNumberNeeded)
        this.#offsetPositivelyRows(resetButtonRow + 1, maxRowNumberNeeded - maxRowNumber);

      this.#populateMFVec3f(resetButton, parent, parameter, resetButtonRow, currentMfId, !hideShowButton.isHidden);

      this.#MFVec3fOnChange('value-parameter mf-parameter mf-id-' + currentMfId, parameter);
    };

    this.#rowNumber += this.#populateMFVec3f(resetButton, parent, parameter, this.#rowNumber, currentMfId);

    parent.appendChild(p);
    parent.appendChild(hideShowButton);

    this.#mfId++;

    this.#refreshParameterRow(parameter);
  }

  #populateMFVec3f(resetButton, parent, parameter, firstRow, mfId, isVisible) {
    this.#createAddRowSection(mfId, resetButton, firstRow, parent, parameter, isVisible, VRML.MFVec3f);
    let numberOfRows = 1;
    for (let i = 0; i < parameter.value.value.length; i++) {
      numberOfRows++;
      this.#createVector3Row(parameter.value.value[i].value, firstRow + numberOfRows, parent, mfId, resetButton,
        parameter, isVisible);
      numberOfRows++;
    }

    return numberOfRows;
  }

  #createVector3Row(value, row, parent, mfId, resetButton, parameter, isVisible) {
    const p = this.#createMfRowElement(row, mfId);

    if (isVisible)
      p.style.display = 'block';
    this.#createVectorInput(' x', value.x, p, () => this.#MFVec3fOnChange(p.className, parameter));
    this.#createVectorInput(' y', value.y, p, () => this.#MFVec3fOnChange(p.className, parameter));
    this.#createVectorInput(' z', value.z, p, () => this.#MFVec3fOnChange(p.className, parameter));

    parent.appendChild(p);

    this.#createRemoveMFButton(resetButton, p, parameter, () => this.#MFVec3fOnChange(p.className, parameter));

    // Add row
    const addRow = this.#createAddRowSection(mfId, resetButton, row, parent, parameter, isVisible, VRML.MFVec3f);
    return [p, addRow];
  }

  #MFVec3fOnChange(className, parameter) {
    const elements = document.getElementsByClassName(className);
    let lut = new Map();
    for (let i = 0; i < elements.length; i++) {
      let order = this.#getRow(elements[i]);

      // the last one is the delete button
      const value = {x: parseFloat(elements[i].childNodes[0].childNodes[1].value),
        y: parseFloat(elements[i].childNodes[1].childNodes[1].value),
        z: parseFloat(elements[i].childNodes[2].childNodes[1].value)};

      lut.set(order, value);
    }
    lut = new Map([...lut.entries()].sort((a, b) => a[0] - b[0]));

    // Separately printing only keys
    const vectorArray = [];
    let i = 0;
    for (let value of lut.values()) {
      vectorArray[i] = value;
      i++;
    }

    parameter.setValueFromJavaScript(this.#view, vectorArray);
    this.#refreshParameterRow(parameter);
  }

  #createMFVec2fField(key, parent) {
    const results = this.#createFieldCommonPart(key, parent);
    const p = results[0];
    const parameter = results[1];

    const currentMfId = this.#mfId;
    const hideShowButton = this.#createHideShowButtom(currentMfId);

    const resetButton = this.#createResetButton(parent, p.style.gridRow, parameter.name);
    resetButton.onclick = () => {
      const nodesToRemove = document.getElementsByClassName('mf-id-' + currentMfId);
      let maxRowNumber = 0;
      for (let i = nodesToRemove.length - 1; i >= 0; i--) {
        const rowNumber = this.#getRow(nodesToRemove[i]);
        if (rowNumber > maxRowNumber)
          maxRowNumber = rowNumber;
        nodesToRemove[i].parentNode.removeChild(nodesToRemove[i]);
      }

      parameter.value = parameter.defaultValue.clone();
      const resetButtonRow = this.#getRow(resetButton);
      // two times because of the `add` button and plus one for the first `add` button.
      const maxRowNumberNeeded = parameter.value.value.length * 2 + 1 + resetButtonRow;

      // Need to offset the following rows by the difference to keep the coherency.
      if (maxRowNumber > maxRowNumberNeeded)
        this.#offsetNegativelyRows(resetButtonRow, maxRowNumber - maxRowNumberNeeded);
      else if (maxRowNumber < maxRowNumberNeeded)
        this.#offsetPositivelyRows(resetButtonRow + 1, maxRowNumberNeeded - maxRowNumber);

      this.#populateMFVec2f(resetButton, parent, parameter, resetButtonRow, currentMfId, !hideShowButton.isHidden);

      this.#MFVec2fOnChange('value-parameter mf-parameter mf-id-' + currentMfId, parameter);
    };

    this.#rowNumber += this.#populateMFVec2f(resetButton, parent, parameter, this.#rowNumber, currentMfId);

    parent.appendChild(p);
    parent.appendChild(hideShowButton);

    this.#mfId++;
    this.#refreshParameterRow(parameter);
  }

  #populateMFVec2f(resetButton, parent, parameter, firstRow, mfId, isVisible) {
    this.#createAddRowSection(mfId, resetButton, firstRow, parent, parameter, isVisible, VRML.MFVec2f);
    let numberOfRows = 1;
    for (let i = 0; i < parameter.value.value.length; i++) {
      numberOfRows++;
      this.#createVector2Row(parameter.value.value[i].value, firstRow + numberOfRows, parent, mfId, resetButton,
        parameter, isVisible);
      numberOfRows++;
    }

    return numberOfRows;
  }

  #createVector2Row(value, row, parent, mfId, resetButton, parameter, isVisible) {
    const p = this.#createMfRowElement(row, mfId);

    if (isVisible)
      p.style.display = 'block';
    this.#createVectorInput(' x', value.x, p, () => this.#MFVec2fOnChange(p.className, parameter));
    this.#createVectorInput(' y', value.y, p, () => this.#MFVec2fOnChange(p.className, parameter));

    parent.appendChild(p);

    this.#createRemoveMFButton(resetButton, p, parameter, () => this.#MFVec2fOnChange(p.className, parameter));

    // Add row
    const addRow = this.#createAddRowSection(mfId, resetButton, row, parent, parameter, isVisible, VRML.MFVec2f);
    return [p, addRow];
  }

  #MFVec2fOnChange(className, parameter) {
    const elements = document.getElementsByClassName(className);
    let lut = new Map();
    for (let i = 0; i < elements.length; i++) {
      let order = this.#getRow(elements[i]);

      // the last one is the delete button
      const value = {x: parseFloat(elements[i].childNodes[0].childNodes[1].value),
        y: parseFloat(elements[i].childNodes[1].childNodes[1].value)};

      lut.set(order, value);
    }
    lut = new Map([...lut.entries()].sort((a, b) => a[0] - b[0]));

    // Separately printing only keys
    const vectorArray = [];
    let i = 0;
    for (let value of lut.values()) {
      vectorArray[i] = value;
      i++;
    }

    parameter.setValueFromJavaScript(this.#view, vectorArray);
    this.#refreshParameterRow(parameter);
  }

  #createMFStringField(key, parent) {
    const results = this.#createFieldCommonPart(key, parent);
    const p = results[0];
    const parameter = results[1];

    const currentMfId = this.#mfId;
    const hideShowButton = this.#createHideShowButtom(currentMfId);

    const resetButton = this.#createResetButton(parent, p.style.gridRow, parameter.name);
    resetButton.onclick = () => {
      const nodesToRemove = document.getElementsByClassName('mf-id-' + currentMfId);
      let maxRowNumber = 0;
      for (let i = nodesToRemove.length - 1; i >= 0; i--) {
        const rowNumber = this.#getRow(nodesToRemove[i]);
        if (rowNumber > maxRowNumber)
          maxRowNumber = rowNumber;
        nodesToRemove[i].parentNode.removeChild(nodesToRemove[i]);
      }

      parameter.value = parameter.defaultValue.clone();
      const resetButtonRow = this.#getRow(resetButton);
      // two times because of the `add` button and plus one for the first `add` button.
      const maxRowNumberNeeded = parameter.value.value.length * 2 + 1 + resetButtonRow;

      // Need to offset the following rows by the difference to keep the coherency.
      if (maxRowNumber > maxRowNumberNeeded)
        this.#offsetNegativelyRows(resetButtonRow, maxRowNumber - maxRowNumberNeeded);
      else if (maxRowNumber < maxRowNumberNeeded)
        this.#offsetPositivelyRows(resetButtonRow + 1, maxRowNumberNeeded - maxRowNumber);

      this.#populateMFString(resetButton, parent, parameter, resetButtonRow, currentMfId, !hideShowButton.isHidden);

      this.#MFStringfOnChange('value-parameter mf-parameter mf-id-' + currentMfId, parameter);
    };

    this.#rowNumber += this.#populateMFString(resetButton, parent, parameter, this.#rowNumber, currentMfId);

    parent.appendChild(p);
    parent.appendChild(hideShowButton);

    this.#mfId++;
    this.#refreshParameterRow(parameter);
  }

  #populateMFString(resetButton, parent, parameter, firstRow, mfId, isVisible) {
    this.#createAddRowSection(mfId, resetButton, firstRow, parent, parameter, isVisible, VRML.MFString);
    let numberOfRows = 1;
    for (let i = 0; i < parameter.value.value.length; i++) {
      numberOfRows++;
      this.#createMFStringRow(parameter.value.value[i].value, firstRow + numberOfRows, parent, mfId, resetButton,
        parameter, isVisible);
      numberOfRows++;
    }

    return numberOfRows;
  }

  #createMFStringRow(value, row, parent, mfId, resetButton, parameter, isVisible) {
    const p = this.#createMfRowElement(row, mfId);

    if (isVisible)
      p.style.display = 'block';

    const input = document.createElement('input');
    input.type = 'text';
    input.onchange = () => this.#MFStringfOnChange(p.className, parameter);

    input.value = this.#stringRemoveQuote(value);
    input.style.height = '20px';
    p.appendChild(input);

    parent.appendChild(p);

    this.#createRemoveMFButton(resetButton, p, parameter, () => this.#MFStringfOnChange(p.className, parameter));

    // Add row
    const addRow = this.#createAddRowSection(mfId, resetButton, row, parent, parameter, isVisible, VRML.MFString);
    return [p, addRow];
  }

  #MFStringfOnChange(className, parameter) {
    const elements = document.getElementsByClassName(className);
    let lut = new Map();
    for (let i = 0; i < elements.length; i++) {
      let order = this.#getRow(elements[i]);

      // the last one is the delete button
      const value = elements[i].childNodes[0].value;

      lut.set(order, value);
    }
    lut = new Map([...lut.entries()].sort((a, b) => a[0] - b[0]));

    // Separately printing only keys
    const stringArray = [];
    let i = 0;
    for (let value of lut.values()) {
      stringArray[i] = value;
      i++;
    }

    parameter.setValueFromJavaScript(this.#view, stringArray);
    this.#refreshParameterRow(parameter);
  }

  #createRemoveMFButton(resetButton, p, parameter, callback) {
    const removeButton = document.createElement('button');
    removeButton.className = 'remove-row-button';
    removeButton.title = 'Delete this row';
    removeButton.onclick = () => {
      const row = this.#getRow(removeButton.parentNode);
      this.#offsetNegativelyRows(row, 2);
      removeButton.parentNode.parentNode.removeChild(removeButton.parentNode);

      // remove the 'add new node row'
      const addNew = document.getElementById(p.id);
      addNew.parentNode.removeChild(addNew);
      if (typeof callback === 'function')
        callback();
    };
    p.appendChild(removeButton);
  }

  #createMFFloatField(key, parent, isInt) {
    const results = this.#createFieldCommonPart(key, parent);
    const p = results[0];
    const parameter = results[1];

    const currentMfId = this.#mfId;
    const hideShowButton = this.#createHideShowButtom(currentMfId);

    const resetButton = this.#createResetButton(parent, p.style.gridRow, parameter.name);
    resetButton.onclick = () => {
      const nodesToRemove = document.getElementsByClassName('mf-id-' + currentMfId);
      let maxRowNumber = 0;
      for (let i = nodesToRemove.length - 1; i >= 0; i--) {
        const rowNumber = this.#getRow(nodesToRemove[i]);
        if (rowNumber > maxRowNumber)
          maxRowNumber = rowNumber;
        nodesToRemove[i].parentNode.removeChild(nodesToRemove[i]);
      }
      parameter.value = parameter.defaultValue.clone();
      const resetButtonRow = this.#getRow(resetButton);
      // two times because of the `add` button and plus one for the first `add` button.
      const maxRowNumberNeeded = parameter.value.value.length * 2 + 1 + resetButtonRow;

      // Need to offset the following rows by the difference to keep the coherency.
      if (maxRowNumber > maxRowNumberNeeded)
        this.#offsetNegativelyRows(resetButtonRow, maxRowNumber - maxRowNumberNeeded);
      else if (maxRowNumber < maxRowNumberNeeded)
        this.#offsetPositivelyRows(resetButtonRow + 1, maxRowNumberNeeded - maxRowNumber);

      this.#populateMFFloat(resetButton, parent, parameter, resetButtonRow, currentMfId, !hideShowButton.isHidden, isInt);

      this.#MFStringfOnChange('value-parameter mf-parameter mf-id-' + currentMfId, parameter);
    };

    this.#rowNumber += this.#populateMFFloat(resetButton, parent, parameter, this.#rowNumber, currentMfId, false, isInt);

    parent.appendChild(p);
    parent.appendChild(hideShowButton);

    this.#mfId++;
    this.#refreshParameterRow(parameter);
  }

  #populateMFFloat(resetButton, parent, parameter, firstRow, mfId, isVisible, isInt) {
    this.#createAddRowSection(mfId, resetButton, firstRow, parent, parameter, isVisible, VRML.MFFloat, isInt);
    let numberOfRows = 1;
    for (let i = 0; i < parameter.value.value.length; i++) {
      numberOfRows++;
      this.#createMFFloatRow(parameter.value.value[i].value, firstRow + numberOfRows, parent, mfId, resetButton,
        parameter, isVisible, isInt);
      numberOfRows++;
    }

    return numberOfRows;
  }

  #createMFFloatRow(value, row, parent, mfId, resetButton, parameter, isVisible, isInt) {
    const p = this.#createMfRowElement(row, mfId);

    if (isVisible)
      p.style.display = 'block';

    const input = document.createElement('input');
    input.type = 'number';
    input.value = value;

    if (isInt) {
      input.oninput = () => this.#intOnChange(input);
      input.step = 1;
    } else
      input.step = 0.1;

    input.onchange = () => this.#MFFloatfOnChange(p.className, parameter);

    input.style.width = '50px';
    p.appendChild(input);

    parent.appendChild(p);

    this.#createRemoveMFButton(resetButton, p, parameter, () => this.#MFFloatfOnChange(p.className, parameter));

    // Add row
    const addRow = this.#createAddRowSection(mfId, resetButton, row, parent, parameter, isVisible, VRML.MFFloat, isInt);
    return [p, addRow];
  }

  #MFFloatfOnChange(className, parameter) {
    const elements = document.getElementsByClassName(className);
    let lut = new Map();
    for (let i = 0; i < elements.length; i++) {
      let order = this.#getRow(elements[i]);

      // the last one is the delete button
      const value = elements[i].childNodes[0].value;

      lut.set(order, value);
    }
    lut = new Map([...lut.entries()].sort((a, b) => a[0] - b[0]));

    // Separately printing only keys
    const floatArray = [];
    let i = 0;
    for (let value of lut.values()) {
      floatArray[i] = value;
      i++;
    }

    parameter.setValueFromJavaScript(this.#view, floatArray);
    this.#refreshParameterRow(parameter);
  }

  #createMFBoolField(key, parent) {
    const results = this.#createFieldCommonPart(key, parent);
    const p = results[0];
    const parameter = results[1];

    const currentMfId = this.#mfId;
    const hideShowButton = this.#createHideShowButtom(currentMfId);

    const resetButton = this.#createResetButton(parent, p.style.gridRow, parameter.name);
    resetButton.onclick = () => {
      const nodesToRemove = document.getElementsByClassName('mf-id-' + currentMfId);
      let maxRowNumber = 0;
      for (let i = nodesToRemove.length - 1; i >= 0; i--) {
        const rowNumber = this.#getRow(nodesToRemove[i]);
        if (rowNumber > maxRowNumber)
          maxRowNumber = rowNumber;
        nodesToRemove[i].parentNode.removeChild(nodesToRemove[i]);
      }
      parameter.value = parameter.defaultValue.clone();
      const resetButtonRow = this.#getRow(resetButton);
      // two times because of the `add` button and plus one for the first `add` button.
      const maxRowNumberNeeded = parameter.value.value.length * 2 + 1 + resetButtonRow;

      // Need to offset the following rows by the difference to keep the coherency.
      if (maxRowNumber > maxRowNumberNeeded)
        this.#offsetNegativelyRows(resetButtonRow, maxRowNumber - maxRowNumberNeeded);
      else if (maxRowNumber < maxRowNumberNeeded)
        this.#offsetPositivelyRows(resetButtonRow + 1, maxRowNumberNeeded - maxRowNumber);

      this.#populateMFBool(resetButton, parent, parameter, resetButtonRow, currentMfId, !hideShowButton.isHidden);

      this.#MFBoolOnChange('value-parameter mf-parameter mf-id-' + currentMfId, parameter);
    };

    this.#rowNumber += this.#populateMFBool(resetButton, parent, parameter, this.#rowNumber, currentMfId, false);

    parent.appendChild(p);
    parent.appendChild(hideShowButton);

    this.#mfId++;
    this.#refreshParameterRow(parameter);
  }

  #populateMFBool(resetButton, parent, parameter, firstRow, mfId, isVisible) {
    this.#createAddRowSection(mfId, resetButton, firstRow, parent, parameter, isVisible, VRML.MFBool);
    let numberOfRows = 1;
    for (let i = 0; i < parameter.value.value.length; i++) {
      numberOfRows++;
      this.#createMFBoolRow(parameter.value.value[i].value, firstRow + numberOfRows, parent, mfId, resetButton,
        parameter, isVisible);
      numberOfRows++;
    }

    return numberOfRows;
  }

  #createMFBoolRow(value, row, parent, mfId, resetButton, parameter, isVisible, isInt) {
    const p = this.#createMfRowElement(row, mfId);

    if (isVisible)
      p.style.display = 'block';

    const input = document.createElement('input');
    input.type = 'checkbox';
    input.checked = value;
    input.className = 'bool-field';

    const boolText = document.createElement('span');
    boolText.style.verticalAlign = 'middle';
    this.#changeBoolText(boolText, input);

    input.onchange = () => {
      this.#MFBoolOnChange(p.className, parameter);
      this.#changeBoolText(boolText, input);
    };

    p.appendChild(input);
    p.appendChild(boolText);

    parent.appendChild(p);

    this.#createRemoveMFButton(resetButton, p, parameter, () => this.#MFBoolOnChange(p.className, parameter));

    // Add row
    const addRow = this.#createAddRowSection(mfId, resetButton, row, parent, parameter, isVisible, VRML.MFBool, isInt);
    return [p, addRow];
  }

  #MFBoolOnChange(className, parameter) {
    const elements = document.getElementsByClassName(className);
    let lut = new Map();
    for (let i = 0; i < elements.length; i++) {
      let order = this.#getRow(elements[i]);

      // the last one is the delete button
      const value = elements[i].childNodes[0].checked;

      lut.set(order, value);
    }
    lut = new Map([...lut.entries()].sort((a, b) => a[0] - b[0]));

    // Separately printing only keys
    const boolArray = [];
    let i = 0;
    for (let value of lut.values()) {
      boolArray[i] = value;
      i++;
    }

    parameter.setValueFromJavaScript(this.#view, boolArray);
    this.#refreshParameterRow(parameter);
  }

  #createMFRotationField(key, parent) {
    const results = this.#createFieldCommonPart(key, parent);
    const p = results[0];
    const parameter = results[1];

    const currentMfId = this.#mfId;
    const hideShowButton = this.#createHideShowButtom(currentMfId);

    const resetButton = this.#createResetButton(parent, p.style.gridRow, parameter.name);
    resetButton.onclick = () => {
      const nodesToRemove = document.getElementsByClassName('mf-id-' + currentMfId);
      let maxRowNumber = 0;
      for (let i = nodesToRemove.length - 1; i >= 0; i--) {
        const rowNumber = this.#getRow(nodesToRemove[i]);
        if (rowNumber > maxRowNumber)
          maxRowNumber = rowNumber;
        nodesToRemove[i].parentNode.removeChild(nodesToRemove[i]);
      }

      parameter.value = parameter.defaultValue.clone();
      const resetButtonRow = this.#getRow(resetButton);
      // two times because of the `add` button and plus one for the first `add` button.
      const maxRowNumberNeeded = parameter.value.value.length * 2 + 1 + resetButtonRow;

      // Need to offset the following rows by the difference to keep the coherency.
      if (maxRowNumber > maxRowNumberNeeded)
        this.#offsetNegativelyRows(resetButtonRow, maxRowNumber - maxRowNumberNeeded);
      else if (maxRowNumber < maxRowNumberNeeded)
        this.#offsetPositivelyRows(resetButtonRow + 1, maxRowNumberNeeded - maxRowNumber);

      this.#populateMFRotation(resetButton, parent, parameter, resetButtonRow, currentMfId, !hideShowButton.isHidden);

      this.#MFRotationOnChange('value-parameter mf-parameter mf-id-' + currentMfId, parameter);
    };

    this.#rowNumber += this.#populateMFRotation(resetButton, parent, parameter, this.#rowNumber, currentMfId);

    parent.appendChild(p);
    parent.appendChild(hideShowButton);

    this.#mfId++;
    this.#refreshParameterRow(parameter);
  }

  #populateMFRotation(resetButton, parent, parameter, firstRow, mfId, isVisible) {
    this.#createAddRowSection(mfId, resetButton, firstRow, parent, parameter, isVisible, VRML.MFRotation);
    let numberOfRows = 1;
    for (let i = 0; i < parameter.value.value.length; i++) {
      numberOfRows++;
      this.#createMFRotationRow(parameter.value.value[i].value, firstRow + numberOfRows, parent, mfId, resetButton,
        parameter, isVisible);
      numberOfRows++;
    }

    return numberOfRows;
  }

  #createMFRotationRow(value, row, parent, mfId, resetButton, parameter, isVisible) {
    const p = this.#createMfRowElement(row, mfId);
    if (isVisible)

      p.style.display = 'block';
    this.#createVectorInput(' x', value.x, p, () => this.#MFRotationOnChange(p.className, parameter));
    this.#createVectorInput(' y', value.y, p, () => this.#MFRotationOnChange(p.className, parameter));
    this.#createVectorInput(' z', value.z, p, () => this.#MFRotationOnChange(p.className, parameter));
    this.#createVectorInput(' angle', value.a, p, () => this.#MFRotationOnChange(p.className, parameter));

    parent.appendChild(p);

    this.#createRemoveMFButton(resetButton, p, parameter, () => this.#MFRotationOnChange(p.className, parameter));

    // Add row
    const addRow = this.#createAddRowSection(mfId, resetButton, row, parent, parameter, isVisible, VRML.MFRotation);
    return [p, addRow];
  }

  #MFRotationOnChange(className, parameter) {
    const elements = document.getElementsByClassName(className);
    let lut = new Map();
    for (let i = 0; i < elements.length; i++) {
      let order = this.#getRow(elements[i]);

      // the last one is the delete button
      const value = {'x': parseFloat(elements[i].childNodes[0].childNodes[1].value),
        'y': parseFloat(elements[i].childNodes[1].childNodes[1].value),
        'z': parseFloat(elements[i].childNodes[2].childNodes[1].value),
        'a': parseFloat(elements[i].childNodes[3].childNodes[1].value)};

      lut.set(order, value);
    }
    lut = new Map([...lut.entries()].sort((a, b) => a[0] - b[0]));

    // Separately printing only keys
    const vectorArray = [];
    let i = 0;
    for (let value of lut.values()) {
      vectorArray[i] = value;
      i++;
    }

    parameter.setValueFromJavaScript(this.#view, vectorArray);
    this.#refreshParameterRow(parameter);
  }

  #createMFColorField(key, parent) {
    const results = this.#createFieldCommonPart(key, parent);
    const p = results[0];
    const parameter = results[1];

    const currentMfId = this.#mfId;
    const hideShowButton = this.#createHideShowButtom(currentMfId);

    const resetButton = this.#createResetButton(parent, p.style.gridRow, parameter.name);
    resetButton.onclick = () => {
      const nodesToRemove = document.getElementsByClassName('mf-id-' + currentMfId);
      let maxRowNumber = 0;
      for (let i = nodesToRemove.length - 1; i >= 0; i--) {
        const rowNumber = this.#getRow(nodesToRemove[i]);
        if (rowNumber > maxRowNumber)
          maxRowNumber = rowNumber;
        nodesToRemove[i].parentNode.removeChild(nodesToRemove[i]);
      }

      parameter.value = parameter.defaultValue.clone();
      const resetButtonRow = this.#getRow(resetButton);
      // two times because of the `add` button and plus one for the first `add` button.
      const maxRowNumberNeeded = parameter.value.value.length * 2 + 1 + resetButtonRow;

      // Need to offset the following rows by the difference to keep the coherency.
      if (maxRowNumber > maxRowNumberNeeded)
        this.#offsetNegativelyRows(resetButtonRow, maxRowNumber - maxRowNumberNeeded);
      else if (maxRowNumber < maxRowNumberNeeded)
        this.#offsetPositivelyRows(resetButtonRow + 1, maxRowNumberNeeded - maxRowNumber);

      this.#populateMFColor(resetButton, parent, parameter, resetButtonRow, currentMfId, !hideShowButton.isHidden);

      this.#MFColorOnChange('value-parameter mf-parameter mf-id-' + currentMfId, parameter);
    };

    this.#rowNumber += this.#populateMFColor(resetButton, parent, parameter, this.#rowNumber, currentMfId);

    parent.appendChild(p);
    parent.appendChild(hideShowButton);

    this.#mfId++;
    this.#refreshParameterRow(parameter);
  }

  #populateMFColor(resetButton, parent, parameter, firstRow, mfId, isVisible) {
    this.#createAddRowSection(mfId, resetButton, firstRow, parent, parameter, isVisible, VRML.MFColor);
    let numberOfRows = 1;
    for (let i = 0; i < parameter.value.value.length; i++) {
      numberOfRows++;
      this.#createMFColorRow(parameter.value.value[i].value, firstRow + numberOfRows, parent, mfId, resetButton,
        parameter, isVisible);
      numberOfRows++;
    }

    return numberOfRows;
  }

  #createMFColorRow(value, row, parent, mfId, resetButton, parameter, isVisible) {
    const p = this.#createMfRowElement(row, mfId);
    if (isVisible)
      p.style.display = 'block';

    const input = document.createElement('input');
    input.type = 'color';
    input.value = this.rgbToHex(parseInt(value.r * 255), parseInt(value.g * 255), parseInt(value.b * 255));
    input.onchange = _ => this.#MFColorOnChange(p.className, parameter);

    p.appendChild(input);

    parent.appendChild(p);

    this.#createRemoveMFButton(resetButton, p, parameter, () => this.#MFColorOnChange(p.className, parameter));

    // Add row
    const addRow = this.#createAddRowSection(mfId, resetButton, row, parent, parameter, isVisible, VRML.MFColor);
    return [p, addRow];
  }

  #MFColorOnChange(className, parameter) {
    const elements = document.getElementsByClassName(className);
    let lut = new Map();
    for (let i = 0; i < elements.length; i++) {
      let order = this.#getRow(elements[i]);

      // the last one is the delete button
      const hexValue = elements[i].childNodes[0].value;
      const red = parseInt(hexValue.substring(1, 3), 16) / 255;
      const green = parseInt(hexValue.substring(3, 5), 16) / 255;
      const blue = parseInt(hexValue.substring(5, 7), 16) / 255;
      const value = {r: red, g: green, b: blue};

      lut.set(order, value);
    }
    lut = new Map([...lut.entries()].sort((a, b) => a[0] - b[0]));

    // Separately printing only keys
    const stringArray = [];
    let i = 0;
    for (let value of lut.values()) {
      stringArray[i] = value;
      i++;
    }

    parameter.setValueFromJavaScript(this.#view, stringArray);
    this.#refreshParameterRow(parameter);
  }

<<<<<<< HEAD
  #createMFNodeField(key, parent) {
    const results = this.#createFieldCommonPart(key, parent);
    const p = results[0];
    const parameter = results[1];
=======
  #createMFVec3fField(key, parent) {
    const parameter = this.proto.parameters.get(key);
    const p = document.createElement('p');
    p.innerHTML = key + ': ';
    p.key = key;
    p.inputs = [];
    p.style.gridRow = '' + this.#rowNumber + ' / ' + this.#rowNumber;
    p.style.gridColumn = '2 / 2';
    p.className = 'key-parameter';

    if (this.proto.isRoot) {
      const exportCheckbox = this.#createCheckbox(parent, key);
      p.checkbox = exportCheckbox;
    } else
      p.style.marginLeft = '20px';

    const hideShowButton = document.createElement('button');
    hideShowButton.style.gridRow = '' + this.#rowNumber + ' / ' + this.#rowNumber;
    hideShowButton.style.gridColumn = '4 / 4';
    hideShowButton.className = 'mf-expand-button';
    hideShowButton.title = 'Show content';
    hideShowButton.isHidden = true;
>>>>>>> e9a7e7b9

    const currentMfId = this.#mfId;
    const hideShowButton = this.#createHideShowButtom(currentMfId);

    const resetButton = this.#createResetButton(parent, p.style.gridRow, parameter.name);
    resetButton.onclick = () => {
      const nodesToRemove = document.getElementsByClassName('mf-id-' + currentMfId);
      let maxRowNumber = 0;
      for (let i = nodesToRemove.length - 1; i >= 0; i--) {
        const rowNumber = this.#getRow(nodesToRemove[i]);
        if (rowNumber > maxRowNumber)
          maxRowNumber = rowNumber;
        nodesToRemove[i].parentNode.removeChild(nodesToRemove[i]);
      }

      parameter.value = parameter.defaultValue.clone();
      const resetButtonRow = this.#getRow(resetButton);
      // two times because of the `add` button and plus one for the first `add` button.
      const maxRowNumberNeeded = parameter.value.value.length * 2 + 1 + resetButtonRow;

      // Need to offset the following rows by the difference to keep the coherency.
      if (maxRowNumber > maxRowNumberNeeded)
        this.#offsetNegativelyRows(resetButtonRow, maxRowNumber - maxRowNumberNeeded);
      else if (maxRowNumber < maxRowNumberNeeded)
        this.#offsetPositivelyRows(resetButtonRow + 1, maxRowNumberNeeded - maxRowNumber);

      this.#populateMFNode(resetButton, parent, parameter, resetButtonRow, currentMfId, !hideShowButton.isHidden);
    };

    this.#rowNumber += this.#populateMFNode(resetButton, parent, parameter, this.#rowNumber, currentMfId);

    parent.appendChild(p);
    parent.appendChild(hideShowButton);

    this.#mfId++;
    this.#refreshParameterRow(parameter);
  }

  #populateMFNode(resetButton, parent, parameter, firstRow, mfId, isVisible) {
    this.#createAddRowSection(mfId, resetButton, firstRow, parent, parameter, isVisible, VRML.MFNode);
    let numberOfRows = 1;
    for (let i = 0; i < parameter.value.value.length; i++) {
      numberOfRows++;
      this.#createMFNodeRow(parameter.value.value[i].value, firstRow + numberOfRows, parent, mfId, resetButton,
        parameter, isVisible);
      numberOfRows++;
    }

    return numberOfRows;
  }

  #createMFNodeRow(value, row, parent, mfId, resetButton, parameter, isVisible) {
    const p = this.#createMfRowElement(row, mfId);
    if (isVisible)
      p.style.display = 'block';

    const buttonContainer = document.createElement('div');
    buttonContainer.style.display = 'flex';

    const currentNodeButton = document.createElement('button');
    currentNodeButton.className = 'sfnode-button';
    currentNodeButton.id = 'current-node-' + parameter.name;
    currentNodeButton.title = 'Select a node to insert';
    currentNodeButton.onclick = async() => {
      if (typeof this.nodeSelector === 'undefined') {
        this.nodeSelector = new NodeSelectorWindow(this.parentNode, this.#MFNodeOnChange.bind(this), this.#protoManager.proto);
        await this.nodeSelector.initialize();
      }

      this.nodeSelector.show(parameter);
      this.nodeSelectorListener = (event) => this.#hideNodeSelector(event);
      window.addEventListener('click', this.nodeSelectorListener, true);
    };

    const configureNodeButton = document.createElement('button');
    configureNodeButton.className = 'configure-button';
    configureNodeButton.id = 'configure-node-' + parameter.name;
    configureNodeButton.title = 'Edit node.';
    configureNodeButton.onclick = async() => {
      if (parameter.value.value === null)
        return;

      this.backBuffer.push(this.proto);
      this.proto = parameter.value.value;
      this.populateProtoParameterWindow();
    };

    buttonContainer.appendChild(currentNodeButton);
    buttonContainer.appendChild(configureNodeButton);

    p.appendChild(buttonContainer);

    parent.appendChild(p);

    this.#createRemoveMFButton(resetButton, p, parameter, () => this.#MFColorOnChange(p.className, parameter));

    // Add row
    const addRow = this.#createAddRowSection(mfId, resetButton, row, parent, parameter, isVisible, VRML.MFNode);
    return [p, addRow];
  }

  #MFNodeOnChange(parameter, url) {
    console.log(url)
    // const elements = document.getElementsByClassName(className);
    // let lut = new Map();
    // for (let i = 0; i < elements.length; i++) {
    //   let order = this.#getRow(elements[i]);
    //
    //   // the last one is the delete button
    //   const hexValue = elements[i].childNodes[0].value;
    //   const red = parseInt(hexValue.substring(1, 3), 16) / 255;
    //   const green = parseInt(hexValue.substring(3, 5), 16) / 255;
    //   const blue = parseInt(hexValue.substring(5, 7), 16) / 255;
    //   const value = {r: red, g: green, b: blue};
    //
    //   lut.set(order, value);
    // }
    // lut = new Map([...lut.entries()].sort((a, b) => a[0] - b[0]));
    //
    // // Separately printing only keys
    // const stringArray = [];
    // let i = 0;
    // for (let value of lut.values()) {
    //   stringArray[i] = value;
    //   i++;
    // }
    //
    // parameter.setValueFromJavaScript(this.#view, stringArray);
    // this.#refreshParameterRow(parameter);
  }

  #createMfRowElement(row, mfId) {
    const p = document.createElement('p');
    p.style.gridRow = '' + row + ' / ' + row;
    p.style.gridColumn = '4 / 4';
    p.id = 'row-' + this.#rowId;
    p.className = 'value-parameter mf-parameter mf-id-' + mfId;

    return p;
  }

  #createHideShowButtom(currentMfId) {
    const hideShowButton = document.createElement('button');
    hideShowButton.style.gridRow = '' + this.#rowNumber + ' / ' + this.#rowNumber;
    hideShowButton.style.gridColumn = '4 / 4';
    hideShowButton.className = 'mf-expand-button';
    hideShowButton.title = 'Show content';
    hideShowButton.isHidden = true;

    hideShowButton.onclick = () => {
      const nodes = document.getElementsByClassName('mf-id-' + currentMfId);
      for (let i = 0; i < nodes.length; i++) {
        const element = nodes[i];
        if (element) {
          if (element.style.display === 'block')
            element.style.display = 'none';
          else
            element.style.display = 'block';
        }
      }

      if (hideShowButton.isHidden) {
        hideShowButton.style.transform = 'rotate(90deg)';
        hideShowButton.isHidden = false;
        hideShowButton.title = 'Hide content';
      } else {
        hideShowButton.style.transform = '';
        hideShowButton.isHidden = true;
        hideShowButton.title = 'Show content';
      }
    };

    return hideShowButton;
  }

  #offsetNegativelyRows(row, offset) {
    const grid = document.getElementById('proto-parameter-content');
    for (let i = 0; i < grid.childNodes.length; i++) {
      let node = grid.childNodes[i];
      const position = this.#getRow(node);
      if (position > row) {
        const newPosition = position - offset;
        node.style.gridRow = '' + newPosition + ' / ' + newPosition;
      }
    }
  }

  #offsetPositivelyRows(row, offset) {
    const grid = document.getElementById('proto-parameter-content');
    for (let i = 0; i < grid.childNodes.length; i++) {
      let node = grid.childNodes[i];
      const position = this.#getRow(node);
      if (position >= row) {
        const newPosition = position + offset;
        node.style.gridRow = '' + newPosition + ' / ' + newPosition;
      }
    }
  }

  #createAddRowSection(mfId, resetButton, row, parent, parameter, isVisible, type, isInt) {
    const addRow = document.createElement('button');
    addRow.onclick = () => {
      const row = this.#getRow(addRow) + 1;
      this.#offsetPositivelyRows(row, 2);

      let newRows;
      if (type === VRML.MFVec3f) {
        newRows = this.#createVector3Row({x: 0, y: 0, z: 0}, row, parent, mfId, resetButton, parameter);
        this.#MFVec3fOnChange(newRows[0].className, parameter);
      } else if (type === VRML.MFVec2f) {
        newRows = this.#createVector2Row({x: 0, y: 0}, row, parent, mfId, resetButton, parameter);
        this.#MFVec2fOnChange(newRows[0].className, parameter);
      } else if (type === VRML.MFString) {
        newRows = this.#createMFStringRow('', row, parent, mfId, resetButton, parameter);
        this.#MFStringfOnChange(newRows[0].className, parameter);
      } else if (type === VRML.MFFloat) {
        newRows = this.#createMFFloatRow(0, row, parent, mfId, resetButton, parameter, true, isInt);
        this.#MFFloatfOnChange(newRows[0].className, parameter);
      } else if (type === VRML.MFBool) {
        newRows = this.#createMFBoolRow(false, row, parent, mfId, resetButton, parameter);
        this.#MFBoolOnChange(newRows[0].className, parameter);
      } else if (type === VRML.MFRotation) {
        newRows = this.#createMFRotationRow({x: 0, y: 0, z: 1, a: 0}, row, parent, mfId, resetButton, parameter);
        this.#MFRotationOnChange(newRows[0].className, parameter);
      } else if (type === VRML.MFColor) {
        newRows = this.#createMFColorRow('', row, parent, mfId, resetButton, parameter);
        this.#MFColorOnChange(newRows[0].className, parameter);
      } else if (type === VRML.MFNode) {
        newRows = this.#createMFNodeRow('', row, parent, mfId, resetButton, parameter);
        this.#MFNodeOnChange(newRows[0].className, parameter);
      }
      newRows[0].style.display = 'block';
      newRows[1].style.display = 'block';
    };

    addRow.style.gridColumn = '4 / 4';
    addRow.className = 'add-row mf-parameter mf-id-' + mfId;
    addRow.id = 'row-' + this.#rowId;
    addRow.title = 'Insert a new row here';
    if (isVisible)
      addRow.style.display = 'block';

    const rowNumber = row + 1;
    addRow.style.gridRow = '' + rowNumber + ' / ' + rowNumber;
    parent.appendChild(addRow);

    this.#rowId++;

    return addRow;
  }

  #getRow(node) {
    const nodeRow = node.style.gridRow;
    const slashIndex = nodeRow.indexOf('/');
    return parseInt(nodeRow.substring(0, slashIndex));
  }

  #createSFRotation(key, parent) {
    const results = this.#createFieldCommonPart(key, parent);
    const p = results[0];
    const parameter = results[1];
    const values = this.#createSFValue();

    p.inputs.push(this.#createVectorInput('x', parameter.value.value.x, values, () => this.#rotationOnChange(p)));
    p.inputs.push(this.#createVectorInput(' y', parameter.value.value.y, values, () => this.#rotationOnChange(p)));
    p.inputs.push(this.#createVectorInput(' z', parameter.value.value.z, values, () => this.#rotationOnChange(p)));
    p.inputs.push(this.#createVectorInput(' a', parameter.value.value.a, values, () => this.#rotationOnChange(p)));

    const resetButton = this.#createResetButton(parent, p.style.gridRow, parameter.name);
    resetButton.onclick = () => {
      p.inputs[0].value = parameter.defaultValue.value.x;
      p.inputs[1].value = parameter.defaultValue.value.y;
      p.inputs[2].value = parameter.defaultValue.value.z;
      p.inputs[3].value = parameter.defaultValue.value.a;
      this.#rotationOnChange(p);
    };
    parent.appendChild(p);
    parent.appendChild(values);

    this.#refreshParameterRow(parameter);
  }

  #createVectorInput(name, initialValue, parent, callback) {
    const span = document.createElement('span');
    span.innerHTML = name + ': ';
    const input = document.createElement('input');
    input.type = 'number';
    input.value = initialValue;
    input.step = 0.1;
    input.style.width = '50px';
    input.onchange = () => callback(parent);

    span.appendChild(input);
    parent.appendChild(span);

    return input;
  }

  #rotationOnChange(node) {
    const object = {
      'x': parseFloat(node.inputs[0].value),
      'y': parseFloat(node.inputs[1].value),
      'z': parseFloat(node.inputs[2].value),
      'a': parseFloat(node.inputs[3].value)
    };
    node.parameter.setValueFromJavaScript(this.#view, object);
    this.#refreshParameterRow(node.parameter);
  }

  #vector3OnChange(node) {
    const object = {
      'x': parseFloat(node.inputs[0].value),
      'y': parseFloat(node.inputs[1].value),
      'z': parseFloat(node.inputs[2].value)
    };
    node.parameter.setValueFromJavaScript(this.#view, object);
    this.#refreshParameterRow(node.parameter);
  }

  #createRestrictedField(key, parent) {
    const parameter = this.proto.parameters.get(key);

    const p = document.createElement('p');
    p.innerHTML = key + ': ';
    p.parameter = parameter;
    p.key = key;
    p.style.gridRow = '' + this.#rowNumber + ' / ' + this.#rowNumber;
    p.style.gridColumn = '2 / 2';
    p.className = 'key-parameter';

    if (this.proto.isRoot) {
      const exportCheckbox = this.#createCheckbox(parent, key);
      p.checkbox = exportCheckbox;
    } else
      p.style.marginLeft = '20px';

    const value = document.createElement('p');
    value.style.gridRow = '' + this.#rowNumber + ' / ' + this.#rowNumber;
    value.style.gridColumn = '4 / 4';
    value.className = 'value-parameter';

    const select = document.createElement('select');
    select.id = 'select-' + parameter.name;
    select.parameter = parameter;

    for (const item of parameter.restrictions) {
      let value;
      switch(parameter.type) {
        case VRML.SFString:
          value = this.#stringRemoveQuote(item.value);
          break;
        case VRML.SFFloat:
        case VRML.SFInt32:
          value = item.value;
          break;
        case VRML.SFVec2f:
        case VRML.SFVec3f:
        case VRML.SFColor:
        case VRML.SFRotation:
          value = item.toVrml(); // does what is needed, useless to create another ad-hoc method
          break;
        default:
          throw new Error('Unsupported parameter type: ', parameter.type);
      }

      const option = document.createElement('option');
      option.value = value;
      option.innerText = value;
      if (parameter.value && item.equals(parameter.value))
        option.selected = true;

      select.appendChild(option);
    }

    select.onchange = (e) => {
      const parameter = e.target.parameter;
      const selectionIndex = e.target.selectedIndex;
      parameter.setValueFromJavaScript(this.#view, parameter.restrictions[selectionIndex].toJS(false));
      this.#refreshParameterRow(parameter);
    };
    value.appendChild(select);
    p.input = select;

    const resetButton = this.#createResetButton(parent, p.style.gridRow, parameter.name);
    this.#disableResetButton(resetButton);
    resetButton.onclick = () => {
      // we can use stringify because SFNodes/MFNodes are handled separately (through the node selection window)
      parameter.setValueFromJavaScript(this.#view, JSON.parse(JSON.stringify(parameter.defaultValue.value)));
      this.#refreshParameterRow(parameter);
    };

    parent.appendChild(p);
    parent.appendChild(value);

    this.#refreshParameterRow(parameter);
  }

  #createSFStringField(key, parent) {
    const results = this.#createFieldCommonPart(key, parent);
    const p = results[0];
    const parameter = results[1];
    const value = this.#createSFValue();

    const input = document.createElement('input');
    input.type = 'text';

    const string = parameter.value.value;

    input.value = this.#stringRemoveQuote(string);
    input.style.height = '20px';
    value.appendChild(input);

    const resetButton = this.#createResetButton(parent, p.style.gridRow, parameter.name);
    resetButton.onclick = () => {
      input.value = this.#stringRemoveQuote(parameter.defaultValue.value);
      this.#stringOnChange(p);
    };

    input.onchange = () => this.#stringOnChange(p);

    p.input = input;

    parent.appendChild(p);
    parent.appendChild(value);

    this.#refreshParameterRow(parameter);
  }

  #stringOnChange(node) {
    node.parameter.setValueFromJavaScript(this.#view, node.input.value);
    this.#refreshParameterRow(node.parameter);
  }

  #stringRemoveQuote(string) {
    if (typeof string !== 'undefined' && string.length > 0) {
      string = string?.trim();
      if (string[0] === '"')
        string = string.substring(1);
      if (string[string.length - 1] === '"')
        string = string.slice(0, string.length - 1);
    }
    return string;
  }

  #createSFFloatField(key, parent) {
    const results = this.#createFieldCommonPart(key, parent);
    const p = results[0];
    const parameter = results[1];
    const value = this.#createSFValue();

    const input = document.createElement('input');
    input.type = 'number';
    input.step = 0.1;
    input.value = parameter.value.value;
    input.style.width = '50px';

    input.onchange = () => this.#floatOnChange(p);
    p.input = input;
    value.appendChild(input);

    const resetButton = this.#createResetButton(parent, p.style.gridRow, parameter.name);
    resetButton.onclick = () => {
      input.value = parameter.defaultValue.value;
      this.#floatOnChange(p);
    };
    parent.appendChild(p);
    parent.appendChild(value);

    this.#refreshParameterRow(parameter);
  }

  #createSFNodeField(key, parent) {
    const parameter = this.proto.parameters.get(key);

    const p = document.createElement('p');
    p.className = 'key-parameter';
    p.innerHTML = key + ': ';
    p.key = key;
    p.parameter = parameter;
    p.style.gridRow = '' + this.#rowNumber + ' / ' + this.#rowNumber;
    p.style.gridColumn = '2 / 2';

    if (this.proto.isRoot) {
      const exportCheckbox = this.#createCheckbox(parent, key);
      p.checkbox = exportCheckbox;
    } else
      p.style.marginLeft = '20px';

    const value = document.createElement('p');
    value.className = 'value-parameter';
    value.style.gridRow = '' + this.#rowNumber + ' / ' + this.#rowNumber;
    value.style.gridColumn = '4 / 4';

    const buttonContainer = document.createElement('div');
    buttonContainer.style.display = 'flex';

    const currentNodeButton = document.createElement('button');
    currentNodeButton.className = 'sfnode-button';
    currentNodeButton.id = 'current-node-' + parameter.name;
    currentNodeButton.title = 'Select a node to insert';
    currentNodeButton.onclick = async() => {
      if (typeof this.nodeSelector === 'undefined') {
        this.nodeSelector = new NodeSelectorWindow(this.parentNode, this.#sfnodeOnChange.bind(this), this.#protoManager.proto);
        await this.nodeSelector.initialize();
      }

      this.nodeSelector.show(parameter);
      this.nodeSelectorListener = (event) => this.#hideNodeSelector(event);
      window.addEventListener('click', this.nodeSelectorListener, true);
    };

    const deleteNodeButton = document.createElement('button');
    deleteNodeButton.className = 'delete-button';
    deleteNodeButton.id = 'delete-node-' + parameter.name;
    deleteNodeButton.title = 'Remove node.';
    deleteNodeButton.onclick = () => {
      parameter.setValueFromJavaScript(this.#view, null);
      this.#refreshParameterRow(parameter);
    };

    const configureNodeButton = document.createElement('button');
    configureNodeButton.className = 'configure-button';
    configureNodeButton.id = 'configure-node-' + parameter.name;
    configureNodeButton.title = 'Edit node.';
    configureNodeButton.onclick = async() => {
      if (parameter.value.value === null)
        return;

      this.backBuffer.push(this.proto);
      this.proto = parameter.value.value;
      this.populateProtoParameterWindow();
    };

    buttonContainer.appendChild(currentNodeButton);
    buttonContainer.appendChild(configureNodeButton);
    buttonContainer.appendChild(deleteNodeButton);
    value.append(buttonContainer);

    const resetButton = this.#createResetButton(parent, p.style.gridRow, parameter.name);
    resetButton.onclick = () => {
      parameter.setValueFromJavaScript(this.#view, parameter.defaultValue.value === null
        ? null : parameter.defaultValue.value.clone(true));
      this.#refreshParameterRow(parameter);
    };

    parent.appendChild(p);
    parent.appendChild(value);

    this.#refreshParameterRow(parameter);
  }

  async #sfnodeOnChange(parameter, url) {
    const node = await this.#protoManager.generateNodeFromUrl(url);
    parameter.setValueFromJavaScript(this.#view, node);
    this.#refreshParameterRow(parameter);
  }

  #hideNodeSelector(event) {
    if (typeof this.nodeSelector !== 'undefined' && !this.nodeSelector.nodeSelector.contains(event.target)) {
      this.nodeSelector.hide();
      window.removeEventListener('click', this.nodeSelectorListener, true);
    }
  }

  #floatOnChange(node) {
    node.parameter.setValueFromJavaScript(this.#view, parseFloat(node.input.value));
    this.#refreshParameterRow(node.parameter);
  }

  #createSFInt32Field(key, parent) {
<<<<<<< HEAD
    const results = this.#createFieldCommonPart(key, parent);
    const p = results[0];
    const parameter = results[1];
    const value = this.#createSFValue();
=======
    const parameter = this.proto.parameters.get(key);

    const p = document.createElement('p');
    p.className = 'key-parameter';
    p.innerHTML = key + ': ';
    p.key = key;
    p.parameter = parameter;
    p.style.gridRow = '' + this.#rowNumber + ' / ' + this.#rowNumber;
    p.style.gridColumn = '2 / 2';

    if (this.proto.isRoot) {
      const exportCheckbox = this.#createCheckbox(parent, key);
      p.checkbox = exportCheckbox;
    } else
      p.style.marginLeft = '20px';

    const value = document.createElement('p');
    value.className = 'value-parameter';
    value.style.gridRow = '' + this.#rowNumber + ' / ' + this.#rowNumber;
    value.style.gridColumn = '4 / 4';
>>>>>>> e9a7e7b9

    const input = document.createElement('input');
    input.type = 'number';
    input.step = 1;
    input.value = parameter.value.value;
    input.style.width = '50px';

    input.oninput = () => this.#intOnChange(input);
    input.onchange = () => this.#floatOnChange(p);

    p.input = input;
    value.appendChild(input);

    const resetButton = this.#createResetButton(parent, p.style.gridRow, parameter.name);
    resetButton.onclick = () => {
      input.value = parameter.defaultValue.value;
      this.#floatOnChange(p);
    };
    parent.appendChild(p);
    parent.appendChild(value);

    this.#refreshParameterRow(parameter);
  }

  #intOnChange(input) {
    input.value = input.value.replace(/[^0-9-]/g, '');
    // eslint-disable-next-line
    input.value = input.value.replace(/(\..*)\-/g, '$1');
  }

  #createSFBoolField(key, parent) {
<<<<<<< HEAD
    const results = this.#createFieldCommonPart(key, parent);
    const p = results[0];
    const parameter = results[1];
    const value = this.#createSFValue();
=======
    const parameter = this.proto.parameters.get(key);

    const p = document.createElement('p');
    p.className = 'key-parameter';
    p.innerHTML = key + ': ';
    p.key = key;
    p.parameter = parameter;
    p.style.gridRow = '' + this.#rowNumber + ' / ' + this.#rowNumber;
    p.style.gridColumn = '2 / 2';

    if (this.proto.isRoot) {
      const exportCheckbox = this.#createCheckbox(parent, key);
      p.checkbox = exportCheckbox;
    } else
      p.style.marginLeft = '20px';

    const value = document.createElement('p');
    value.className = 'value-parameter';
    value.style.gridRow = '' + this.#rowNumber + ' / ' + this.#rowNumber;
    value.style.gridColumn = '4 / 4';
>>>>>>> e9a7e7b9

    const input = document.createElement('input');
    input.type = 'checkbox';
    input.checked = parameter.value.value;
    input.className = 'bool-field';

    p.input = input;
    value.appendChild(input);

    const boolText = document.createElement('span');
    boolText.style.verticalAlign = 'middle';
    this.#changeBoolText(boolText, input);
    value.appendChild(boolText);

    input.onchange = () => {
      this.#changeBoolText(boolText, input);
      this.#boolOnChange(p);
    };

    const resetButton = this.#createResetButton(parent, p.style.gridRow, parameter.name);
    resetButton.onclick = () => {
      input.checked = parameter.defaultValue.value;
      this.#boolOnChange(p);
      this.#changeBoolText(boolText, input);
    };
    parent.appendChild(p);
    parent.appendChild(value);

    this.#refreshParameterRow(parameter);
  }

  #changeBoolText(boolText, input) {
    if (input.checked)
      boolText.innerHTML = 'TRUE';
    else
      boolText.innerHTML = 'FALSE';
  }

  #boolOnChange(node) {
    node.parameter.setValueFromJavaScript(this.#view, node.input.checked);
    this.#refreshParameterRow(node.parameter);
  }

  #createResetButton(parentNode, row, id) {
    const resetButton = document.createElement('button');
    resetButton.className = 'reset-field-button';
    resetButton.id = 'reset-' + id;
    resetButton.title = 'Reset to initial value';
    resetButton.style.gridColumn = '3 / 3';
    resetButton.style.gridRow = row;

    parentNode.appendChild(resetButton);
    return resetButton;
  }

  #createCheckbox(parent, key) {
    const exportCheckbox = document.createElement('input');
    exportCheckbox.type = 'checkbox';
    exportCheckbox.className = 'export-checkbox';
    exportCheckbox.title = 'Field to be exposed';
    exportCheckbox.key = key;
    exportCheckbox.style.gridRow = '' + this.#rowNumber + ' / ' + this.#rowNumber;
    exportCheckbox.style.gridColumn = '1 / 1';
    exportCheckbox.onchange = (event) => this.fieldsToExport.set(exportCheckbox.key, exportCheckbox.checked);
    if (this.fieldsToExport.has(key))
      exportCheckbox.checked = this.fieldsToExport.get(key);

    parent.appendChild(exportCheckbox);

    return exportCheckbox;
  }

  populateDeviceTab() {
    this.devices.innerHTML = '';
    this.devicesList = this.#initDeviceList();
    const nodes = WbWorld.instance.nodes;
    const keys = nodes.keys();
    let numberOfDevices = 0;

    for (const key of keys) {
      const device = nodes.get(key);
      // TODO once all the optional rendering are implemented, replace this list by device instanceof WbDevice
      if (device instanceof WbDevice) {
        numberOfDevices++;

        let div = document.createElement('div');
        div.className = 'proto-device';
        div.addEventListener('mouseover', () => this.#displayOptionalRendering(device.id));
        div.addEventListener('mouseleave', () => this.#hideOptionalRendering(device.id));
        div.addEventListener('click', _ => this.#changeVisibility(device.id, _));
        const nameDiv = document.createElement('div');
        nameDiv.innerHTML = this.#stringRemoveQuote(device.name);
        nameDiv.className = 'proto-device-name';
        div.appendChild(nameDiv);

        this.#sortDevice(device, div);
      }
    }

    this.#appendDevices();

    if (numberOfDevices === 0) {
      const noDevice = document.createElement('h1');
      noDevice.innerHTML = 'No devices';
      this.devices.appendChild(noDevice);
    }
  }

  #initDeviceList() {
    const map = new Map();
    map.set('Accelerometer', []);
    map.set('Altimeter', []);
    map.set('Camera', []);
    map.set('Charger', []);
    map.set('Compass', []);
    map.set('Connector', []);
    map.set('Display', []);
    map.set('DistanceSensor', []);
    map.set('Emitter', []);
    map.set('Gps', []);
    map.set('Gyro', []);
    map.set('InertialUnit', []);
    map.set('Led', []);
    map.set('Lidar', []);
    map.set('LightSensor', []);
    map.set('Pen', []);
    map.set('Radar', []);
    map.set('Rangefinder', []);
    map.set('Receiver', []);
    map.set('Speaker', []);
    map.set('TouchSensor', []);

    return map;
  }

  #sortDevice(device, div) {
    if (device instanceof WbAccelerometer)
      this.devicesList.get('Accelerometer').push(div);
    else if (device instanceof WbAltimeter)
      this.devicesList.get('Altimeter').push(div);
    else if (device instanceof WbCamera)
      this.devicesList.get('Camera').push(div);
    else if (device instanceof WbCharger)
      this.devicesList.get('Charger').push(div);
    else if (device instanceof WbCompass)
      this.devicesList.get('Compass').push(div);
    else if (device instanceof WbConnector)
      this.devicesList.get('Connector').push(div);
    else if (device instanceof WbDisplay)
      this.devicesList.get('Display').push(div);
    else if (device instanceof WbDistanceSensor)
      this.devicesList.get('DistanceSensor').push(div);
    else if (device instanceof WbEmitter)
      this.devicesList.get('Emitter').push(div);
    else if (device instanceof WbGps)
      this.devicesList.get('Gps').push(div);
    else if (device instanceof WbGyro)
      this.devicesList.get('Gyro').push(div);
    else if (device instanceof WbInertialUnit)
      this.devicesList.get('InertialUnit').push(div);
    else if (device instanceof WbLed)
      this.devicesList.get('Led').push(div);
    else if (device instanceof WbLidar)
      this.devicesList.get('Lidar').push(div);
    else if (device instanceof WbLightSensor)
      this.devicesList.get('LightSensor').push(div);
    else if (device instanceof WbPen)
      this.devicesList.get('Pen').push(div);
    else if (device instanceof WbRadar)
      this.devicesList.get('Radar').push(div);
    else if (device instanceof WbRangeFinder)
      this.devicesList.get('Rangefinder').push(div);
    else if (device instanceof WbReceiver)
      this.devicesList.get('Receiver').push(div);
    else if (device instanceof WbSpeaker)
      this.devicesList.get('Speaker').push(div);
    else if (device instanceof WbTouchSensor)
      this.devicesList.get('TouchSensor').push(div);
  }

  #appendDevices() {
    let first = true;
    for (const key of this.devicesList.keys()) {
      const values = this.devicesList.get(key);
      if (values.length > 0) {
        const titleContainer = document.createElement('div');
        titleContainer.className = 'device-title-container';
        if (first) {
          first = false;
          titleContainer.style.paddingTop = '10px';
        }
        let hr = document.createElement('hr');
        titleContainer.appendChild(hr);
        const title = document.createElement('div');
        title.className = 'device-title';
        title.innerHTML = key;
        titleContainer.appendChild(title);
        hr = document.createElement('hr');
        titleContainer.appendChild(hr);
        this.devices.appendChild(titleContainer);
        for (const value of values)
          this.devices.appendChild(value);
      }
    }
  }

  #displayOptionalRendering(id) {
    if (WbWorld.instance.readyForUpdates) {
      const node = WbWorld.instance.nodes?.get(id);
      if (node)
        node.applyOptionalRendering(true);
      this.#view.x3dScene.render();
    }
  }

  #hideOptionalRendering(id) {
    const node = WbWorld.instance.nodes?.get(id);
    if (node) {
      if (node.optionnalRenderingLocked)
        return;
      node.applyOptionalRendering(false);
    }
    this.#view.x3dScene.render();
  }

  #changeVisibility(id, event) {
    const node = WbWorld.instance.nodes?.get(id);
    if (node) {
      node.optionnalRenderingLocked = !node.optionnalRenderingLocked;
      node.applyOptionalRendering(node.optionnalRenderingLocked);
      if (node.optionnalRenderingLocked)
        event.target.style.backgroundColor = '#007acc';
      else
        event.target.style.backgroundColor = '';
    }
    this.#view.x3dScene.render();
  }

  populateJointTab() {
    this.joints.innerHTML = '';
    this.coupledSlidersList = [];
    const nodes = WbWorld.instance.nodes;
    const keys = nodes.keys();
    let numberOfJoint = 0;
    for (const key of keys) {
      const joint = nodes.get(key);
      if (joint instanceof WbJoint) {
        numberOfJoint++;

        let div = document.createElement('div');
        div.className = 'proto-joint';

        const endPointName = joint.endPoint ? joint.endPoint.name : numberOfJoint;
        let jointType;
        if (joint instanceof WbBallJoint)
          jointType = 'BallJoint 1: ';
        else if (joint instanceof WbHinge2Joint)
          jointType = 'Hinge2joint 1: ';
        else if (joint instanceof WbHingeJoint)
          jointType = 'Hingejoint: ';
        else
          jointType = 'Sliderjoint: ';

        div.appendChild(this.#createJointInfo(jointType, endPointName, joint.device));
        const parameters = joint.jointParameters;
        this.#createSlider(parameters, joint.device, div, _ => {
          if (parameters)
            parameters.position = _.target.value;
          else
            joint.position = _.target.value;
          this.#view.x3dScene.render();
        });

        this.joints.appendChild(div);

        if (joint instanceof WbBallJoint) {
          div = document.createElement('div');
          div.className = 'proto-joint';

          jointType = document.createElement('div');
          jointType.innerHTML = 'BallJoint 2: ' + endPointName;
          jointType.className = 'proto-joint-name';
          div.appendChild(jointType);
          const parameters2 = joint.jointParameters2;
          this.#createSlider(parameters2, joint.device2, div, _ => {
            if (parameters2)
              parameters2.position = _.target.value;
            else
              joint.position2 = _.target.value;
            this.#view.x3dScene.render();
          });
          this.joints.appendChild(div);

          jointType = document.createElement('div');
          jointType.innerHTML = 'BallJoint 3: ' + endPointName;
          jointType.className = 'proto-joint-name';
          div.appendChild(jointType);
          const parameters3 = joint.jointParameters3;
          this.#createSlider(parameters3, joint.device3, div, _ => {
            if (parameters3)
              parameters3.position = _.target.value;
            else
              joint.position3 = _.target.value;
            this.#view.x3dScene.render();
          });
          this.joints.appendChild(div);
        } else if (joint instanceof WbHinge2Joint) {
          div = document.createElement('div');
          div.className = 'proto-joint';

          div.appendChild(this.#createJointInfo('Hinge2joint 2: ', endPointName, joint.device2));
          const parameters2 = joint.jointParameters2;
          this.#createSlider(parameters2, joint.device2, div, _ => {
            if (parameters2)
              parameters2.position = _.target.value;
            else
              joint.position2 = _.target.value;
            this.#view.x3dScene.render();
          });
          this.joints.appendChild(div);
        }
      }
    }

    if (numberOfJoint === 0) {
      const title = document.createElement('h1');
      title.innerHTML = 'No joints';
      this.joints.appendChild(title);
    }
  }

  #createJointInfo(jointType, endPointName, devices) {
    const grid = document.createElement('div');
    grid.className = 'joint-details-grid';

    const jointTypeDiv = document.createElement('div');
    jointTypeDiv.className = 'proto-joint-name';
    jointTypeDiv.style.gridRow = '1 / 1';
    jointTypeDiv.style.gridColumn = '2 / 2';
    jointTypeDiv.innerHTML = jointType;
    grid.appendChild(jointTypeDiv);

    const endPointDiv = document.createElement('div');
    endPointDiv.className = 'proto-joint-name';
    endPointDiv.style.gridRow = '1 / 1';
    endPointDiv.style.gridColumn = '3 / 3';
    endPointDiv.innerHTML = this.#stringRemoveQuote(endPointName);
    grid.appendChild(endPointDiv);

    if (devices.length > 0) {
      const open = document.createElement('button');
      open.className = 'devices-button';
      open.isHidden = true;
      open.title = 'Show more information';
      grid.appendChild(open);

      for (let i = 0; i < devices.length; i++) {
        const row = i + 2;
        this.#createGridFiller(grid, row);

        const deviceType = document.createElement('div');
        if (devices[i] instanceof WbRotationalMotor)
          deviceType.innerHTML = 'RotationalMotor: ';
        else if (devices[i] instanceof WbLinearMotor)
          deviceType.innerHTML = 'LinearMotor: ';
        else if (devices[i] instanceof WbBrake)
          deviceType.innerHTML = 'Brake: ';
        else if (devices[i] instanceof WbPositionSensor)
          deviceType.innerHTML = 'PositionSensor:';

        deviceType.style.gridRow = row + ' / ' + row;
        deviceType.style.column = '2 / 2';
        deviceType.style.display = 'none';
        grid.appendChild(deviceType);

        const deviceName = document.createElement('div');
        deviceName.innerHTML = this.#stringRemoveQuote(devices[i].deviceName);
        deviceName.style.gridRow = row + ' / ' + row;
        deviceName.style.column = '3 / 3';
        deviceName.style.display = 'none';
        grid.appendChild(deviceName);
      }

      open.onclick = () => {
        const children = grid.childNodes;
        if (open.isHidden) {
          open.style.transform = 'rotate(90deg)';
          open.isHidden = false;
          open.title = 'Hide additional information';
          for (const child of children) {
            if (child.style.gridRow[0] > 1)
              child.style.display = 'block';
          }
        } else {
          open.style.transform = '';
          open.isHidden = true;
          open.title = 'Show more information';
          for (const child of children) {
            if (child.style.gridRow[0] > 1)
              child.style.display = 'none';
          }
        }
      };
    } else
      this.#createGridFiller(grid, 1);

    return grid;
  }

  #createGridFiller(grid, row) {
    const filler = document.createElement('div');
    filler.className = 'joint-grid-filler';
    filler.style.gridRow = row + ' / ' + row;
    filler.style.gridColumn = '1 / 1';
    grid.appendChild(filler);
    return filler;
  }

  #createSlider(parameters, device, parent, callback) {
    const sliderElement = document.createElement('div');
    sliderElement.className = 'proto-slider-element';

    const slider = document.createElement('input');
    slider.className = 'proto-slider';
    slider.type = 'range';
    slider.step = 'any';

    const minLabel = document.createElement('div');
    minLabel.className = 'proto-joint-value-label';

    const maxLabel = document.createElement('div');
    maxLabel.className = 'proto-joint-value-label';

    let motor;
    for (let i = 0; i < device.length; i++) {
      if (device[i] instanceof WbMotor) {
        motor = device[i];
        break;
      }
    }

    if (typeof motor !== 'undefined' && motor.minPosition !== motor.maxPosition) {
      minLabel.innerHTML = this.#decimalCount(motor.minPosition) > 2 ? motor.minPosition.toFixed(2) : motor.minPosition;
      slider.min = motor.minPosition;
      maxLabel.innerHTML = this.#decimalCount(motor.maxPosition) > 2 ? motor.maxPosition.toFixed(2) : motor.maxPosition;
      slider.max = motor.maxPosition;
    } else if (typeof parameters !== 'undefined' && parameters.minStop !== parameters.maxStop) {
      minLabel.innerHTML = this.#decimalCount(parameters.minStop) > 2 ? parameters.minStop.toFixed(2) : parameters.minStop;
      slider.min = parameters.minStop;
      maxLabel.innerHTML = this.#decimalCount(parameters.maxStop) > 2 ? parameters.maxStop.toFixed(2) : parameters.maxStop;
      slider.max = parameters.maxStop;
    } else {
      minLabel.innerHTML = -3.14;
      slider.min = -3.14;
      maxLabel.innerHTML = 3.14;
      slider.max = 3.14;
    }

    if (typeof parameters === 'undefined')
      slider.value = 0;
    else
      slider.value = parameters.position;

    slider.addEventListener('input', _ => {
      if (typeof callback === 'function')
        callback(_);

      if (slider.motorName?.includes('::')) {
        let coupledMotorName = slider.motorName.split('::')[0];
        for (let i = 0; i < this.coupledSlidersList.length; i++) {
          if (this.coupledSlidersList[i].motorName.startsWith(coupledMotorName)) {
            this.coupledSlidersList[i].value = slider.value;
            this.coupledSlidersList[i].callback(_);
          }
        }
      }
    });

    sliderElement.appendChild(minLabel);
    sliderElement.appendChild(slider);
    sliderElement.appendChild(maxLabel);

    if (typeof motor !== 'undefined') {
      if (motor.deviceName.includes('::')) {
        slider.motorName = motor.deviceName;
        slider.callback = callback;

        this.coupledSlidersList.push(slider);
      }
    }
    parent.appendChild(sliderElement);
  }

  #decimalCount(number) {
    const numberString = String(number);
    if (numberString.includes('.'))
      return numberString.split('.')[1].length;
    return 0;
  }
}<|MERGE_RESOLUTION|>--- conflicted
+++ resolved
@@ -1179,35 +1179,10 @@
     this.#refreshParameterRow(parameter);
   }
 
-<<<<<<< HEAD
   #createMFNodeField(key, parent) {
     const results = this.#createFieldCommonPart(key, parent);
     const p = results[0];
     const parameter = results[1];
-=======
-  #createMFVec3fField(key, parent) {
-    const parameter = this.proto.parameters.get(key);
-    const p = document.createElement('p');
-    p.innerHTML = key + ': ';
-    p.key = key;
-    p.inputs = [];
-    p.style.gridRow = '' + this.#rowNumber + ' / ' + this.#rowNumber;
-    p.style.gridColumn = '2 / 2';
-    p.className = 'key-parameter';
-
-    if (this.proto.isRoot) {
-      const exportCheckbox = this.#createCheckbox(parent, key);
-      p.checkbox = exportCheckbox;
-    } else
-      p.style.marginLeft = '20px';
-
-    const hideShowButton = document.createElement('button');
-    hideShowButton.style.gridRow = '' + this.#rowNumber + ' / ' + this.#rowNumber;
-    hideShowButton.style.gridColumn = '4 / 4';
-    hideShowButton.className = 'mf-expand-button';
-    hideShowButton.title = 'Show content';
-    hideShowButton.isHidden = true;
->>>>>>> e9a7e7b9
 
     const currentMfId = this.#mfId;
     const hideShowButton = this.#createHideShowButtom(currentMfId);
@@ -1778,33 +1753,10 @@
   }
 
   #createSFInt32Field(key, parent) {
-<<<<<<< HEAD
     const results = this.#createFieldCommonPart(key, parent);
     const p = results[0];
     const parameter = results[1];
     const value = this.#createSFValue();
-=======
-    const parameter = this.proto.parameters.get(key);
-
-    const p = document.createElement('p');
-    p.className = 'key-parameter';
-    p.innerHTML = key + ': ';
-    p.key = key;
-    p.parameter = parameter;
-    p.style.gridRow = '' + this.#rowNumber + ' / ' + this.#rowNumber;
-    p.style.gridColumn = '2 / 2';
-
-    if (this.proto.isRoot) {
-      const exportCheckbox = this.#createCheckbox(parent, key);
-      p.checkbox = exportCheckbox;
-    } else
-      p.style.marginLeft = '20px';
-
-    const value = document.createElement('p');
-    value.className = 'value-parameter';
-    value.style.gridRow = '' + this.#rowNumber + ' / ' + this.#rowNumber;
-    value.style.gridColumn = '4 / 4';
->>>>>>> e9a7e7b9
 
     const input = document.createElement('input');
     input.type = 'number';
@@ -1836,33 +1788,10 @@
   }
 
   #createSFBoolField(key, parent) {
-<<<<<<< HEAD
     const results = this.#createFieldCommonPart(key, parent);
     const p = results[0];
     const parameter = results[1];
     const value = this.#createSFValue();
-=======
-    const parameter = this.proto.parameters.get(key);
-
-    const p = document.createElement('p');
-    p.className = 'key-parameter';
-    p.innerHTML = key + ': ';
-    p.key = key;
-    p.parameter = parameter;
-    p.style.gridRow = '' + this.#rowNumber + ' / ' + this.#rowNumber;
-    p.style.gridColumn = '2 / 2';
-
-    if (this.proto.isRoot) {
-      const exportCheckbox = this.#createCheckbox(parent, key);
-      p.checkbox = exportCheckbox;
-    } else
-      p.style.marginLeft = '20px';
-
-    const value = document.createElement('p');
-    value.className = 'value-parameter';
-    value.style.gridRow = '' + this.#rowNumber + ' / ' + this.#rowNumber;
-    value.style.gridColumn = '4 / 4';
->>>>>>> e9a7e7b9
 
     const input = document.createElement('input');
     input.type = 'checkbox';
