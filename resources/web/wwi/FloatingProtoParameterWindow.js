--- conflicted
+++ resolved
@@ -7,11 +7,8 @@
 import WbPen from './nodes/WbPen.js';
 import WbRadar from './nodes/WbRadar.js';
 import WbWorld from './nodes/WbWorld.js';
-<<<<<<< HEAD
+import WbRangeFinder from './nodes/WbRangeFinder.js';
 import FloatingNodeSelectorWindow from './FloatingNodeSelectorWindow.js';
-=======
-import WbRangeFinder from './nodes/WbRangeFinder.js';
->>>>>>> 104173e0
 
 export default class FloatingProtoParameterWindow extends FloatingWindow {
   #protoManager;
@@ -250,12 +247,6 @@
     values.style.gridRow = '' + row + ' / ' + row;
     values.style.gridColumn = '3 / 3';
     values.className = 'value-parameter';
-<<<<<<< HEAD
-    p.inputs.push(this.#createVectorInput('x', parameter.value.value.x, values, () => this.#rotationOnChange(p)));
-    p.inputs.push(this.#createVectorInput(' y', parameter.value.value.y, values, () => this.#rotationOnChange(p)));
-    p.inputs.push(this.#createVectorInput(' z', parameter.value.value.z, values, () => this.#rotationOnChange(p)));
-    p.inputs.push(this.#createVectorInput(' a', parameter.value.value.a, values, () => this.#rotationOnChange(p)));
-=======
     p.inputs.push(this.#createVectorInput('x', parameter.value.value.x, values, () => {
       this.#rotationOnChange(p);
       resetButton.style.filter = 'brightness(100%)';
@@ -272,8 +263,6 @@
       this.#rotationOnChange(p);
       resetButton.style.filter = 'brightness(100%)';
     }));
-    p.checkbox = exportCheckbox;
->>>>>>> 104173e0
     const resetButton = this.#createResetButton(values);
     resetButton.style.filter = 'brightness(50%)';
     resetButton.onclick = () => {
@@ -342,12 +331,6 @@
 
     input.value = this.#stringRemoveQuote(string);
     input.style.height = '20px';
-<<<<<<< HEAD
-
-    input.onchange = () => this.#stringOnChange(p);
-    p.input = input;
-=======
->>>>>>> 104173e0
     value.appendChild(input);
 
     const resetButton = this.#createResetButton(value);
@@ -364,7 +347,6 @@
     };
 
     p.input = input;
-    p.checkbox = exportCheckbox;
 
     parent.appendChild(p);
     parent.appendChild(value);
