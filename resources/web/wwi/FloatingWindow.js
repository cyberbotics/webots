export default class FloatingWindow {
  constructor(parentNode, name, url) {
    this.name = name;
    this.url = url;

    this.floatingWindow = document.createElement('div');
    this.floatingWindow.className = 'floating-window';
    this.floatingWindow.id = name;
    this.floatingWindow.style.visibility = 'hidden';
    parentNode.appendChild(this.floatingWindow);
    this.floatingWindowHeader = document.createElement('div');
    this.floatingWindowHeader.className = 'floating-window-header';
    this.floatingWindow.appendChild(this.floatingWindowHeader);

    this.headerText = document.createElement('p');
    this.headerText.className = 'floating-window-text';
    this.headerText.innerHTML = name;
    this.floatingWindowHeader.appendChild(this.headerText);

    this.headerQuit = document.createElement('button');
    this.headerQuit.className = 'floating-window-close';
    this.headerQuit.id = 'close-' + name;
    this.headerQuit.innerHTML = ('&times;');
    this.floatingWindowHeader.appendChild(this.headerQuit);

    const resizeContainer = document.createElement('div');
    resizeContainer.className = 'resize-container';
    this.floatingWindow.appendChild(resizeContainer);

    const directions = ['n', 'e', 's', 'w', 'ne', 'nw', 'se', 'sw'];
    for (const d of directions) {
      let resizeElement = document.createElement('div');
      resizeElement.className = 'resize-element';
      resizeElement.id = 'resize-' + d;
      resizeElement.style.cursor = d + '-resize';
      resizeContainer.appendChild(resizeElement);
    }

    this.floatingWindowContent = document.createElement('div');
    this.floatingWindowContent.className = 'floating-window-content';
    this.floatingWindow.appendChild(this.floatingWindowContent);

    this.frame = document.createElement('iframe');
    this.frame.id = this.name + '-window';
    this.floatingWindowContent.appendChild(this.frame);

    this._interactElement(this.floatingWindow);
  }

  getId() {
    return this.floatingWindow.id;
  }

  setSize(w, h) {
    this.floatingWindow.style.width = w.toString() + 'px';
    this.floatingWindow.style.height = h.toString() + 'px';
  }

  setPosition(xPos, yPos) {
    this.floatingWindow.style.left = xPos.toString() + 'px';
    this.floatingWindow.style.top = yPos.toString() + 'px';
  }

  changeVisibility() {
    if (this.floatingWindow.style.visibility === 'hidden')
      this.floatingWindow.style.visibility = 'visible';
    else
      this.floatingWindow.style.visibility = 'hidden';
  }

  setVisibility(visibility) {
    this.floatingWindow.style.visibility = visibility;
  }

  getVisibility() {
    return this.floatingWindow.style.visibility;
  }

  _interactElement(fw) {
    let posX, dX, top, height, maxTop, maxHeight, containerHeight, topOffset, bottomOffset;
    let posY, dY, left, width, maxLeft, maxWidth, containerWidth, leftOffset, rightOffset;
    let interactionType, id;
    const minWidth = parseInt(window.getComputedStyle(fw).getPropertyValue('min-width'));
    const minHeight = parseInt(window.getComputedStyle(fw).getPropertyValue('min-height'));

    fw.firstChild.onmousedown = interactMouseDown;
    fw.firstChild.ontouchstart = interactMouseDown;
    for (let n of fw.childNodes[1].childNodes) {
      n.onmousedown = interactMouseDown;
      n.ontouchstart = interactMouseDown;
    }

    function interactMouseDown(event) {
      fw.lastElementChild.style.pointerEvents = 'none';
      fw.style.userSelect = 'none';

      let e = event.touches ? event.touches[0] : event;
      containerHeight = fw.parentNode.offsetHeight;
      containerWidth = fw.parentNode.offsetWidth;
      maxHeight = fw.offsetTop + fw.offsetHeight;
      maxWidth = fw.offsetLeft + fw.offsetWidth;
      maxTop = maxHeight - minHeight;
      maxLeft = maxWidth - minWidth;
      posX = e.clientX;
      posY = e.clientY;
      topOffset = posY - fw.offsetTop;
      bottomOffset = posY + containerHeight - fw.offsetTop - fw.offsetHeight;
      leftOffset = posX - fw.offsetLeft;
      rightOffset = posX + containerWidth - fw.offsetLeft - fw.offsetWidth;
      id = event.target.id.substring(7);
      interactionType = id.length === 0 ? 'drag' : 'resize';

      document.onmouseup = closeInteractElement;
      document.onmousemove = floatingWindowInteract;
      document.ontouchend = closeInteractElement;
      document.ontouchcancel = closeInteractElement;
      document.ontouchmove = floatingWindowInteract;
    }

<<<<<<< HEAD
    function robotWindowDrag(event) {
      event.preventDefault();

      pos3 = pos1 - event.clientX;
      pos4 = pos2 - event.clientY;
      pos1 = event.clientX;
      pos2 = event.clientY;

      let top = fw.offsetTop - pos4;
      let left = fw.offsetLeft - pos3;
      let bottom = top + fw.offsetHeight;
      let right = left + fw.offsetWidth;

      if (top < 0 || event.clientY < topOffset)
        top = 0;
      else if (bottom > containerHeight || event.clientY > containerHeight - fw.offsetHeight + topOffset)
        top = containerHeight - fw.offsetHeight;

      if (left < 0 || event.clientX < leftOffset)
        left = 0;
      else if (right > containerWidth || event.clientX > containerWidth - fw.offsetWidth + leftOffset)
        left = containerWidth - fw.offsetWidth;
=======
    function floatingWindowInteract(event) {
      top = fw.offsetTop;
      left = fw.offsetLeft;
      width = fw.offsetWidth;
      height = fw.offsetHeight;

      let e = event.touches ? event.touches[0] : event;
      dX = e.clientX - posX;
      dY = e.clientY - posY;
      posX = e.clientX;
      posY = e.clientY;

      if (interactionType === 'resize') {
        // Resize element
        document.body.style.cursor = id + '-resize';
        if (id.includes('n')) {
          if (top + dY < 0 || posY < topOffset) { // out of bounds
            top = 0;
            height = maxHeight;
          } else if (top + dY > maxTop || posY - topOffset > maxTop) { // min height
            height = minHeight;
            top = maxTop;
          } else if (height > minHeight || dY < 0) { // resize
            height -= dY;
            top += dY;
          }
        }
        if (id.includes('w')) {
          if (left + dX < 0 || posX < leftOffset) { // out of bounds
            left = 0;
            width = maxWidth;
          } else if (left + dX > maxLeft || posX > maxLeft) { // min width
            width = minWidth;
            left = maxLeft;
          } else if (width > minWidth || dX < 0) { // resize
            width -= dX;
            left += dX;
          }
        }
        if (id.includes('s')) {
          if (top + fw.offsetHeight + dY > containerHeight || posY > bottomOffset) // out of bounds
            height = containerHeight - fw.offsetTop;
          else if (posY - bottomOffset + containerHeight < top + minHeight + dY) // min height
            height = minHeight;
          else // resize
            height += dY;
        }
        if (id.includes('e')) {
          if (left + fw.offsetWidth + dX > containerWidth || posX > rightOffset) // out of bounds
            width = containerWidth - fw.offsetLeft;
          else if (posX - rightOffset + containerWidth < left + minWidth + dX) // min width
            width = minWidth;
          else // resize
            width += dX;
        }
      } else if (interactionType === 'drag') {
        // Drag element
        top = fw.offsetTop + dY;
        left = fw.offsetLeft + dX;
        if (top < 0 || posY < topOffset) // top boundary
          top = 0;
        else if (top + fw.offsetHeight > containerHeight || posY > containerHeight - fw.offsetHeight + topOffset) // bottom boundary
          top = containerHeight - fw.offsetHeight;
        if (left < 0 || posX < leftOffset) // left boundary
          left = 0;
        else if (left + fw.offsetWidth > containerWidth || posX > containerWidth - fw.offsetWidth + leftOffset) // right boundary
          left = containerWidth - fw.offsetWidth;
      }
>>>>>>> 16996028

      fw.style.top = top + 'px';
      fw.style.left = left + 'px';
      fw.style.width = width + 'px';
      fw.style.height = height + 'px';
    }

    function closeInteractElement() {
      document.onmouseup = null;
      document.onmousemove = null;
      document.ontouchstart = null;
      document.ontouchmove = null;
      fw.lastElementChild.style.pointerEvents = 'auto';
      fw.style.userSelect = 'auto';
      document.body.style.cursor = 'default';
    }
  }
}<|MERGE_RESOLUTION|>--- conflicted
+++ resolved
@@ -117,36 +117,12 @@
       document.ontouchmove = floatingWindowInteract;
     }
 
-<<<<<<< HEAD
-    function robotWindowDrag(event) {
-      event.preventDefault();
-
-      pos3 = pos1 - event.clientX;
-      pos4 = pos2 - event.clientY;
-      pos1 = event.clientX;
-      pos2 = event.clientY;
-
-      let top = fw.offsetTop - pos4;
-      let left = fw.offsetLeft - pos3;
-      let bottom = top + fw.offsetHeight;
-      let right = left + fw.offsetWidth;
-
-      if (top < 0 || event.clientY < topOffset)
-        top = 0;
-      else if (bottom > containerHeight || event.clientY > containerHeight - fw.offsetHeight + topOffset)
-        top = containerHeight - fw.offsetHeight;
-
-      if (left < 0 || event.clientX < leftOffset)
-        left = 0;
-      else if (right > containerWidth || event.clientX > containerWidth - fw.offsetWidth + leftOffset)
-        left = containerWidth - fw.offsetWidth;
-=======
     function floatingWindowInteract(event) {
       top = fw.offsetTop;
       left = fw.offsetLeft;
       width = fw.offsetWidth;
       height = fw.offsetHeight;
-
+ 
       let e = event.touches ? event.touches[0] : event;
       dX = e.clientX - posX;
       dY = e.clientY - posY;
@@ -209,7 +185,6 @@
         else if (left + fw.offsetWidth > containerWidth || posX > containerWidth - fw.offsetWidth + leftOffset) // right boundary
           left = containerWidth - fw.offsetWidth;
       }
->>>>>>> 16996028
 
       fw.style.top = top + 'px';
       fw.style.left = left + 'px';
