import Parser, {convertStringToVec3, convertStringToQuaternion, convertStringToFloatArray,
  convertStringToVec2} from './Parser.js';
import {webots} from './webots.js';
import WrenRenderer from './WrenRenderer.js';

import WbAbstractCamera from './nodes/WbAbstractCamera.js';
import WbBox from './nodes/WbBox.js';
import WbCadShape from './nodes/WbCadShape.js';
import WbCamera from './nodes/WbCamera.js';
import WbCapsule from './nodes/WbCapsule.js';
import WbColor from './nodes/WbColor.js';
import WbCone from './nodes/WbCone.js';
import WbCoordinate from './nodes/WbCoordinate.js';
import WbCylinder from './nodes/WbCylinder.js';
import WbDistanceSensor from './nodes/WbDistanceSensor.js';
import WbElevationGrid from './nodes/WbElevationGrid.js';
import WbFog from './nodes/WbFog.js';
import WbGroup from './nodes/WbGroup.js';
import WbImageTexture from './nodes/WbImageTexture.js';
import WbIndexedFaceSet from './nodes/WbIndexedFaceSet.js';
import WbIndexedLineSet from './nodes/WbIndexedLineSet.js';
import WbLidar from './nodes/WbLidar.js';
import WbLight from './nodes/WbLight.js';
import WbMaterial from './nodes/WbMaterial.js';
import WbMesh from './nodes/WbMesh.js';
import WbPen from './nodes/WbPen.js';
import WbPbrAppearance from './nodes/WbPbrAppearance.js';
import WbPlane from './nodes/WbPlane.js';
import WbPointLight from './nodes/WbPointLight.js';
import WbRadar from './nodes/WbRadar.js';
import WbSphere from './nodes/WbSphere.js';
import WbTextureCoordinate from './nodes/WbTextureCoordinate.js';
import WbTextureTransform from './nodes/WbTextureTransform.js';
import WbTrackWheel from './nodes/WbTrackWheel.js';
import WbTransform from './nodes/WbTransform.js';
import WbWorld from './nodes/WbWorld.js';

import {getAncestor} from './nodes/utils/utils.js';
import WbVector2 from './nodes/utils/WbVector2.js';
import WbVector3 from './nodes/utils/WbVector3.js';
import WbNormal from './nodes/WbNormal.js';
import WbSpotLight from './nodes/WbSpotLight.js';
import WbDirectionalLight from './nodes/WbDirectionalLight.js';
import WbRangeFinder from './nodes/WbRangeFinder.js';
import WbConnector from './nodes/WbConnector.js';

export default class X3dScene {
  #loader;
  #nextRenderingTime;
  #renderingTimeout;
  constructor(domElement) {
    this.domElement = domElement;
    // Each time a render is needed, we ensure that there will be 10 additional renderings to avoid gtao artifacts
    this.remainingRenderings = 10;
  }

  init(texturePathPrefix = '') {
    webots.currentView.prefix = texturePathPrefix;
    this.renderer = new WrenRenderer();

    this.resize();

    this.destroyWorld();
  }

  render(toRemoveGtaoArtifact) {
    // Set maximum rendering frequency.
    // To avoid slowing down the simulation rendering the scene too often, the last rendering time is checked
    // and the rendering is performed only at a given maximum frequency.
    // To be sure that no rendering request is lost, a timeout is set.
    const renderingMinTimeStep = 40; // Rendering maximum frequency: every 40 ms.
    const currentTime = (new Date()).getTime();
    if (this.#nextRenderingTime && this.#nextRenderingTime > currentTime) {
      if (!this.#renderingTimeout)
        this.#renderingTimeout = setTimeout(() => this.render(toRemoveGtaoArtifact), this.#nextRenderingTime - currentTime);
      return;
    }

    this.renderer.render();

    this.#nextRenderingTime = (new Date()).getTime() + renderingMinTimeStep;
    clearTimeout(this.#renderingTimeout);
    this.#renderingTimeout = null;

    if (toRemoveGtaoArtifact)
      --this.remainingRenderings;
    else
      this.remainingRenderings = 10;

    if (this.remainingRenderings > 0)
      setTimeout(() => this.render(true), 80);
  }

  renderMinimal() {
    this.renderer.renderMinimal();
  }

  resize() {
    const width = this.domElement.clientWidth;
    const height = this.domElement.clientHeight;

    this.renderer.setSize(width, height);

    if (typeof WbWorld.instance === 'undefined')
      return;

    WbWorld.instance?.scene.updateFrameBuffer();

    WbWorld.instance?.viewpoint.updatePostProcessingEffects();

    this.render();
  }

  destroyWorld() {
    if (typeof document.getElementsByTagName('webots-view')[0] !== 'undefined' &&
      typeof document.getElementsByTagName('webots-view')[0].toolbar !== 'undefined') {
      const toolbar = document.getElementsByTagName('webots-view')[0].toolbar;
      toolbar.removeRobotWindows();
      toolbar.terminal?.clear();
    }

    if (typeof WbWorld.instance !== 'undefined') {
      let index = WbWorld.instance.sceneTree.length - 1;
      while (index >= 0) {
        WbWorld.instance.sceneTree[index].delete();
        --index;
      }

      WbWorld.instance?.viewpoint.delete();

      WbWorld.instance?.scene.destroy();

      WbWorld.instance = undefined;
    }

    this.renderMinimal();
    clearTimeout(this.#renderingTimeout);
    this.#loader = undefined;
  }

  #deleteObject(id) {
    const object = WbWorld.instance.nodes.get('n' + id);
    if (typeof object === 'undefined')
      return;

    object.delete();

    WbWorld.instance.robots.forEach((robot, i) => {
      if (robot.id === 'n' + id)
        WbWorld.instance.robots.splice(i, 1);
    });

    this.render();
  }

  loadRawWorldFile(raw, onLoad, progress) {
    const prefix = webots.currentView.prefix;
    this.#loader = new Parser(prefix);
    this.#loader.parse(raw, this.renderer).then(() => onLoad());
  }

  loadWorldFile(url, onLoad, progress) {
    const prefix = webots.currentView.prefix;
    const renderer = this.renderer;
    const xmlhttp = new XMLHttpRequest();
    xmlhttp.open('GET', url, true);
    xmlhttp.overrideMimeType('plain/text');
    xmlhttp.onreadystatechange = () => {
      // Some browsers return HTTP Status 0 when using non-http protocol (for file://)
      if (xmlhttp.readyState === 4 && (xmlhttp.status === 200 || xmlhttp.status === 0)) {
        this.#loader = new Parser(prefix);
        this.#loader.parse(xmlhttp.responseText, renderer).then(() => onLoad());
      } else if (xmlhttp.status === 404)
        progress.setProgressBar('block', 'Loading world file...', 5, '(error) File not found: ' + url);
    };
    xmlhttp.onerror = () => {
      progress.setProgressBar('block', 'Loading world file...', 5, 'An unknown error occurred during the loading...');
    };
    xmlhttp.send();
  }

  loadObject(x3dObject, parentId, callback) {
    let parentNode;
    if (typeof parentId !== 'undefined' && parentId > 0) {
      parentNode = WbWorld.instance.nodes.get('n' + parentId);
      const ancestor = getAncestor(parentNode);
      ancestor.isPreFinalizedCalled = false;
      ancestor.wrenObjectsCreatedCalled = false;
      ancestor.isPostFinalizedCalled = false;
    }

    if (typeof this.#loader === 'undefined')
      this.#loader = new Parser(webots.currentView.prefix);
    else
      this.#loader.prefix = webots.currentView.prefix;
    this.#loader.parse(x3dObject, this.renderer, parentNode, callback);
  }

  applyPose(pose) {
    let id = pose.id;

    if (typeof id === 'string')
      id = id.replace('n', '');

    if (typeof WbWorld.instance === 'undefined')
      return;

    const object = WbWorld.instance.nodes.get('n' + id);
    if (typeof object === 'undefined')
      return;

    this.#applyPoseToObject(pose, object);

    // Update the related USE nodes
    let length = object.useList.length - 1;
    while (length >= 0) {
      const use = WbWorld.instance.nodes.get(object.useList[length]);
      if (typeof use === 'undefined') {
        // remove a USE node from the list if it has been deleted
        const index = object.useList.indexOf(length);
        this.useList.splice(index, 1);
      } else
        this.#applyPoseToObject(pose, use);

      --length;
    }
  }

  #applyPoseToObject(pose, object) {
    for (let key in pose) {
      if (key === 'id')
        continue;

      if (key === 'translation') {
        if (object instanceof WbTransform)
          object.translation = convertStringToVec3(pose[key]);
        else if (object instanceof WbTextureTransform)
          object.translation = convertStringToVec2(pose[key]);
      } else if (key === 'rotation') {
        if (object instanceof WbTextureTransform)
          object.rotation = parseFloat(pose[key]);
        else {
          const quaternion = convertStringToQuaternion(pose[key]);
          if (object instanceof WbTrackWheel)
            object.updateRotation(quaternion);
          else
            object.rotation = quaternion;
        }
      } else if (key === 'scale') {
        if (object instanceof WbTransform)
          object.scale = convertStringToVec3(pose[key]);
        else if (object instanceof WbTextureTransform)
          object.scale = convertStringToVec2(pose[key]);
      } else if (key === 'center') {
        if (object instanceof WbTextureTransform)
          object.center = convertStringToVec2(pose[key]);
      } else if (key === 'castShadows') {
        if (object instanceof WbLight || object instanceof WbCadShape)
          object.castShadows = pose[key].toLowerCase() === 'true';
      } else if (key === 'isPickable') {
        if (object instanceof WbCadShape)
          object.isPickable = pose[key].toLowerCase() === 'true';
      } else if (key === 'size') {
        if (object instanceof WbBox || object instanceof WbPlane)
          object.size = convertStringToVec3(pose[key]);
      } else if (key === 'radius') {
        if (object instanceof WbCapsule || object instanceof WbSphere || object instanceof WbCylinder ||
          object instanceof WbSpotLight || object instanceof WbPointLight)
          object.radius = parseFloat(pose[key]);
      } else if (key === 'subdivision') {
        if (object instanceof WbSphere || object instanceof WbCapsule || object instanceof WbCone ||
           object instanceof WbCylinder)
          object.subdivision = parseInt(pose[key]);
      } else if (key === 'ico') {
        if (object instanceof WbSphere)
          object.ico = pose[key].toLowerCase() === 'true';
      } else if (key === 'height') {
        if (object instanceof WbCapsule || object instanceof WbCone || object instanceof WbCylinder)
          object.height = parseFloat(pose[key]);
        else if (object instanceof WbElevationGrid)
          // Filter is used to remove Nan elements
          object.height = convertStringToFloatArray(pose[key]).filter(e => e);
        else if (object instanceof WbAbstractCamera)
          object.height = parseInt(pose[key]);
      } else if (key === 'bottom') {
        if (object instanceof WbCapsule || object instanceof WbCone || object instanceof WbCylinder)
          object.bottom = pose[key].toLowerCase() === 'true';
      } else if (key === 'top') {
        if (object instanceof WbCapsule || object instanceof WbCylinder)
          object.top = pose[key].toLowerCase() === 'true';
      } else if (key === 'side') {
        if (object instanceof WbCapsule || object instanceof WbCone || object instanceof WbCylinder)
          object.side = pose[key].toLowerCase() === 'true';
      } else if (key === 'bottomRadius') {
        if (object instanceof WbCone)
          object.bottomRadius = parseFloat(pose[key]);
      } else if (key === 'ccw') {
        if (object instanceof WbMesh || object instanceof WbIndexedFaceSet || object instanceof WbCadShape)
          object.ccw = pose[key].toLowerCase() === 'true';
      } else if (key === 'direction') {
        if (object instanceof WbSpotLight || WbDirectionalLight)
          object.direction = convertStringToVec3(pose[key]);
      } else if (key === 'color') {
        if (object instanceof WbLight || object instanceof WbFog)
          object.color = convertStringToVec3(pose[key]);
        else if (object instanceof WbColor)
          object.color = convertStringToVec3Array(pose[key]);
      } else if (key === 'name') {
        if (object instanceof WbMesh)
          object.name = pose[key];
      } else if (key === 'materialIndex') {
        if (object instanceof WbMesh)
          object.materialIndex = parseInt(pose[key]);
      } else if (key === 'url') {
        if (object instanceof WbMesh || object instanceof WbCadShape)
          object.url = pose[key][0];
      } else if (key === 'point') {
        if (object instanceof WbCoordinate)
          object.point = convertStringToVec3Array(pose[key]);
        if (object instanceof WbTextureCoordinate)
          object.point = convertStringToVec2Array(pose[key]);
      } else if (key === 'vector') {
        if (object instanceof WbNormal)
          object.vector = convertStringToVec3Array(pose[key]);
      } else if (key === 'coordIndex') {
        if (object instanceof WbIndexedLineSet || object instanceof WbIndexedFaceSet)
          object.coordIndex = pose[key];
      } else if (key === 'attenuation') {
        if (object instanceof WbSpotLight || object instanceof WbPointLight)
          object.attenuation = convertStringToVec3(pose[key]);
      } else if (key === 'location') {
        if (object instanceof WbSpotLight || object instanceof WbPointLight)
          object.location = convertStringToVec3(pose[key]);
      } else if (object instanceof WbFog) {
        if (key === 'visibilityRange')
          object.visibilityRange = parseFloat(pose[key]);
        else if (key === 'fogType')
          object.fogType = pose[key];
      } else if (object instanceof WbSpotLight) {
        if (key === 'beamWidth')
          object.beamWidth = parseFloat(pose[key]);
        else if (key === 'cutOffAngle')
          object.cutOffAngle = parseFloat(pose[key]);
      } else if (object instanceof WbIndexedFaceSet) {
        if (key === 'normalPerVertex')
          object.normalPerVertex = pose[key].toLowerCase() === 'true';
        else if (key === 'normalIndex')
          object.normalIndex = pose[key];
        else if (key === 'texCoordIndex')
          object.texCoordIndex = pose[key];
        else if (key === 'creaseAngle')
          object.creaseAngle = parseFloat(pose[key]);
      } else if (object instanceof WbElevationGrid) {
        if (key === 'xDimension')
          object.xDimension = pose[key];
        else if (key === 'xSpacing')
          object.xSpacing = pose[key];
        else if (key === 'yDimension')
          object.yDimension = pose[key];
        else if (key === 'ySpacing')
          object.ySpacing = pose[key];
        else if (key === 'thickness')
          object.thickness = pose[key];
      } else if (object instanceof WbPbrAppearance || object instanceof WbMaterial) {
        if (key === 'baseColor')
          object.baseColor = convertStringToVec3(pose[key]);
        else if (key === 'diffuseColor')
          object.diffuseColor = convertStringToVec3(pose[key]);
        else if (key === 'emissiveColor')
          object.emissiveColor = convertStringToVec3(pose[key]);
        else if (key === 'roughness')
          object.roughness = parseFloat(pose[key]);
        else if (key === 'metalness')
          object.metalness = parseFloat(pose[key]);
        else if (key === 'IBLStrength')
          object.IBLStrength = parseFloat(pose[key]);
        else if (key === 'normalMapFactor')
          object.normalMapFactor = parseFloat(pose[key]);
        else if (key === 'occlusionMapStrength')
          object.occlusionMapStrength = parseFloat(pose[key]);
        else if (key === 'emissiveIntensity')
          object.emissiveIntensity = parseFloat(pose[key]);
        else if (key === 'transparency')
          object.transparency = parseFloat(pose[key]);
        else if (key === 'ambientIntensity')
          object.ambientIntensity = parseFloat(pose[key]);
        else if (key === 'shininess')
          object.shininess = parseFloat(pose[key]);
        else if (key === 'specularColor')
          object.specularColor = convertStringToVec3(pose[key]);
      } else if (object instanceof WbImageTexture) {
        if (key === 'repeatS')
          object.repeatS = pose[key].toLowerCase() === 'true';
        else if (key === 'repeatT')
          object.repeatT = pose[key].toLowerCase() === 'true';
        else if (key === 'filtering')
          object.filtering = parseInt(pose[key]);
      } else if (object instanceof WbCamera) {
        if (key === 'far')
          object.far = parseFloat(pose[key]);
        else if (key === 'near')
          object.near = parseFloat(pose[key]);
      } else if (object instanceof WbRangeFinder) {
        if (key === 'maxRange')
          object.maxRange = parseFloat(pose[key]);
        else if (key === 'minRange')
          object.minRange = parseFloat(pose[key]);
      } else if (object instanceof WbLidar) {
        if (key === 'maxRange')
          object.maxRange = parseFloat(pose[key]);
        else if (key === 'minRange')
          object.minRange = parseFloat(pose[key]);
        else if (key === 'horizontalResolution')
          object.horizontalResolution = parseInt(pose[key]);
        else if (key === 'numberOfLayers')
          object.numberOfLayers = parseInt(pose[key]);
        else if (key === 'tiltAngle')
          object.tiltAngle = parseFloat(pose[key]);
        else if (key === 'verticalFieldOfView')
          object.verticalFieldOfView = parseFloat(pose[key]);
      } else if (object instanceof WbRadar) {
        if (key === 'maxRange')
          object.maxRange = parseFloat(pose[key]);
        else if (key === 'minRange')
          object.minRange = parseFloat(pose[key]);
        else if (key === 'verticalFieldOfView')
          object.verticalFieldOfView = parseFloat(pose[key]);
        else if (key === 'horizontalFieldOfView')
          object.horizontalFieldOfView = parseFloat(pose[key]);
      } else if (object instanceof WbPen) {
        if (key === 'write')
          object.write = pose[key].toLowerCase() === 'true';
<<<<<<< HEAD
      } else if (object instanceof WbDistanceSensor) {
        if (key === 'numberOfRays')
          object.numberOfRays = parseInt(pose[key]);
        else if (key === 'aperture')
          object.aperture = parseFloat(pose[key]);
        else if (key === 'lookupTable') {
          let lookupString = pose[key];
          if (lookupString.startsWith('['))
            lookupString = lookupString.substring(1);
          if (lookupString.startsWith(']'))
            lookupString = lookupString.substring(0, lookupString.size - 1);
          const lookupTableArray = convertStringToFloatArray(lookupString);
          const lookupTable = [];
          if (lookupTableArray.length % 3 === 0) {
            for (let i = 0; i < lookupTableArray.length; i = i + 3)
              lookupTable.push(new WbVector3(lookupTableArray[i], lookupTableArray[i + 1], lookupTableArray[i + 2]));
          }
          object.lookupTable = lookupTable;
        }
=======
      } else if (object instanceof WbConnector) {
        if (key === 'numberOfRotations')
          object.numberOfRotations = parseInt(pose[key]);
>>>>>>> 467391e1
      }

      if (object instanceof WbLight) {
        if (key === 'on')
          object.on = pose[key].toLowerCase() === 'true';
        else if (key === 'ambientIntensity')
          object.ambientIntensity = parseFloat(pose[key]);
        else if (key === 'intensity')
          object.intensity = parseFloat(pose[key]);
      } else if (object instanceof WbAbstractCamera) {
        if (key === 'width')
          object.width = parseInt(pose[key]);
        else if (key === 'fieldOfView')
          object.fieldOfView = parseFloat(pose[key]);
      }
    }

    if (typeof object.parent !== 'undefined') {
      const parent = WbWorld.instance.nodes.get(object.parent);
      if (typeof parent !== 'undefined' && parent instanceof WbGroup && parent.isPropeller &&
        parent.currentHelix !== object.id && WbWorld.instance.readyForUpdates)
        parent.switchHelix(object.id);
    }
  }

  applyLabel(label, view) {
    view.setLabel({
      id: label.id,
      text: label.text,
      font: label.font,
      color: label.rgba,
      size: label.size,
      x: label.x,
      y: label.y
    });
  }

  processServerMessage(data, view) {
    if (data.startsWith('application/json:')) {
      if (typeof view.time !== 'undefined') { // otherwise ignore late updates until the scene loading is completed
        data = data.substring(data.indexOf(':') + 1);
        const frame = JSON.parse(data);
        view.time = frame.time;
        if (document.getElementById('webots-clock'))
          document.getElementById('webots-clock').innerHTML = webots.parseMillisecondsIntoReadableTime(frame.time);

        if (frame.hasOwnProperty('poses')) {
          for (let i = 0; i < frame.poses.length; i++)
            this.applyPose(frame.poses[i]);
          WbWorld.instance.tracks.forEach(track => {
            if (track.linearSpeed !== 0) {
              track.animateMesh();
              track.linearSpeed = 0;
            }
          });
        }

        if (frame.hasOwnProperty('labels')) {
          for (let i = 0; i < frame.labels.length; i++)
            this.applyLabel(frame.labels[i], view);
        }

        WbWorld.instance?.viewpoint.updateFollowUp(view.time);
        this.render();
      } else { // parse the labels even so the scene loading is not completed
        data = data.substring(data.indexOf(':') + 1);
        let frame = JSON.parse(data);
        if (frame.hasOwnProperty('labels')) {
          for (let i = 0; i < frame.labels.length; i++)
            this.applyLabel(frame.labels[i], view);
        }
      }
    } else if (data.startsWith('node:')) {
      data = data.substring(data.indexOf(':') + 1);
      const parentId = data.split(':')[0];
      data = data.substring(data.indexOf(':') + 1);
      this.loadObject(data, parentId);
    } else if (data.startsWith('delete:')) {
      data = data.substring(data.indexOf(':') + 1).trim();
      this.#deleteObject(data);
    } else if (data.startsWith('model:')) {
      view.progress.setProgressBar('block', 'same', 60 + 0.1 * 17, 'Loading 3D scene...');
      this.destroyWorld();
      view.removeLabels();
      data = data.substring(data.indexOf(':') + 1).trim();
      if (!data) // received an empty model case: just destroy the view
        return true;
      view.stream.socket.send('pause');
      view.progress.setProgressBar('block', 'same', 60 + 0.1 * 23, 'Loading object...');
      this.loadObject(data, 0, view.onready);
    } else
      return false;
    return true;
  }

  resetViewpoint() {
    WbWorld.instance.viewpoint.resetViewpoint();
    this.render();
  }
}

function convertStringToVec3Array(string) {
  const vecArray = [];
  string = string.trim();
  string = string.slice(1, -1).trim();
  const floatArray = convertStringToFloatArray(string);
  if (typeof floatArray !== 'undefined') {
    for (let i = 0; i < floatArray.length; i += 3)
      vecArray.push(new WbVector3(floatArray[i], floatArray[i + 1], floatArray[i + 2]));
  }

  return vecArray;
}

function convertStringToVec2Array(string) {
  const vecArray = [];
  string = string.trim();
  string = string.slice(1, -1).trim();
  const floatArray = convertStringToFloatArray(string);
  if (typeof floatArray !== 'undefined') {
    for (let i = 0; i < floatArray.length; i += 2)
      vecArray.push(new WbVector2(floatArray[i], floatArray[i + 1]));
  }

  return vecArray;
}<|MERGE_RESOLUTION|>--- conflicted
+++ resolved
@@ -430,7 +430,6 @@
       } else if (object instanceof WbPen) {
         if (key === 'write')
           object.write = pose[key].toLowerCase() === 'true';
-<<<<<<< HEAD
       } else if (object instanceof WbDistanceSensor) {
         if (key === 'numberOfRays')
           object.numberOfRays = parseInt(pose[key]);
@@ -450,11 +449,9 @@
           }
           object.lookupTable = lookupTable;
         }
-=======
       } else if (object instanceof WbConnector) {
         if (key === 'numberOfRotations')
           object.numberOfRotations = parseInt(pose[key]);
->>>>>>> 467391e1
       }
 
       if (object instanceof WbLight) {
