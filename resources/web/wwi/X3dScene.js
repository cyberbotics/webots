import Parser, {convertStringToVec3, convertStringToQuaternion} from './Parser.js';
import {webots} from './webots.js';
import WrenRenderer from './WrenRenderer.js';

import {getAncestor} from './nodes/utils/utils.js';
import WbGroup from './nodes/WbGroup.js';
import WbTextureTransform from './nodes/WbTextureTransform.js';
import WbPBRAppearance from './nodes/WbPBRAppearance.js';
import WbMaterial from './nodes/WbMaterial.js';
import WbTransform from './nodes/WbTransform.js';
import WbWorld from './nodes/WbWorld.js';

export default class X3dScene {
  constructor(domElement) {
    this.domElement = domElement;
    this._loader = new Parser(this.prefix);
    this.remainingRenderings = 10; // Each time a render is needed, we ensure that there will be 10 additional renderings to avoid gtao artifacts
  }

  init(texturePathPrefix = '') {
    this.prefix = texturePathPrefix;
    this.renderer = new WrenRenderer();

    this.resize();

    this.destroyWorld();
  }

  render(toRemoveGtaoArtifact) {
    // Set maximum rendering frequency.
    // To avoid slowing down the simulation rendering the scene too often, the last rendering time is checked
    // and the rendering is performed only at a given maximum frequency.
    // To be sure that no rendering request is lost, a timeout is set.
    const renderingMinTimeStep = 40; // Rendering maximum frequency: every 40 ms.
    const currentTime = (new Date()).getTime();
    if (this._nextRenderingTime && this._nextRenderingTime > currentTime) {
      if (!this._renderingTimeout)
        this._renderingTimeout = setTimeout(() => this.render(toRemoveGtaoArtifact), this._nextRenderingTime - currentTime);
      return;
    }

    this.renderer.render();

    this._nextRenderingTime = (new Date()).getTime() + renderingMinTimeStep;
    clearTimeout(this._renderingTimeout);
    this._renderingTimeout = null;

    if (toRemoveGtaoArtifact)
      --this.remainingRenderings;
    else
      this.remainingRenderings = 10;

    if (this.remainingRenderings > 0)
      setTimeout(() => this.render(true), 80);
  }

  renderMinimal() {
    this.renderer.renderMinimal();
  }

  resize() {
    const width = this.domElement.clientWidth;
    const height = this.domElement.clientHeight;

    this.renderer.setSize(width, height);

    if (typeof WbWorld.instance === 'undefined')
      return;

    if (typeof WbWorld.instance.scene !== 'undefined')
      WbWorld.instance.scene.updateFrameBuffer();

    if (typeof WbWorld.instance.viewpoint !== 'undefined')
      WbWorld.instance.viewpoint.updatePostProcessingEffects();

    this.render();
  }

  destroyWorld() {
    if (typeof document.getElementsByTagName('webots-view')[0] !== 'undefined' && typeof document.getElementsByTagName('webots-view')[0].toolbar !== 'undefined')
      document.getElementsByTagName('webots-view')[0].toolbar.removeRobotWindows();

    if (typeof WbWorld.instance !== 'undefined') {
      let index = WbWorld.instance.sceneTree.length - 1;
      while (index >= 0) {
        WbWorld.instance.sceneTree[index].delete();
        --index;
      }

      if (typeof WbWorld.instance.viewpoint !== 'undefined')
        WbWorld.instance.viewpoint.delete();

      if (typeof WbWorld.instance.scene !== 'undefined')
        WbWorld.instance.scene.destroy();

      WbWorld.instance = undefined;
    }

    this.renderMinimal();
    clearTimeout(this._renderingTimeout);
    this._loader = undefined;
  }

  _deleteObject(id) {
    const object = WbWorld.instance.nodes.get('n' + id);
    if (typeof object === 'undefined')
      return;

    object.delete();

    WbWorld.instance.robots.forEach((robot, i) => {
      if (robot.id === 'n' + id)
<<<<<<< HEAD
        WbWorld.instance.robots.splice(i,1);
=======
        WbWorld.instance.robots.splice(i, 1);
>>>>>>> 5a2b0d19
    });

    if (document.getElementById('robot-window-button') !== null)
      document.getElementsByTagName('webots-view')[0].toolbar.loadRobotWindows();

    this.render();
  }

  loadWorldFile(url, onLoad) {
    const prefix = this.prefix;
    const renderer = this.renderer;
    const xmlhttp = new XMLHttpRequest();
    xmlhttp.open('GET', url, true);
    xmlhttp.overrideMimeType('plain/text');
    xmlhttp.onreadystatechange = async function() {
      if (xmlhttp.readyState === 4 && (xmlhttp.status === 200 || xmlhttp.status === 0)) { // Some browsers return HTTP Status 0 when using non-http protocol (for file://)
        const loader = new Parser(prefix);
        await loader.parse(xmlhttp.responseText, renderer);
        onLoad();
      }
    };
    xmlhttp.onerror = () => {
      if (document.getElementById('webots-progress-message'))
        document.getElementById('webots-progress-message').innerHTML = 'File not found.';
    };
    xmlhttp.send();
  }

  _loadObject(x3dObject, parentId, callback) {
    let parentNode;
    if (typeof parentId !== 'undefined' && parentId > 0) {
      parentNode = WbWorld.instance.nodes.get('n' + parentId);
      const ancestor = getAncestor(parentNode);
      ancestor.isPreFinalizeCalled = false;
      ancestor.wrenObjectsCreatedCalled = false;
      ancestor.isPostFinalizeCalled = false;
    }

    if (typeof this._loader === 'undefined')
      this._loader = new Parser(this.prefix);

    this._loader.parse(x3dObject, this.renderer, parentNode, callback);

    this.render();
  }

  applyPose(pose, appliedFields = []) {
    const id = pose.id;
    if (typeof WbWorld.instance === 'undefined')
      return appliedFields;

    const object = WbWorld.instance.nodes.get('n' + id);
    if (typeof object === 'undefined')
      return;

    let fields = [...appliedFields];

    fields = this._applyPoseToObject(pose, object, fields);

    // Update the related USE nodes
    let length = object.useList.length - 1;
    while (length >= 0) {
      const use = WbWorld.instance.nodes.get(object.useList[length]);
      if (typeof use === 'undefined') {
        // remove a USE node from the list if it has been deleted
        const index = object.useList.indexOf(length);
        this.useList.splice(index, 1);
      } else {
        fields = [...appliedFields];
        fields = this._applyPoseToObject(pose, use, fields);
      }

      --length;
    }

    return fields;
  }

  _applyPoseToObject(pose, object, fields) {
    for (let key in pose) {
      if (key === 'id')
        continue;

      if (fields.indexOf(key) !== -1)
        continue;

      let valid = true;
      if (key === 'translation') {
        const translation = convertStringToVec3(pose[key]);

        if (object instanceof WbTransform) {
          if (typeof WbWorld.instance.viewpoint.followedId !== 'undefined' && WbWorld.instance.viewpoint.followedId === object.id)
            WbWorld.instance.viewpoint.setFollowedObjectDeltaPosition(translation, object.translation);

          object.translation = translation;
          if (WbWorld.instance.readyForUpdates)
            object.applyTranslationToWren();
        } else if (object instanceof WbTextureTransform) {
          object.translation = translation;
          if (WbWorld.instance.readyForUpdates) {
            let appearance = WbWorld.instance.nodes.get(object.parent);
            if (typeof appearance !== 'undefined') {
              let shape = WbWorld.instance.nodes.get(appearance.parent);
              if (typeof shape !== 'undefined')
                shape.updateAppearance();
            }
          }
        }
      } else if (key === 'rotation') {
        const quaternion = convertStringToQuaternion(pose[key]);
        object.rotation = quaternion;
        if (WbWorld.instance.readyForUpdates)
          object.applyRotationToWren();
      } else if (object instanceof WbPBRAppearance || object instanceof WbMaterial) {
        if (key === 'baseColor')
          object.baseColor = convertStringToVec3(pose[key]);
        else if (key === 'diffuseColor')
          object.diffuseColor = convertStringToVec3(pose[key]);
        else if (key === 'emissiveColor')
          object.emissiveColor = convertStringToVec3(pose[key]);

        if (object instanceof WbMaterial) {
          if (WbWorld.instance.readyForUpdates) {
            let appearance = WbWorld.instance.nodes.get(object.parent);
            if (typeof appearance !== 'undefined') {
              let shape = WbWorld.instance.nodes.get(appearance.parent);
              if (typeof shape !== 'undefined')
                shape.updateAppearance();
            }
          }
        } else {
          if (WbWorld.instance.readyForUpdates) {
            let shape = WbWorld.instance.nodes.get(object.parent);
            if (typeof shape !== 'undefined')
              shape.updateAppearance();
          }
        }
      } else
        valid = false;

      if (valid)
        fields.push(key);
    }

    if (typeof object.parent !== 'undefined') {
      const parent = WbWorld.instance.nodes.get(object.parent);
      if (typeof parent !== 'undefined' && parent instanceof WbGroup && parent.isPropeller && parent.currentHelix !== object.id && WbWorld.instance.readyForUpdates)
        parent.switchHelix(object.id);
    }

    return fields;
  }

  applyLabel(label, view) {
    view.setLabel({
      id: label.id,
      text: label.text,
      font: label.font,
      color: label.rgba,
      size: label.size,
      x: label.x,
      y: label.y
    });
  }

  processServerMessage(data, view) {
    if (data.startsWith('application/json:')) {
      if (typeof view.time !== 'undefined') { // otherwise ignore late updates until the scene loading is completed
        data = data.substring(data.indexOf(':') + 1);
        const frame = JSON.parse(data);
        view.time = frame.time;
        if (document.getElementById('webots-clock'))
          document.getElementById('webots-clock').innerHTML = webots.parseMillisecondsIntoReadableTime(frame.time);

        if (frame.hasOwnProperty('poses')) {
          for (let i = 0; i < frame.poses.length; i++)
            this.applyPose(frame.poses[i]);
        }

        if (frame.hasOwnProperty('labels')) {
          for (let i = 0; i < frame.labels.length; i++)
            this.applyLabel(frame.labels[i], view);
        }
        if (typeof WbWorld.instance !== 'undefined' && typeof WbWorld.instance.viewpoint !== 'undefined')
          WbWorld.instance.viewpoint.updateFollowUp(view.time);
        this.render();
      } else { // parse the labels even so the scene loading is not completed
        data = data.substring(data.indexOf(':') + 1);
        let frame = JSON.parse(data);
        if (frame.hasOwnProperty('labels')) {
          for (let i = 0; i < frame.labels.length; i++)
            this.applyLabel(frame.labels[i], view);
        }
      }
    } else if (data.startsWith('node:')) {
      data = data.substring(data.indexOf(':') + 1);
      const parentId = data.split(':')[0];
      data = data.substring(data.indexOf(':') + 1);
      this._loadObject(data, parentId);
    } else if (data.startsWith('delete:')) {
      data = data.substring(data.indexOf(':') + 1).trim();
      this._deleteObject(data);
    } else if (data.startsWith('model:')) {
      if (document.getElementById('webots-progress-message'))
        document.getElementById('webots-progress-message').innerHTML = 'Loading 3D scene...';
      if (document.getElementById('webots-progress-percent'))
        document.getElementById('webots-progress-percent').innerHTML = '';
      if (document.getElementById('webots-progress'))
        document.getElementById('webots-progress').style.display = 'block';
      this.destroyWorld();
      view.removeLabels();
      data = data.substring(data.indexOf(':') + 1).trim();
      if (!data) // received an empty model case: just destroy the view
        return true;
      view.stream.socket.send('pause');
      this._loadObject(data, 0, view.onready);
    } else
      return false;
    return true;
  }

  resetViewpoint() {
    WbWorld.instance.viewpoint.resetViewpoint();
    this.render();
  }
}<|MERGE_RESOLUTION|>--- conflicted
+++ resolved
@@ -110,11 +110,7 @@
 
     WbWorld.instance.robots.forEach((robot, i) => {
       if (robot.id === 'n' + id)
-<<<<<<< HEAD
-        WbWorld.instance.robots.splice(i,1);
-=======
         WbWorld.instance.robots.splice(i, 1);
->>>>>>> 5a2b0d19
     });
 
     if (document.getElementById('robot-window-button') !== null)
