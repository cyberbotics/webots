--- conflicted
+++ resolved
@@ -18,10 +18,6 @@
   #renderingTimeout;
   constructor(domElement) {
     this.domElement = domElement;
-<<<<<<< HEAD
-=======
-    this.#loader = new Parser(webots.currentView.prefix);
->>>>>>> 96792f28
     // Each time a render is needed, we ensure that there will be 10 additional renderings to avoid gtao artifacts
     this.remainingRenderings = 10;
   }
@@ -168,18 +164,11 @@
       ancestor.isPostFinalizeCalled = false;
     }
 
-<<<<<<< HEAD
-    if (typeof this._loader === 'undefined')
-      this._loader = new Parser(webots.currentView.prefix);
-    else
-      this._loader._prefix = webots.currentView.prefix;
-    this._loader.parse(x3dObject, this.renderer, parentNode, callback);
-=======
     if (typeof this.#loader === 'undefined')
       this.#loader = new Parser(webots.currentView.prefix);
-
+    else
+      this.#loader.prefix = webots.currentView.prefix;
     this.#loader.parse(x3dObject, this.renderer, parentNode, callback);
->>>>>>> 96792f28
 
     this.render();
   }
