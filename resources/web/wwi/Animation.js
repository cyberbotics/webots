'use strict';
import {requestFullscreen, exitFullscreen, onFullscreenChange} from './fullscreen_handler.js';
import AnimationSlider from './AnimationSlider.js';
import WbWorld from './nodes/WbWorld.js';
import {changeShadows, changeGtaoLevel, GtaoLevel} from './nodes/wb_preferences.js';

export default class Animation {
  constructor(url, scene, view, gui, loop) {
    this.url = url;
    this.scene = scene;
    this.view = view;
    this.gui = typeof gui === 'undefined' || gui === 'play' ? 'real_time' : 'pause';
    this.loop = typeof loop === 'undefined' ? true : loop;
    this.speed = 1;
  };

  init(onReady) {
    this.onReady = onReady;
    var xmlhttp = new XMLHttpRequest();
    xmlhttp.open('GET', this.url, true);
    xmlhttp.overrideMimeType('application/json');
    xmlhttp.onreadystatechange = () => {
      if (xmlhttp.readyState === 4 && (xmlhttp.status === 200 || xmlhttp.status === 0))
        this._setup(JSON.parse(xmlhttp.responseText));
    };
    xmlhttp.send();
  }

  // Return the animation status: play or pause.
  // This should be used to store the current animation status and restore it later when calling webots.View.setAnimation().
  // This is for example used in robotbenchmark.net benchmark page.
  getStatus() {
    return this.gui === 'real_time' ? 'play' : 'pause';
  }

  // private methods
  _setup(data) {
    this.data = data;
    // extract animated node ids: remove empty items and convert to integer
    this.allIds = this.data.ids.split(';').filter(Boolean).map(s => parseInt(s));
    this.labelsIds = this.data.labelsIds.split(';').filter(Boolean).map(s => parseInt(s));

    this._createPlayBar();
    this._createSlider();
    this._createPlayButton();
    this._createTimeIndicator();
    this._createSettings();
    this._createFullscreenButton();

    document.addEventListener('keydown', _ => this._keyboardHandler(_));
    // Initialize animation data.
    this.start = new Date().getTime();
    this.step = 0;
    this.previousStep = 0;
    this._updateAnimation();

    // Notify creation completed.
    if (typeof this.onReady === 'function')
      this.onReady();
  }

  _elapsedTime() {
    const end = new Date().getTime();
    return end - this.start;
  }

  _triggerPlayPauseButton() {
    if (this.gui === 'real_time') {
      this.gui = 'pause';
      if (this.step < 0 || this.step >= this.data.frames.length) {
        this.start = new Date().getTime();
        this._updateAnimationState();
      } else
        this.start = new Date().getTime() - this.data.basicTimeStep * this.step;
    } else {
      this.gui = 'real_time';
      this.start = new Date().getTime() - this.data.basicTimeStep * this.step / this.speed;
      window.requestAnimationFrame(() => { this._updateAnimation(); });
    }
    const action = (this.gui === 'real_time') ? 'pause' : 'play';
    document.getElementById('play-tooltip').innerHTML = 'P' + action.substring(1) + ' (k)';
    document.getElementById('play-button').className = 'player-btn icon-' + action;
  }

  _updateSlider(event) {
    if (event.mouseup) {
      if (this.previousState === 'real_time' && this.gui === 'pause') {
        this.previousState = undefined;
        this._triggerPlayPauseButton();
      }
      return;
    }

    let value = event.detail;

    if (this.gui === 'real_time') {
      this.previousState = 'real_time';
      this._triggerPlayPauseButton();
    }

    const clampedValued = Math.min(value, 99); // set maximum value to get valid step index
    const requestedStep = Math.floor(this.data.frames.length * clampedValued / 100);
    this.start = (new Date().getTime()) - Math.floor(this.data.basicTimeStep * this.step);
    this._updateAnimationState(requestedStep);

    document.getElementById('time-slider').setTime(this._formatTime(this.data.frames[requestedStep].time));
  }

  _updateAnimationState(requestedStep = undefined) {
    const automaticMove = typeof requestedStep === 'undefined';
    if (automaticMove) {
      requestedStep = Math.floor(this._elapsedTime() * this.speed / this.data.basicTimeStep);
      if (requestedStep < 0 || requestedStep >= this.data.frames.length) {
        if (this.loop) {
          if (requestedStep > this.data.frames.length) {
            requestedStep = 0;
            this.previousStep = 0;
            this.start = new Date().getTime();
          } else
            return;
        } else if (this.gui === 'real_time') {
          this._triggerPlayPauseButton();
          return;
        } else
          return;
      }
    }
    if (requestedStep !== this.step) {
      this.step = requestedStep;

<<<<<<< HEAD
      const appliedIds = [];
      if (this.data.frames[this.step].hasOwnProperty('poses')) {
        const poses = this.data.frames[this.step].poses;
        for (let p = 0; p < poses.length; p++)
          appliedIds[poses[p].id] = this.scene.applyPose(poses[p], this.data.frames[this.step].time);
      }

      // lookback mechanism: search in history
      if (this.step !== this.previousStep + 1) {
        let previousPoseStep;
        if (this.step > this.previousStep)
          // in forward animation check only the changes since last pose
          previousPoseStep = this.previousStep;
        else
          previousPoseStep = 0;
        for (let i in this.allIds) {
          const id = this.allIds[i];
          let appliedFields = appliedIds[id];
          for (let f = this.step - 1; f >= previousPoseStep; f--) {
            if (this.data.frames[f].poses) {
              for (let p = 0; p < this.data.frames[f].poses.length; p++) {
                if (this.data.frames[f].poses[p].id === id)
                  appliedFields = this.scene.applyPose(this.data.frames[f].poses[p], this.data.frames[f].time, appliedFields);
              }
            }
          }
        }
      }

      if (automaticMove)
        document.getElementById('time-slider').setValue(100 * this.step / this.data.frames.length);

      this.previousStep = this.step;
      this.view.time = this.data.frames[this.step].time;
      this.currentTime.innerHTML = this._formatTime(this.view.time);
      this.scene.render();
=======
    const appliedIds = [];
    const appliedLabelsIds = [];

    if (this.data.frames[this.step].hasOwnProperty('poses')) {
      const poses = this.data.frames[this.step].poses;
      for (let p = 0; p < poses.length; p++)
        appliedIds[poses[p].id] = this.scene.applyPose(poses[p], this.data.frames[this.step].time);
    }

    if (this.data.frames[this.step].hasOwnProperty('labels')) {
      let labels = this.data.frames[this.step].labels;
      for (let i = 0; i < labels.length; i++) {
        this.scene.applyLabel(labels[i], this.view);
        appliedLabelsIds.push(labels[i].id);
      }
    }

    const x3dScene = this.view.x3dScene;
    // lookback mechanism: search in history
    if (this.step !== this.previousStep + 1) {
      let previousPoseStep;
      if (this.step > this.previousStep)
        // in forward animation check only the changes since last pose
        previousPoseStep = this.previousStep;
      else
        previousPoseStep = 0;
      for (let i in this.allIds) {
        const id = this.allIds[i];
        let appliedFields = appliedIds[id];
        for (let f = this.step - 1; f >= previousPoseStep; f--) {
          if (this.data.frames[f].poses) {
            for (let p = 0; p < this.data.frames[f].poses.length; p++) {
              if (this.data.frames[f].poses[p].id === id)
                appliedFields = this.scene.applyPose(this.data.frames[f].poses[p], this.data.frames[f].time, appliedFields);
            }
          }
        }
      }

      for (let id of this.labelsIds) {
        for (let f = this.step - 1; f >= previousPoseStep; f--) {
          if (this.data.frames[f].labels) {
            for (let p = 0; p < this.data.frames[f].labels.length; p++) {
              if (this.data.frames[f].labels[p].id === id) {
                if (!appliedLabelsIds.includes(id)) {
                  this.scene.applyLabel(this.data.frames[f].labels[p], this.view);
                  appliedLabelsIds.push(id);
                }
              }
            }
          }
        }
      }
>>>>>>> 303add0d
    }
  }

  _updateAnimation() {
    if (this.gui === 'real_time')
      this._updateAnimationState();

    window.requestAnimationFrame(() => { this._updateAnimation(); });
  }

  _parseMillisecondsIntoReadableTime(milliseconds) {
    const hours = (milliseconds + 0.9) / (1000 * 60 * 60);
    const absoluteHours = Math.floor(hours);
    const h = absoluteHours > 9 ? absoluteHours : '0' + absoluteHours;
    const minutes = (hours - absoluteHours) * 60;
    const absoluteMinutes = Math.floor(minutes);
    const m = absoluteMinutes > 9 ? absoluteMinutes : '0' + absoluteMinutes;
    const seconds = (minutes - absoluteMinutes) * 60;
    const absoluteSeconds = Math.floor(seconds);
    const s = absoluteSeconds > 9 ? absoluteSeconds : '0' + absoluteSeconds;
    let ms = Math.floor((seconds - absoluteSeconds) * 1000);
    if (ms < 10)
      ms = '00' + ms;
    else if (ms < 100)
      ms = '0' + ms;
    return h + ':' + m + ':' + s + ':<small>' + ms + '<small>';
  };

  _formatTime(time) {
    if (typeof this.unusedPrefix === 'undefined') {
      let maxTime = this.data.frames[this.data.frames.length - 1].time;
      if (maxTime < 60000)
        this.unusedPrefix = 6;
      else if (maxTime < 600000)
        this.unusedPrefix = 4;
      else if (maxTime < 3600000)
        this.unusedPrefix = 3;
      else if (maxTime < 36000000)
        this.unusedPrefix = 1;
    }

    return this._parseMillisecondsIntoReadableTime(time).substring(this.unusedPrefix);
  }

  _showPlayBar() {
    document.getElementById('play-bar').style.opacity = '1';
    document.getElementById('canvas').style.cursor = 'auto';
  }

  _hidePlayBar() {
    let isPlaying = document.getElementById('play-button').className === 'player-btn icon-pause';
    let isSelected = document.getElementById('time-slider').selected();

    if (!isSelected && isPlaying &&
    document.getElementById('settings-pane').style.visibility === 'hidden' &&
    document.getElementById('gtao-pane').style.visibility === 'hidden' &&
    document.getElementById('speed-pane').style.visibility === 'hidden') {
      document.getElementById('play-bar').style.opacity = '0';
      document.getElementById('canvas').style.cursor = 'none'; // Warning: it does not always work if chrome dev tools is open
    }
  }

  _onMouseLeave(e) {
    if (e.relatedTarget != null &&
    e.relatedTarget.id !== 'canvas')
      this.view.mouseEvents.onMouseLeave();
  }

  _changeSettingsPaneVisibility(event) {
    if (event.srcElement.id === 'enable-shadows' || event.srcElement.id === 'playback-li' || event.srcElement.id === 'gtao-settings') // avoid to close the settings when modifying the shadows or the other options
      return;

    if (event.target.id === 'settings-button' && document.getElementById('settings-pane').style.visibility === 'hidden' && document.getElementById('gtao-pane').style.visibility === 'hidden' && document.getElementById('speed-pane').style.visibility === 'hidden') {
      document.getElementById('settings-pane').style.visibility = 'visible';
      document.getElementById('settings-button').style.transform = 'rotate(10deg)';
      let tooltips = document.getElementsByClassName('tooltip');
      for (let i of tooltips)
        i.style.visibility = 'hidden';
    } else if (document.getElementById('settings-pane').style.visibility === 'visible' || document.getElementById('gtao-pane').style.visibility === 'visible' || document.getElementById('speed-pane').style.visibility === 'visible') {
      document.getElementById('settings-pane').style.visibility = 'hidden';
      if (document.getElementById('gtao-pane').style.visibility === 'hidden' && document.getElementById('speed-pane').style.visibility === 'hidden') {
        document.getElementById('settings-button').style.transform = '';
        let tooltips = document.getElementsByClassName('tooltip');
        for (let i of tooltips)
          i.style.visibility = '';
      }
    }

    document.getElementById('gtao-pane').style.visibility = 'hidden';
    document.getElementById('speed-pane').style.visibility = 'hidden';
  }

  _resetViewpoint() {
    WbWorld.instance.viewpoint.resetViewpoint();
    this.scene.render(); // render once to reset immediatly the viewpoint even if the animation is on pause
  }

  _changeSpeed(event) {
    this.speed = event.srcElement.id;
    document.getElementById('speed-pane').style.visibility = 'hidden';
    document.getElementById('speed-display').innerHTML = this.speed === '1' ? 'Normal' : this.speed;
    document.getElementById('settings-pane').style.visibility = 'visible';
    for (let i of document.getElementsByClassName('check-speed')) {
      if (i.id === 'c' + this.speed)
        i.innerHTML = '&check;';
      else
        i.innerHTML = '';
    }
    this.start = new Date().getTime() - this.data.basicTimeStep * this.step / this.speed;
  }

  _openSpeedPane() {
    document.getElementById('settings-pane').style.visibility = 'hidden';
    document.getElementById('speed-pane').style.visibility = 'visible';
  }

  _closeSpeedPane() {
    document.getElementById('settings-pane').style.visibility = 'visible';
    document.getElementById('speed-pane').style.visibility = 'hidden';
  }

  _changeGtao(event) {
    changeGtaoLevel(this.textToGtaoLevel(event.srcElement.id));
    document.getElementById('gtao-pane').style.visibility = 'hidden';
    document.getElementById('gtao-display').innerHTML = event.srcElement.id;
    document.getElementById('settings-pane').style.visibility = 'visible';
    for (let i of document.getElementsByClassName('check-gtao')) {
      if (i.id === 'c' + event.srcElement.id)
        i.innerHTML = '&check;';
      else
        i.innerHTML = '';
    }
    this.start = new Date().getTime() - this.data.basicTimeStep * this.step / this.speed;
    this.scene.render();
  }

  _openGtaoPane() {
    document.getElementById('settings-pane').style.visibility = 'hidden';
    document.getElementById('gtao-pane').style.visibility = 'visible';
  }

  _closeGtaoPane() {
    document.getElementById('settings-pane').style.visibility = 'visible';
    document.getElementById('gtao-pane').style.visibility = 'hidden';
  }

  _gtaoLevelToText(number) {
    let string = '';
    switch (number) {
      case 1:
        string = 'Low';
        break;
      case 2:
        string = 'Medium';
        break;
      case 3:
        string = 'High';
        break;
      case 4:
        string = 'Ultra';
        break;
    }

    return string;
  }

  textToGtaoLevel(text) {
    let level = 4;
    switch (text) {
      case 'Low':
        level = 1;
        break;
      case 'Medium':
        level = 2;
        break;
      case 'High':
        level = 3;
        break;
      case 'Ultra':
        level = 4;
        break;
    }

    return level;
  }

  _createPlayBar() {
    const div = document.createElement('div');
    div.id = 'play-bar';
    this.view.view3D.appendChild(div);

    div.addEventListener('mouseover', () => this._showPlayBar());
    div.addEventListener('mouseleave', _ => this._onMouseLeave(_));

    let leftPane = document.createElement('div');
    leftPane.className = 'left-pane';
    leftPane.id = 'left-pane';

    let rightPane = document.createElement('div');
    rightPane.className = 'right-pane';
    rightPane.id = 'right-pane';

    document.getElementById('play-bar').appendChild(leftPane);
    document.getElementById('play-bar').appendChild(rightPane);
    this.view.mouseEvents.hidePlayBar = this._hidePlayBar;
    this.view.mouseEvents.showPlayBar = this._showPlayBar;
  }

  _createSlider() {
    window.customElements.define('my-slider', AnimationSlider);
    let timeSlider = document.createElement('my-slider');
    timeSlider.id = 'time-slider';
    let those = this;
    document.addEventListener('slider_input', (e) => { those._updateSlider(e); });
    document.getElementById('play-bar').appendChild(timeSlider);
    document.querySelector('my-slider').shadowRoot.getElementById('range').addEventListener('mousemove', _ => this._updateFloatingTimePosition(_));
    document.querySelector('my-slider').shadowRoot.getElementById('range').addEventListener('mouseleave', _ => this._hideFloatingTimePosition(_));
  }

  _createPlayButton() {
    let playButton = document.createElement('button');
    const action = (this.gui === 'real_time') ? 'pause' : 'play';
    playButton.className = 'player-btn icon-' + action;
    playButton.id = 'play-button';
    playButton.addEventListener('click', () => this._triggerPlayPauseButton());
    document.getElementById('left-pane').appendChild(playButton);

    let playTooltip = document.createElement('span');
    playTooltip.className = 'tooltip play-tooltip';
    playTooltip.id = 'play-tooltip';
    playTooltip.innerHTML = 'P' + action.substring(1) + ' (k)';
    playButton.appendChild(playTooltip);
  }

  _createTimeIndicator() {
    this.currentTime = document.createElement('span');
    this.currentTime.className = 'current-time';
    this.currentTime.disabled = false;
    this.currentTime.innerHTML = this._formatTime(this.data.frames[0].time);
    document.getElementById('left-pane').appendChild(this.currentTime);

    let timeDivider = document.createElement('span');
    timeDivider.innerHTML = '\\';
    timeDivider.className = 'time-divider';
    document.getElementById('left-pane').appendChild(timeDivider);

    let totalTime = document.createElement('span');
    totalTime.className = 'total-time';
    let time = this._formatTime(this.data.frames[this.data.frames.length - 1].time);
    totalTime.innerHTML = time;
    document.getElementById('left-pane').appendChild(totalTime);

    let offset;
    switch (time.length) {
      case 20:
        offset = 19;
        break;
      case 22:
        offset = 25;
        break;
      case 23:
        offset = 30;
        break;
      case 25:
        offset = 36;
        break;
      default:
        offset = 0;
    }

    document.getElementById('time-slider').setOffset(offset);
  }

  _createSettings() {
    this._createSettingsButton();
    this._createSettingsPane();
  }

  _createSettingsButton() {
    let settingsButton = document.createElement('button');
    settingsButton.className = 'player-btn icon-settings';
    settingsButton.id = 'settings-button';
    document.getElementById('right-pane').appendChild(settingsButton);

    let settingsTooltip = document.createElement('span');
    settingsTooltip.className = 'tooltip settings-tooltip';
    settingsTooltip.innerHTML = 'Settings';
    settingsButton.appendChild(settingsTooltip);
  }

  _createSettingsPane() {
    let settingsPane = document.createElement('div');
    settingsPane.className = 'settings-pane';
    settingsPane.id = 'settings-pane';
    settingsPane.style.visibility = 'hidden';
    document.addEventListener('mouseup', _ => this._changeSettingsPaneVisibility(_));
    document.getElementById('view3d').appendChild(settingsPane);

    let settingsList = document.createElement('ul');
    settingsList.id = 'settings-list';
    document.getElementById('settings-pane').appendChild(settingsList);

    this._createResetViewpoint();
    this._createChangeShadows();
    this._createChangeGtao();
    this._createChangeSpeed();
  }

  _createResetViewpoint() {
    let resetViewpoint = document.createElement('li');
    resetViewpoint.onclick = () => this._resetViewpoint();
    document.getElementById('settings-list').appendChild(resetViewpoint);

    let label = document.createElement('span');
    label.className = 'setting-span';
    label.innerHTML = 'Reset viewpoint';
    resetViewpoint.appendChild(label);

    label = document.createElement('div');
    label.className = 'spacer';
    resetViewpoint.appendChild(label);
  }

  _createChangeShadows() {
    let shadowLi = document.createElement('li');
    shadowLi.id = 'enable-shadows';
    document.getElementById('settings-list').appendChild(shadowLi);

    let label = document.createElement('span');
    label.className = 'setting-span';
    label.innerHTML = 'Shadows';
    shadowLi.appendChild(label);

    label = document.createElement('div');
    label.className = 'spacer';
    shadowLi.appendChild(label);

    let button = document.createElement('label');
    button.className = 'switch';
    shadowLi.appendChild(button);

    label = document.createElement('input');
    label.type = 'checkbox';
    label.checked = true;
    button.appendChild(label);

    label = document.createElement('span');
    label.className = 'slider round';
    button.appendChild(label);

    shadowLi.onclick = _ => {
      button.click();
      changeShadows();
      this.scene.render();
    };
  }

  _createChangeGtao() {
    let gtaoLi = document.createElement('li');
    gtaoLi.id = 'gtao-settings';
    document.getElementById('settings-list').appendChild(gtaoLi);
    gtaoLi.onclick = () => this._openGtaoPane();

    let label = document.createElement('span');
    label.className = 'setting-span';
    label.innerHTML = 'Ambiant Occlusion';
    gtaoLi.appendChild(label);

    label = document.createElement('div');
    label.className = 'spacer';
    gtaoLi.appendChild(label);

    label = document.createElement('span');
    label.className = 'setting-text';
    label.innerHTML = this._gtaoLevelToText(GtaoLevel);
    label.id = 'gtao-display';
    gtaoLi.appendChild(label);

    label = document.createElement('div');
    label.className = 'arrow-right';
    gtaoLi.appendChild(label);

    this._createGtaoPane();
  }

  _createGtaoPane() {
    let gtaoPane = document.createElement('div');
    gtaoPane.className = 'settings-pane';
    gtaoPane.id = 'gtao-pane';
    gtaoPane.style.visibility = 'hidden';
    document.getElementById('view3d').appendChild(gtaoPane);

    let gtaoList = document.createElement('ul');
    gtaoPane.appendChild(gtaoList);

    let gtaoLevelLi = document.createElement('li');
    gtaoLevelLi.className = 'first-li';

    let label = document.createElement('div');
    label.className = 'arrow-left';
    gtaoLevelLi.appendChild(label);

    label = document.createElement('span');
    label.innerHTML = 'Ambiant Occlusion Level';
    label.className = 'setting-span';
    gtaoLevelLi.appendChild(label);

    label = document.createElement('div');
    label.className = 'spacer';
    gtaoLevelLi.appendChild(label);
    gtaoLevelLi.onclick = () => this._closeGtaoPane();
    gtaoList.appendChild(gtaoLevelLi);

    for (let i of ['Low', 'Normal', 'High', 'Ultra']) {
      gtaoLevelLi = document.createElement('li');
      gtaoLevelLi.id = i;
      label = document.createElement('span');
      if (this._gtaoLevelToText(GtaoLevel) === i)
        label.innerHTML = '&check;';
      label.id = 'c' + i;
      label.className = 'check-gtao';
      gtaoLevelLi.appendChild(label);
      label = document.createElement('span');
      label.innerHTML = i;
      label.className = 'setting-span';
      gtaoLevelLi.appendChild(label);
      label = document.createElement('div');
      label.className = 'spacer';
      gtaoLevelLi.appendChild(label);
      gtaoLevelLi.onclick = _ => this._changeGtao(_);
      gtaoList.appendChild(gtaoLevelLi);
    }
  }

  _createChangeSpeed() {
    let playbackLi = document.createElement('li');
    playbackLi.id = 'playback-li';
    document.getElementById('settings-list').appendChild(playbackLi);
    playbackLi.onclick = () => this._openSpeedPane();

    let label = document.createElement('span');
    label.innerHTML = 'Playback speed';
    label.className = 'setting-span';
    playbackLi.appendChild(label);

    label = document.createElement('div');
    label.className = 'spacer';
    playbackLi.appendChild(label);

    label = document.createElement('span');
    label.className = 'setting-text';
    label.innerHTML = 'Normal';
    label.id = 'speed-display';
    playbackLi.appendChild(label);

    label = document.createElement('div');
    label.className = 'arrow-right';
    playbackLi.appendChild(label);

    this._createSpeedPane();
  }

  _createSpeedPane() {
    let speedPane = document.createElement('div');
    speedPane.className = 'settings-pane';
    speedPane.id = 'speed-pane';
    speedPane.style.visibility = 'hidden';

    let speedList = document.createElement('ul');
    speedPane.appendChild(speedList);
    document.getElementById('view3d').appendChild(speedPane);

    let playbackLi = document.createElement('li');
    playbackLi.className = 'first-li';

    let label = document.createElement('div');
    label.className = 'arrow-left';
    playbackLi.appendChild(label);

    label = document.createElement('span');
    label.innerHTML = 'Playback speed';
    label.className = 'setting-span';
    playbackLi.appendChild(label);

    label = document.createElement('div');
    label.className = 'spacer';
    playbackLi.appendChild(label);
    playbackLi.onclick = () => this._closeSpeedPane();
    speedList.appendChild(playbackLi);

    for (let i of ['0.25', '0.5', '0.75', '1', '1.25', '1.5', '1.75', '2']) {
      playbackLi = document.createElement('li');
      playbackLi.id = i;
      label = document.createElement('span');
      if (i === '1')
        label.innerHTML = '&check;';
      label.id = 'c' + i;
      label.className = 'check-speed';
      playbackLi.appendChild(label);
      label = document.createElement('span');
      if (i === '1')
        label.innerHTML = 'Normal';
      else
        label.innerHTML = i;
      label.className = 'setting-span';
      playbackLi.appendChild(label);
      label = document.createElement('div');
      label.className = 'spacer';
      playbackLi.appendChild(label);
      playbackLi.onclick = _ => this._changeSpeed(_);
      speedList.appendChild(playbackLi);
    }
  }

  _createFullscreenButton() {
    this.fullscreenButton = document.createElement('button');
    this.fullscreenButton.className = 'player-btn icon-fullscreen';
    this.fullscreenButton.title = 'Full screen (f)';
    this.fullscreenButton.onclick = () => { requestFullscreen(this.view); };
    document.getElementById('right-pane').appendChild(this.fullscreenButton);

    let fullscreenTooltip = document.createElement('span');
    fullscreenTooltip.className = 'tooltip fullscreen-tooltip';
    fullscreenTooltip.innerHTML = 'Full screen (f)';
    this.fullscreenButton.appendChild(fullscreenTooltip);

    let exitFullscreenButton = document.createElement('button');
    exitFullscreenButton.title = 'Exit full screen (f)';
    exitFullscreenButton.className = 'player-btn icon-partscreen';
    exitFullscreenButton.style.display = 'none';
    exitFullscreenButton.onclick = () => { exitFullscreen(); };
    document.getElementById('right-pane').appendChild(exitFullscreenButton);

    fullscreenTooltip = document.createElement('span');
    fullscreenTooltip.className = 'tooltip fullscreen-tooltip';
    fullscreenTooltip.innerHTML = 'Exit full screen (f)';
    exitFullscreenButton.appendChild(fullscreenTooltip);

    document.addEventListener('fullscreenchange', () => { onFullscreenChange(this.fullscreenButton, exitFullscreenButton); });
    document.addEventListener('webkitfullscreenchange', () => { onFullscreenChange(this.fullscreenButton, exitFullscreenButton); });
    document.addEventListener('mozfullscreenchange', () => { onFullscreenChange(this.fullscreenButton, exitFullscreenButton); });
    document.addEventListener('MSFullscreenChange', () => { onFullscreenChange(this.fullscreenButton, exitFullscreenButton); });
  }

  _keyboardHandler(e) {
    if (e.code === 'KeyK')
      this._triggerPlayPauseButton();
    else if (e.code === 'KeyF')
      this.fullscreenButton.style.display === 'none' ? exitFullscreen() : requestFullscreen(this.view);
  }

  _updateFloatingTimePosition(e) {
    document.querySelector('my-slider').shadowRoot.getElementById('floating-time').style.visibility = 'visible';

    let bounds = document.querySelector('my-slider').shadowRoot.getElementById('range').getBoundingClientRect();
    let x = (e.clientX - bounds.left) / (bounds.right - bounds.left) * 100;
    if (x > 100)
      x = 100;
    else if (x < 0)
      x = 0;

    const clampedValued = Math.min(x, 99); // set maximum value to get valid step index
    const requestedStep = Math.floor(this.data.frames.length * clampedValued / 100);
    document.getElementById('time-slider').setTime(this._formatTime(this.data.frames[requestedStep].time));

    document.getElementById('time-slider').setFloatingTimePosition(e.clientX);
  }

  _hideFloatingTimePosition() {
    document.querySelector('my-slider').shadowRoot.getElementById('floating-time').style.visibility = '';
  }
}<|MERGE_RESOLUTION|>--- conflicted
+++ resolved
@@ -128,12 +128,21 @@
     if (requestedStep !== this.step) {
       this.step = requestedStep;
 
-<<<<<<< HEAD
       const appliedIds = [];
+      const appliedLabelsIds = [];
+
       if (this.data.frames[this.step].hasOwnProperty('poses')) {
         const poses = this.data.frames[this.step].poses;
         for (let p = 0; p < poses.length; p++)
           appliedIds[poses[p].id] = this.scene.applyPose(poses[p], this.data.frames[this.step].time);
+      }
+
+      if (this.data.frames[this.step].hasOwnProperty('labels')) {
+        let labels = this.data.frames[this.step].labels;
+        for (let i = 0; i < labels.length; i++) {
+          this.scene.applyLabel(labels[i], this.view);
+          appliedLabelsIds.push(labels[i].id);
+        }
       }
 
       // lookback mechanism: search in history
@@ -156,70 +165,30 @@
             }
           }
         }
-      }
-
-      if (automaticMove)
-        document.getElementById('time-slider').setValue(100 * this.step / this.data.frames.length);
-
-      this.previousStep = this.step;
-      this.view.time = this.data.frames[this.step].time;
-      this.currentTime.innerHTML = this._formatTime(this.view.time);
-      this.scene.render();
-=======
-    const appliedIds = [];
-    const appliedLabelsIds = [];
-
-    if (this.data.frames[this.step].hasOwnProperty('poses')) {
-      const poses = this.data.frames[this.step].poses;
-      for (let p = 0; p < poses.length; p++)
-        appliedIds[poses[p].id] = this.scene.applyPose(poses[p], this.data.frames[this.step].time);
-    }
-
-    if (this.data.frames[this.step].hasOwnProperty('labels')) {
-      let labels = this.data.frames[this.step].labels;
-      for (let i = 0; i < labels.length; i++) {
-        this.scene.applyLabel(labels[i], this.view);
-        appliedLabelsIds.push(labels[i].id);
-      }
-    }
-
-    const x3dScene = this.view.x3dScene;
-    // lookback mechanism: search in history
-    if (this.step !== this.previousStep + 1) {
-      let previousPoseStep;
-      if (this.step > this.previousStep)
-        // in forward animation check only the changes since last pose
-        previousPoseStep = this.previousStep;
-      else
-        previousPoseStep = 0;
-      for (let i in this.allIds) {
-        const id = this.allIds[i];
-        let appliedFields = appliedIds[id];
-        for (let f = this.step - 1; f >= previousPoseStep; f--) {
-          if (this.data.frames[f].poses) {
-            for (let p = 0; p < this.data.frames[f].poses.length; p++) {
-              if (this.data.frames[f].poses[p].id === id)
-                appliedFields = this.scene.applyPose(this.data.frames[f].poses[p], this.data.frames[f].time, appliedFields);
-            }
-          }
-        }
-      }
-
-      for (let id of this.labelsIds) {
-        for (let f = this.step - 1; f >= previousPoseStep; f--) {
-          if (this.data.frames[f].labels) {
-            for (let p = 0; p < this.data.frames[f].labels.length; p++) {
-              if (this.data.frames[f].labels[p].id === id) {
-                if (!appliedLabelsIds.includes(id)) {
-                  this.scene.applyLabel(this.data.frames[f].labels[p], this.view);
-                  appliedLabelsIds.push(id);
+
+        for (let id of this.labelsIds) {
+          for (let f = this.step - 1; f >= previousPoseStep; f--) {
+            if (this.data.frames[f].labels) {
+              for (let p = 0; p < this.data.frames[f].labels.length; p++) {
+                if (this.data.frames[f].labels[p].id === id) {
+                  if (!appliedLabelsIds.includes(id)) {
+                    this.scene.applyLabel(this.data.frames[f].labels[p], this.view);
+                    appliedLabelsIds.push(id);
+                  }
                 }
               }
             }
           }
         }
       }
->>>>>>> 303add0d
+
+      if (automaticMove)
+        document.getElementById('time-slider').setValue(100 * this.step / this.data.frames.length);
+
+      this.previousStep = this.step;
+      this.view.time = this.data.frames[this.step].time;
+      this.currentTime.innerHTML = this._formatTime(this.view.time);
+      this.scene.render();
     }
   }
 
