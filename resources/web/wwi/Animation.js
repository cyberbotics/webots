'use strict';
import {requestFullscreen, exitFullscreen, onFullscreenChange} from './fullscreen_handler.js';
import AnimationSlider from './AnimationSlider.js';
import WbWorld from './nodes/WbWorld.js';
import {changeShadows, changeGtaoLevel, GtaoLevel} from './nodes/wb_preferences.js';

export default class Animation {
  constructor(url, scene, view, gui, loop) {
    this.url = url;
    this.scene = scene;
    this.view = view;
    this.gui = typeof gui === 'undefined' || gui === 'play' ? 'real_time' : 'pause';
    this.loop = typeof loop === 'undefined' ? true : loop;
    this.speed = 1;
  };

  init(onReady) {
    this.onReady = onReady;
    fetch(this.url)
      .then(response => response.json())
      .then(data => this._setup(data))
      .catch((error) => console.log(error));
  }

  // Return the animation status: play or pause.
  // This should be used to store the current animation status and restore it later when calling webots.View.setAnimation().
  // This is for example used in robotbenchmark.net benchmark page.
  getStatus() {
    return this.gui === 'real_time' ? 'play' : 'pause';
  }

  // private methods
  _setup(data) {
    this.data = data;

    this._createPlayBar();
    this._createSlider();
    this._createPlayButton();
    this._createTimeIndicator();
    this._createSettings();
    this._createFullscreenButton();

    document.addEventListener('keydown', _ => this._keyboardHandler(_));
    // Initialize animation data.
    this.start = new Date().getTime();
    this.step = 0;
    this.previousStep = 0;
    this._updateAnimation();

    // Notify creation completed.
    if (typeof this.onReady === 'function')
      this.onReady();
  }

  _elapsedTime() {
    const end = new Date().getTime();
    return end - this.start;
  }

  _triggerPlayPauseButton() {
    if (this.gui === 'real_time') {
      this.gui = 'pause';
      if (this.step < 0 || this.step >= this.data.frames.length) {
        this.start = new Date().getTime();
        this._updateAnimationState();
      } else
        this.start = new Date().getTime() - this.data.basicTimeStep * this.step;
    } else {
      this.gui = 'real_time';
      this.start = new Date().getTime() - this.data.basicTimeStep * this.step / this.speed;
      window.requestAnimationFrame(() => { this._updateAnimation(); });
    }
    const action = (this.gui === 'real_time') ? 'pause' : 'play';
    document.getElementById('play-tooltip').innerHTML = 'P' + action.substring(1) + ' (k)';
    document.getElementById('play-button').className = 'player-btn icon-' + action;
  }

  _updateSlider(event) {
    if (event.mouseup) {
      if (this.previousState === 'real_time' && this.gui === 'pause') {
        this.previousState = undefined;
        this._triggerPlayPauseButton();
      }
      return;
    }

    let value = event.detail;

    if (this.gui === 'real_time') {
      this.previousState = 'real_time';
      this._triggerPlayPauseButton();
    }

    const clampedValued = Math.min(value, 99); // set maximum value to get valid step index
    const requestedStep = Math.floor(this.data.frames.length * clampedValued / 100);
    this.start = (new Date().getTime()) - Math.floor(this.data.basicTimeStep * this.step);
    this._updateAnimationState(requestedStep);

    document.getElementById('time-slider').setTime(this._formatTime(this.data.frames[requestedStep].time));
  }

  _updateAnimationState(requestedStep = undefined) {
    const automaticMove = typeof requestedStep === 'undefined';
    if (automaticMove) {
      requestedStep = Math.floor(this._elapsedTime() * this.speed / this.data.basicTimeStep);
      if (requestedStep < 0 || requestedStep >= this.data.frames.length) {
        if (this.loop) {
          if (requestedStep > this.data.frames.length) {
            requestedStep = 0;
            this.previousStep = 0;
            this.start = new Date().getTime();
          } else
            return;
        } else if (this.gui === 'real_time') {
          this._triggerPlayPauseButton();
          return;
        } else
          return;
      }
    }
    if (requestedStep !== this.step) {
      this.step = requestedStep;

<<<<<<< HEAD
      const appliedIds = [];
      if (this.data.frames[this.step].hasOwnProperty('poses')) {
        const poses = this.data.frames[this.step].poses;
        for (let p = 0; p < poses.length; p++)
          appliedIds[poses[p].id] = this.scene.applyPose(poses[p], this.data.frames[this.step].time);
=======
    const appliedIds = [];
    if (this.data.frames[this.step].hasOwnProperty('poses')) {
      const poses = this.data.frames[this.step].poses;
      for (let p = 0; p < poses.length; p++)
        appliedIds[poses[p].id] = this.scene.applyPose(poses[p], this.data.frames[this.step].time);
    }
    const x3dScene = this.view.x3dScene;
    // lookback mechanism: search in history
    if (this.step !== this.previousStep + 1) {
      let previousPoseStep;
      if (this.step > this.previousStep)
        // in forward animation check only the changes since last pose
        previousPoseStep = this.previousStep;
      else
        previousPoseStep = 0;
      for (let i in this.allIds) {
        const id = this.allIds[i];
        let appliedFields = appliedIds[id];
        for (let f = this.step - 1; f >= previousPoseStep; f--) {
          if (this.data.frames[f].poses) {
            for (let p = 0; p < this.data.frames[f].poses.length; p++) {
              if (this.data.frames[f].poses[p].id === id)
                appliedFields = this.scene.applyPose(this.data.frames[f].poses[p], this.data.frames[f].time, appliedFields);
            }
          }
        }
>>>>>>> e9801c05
      }

      if (automaticMove)
        document.getElementById('time-slider').setValue(100 * this.step / this.data.frames.length);

      this.previousStep = this.step;
      this.view.time = this.data.frames[this.step].time;
      this.currentTime.innerHTML = this._formatTime(this.view.time);
      this.scene.render();
    }
  }

  _updateAnimation() {
    if (this.gui === 'real_time')
      this._updateAnimationState();

    window.requestAnimationFrame(() => { this._updateAnimation(); });
  }

  _parseMillisecondsIntoReadableTime(milliseconds) {
    const hours = (milliseconds + 0.9) / (1000 * 60 * 60);
    const absoluteHours = Math.floor(hours);
    const h = absoluteHours > 9 ? absoluteHours : '0' + absoluteHours;
    const minutes = (hours - absoluteHours) * 60;
    const absoluteMinutes = Math.floor(minutes);
    const m = absoluteMinutes > 9 ? absoluteMinutes : '0' + absoluteMinutes;
    const seconds = (minutes - absoluteMinutes) * 60;
    const absoluteSeconds = Math.floor(seconds);
    const s = absoluteSeconds > 9 ? absoluteSeconds : '0' + absoluteSeconds;
    let ms = Math.floor((seconds - absoluteSeconds) * 1000);
    if (ms < 10)
      ms = '00' + ms;
    else if (ms < 100)
      ms = '0' + ms;
    return h + ':' + m + ':' + s + ':<small>' + ms + '<small>';
  };

  _formatTime(time) {
    if (typeof this.unusedPrefix === 'undefined') {
      let maxTime = this.data.frames[this.data.frames.length - 1].time;
      if (maxTime < 60000)
        this.unusedPrefix = 6;
      else if (maxTime < 600000)
        this.unusedPrefix = 4;
      else if (maxTime < 3600000)
        this.unusedPrefix = 3;
      else if (maxTime < 36000000)
        this.unusedPrefix = 1;
    }

    return this._parseMillisecondsIntoReadableTime(time).substring(this.unusedPrefix);
  }

  _showPlayBar() {
    document.getElementById('play-bar').style.opacity = '1';
    document.getElementById('canvas').style.cursor = 'auto';
  }

  _hidePlayBar() {
    let isPlaying = document.getElementById('play-button').className === 'player-btn icon-pause';
    let isSelected = document.getElementById('time-slider').selected();

    if (!isSelected && isPlaying &&
    document.getElementById('settings-pane').style.visibility === 'hidden' &&
    document.getElementById('gtao-pane').style.visibility === 'hidden' &&
    document.getElementById('speed-pane').style.visibility === 'hidden') {
      document.getElementById('play-bar').style.opacity = '0';
      document.getElementById('canvas').style.cursor = 'none'; // Warning: it does not always work if chrome dev tools is open
    }
  }

  _onMouseLeave(e) {
    if (e.relatedTarget != null &&
    e.relatedTarget.id !== 'canvas')
      this.view.mouseEvents.onMouseLeave();
  }

  _changeSettingsPaneVisibility(event) {
    if (event.srcElement.id === 'enable-shadows' || event.srcElement.id === 'playback-li' || event.srcElement.id === 'gtao-settings') // avoid to close the settings when modifying the shadows or the other options
      return;

    if (event.target.id === 'settings-button' && document.getElementById('settings-pane').style.visibility === 'hidden' && document.getElementById('gtao-pane').style.visibility === 'hidden' && document.getElementById('speed-pane').style.visibility === 'hidden') {
      document.getElementById('settings-pane').style.visibility = 'visible';
      document.getElementById('settings-button').style.transform = 'rotate(10deg)';
      let tooltips = document.getElementsByClassName('tooltip');
      for (let i of tooltips)
        i.style.visibility = 'hidden';
    } else if (document.getElementById('settings-pane').style.visibility === 'visible' || document.getElementById('gtao-pane').style.visibility === 'visible' || document.getElementById('speed-pane').style.visibility === 'visible') {
      document.getElementById('settings-pane').style.visibility = 'hidden';
      if (document.getElementById('gtao-pane').style.visibility === 'hidden' && document.getElementById('speed-pane').style.visibility === 'hidden') {
        document.getElementById('settings-button').style.transform = '';
        let tooltips = document.getElementsByClassName('tooltip');
        for (let i of tooltips)
          i.style.visibility = '';
      }
    }

    document.getElementById('gtao-pane').style.visibility = 'hidden';
    document.getElementById('speed-pane').style.visibility = 'hidden';
  }

  _resetViewpoint() {
    WbWorld.instance.viewpoint.resetViewpoint();
    this.scene.render(); // render once to reset immediatly the viewpoint even if the animation is on pause
  }

  _changeSpeed(event) {
    this.speed = event.srcElement.id;
    document.getElementById('speed-pane').style.visibility = 'hidden';
    document.getElementById('speed-display').innerHTML = this.speed === '1' ? 'Normal' : this.speed;
    document.getElementById('settings-pane').style.visibility = 'visible';
    for (let i of document.getElementsByClassName('check-speed')) {
      if (i.id === 'c' + this.speed)
        i.innerHTML = '&check;';
      else
        i.innerHTML = '';
    }
    this.start = new Date().getTime() - this.data.basicTimeStep * this.step / this.speed;
  }

  _openSpeedPane() {
    document.getElementById('settings-pane').style.visibility = 'hidden';
    document.getElementById('speed-pane').style.visibility = 'visible';
  }

  _closeSpeedPane() {
    document.getElementById('settings-pane').style.visibility = 'visible';
    document.getElementById('speed-pane').style.visibility = 'hidden';
  }

  _changeGtao(event) {
    changeGtaoLevel(this.textToGtaoLevel(event.srcElement.id));
    document.getElementById('gtao-pane').style.visibility = 'hidden';
    document.getElementById('gtao-display').innerHTML = event.srcElement.id;
    document.getElementById('settings-pane').style.visibility = 'visible';
    for (let i of document.getElementsByClassName('check-gtao')) {
      if (i.id === 'c' + event.srcElement.id)
        i.innerHTML = '&check;';
      else
        i.innerHTML = '';
    }
    this.start = new Date().getTime() - this.data.basicTimeStep * this.step / this.speed;
    this.scene.render();
  }

  _openGtaoPane() {
    document.getElementById('settings-pane').style.visibility = 'hidden';
    document.getElementById('gtao-pane').style.visibility = 'visible';
  }

  _closeGtaoPane() {
    document.getElementById('settings-pane').style.visibility = 'visible';
    document.getElementById('gtao-pane').style.visibility = 'hidden';
  }

  _gtaoLevelToText(number) {
    let string = '';
    switch (number) {
      case 1:
        string = 'Low';
        break;
      case 2:
        string = 'Medium';
        break;
      case 3:
        string = 'High';
        break;
      case 4:
        string = 'Ultra';
        break;
    }

    return string;
  }

  textToGtaoLevel(text) {
    let level = 4;
    switch (text) {
      case 'Low':
        level = 1;
        break;
      case 'Medium':
        level = 2;
        break;
      case 'High':
        level = 3;
        break;
      case 'Ultra':
        level = 4;
        break;
    }

    return level;
  }

  _createPlayBar() {
    const div = document.createElement('div');
    div.id = 'play-bar';
    this.view.view3D.appendChild(div);

    div.addEventListener('mouseover', () => this._showPlayBar());
    div.addEventListener('mouseleave', _ => this._onMouseLeave(_));

    let leftPane = document.createElement('div');
    leftPane.className = 'left-pane';
    leftPane.id = 'left-pane';

    let rightPane = document.createElement('div');
    rightPane.className = 'right-pane';
    rightPane.id = 'right-pane';

    document.getElementById('play-bar').appendChild(leftPane);
    document.getElementById('play-bar').appendChild(rightPane);
    this.view.mouseEvents.hidePlayBar = this._hidePlayBar;
    this.view.mouseEvents.showPlayBar = this._showPlayBar;
  }

  _createSlider() {
    window.customElements.define('my-slider', AnimationSlider);
    let timeSlider = document.createElement('my-slider');
    timeSlider.id = 'time-slider';
    let those = this;
    document.addEventListener('slider_input', (e) => { those._updateSlider(e); });
    document.getElementById('play-bar').appendChild(timeSlider);
    document.querySelector('my-slider').shadowRoot.getElementById('range').addEventListener('mousemove', _ => this._updateFloatingTimePosition(_));
    document.querySelector('my-slider').shadowRoot.getElementById('range').addEventListener('mouseleave', _ => this._hideFloatingTimePosition(_));
  }

  _createPlayButton() {
    let playButton = document.createElement('button');
    const action = (this.gui === 'real_time') ? 'pause' : 'play';
    playButton.className = 'player-btn icon-' + action;
    playButton.id = 'play-button';
    playButton.addEventListener('click', () => this._triggerPlayPauseButton());
    document.getElementById('left-pane').appendChild(playButton);

    let playTooltip = document.createElement('span');
    playTooltip.className = 'tooltip play-tooltip';
    playTooltip.id = 'play-tooltip';
    playTooltip.innerHTML = 'P' + action.substring(1) + ' (k)';
    playButton.appendChild(playTooltip);
  }

  _createTimeIndicator() {
    this.currentTime = document.createElement('span');
    this.currentTime.className = 'current-time';
    this.currentTime.disabled = false;
    this.currentTime.innerHTML = this._formatTime(this.data.frames[0].time);
    document.getElementById('left-pane').appendChild(this.currentTime);

    let timeDivider = document.createElement('span');
    timeDivider.innerHTML = '\\';
    timeDivider.className = 'time-divider';
    document.getElementById('left-pane').appendChild(timeDivider);

    let totalTime = document.createElement('span');
    totalTime.className = 'total-time';
    let time = this._formatTime(this.data.frames[this.data.frames.length - 1].time);
    totalTime.innerHTML = time;
    document.getElementById('left-pane').appendChild(totalTime);

    let offset;
    switch (time.length) {
      case 20:
        offset = 19;
        break;
      case 22:
        offset = 25;
        break;
      case 23:
        offset = 30;
        break;
      case 25:
        offset = 36;
        break;
      default:
        offset = 0;
    }

    document.getElementById('time-slider').setOffset(offset);
  }

  _createSettings() {
    this._createSettingsButton();
    this._createSettingsPane();
  }

  _createSettingsButton() {
    let settingsButton = document.createElement('button');
    settingsButton.className = 'player-btn icon-settings';
    settingsButton.id = 'settings-button';
    document.getElementById('right-pane').appendChild(settingsButton);

    let settingsTooltip = document.createElement('span');
    settingsTooltip.className = 'tooltip settings-tooltip';
    settingsTooltip.innerHTML = 'Settings';
    settingsButton.appendChild(settingsTooltip);
  }

  _createSettingsPane() {
    let settingsPane = document.createElement('div');
    settingsPane.className = 'settings-pane';
    settingsPane.id = 'settings-pane';
    settingsPane.style.visibility = 'hidden';
    document.addEventListener('mouseup', _ => this._changeSettingsPaneVisibility(_));
    document.getElementById('view3d').appendChild(settingsPane);

    let settingsList = document.createElement('ul');
    settingsList.id = 'settings-list';
    document.getElementById('settings-pane').appendChild(settingsList);

    this._createResetViewpoint();
    this._createChangeShadows();
    this._createChangeGtao();
    this._createChangeSpeed();
  }

  _createResetViewpoint() {
    let resetViewpoint = document.createElement('li');
    resetViewpoint.onclick = () => this._resetViewpoint();
    document.getElementById('settings-list').appendChild(resetViewpoint);

    let label = document.createElement('span');
    label.className = 'setting-span';
    label.innerHTML = 'Reset viewpoint';
    resetViewpoint.appendChild(label);

    label = document.createElement('div');
    label.className = 'spacer';
    resetViewpoint.appendChild(label);
  }

  _createChangeShadows() {
    let shadowLi = document.createElement('li');
    shadowLi.id = 'enable-shadows';
    document.getElementById('settings-list').appendChild(shadowLi);

    let label = document.createElement('span');
    label.className = 'setting-span';
    label.innerHTML = 'Shadows';
    shadowLi.appendChild(label);

    label = document.createElement('div');
    label.className = 'spacer';
    shadowLi.appendChild(label);

    let button = document.createElement('label');
    button.className = 'switch';
    shadowLi.appendChild(button);

    label = document.createElement('input');
    label.type = 'checkbox';
    label.checked = true;
    button.appendChild(label);

    label = document.createElement('span');
    label.className = 'slider round';
    button.appendChild(label);

    shadowLi.onclick = _ => {
      button.click();
      changeShadows();
      this.scene.render();
    };
  }

  _createChangeGtao() {
    let gtaoLi = document.createElement('li');
    gtaoLi.id = 'gtao-settings';
    document.getElementById('settings-list').appendChild(gtaoLi);
    gtaoLi.onclick = () => this._openGtaoPane();

    let label = document.createElement('span');
    label.className = 'setting-span';
    label.innerHTML = 'Ambiant Occlusion';
    gtaoLi.appendChild(label);

    label = document.createElement('div');
    label.className = 'spacer';
    gtaoLi.appendChild(label);

    label = document.createElement('span');
    label.className = 'setting-text';
    label.innerHTML = this._gtaoLevelToText(GtaoLevel);
    label.id = 'gtao-display';
    gtaoLi.appendChild(label);

    label = document.createElement('div');
    label.className = 'arrow-right';
    gtaoLi.appendChild(label);

    this._createGtaoPane();
  }

  _createGtaoPane() {
    let gtaoPane = document.createElement('div');
    gtaoPane.className = 'settings-pane';
    gtaoPane.id = 'gtao-pane';
    gtaoPane.style.visibility = 'hidden';
    document.getElementById('view3d').appendChild(gtaoPane);

    let gtaoList = document.createElement('ul');
    gtaoPane.appendChild(gtaoList);

    let gtaoLevelLi = document.createElement('li');
    gtaoLevelLi.className = 'first-li';

    let label = document.createElement('div');
    label.className = 'arrow-left';
    gtaoLevelLi.appendChild(label);

    label = document.createElement('span');
    label.innerHTML = 'Ambiant Occlusion Level';
    label.className = 'setting-span';
    gtaoLevelLi.appendChild(label);

    label = document.createElement('div');
    label.className = 'spacer';
    gtaoLevelLi.appendChild(label);
    gtaoLevelLi.onclick = () => this._closeGtaoPane();
    gtaoList.appendChild(gtaoLevelLi);

    for (let i of ['Low', 'Normal', 'High', 'Ultra']) {
      gtaoLevelLi = document.createElement('li');
      gtaoLevelLi.id = i;
      label = document.createElement('span');
      if (this._gtaoLevelToText(GtaoLevel) === i)
        label.innerHTML = '&check;';
      label.id = 'c' + i;
      label.className = 'check-gtao';
      gtaoLevelLi.appendChild(label);
      label = document.createElement('span');
      label.innerHTML = i;
      label.className = 'setting-span';
      gtaoLevelLi.appendChild(label);
      label = document.createElement('div');
      label.className = 'spacer';
      gtaoLevelLi.appendChild(label);
      gtaoLevelLi.onclick = _ => this._changeGtao(_);
      gtaoList.appendChild(gtaoLevelLi);
    }
  }

  _createChangeSpeed() {
    let playbackLi = document.createElement('li');
    playbackLi.id = 'playback-li';
    document.getElementById('settings-list').appendChild(playbackLi);
    playbackLi.onclick = () => this._openSpeedPane();

    let label = document.createElement('span');
    label.innerHTML = 'Playback speed';
    label.className = 'setting-span';
    playbackLi.appendChild(label);

    label = document.createElement('div');
    label.className = 'spacer';
    playbackLi.appendChild(label);

    label = document.createElement('span');
    label.className = 'setting-text';
    label.innerHTML = 'Normal';
    label.id = 'speed-display';
    playbackLi.appendChild(label);

    label = document.createElement('div');
    label.className = 'arrow-right';
    playbackLi.appendChild(label);

    this._createSpeedPane();
  }

  _createSpeedPane() {
    let speedPane = document.createElement('div');
    speedPane.className = 'settings-pane';
    speedPane.id = 'speed-pane';
    speedPane.style.visibility = 'hidden';

    let speedList = document.createElement('ul');
    speedPane.appendChild(speedList);
    document.getElementById('view3d').appendChild(speedPane);

    let playbackLi = document.createElement('li');
    playbackLi.className = 'first-li';

    let label = document.createElement('div');
    label.className = 'arrow-left';
    playbackLi.appendChild(label);

    label = document.createElement('span');
    label.innerHTML = 'Playback speed';
    label.className = 'setting-span';
    playbackLi.appendChild(label);

    label = document.createElement('div');
    label.className = 'spacer';
    playbackLi.appendChild(label);
    playbackLi.onclick = () => this._closeSpeedPane();
    speedList.appendChild(playbackLi);

    for (let i of ['0.25', '0.5', '0.75', '1', '1.25', '1.5', '1.75', '2']) {
      playbackLi = document.createElement('li');
      playbackLi.id = i;
      label = document.createElement('span');
      if (i === '1')
        label.innerHTML = '&check;';
      label.id = 'c' + i;
      label.className = 'check-speed';
      playbackLi.appendChild(label);
      label = document.createElement('span');
      if (i === '1')
        label.innerHTML = 'Normal';
      else
        label.innerHTML = i;
      label.className = 'setting-span';
      playbackLi.appendChild(label);
      label = document.createElement('div');
      label.className = 'spacer';
      playbackLi.appendChild(label);
      playbackLi.onclick = _ => this._changeSpeed(_);
      speedList.appendChild(playbackLi);
    }
  }

  _createFullscreenButton() {
    this.fullscreenButton = document.createElement('button');
    this.fullscreenButton.className = 'player-btn icon-fullscreen';
    this.fullscreenButton.title = 'Full screen (f)';
    this.fullscreenButton.onclick = () => { requestFullscreen(this.view); };
    document.getElementById('right-pane').appendChild(this.fullscreenButton);

    let fullscreenTooltip = document.createElement('span');
    fullscreenTooltip.className = 'tooltip fullscreen-tooltip';
    fullscreenTooltip.innerHTML = 'Full screen (f)';
    this.fullscreenButton.appendChild(fullscreenTooltip);

    let exitFullscreenButton = document.createElement('button');
    exitFullscreenButton.title = 'Exit full screen (f)';
    exitFullscreenButton.className = 'player-btn icon-partscreen';
    exitFullscreenButton.style.display = 'none';
    exitFullscreenButton.onclick = () => { exitFullscreen(); };
    document.getElementById('right-pane').appendChild(exitFullscreenButton);

    fullscreenTooltip = document.createElement('span');
    fullscreenTooltip.className = 'tooltip fullscreen-tooltip';
    fullscreenTooltip.innerHTML = 'Exit full screen (f)';
    exitFullscreenButton.appendChild(fullscreenTooltip);

    document.addEventListener('fullscreenchange', () => { onFullscreenChange(this.fullscreenButton, exitFullscreenButton); });
    document.addEventListener('webkitfullscreenchange', () => { onFullscreenChange(this.fullscreenButton, exitFullscreenButton); });
    document.addEventListener('mozfullscreenchange', () => { onFullscreenChange(this.fullscreenButton, exitFullscreenButton); });
    document.addEventListener('MSFullscreenChange', () => { onFullscreenChange(this.fullscreenButton, exitFullscreenButton); });
  }

  _keyboardHandler(e) {
    if (e.code === 'KeyK')
      this._triggerPlayPauseButton();
    else if (e.code === 'KeyF')
      this.fullscreenButton.style.display === 'none' ? exitFullscreen() : requestFullscreen(this.view);
  }

  _updateFloatingTimePosition(e) {
    document.querySelector('my-slider').shadowRoot.getElementById('floating-time').style.visibility = 'visible';

    let bounds = document.querySelector('my-slider').shadowRoot.getElementById('range').getBoundingClientRect();
    let x = (e.clientX - bounds.left) / (bounds.right - bounds.left) * 100;
    if (x > 100)
      x = 100;
    else if (x < 0)
      x = 0;

    const clampedValued = Math.min(x, 99); // set maximum value to get valid step index
    const requestedStep = Math.floor(this.data.frames.length * clampedValued / 100);
    document.getElementById('time-slider').setTime(this._formatTime(this.data.frames[requestedStep].time));

    document.getElementById('time-slider').setFloatingTimePosition(e.clientX);
  }

  _hideFloatingTimePosition() {
    document.querySelector('my-slider').shadowRoot.getElementById('floating-time').style.visibility = '';
  }
}<|MERGE_RESOLUTION|>--- conflicted
+++ resolved
@@ -121,40 +121,33 @@
     if (requestedStep !== this.step) {
       this.step = requestedStep;
 
-<<<<<<< HEAD
       const appliedIds = [];
       if (this.data.frames[this.step].hasOwnProperty('poses')) {
         const poses = this.data.frames[this.step].poses;
         for (let p = 0; p < poses.length; p++)
           appliedIds[poses[p].id] = this.scene.applyPose(poses[p], this.data.frames[this.step].time);
-=======
-    const appliedIds = [];
-    if (this.data.frames[this.step].hasOwnProperty('poses')) {
-      const poses = this.data.frames[this.step].poses;
-      for (let p = 0; p < poses.length; p++)
-        appliedIds[poses[p].id] = this.scene.applyPose(poses[p], this.data.frames[this.step].time);
-    }
-    const x3dScene = this.view.x3dScene;
-    // lookback mechanism: search in history
-    if (this.step !== this.previousStep + 1) {
-      let previousPoseStep;
-      if (this.step > this.previousStep)
-        // in forward animation check only the changes since last pose
-        previousPoseStep = this.previousStep;
-      else
-        previousPoseStep = 0;
-      for (let i in this.allIds) {
-        const id = this.allIds[i];
-        let appliedFields = appliedIds[id];
-        for (let f = this.step - 1; f >= previousPoseStep; f--) {
-          if (this.data.frames[f].poses) {
-            for (let p = 0; p < this.data.frames[f].poses.length; p++) {
-              if (this.data.frames[f].poses[p].id === id)
-                appliedFields = this.scene.applyPose(this.data.frames[f].poses[p], this.data.frames[f].time, appliedFields);
+      }
+
+      // lookback mechanism: search in history
+      if (this.step !== this.previousStep + 1) {
+        let previousPoseStep;
+        //if (this.step > this.previousStep)
+          // in forward animation check only the changes since last pose
+          //previousPoseStep = this.previousStep;
+        //else
+          previousPoseStep = 0;
+        for (let i in this.allIds) {
+          const id = this.allIds[i];
+          let appliedFields = appliedIds[id];
+          for (let f = this.step - 1; f >= previousPoseStep; f--) {
+            if (this.data.frames[f].poses) {
+              for (let p = 0; p < this.data.frames[f].poses.length; p++) {
+                if (this.data.frames[f].poses[p].id === id)
+                  appliedFields = this.scene.applyPose(this.data.frames[f].poses[p], this.data.frames[f].time, appliedFields);
+              }
             }
           }
         }
->>>>>>> e9801c05
       }
 
       if (automaticMove)
