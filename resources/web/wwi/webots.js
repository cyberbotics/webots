--- conflicted
+++ resolved
@@ -282,20 +282,8 @@
     if (document.getElementById('webots-progress'))
       document.getElementById('webots-progress').style.display = 'none';
     this.removeLabels();
-<<<<<<< HEAD
-    if (document.getElementById('webots-clock'))
-      document.getElementById('webots-clock').innerHTML = webots.parseMillisecondsIntoReadableTime(0);
-    this.deadline = this.timeout;
-    if (document.getElementById('webotsTimeout')) {
-      if (this.deadline >= 0)
-        document.getElementById('webotsTimeout').innerHTML = webots.parseMillisecondsIntoReadableTime(this.deadline);
-      else
-        document.getElementById('webotsTimeout').innerHTML = webots.parseMillisecondsIntoReadableTime(0);
-    }
-=======
     if (document.getElementById('webotsClock'))
       document.getElementById('webotsClock').innerHTML = webots.parseMillisecondsIntoReadableTime(0);
->>>>>>> 46aed3d6
   }
 
   quitSimulation() {
