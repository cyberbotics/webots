--- conflicted
+++ resolved
@@ -40,21 +40,6 @@
 
       // test this using the world: DemoRegeneration.proto in the html
       // setTimeout(() => this.demoRegeneration(), 2000);
-<<<<<<< HEAD
-
-      // test this using the world: DemoFieldChange.proto in the html
-      // setTimeout(() => this.demoFieldChange('color', {r: 0, g: 0, b: 1}), 2000);
-      // setTimeout(() => this.demoFieldChange('translation', {x: 0, y: 0, z: 0.5}), 2000);
-      // setTimeout(() => this.demoFieldChange('rotation', {x: 0, y: 0, z: 1, a: 0.785}), 2000);
-
-      // not implemented yet JS side
-      // setTimeout(() => this.demoFieldChange('radius', 0.2), 2000);
-      // setTimeout(() => this.demoFieldChange('subdivision', 5), 2000);
-
-      // print output proto
-      // setTimeout(() => this.exportProto(), 4000);
-=======
->>>>>>> 8aba3488
     });
   }
 
@@ -73,15 +58,6 @@
     parameter.setValueFromJavaScript(this.#view, newValue);
   }
 
-<<<<<<< HEAD
-  async demoFieldChange(parameterName, newValue) {
-    // get reference to the parameter being changed
-    const parameter = this.exposedParameters.get(parameterName);
-    parameter.setValueFromJavaScript(this.#view, newValue);
-  }
-
-=======
->>>>>>> 8aba3488
   exportProto(name, fieldsToExport) {
     function indent(depth) {
       return ' '.repeat(depth);
