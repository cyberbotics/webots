import Node from './protoVisualizer/Node.js';
import { MFNode, SFNode, stringifyType } from './protoVisualizer/Vrml.js';
import {getAnId} from './nodes/utils/id_provider.js';
import WbWorld from './nodes/WbWorld.js';

export default class ProtoManager {
  #view;
  constructor(view) {
    this.#view = view;
    this.exposedParameters = new Map();
  }

  async loadProto(url, parentId) {
    this.url = url;
    this.parentId = parentId;
    return new Promise((resolve, reject) => {
      const xmlhttp = new XMLHttpRequest();
      xmlhttp.open('GET', url, true);
      xmlhttp.overrideMimeType('plain/text');
      xmlhttp.onreadystatechange = async() => {
        if (xmlhttp.readyState === 4 && (xmlhttp.status === 200 || xmlhttp.status === 0)) // Some browsers return HTTP Status 0 when using non-http protocol (for file://)
          resolve(xmlhttp.responseText);
      };
      xmlhttp.send();
    }).then(async text => {
      console.log('Load PROTO from URL: ' + url);
      this.proto = new Node(url, text, true);
      await this.proto.generateInterface();
      this.proto.parseBody();
      this.loadX3d();
      // generate list of exposed parameters (that will be tied to interface elements)
      console.log('EXPOSED PARAMETERS ARE:');
      for (const [parameterName, parameter] of this.proto.parameters) {
        console.log('> ', parameterName);
        parameter._view = this.#view;
        this.exposedParameters.set(parameterName, parameter); // TODO: change key to parameter id ?
      }
    });
  }

<<<<<<< HEAD
  async generateNodeFromUrl(url) {
    return new Promise((resolve, reject) => {
      if (url.startsWith('webots://'))
        throw new Error('the proto-list.xml contains webots:// urls, change it.');
      else {
        const xmlhttp = new XMLHttpRequest();
        xmlhttp.open('GET', url, true);
        xmlhttp.overrideMimeType('plain/text');
        xmlhttp.onreadystatechange = async() => {
          if (xmlhttp.readyState === 4 && (xmlhttp.status === 200 || xmlhttp.status === 0)) // Some browsers return HTTP Status 0 when using non-http protocol (for file://)
            resolve(xmlhttp.responseText);
        };
        xmlhttp.send();
      }
    }).then(async text => {
      console.log('Load PROTO from URL: ' + url);
      const node = new Node(url, text);
      await node.generateInterface();
      node.parseBody();
      return node;
    }).catch(alert);
  }

  async loadX3d() {
    console.log('protomanager::loadX3d')
    const x3d = new XMLSerializer().serializeToString(this.proto.toX3d());
    this.#view.prefix = this.url.substr(0, this.url.lastIndexOf('/') + 1);
    console.log('proto:', this.proto);
    console.log('load:', x3d);
    await this.#view.x3dScene.loadObject('<nodes>' + x3d + '</nodes>', this.parentId);
=======
  loadX3d() {
    let xml = this.getXmlOfMinimalScene();
    const scene = xml.getElementsByTagName('Scene')[0];
    scene.appendChild(this.proto.toX3d());
    const x3d = new XMLSerializer().serializeToString(xml);
    this.#view.prefix = this.url.substr(0, this.url.lastIndexOf('/') + 1);
    this.#view.open(x3d, 'x3d', '', true);
>>>>>>> 3f312c7d
  }

  async demoRegeneration() {
    const parameterName = 'flag2'; // parameter to change
    const newValue = true; // new value to set

    // get reference to the parameter being changed
    const parameter = this.exposedParameters.get(parameterName);
    parameter.setValueFromJavaScript(this.#view, newValue);
  }

  exportProto(name, fieldsToExport) {
    function indent(depth) {
      return ' '.repeat(depth);
    }

    function listExternProto(node) {
      const list = [node.url]; // the base-type must always be declared
      for (const parameter of node.parameters.values()) {
        const currentValue = parameter.value;
        if (currentValue instanceof SFNode && currentValue.value !== null) {
          if (currentValue.value.isProto && !list.includes(currentValue.value.url))
            list.push(currentValue.value.url);
        }

        if (parameter.value instanceof MFNode && currentValue.value.length > 0) {
          for (const item of currentValue.value) {
            if (item.value.isProto && !list.includes(item.value.url))
              list.push(item.value.url);
          }
        }
      }

      return list;
    }

    // write PROTO contents
    let s = '';
    s += '#VRML_SIM R2023b utf8\n';
    s += '\n';

    const externProto = listExternProto(this.proto);
    for (const item of externProto)
      s += `EXTERNPROTO "${item}"\n`;

    s += '\n';
    s += `PROTO ${name} [\n`;

    for (const parameter of this.proto.parameters.values()) {
      if (fieldsToExport.has(parameter.name))
        s += `${indent(2)}field ${stringifyType(parameter.type)} ${parameter.name} ${parameter.value.toVrml()}\n`;
    }

    s += ']\n';
    s += '{\n';

    s += `${indent(2)}${this.proto.name} {\n`;
    for (const parameter of this.proto.parameters.values()) {
      if (fieldsToExport.has(parameter.name))
        s += `${indent(4)}${parameter.name} IS ${parameter.name}\n`;
      else if (!parameter.isDefault())
        s += `${indent(4)}${parameter.name} ${parameter.value.toVrml()}\n`;
    }
    s += `${indent(2)}}\n`;
    s += '}\n';

    console.log(s);
    return s;
  }

  getXmlOfMinimalScene() {
    const xml = document.implementation.createDocument('', '', null);
    const scene = xml.createElement('Scene');

    const worldinfo = xml.createElement('WorldInfo');
    worldinfo.setAttribute('id', getAnId());
    worldinfo.setAttribute('basicTimeStep', '32');

    const viewpoint = xml.createElement('Viewpoint');
    viewpoint.setAttribute('id', getAnId());
    viewpoint.setAttribute('position', '2 0 0.6');
    viewpoint.setAttribute('orientation', '-0.125 0 0.992 -3.12');
    viewpoint.setAttribute('exposure', '1');
    viewpoint.setAttribute('bloomThreshold', '21');
    viewpoint.setAttribute('zNear', '0.05');
    viewpoint.setAttribute('zFar', '0');
    viewpoint.setAttribute('ambientOcclusionRadius', '2');

    const background = xml.createElement('Background');
    background.setAttribute('id', getAnId());
    background.setAttribute('skyColor', '0.7 0.7 0.7');
    background.setAttribute('luminosity', '0.8');

    const directionalLight = xml.createElement('DirectionalLight');
    directionalLight.setAttribute('id', getAnId());
    directionalLight.setAttribute('direction', '0.55 -0.6 -1');
    directionalLight.setAttribute('intensity', '2.7');
    directionalLight.setAttribute('ambientIntensity', '1');
    directionalLight.setAttribute('castShadows', 'true');

    const floor = xml.createElement('Transform');
    floor.setAttribute('id', getAnId());
    const shape = xml.createElement('Shape');
    shape.setAttribute('id', getAnId());
    shape.setAttribute('castShadows', 'false');
    const appearance = xml.createElement('PBRAppearance');
    appearance.setAttribute('id', getAnId());
    appearance.setAttribute('roughness', '1');
    appearance.setAttribute('metalness', '0');
    appearance.setAttribute('baseColor', '0.8 0.8 0.8');
    const imageTexture = xml.createElement('ImageTexture');
    imageTexture.setAttribute('id', getAnId());
    imageTexture.setAttribute('url', 'https://raw.githubusercontent.com/cyberbotics/webots/R2022b/projects/default/worlds/textures/grid.png');
    imageTexture.setAttribute('role', 'baseColor');
    appearance.appendChild(imageTexture);
    const textureTransform = xml.createElement('TextureTransform');
    textureTransform.setAttribute('id', getAnId());
    textureTransform.setAttribute('scale', '50 50');
    appearance.appendChild(textureTransform);
    const geometry = xml.createElement('Plane');
    geometry.setAttribute('id', getAnId());
    geometry.setAttribute('size', '10 10');

    shape.appendChild(appearance);
    shape.appendChild(geometry);
    floor.appendChild(shape);

    scene.appendChild(worldinfo);
    scene.appendChild(viewpoint);
    scene.appendChild(background);
    scene.appendChild(directionalLight);
    scene.appendChild(floor);
    xml.appendChild(scene);

    return xml;
  }
}<|MERGE_RESOLUTION|>--- conflicted
+++ resolved
@@ -38,7 +38,6 @@
     });
   }
 
-<<<<<<< HEAD
   async generateNodeFromUrl(url) {
     return new Promise((resolve, reject) => {
       if (url.startsWith('webots://'))
@@ -63,21 +62,12 @@
   }
 
   async loadX3d() {
-    console.log('protomanager::loadX3d')
-    const x3d = new XMLSerializer().serializeToString(this.proto.toX3d());
-    this.#view.prefix = this.url.substr(0, this.url.lastIndexOf('/') + 1);
-    console.log('proto:', this.proto);
-    console.log('load:', x3d);
-    await this.#view.x3dScene.loadObject('<nodes>' + x3d + '</nodes>', this.parentId);
-=======
-  loadX3d() {
     let xml = this.getXmlOfMinimalScene();
     const scene = xml.getElementsByTagName('Scene')[0];
     scene.appendChild(this.proto.toX3d());
     const x3d = new XMLSerializer().serializeToString(xml);
     this.#view.prefix = this.url.substr(0, this.url.lastIndexOf('/') + 1);
     this.#view.open(x3d, 'x3d', '', true);
->>>>>>> 3f312c7d
   }
 
   async demoRegeneration() {
