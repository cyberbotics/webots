import {exitFullscreen} from './fullscreen_handler.js';
import Toolbar from './Toolbar.js';
import ProtoManager from './ProtoManager.js';
import {webots} from './webots.js';
import {changeGtaoLevel} from './nodes/wb_preferences.js';
import WbWorld from './nodes/WbWorld.js';

/* The following member variables can be set by the application:

webotsView.showIde               // defines whether the IDE button should be displayed.
webotsView.showInfo              // defines whether the info button should be displayed.
webotsView.showPlay              // defines whether the play button should be displayed.
webotsView.showQuit              // defines whether the quit button should be displayed.
webotsView.showReload            // defines whether the reload button should be displayed.
webotsView.showReset             // defines whether the reset button should be displayed.
webotsView.showRobotWindow       // defines whether the robot window button should be displayed.
webotsView.showRun               // defines whether the run button should be displayed.
webotsView.showStep              // defines whether the step button should be displayed.
webotsView.showTerminal          // defines whether the terminal button should be displayed.
webotsView.showCustomWindow      // defines whether the custom window button should be displayed.
webotsView.showWorldSelection    // defines whether the world selection button should be displayed.
*/

export default class WebotsView extends HTMLElement {
  #hasAnimation;
  #hasProto;
  #hasScene;
  #initialCallbackDone;
  constructor() {
    super();
    this.#hasAnimation = false;
    this.#initialCallbackDone = false;
  }

  connectedCallback() {
    if (this.#initialCallbackDone)
      return;

    this.#initialCallbackDone = true;

    this.toolbarCss = document.createElement('link');
<<<<<<< HEAD
    this.toolbarCss.href = 'https://cyberbotics.com/wwi/proto/css/toolbar.css';
=======
    this.toolbarCss.href = 'https://cyberbotics.com/wwi/R2023b/css/toolbar.css';
>>>>>>> 7c5ecb2b
    this.toolbarCss.type = 'text/css';
    this.toolbarCss.rel = 'stylesheet';
    document.head.appendChild(this.toolbarCss);

    this.progressCss = document.createElement('link');
    this.progressCss.href = 'https://cyberbotics.com/wwi/R2023b/css/progress.css';
    this.progressCss.type = 'text/css';
    this.progressCss.rel = 'stylesheet';
    document.head.appendChild(this.progressCss);

    const script = document.createElement('script');
    script.textContent = `var Module = [];
        Module['locateFile'] = function(path, prefix) {

        // if it's a data file, use a custom dir
        if (path.endsWith('.data'))
          return 'https://cyberbotics.com/wwi/R2023b/' + path;

        // otherwise, use the default, the prefix (JS file's dir) + the path
        return prefix + path;
      }`;
    document.head.appendChild(script);
    this.#init();
  }

  #loadScript(scriptUrl) {
    return new Promise(function(resolve, reject) {
      const script = document.createElement('script');
      script.onload = resolve;
      script.src = scriptUrl;
      document.head.appendChild(script);
    });
  }

  #init() {
    const promises = [];
    Module.onRuntimeInitialized = () => {
      Promise.all(promises).then(() => {
        this.initializationComplete = true;
        let scene = this.dataset.scene;
        let animation = this.dataset.animation;
        let proto = this.dataset.proto;
        let thumbnail = this.dataset.thumbnail;
        let isMobileDevice = this.dataset.isMobileDevice;
        let server = this.dataset.server;
        if ((typeof scene !== 'undefined' && scene !== '') && typeof animation !== 'undefined' && animation !== '')
          this.loadAnimation(scene, animation, !(this.dataset.autoplay && this.dataset.autoplay === 'false'), isMobileDevice,
            thumbnail);
        else if (typeof scene !== 'undefined' && scene !== '')
          this.loadScene(scene, isMobileDevice, thumbnail);
        else if (typeof server !== 'undefined' && server !== '')
          this.connect(server, this.dataset.mode, this.dataset.isBroadcast, isMobileDevice, this.dataset.timeout, thumbnail);
        else if (typeof proto !== 'undefined' && proto !== '')
          this.loadProto(proto, isMobileDevice, thumbnail);
      });
    };

<<<<<<< HEAD
<<<<<<< HEAD
    promises.push(this.#loadScript('https://cyberbotics.com/wwi/R2023a/dependencies/ansi_up.js'));
    promises.push(this.#loadScript('https://cyberbotics.com/wwi/R2023a/dependencies/assimpjs.js'));
    promises.push(this.#loadScript('https://cyberbotics.com/wwi/R2023a/dependencies/glm-js.min.js'));
    promises.push(this.#loadScript('https://cyberbotics.com/wwi/R2023a/dependencies/quaternion.min.js'));
    promises.push(this.#loadScript('https://cyberbotics.com/wwi/R2023a/dependencies/libtess.min.js'));
    promises.push(this.#loadScript('https://cyberbotics.com/wwi/R2023a/enum.js'));
    promises.push(this.#loadScript('https://cyberbotics.com/wwi/R2023a/wrenjs.js'));
=======
=======
>>>>>>> 7c5ecb2b
    promises.push(this.#loadScript('https://cyberbotics.com/wwi/R2023b/dependencies/ansi_up.js'));
    promises.push(this.#loadScript('https://cyberbotics.com/wwi/R2023b/dependencies/assimpjs.js'));
    promises.push(this.#loadScript('https://cyberbotics.com/wwi/R2023b/dependencies/glm-js.min.js'));
    promises.push(this.#loadScript('https://cyberbotics.com/wwi/R2023b/dependencies/quaternion.min.js'));
    promises.push(this.#loadScript('https://cyberbotics.com/wwi/R2023b/enum.js'));
    promises.push(this.#loadScript('https://cyberbotics.com/wwi/R2023b/wrenjs.js'));
<<<<<<< HEAD
>>>>>>> develop
=======
>>>>>>> 7c5ecb2b
  }

  #closeWhenDOMElementRemoved() {
    // https://stackoverflow.com/questions/52834774/dom-event-when-element-is-removed
    let observer = new MutationObserver(() => {
      if (!document.body.contains(this)) {
        this.close();
        observer.disconnect();
      }
    });
    observer.observe(document.body, {childList: true, subtree: true});
  }

  close() {
    if (this.#hasAnimation)
      this.#closeAnimation();
    else if (this.#hasScene || this.#hasProto)
      this.#closeScene();
    else if (typeof this._view !== 'undefined' && typeof this._view.stream !== 'undefined' &&
      typeof this._view.stream.socket !== 'undefined')
      this.#disconnect();
  }

  resize() {
<<<<<<< HEAD
<<<<<<< HEAD
    this.#view?.onresize();
=======
    if (typeof this._view !== 'undefined')
      this._view.onresize();
>>>>>>> develop
=======
    if (typeof this._view !== 'undefined')
      this._view.onresize();
>>>>>>> 7c5ecb2b
  }

  setWebotsMessageCallback(callback) {
    if (typeof this._view !== 'undefined')
      this._view.messageCallback = callback;
  }

  setWebotsErrorMessageCallback(callback) {
    if (typeof this._view !== 'undefined')
      this._view.errorMessageCallback = callback;
  }

  hasView() {
    return typeof this._view !== 'undefined';
  }

  resetViewpoint() {
    if (typeof WbWorld.instance !== 'undefined' && typeof WbWorld.instance.viewpoint !== 'undefined') {
      WbWorld.instance.viewpoint.resetViewpoint();
      this._view.x3dScene.render();
    }
  }

  // The value is updated only on the web side, do not used with simulation.
  updateNode(nodeId, field, value, render) {
    if (typeof nodeId === 'undefined' || typeof field === 'undefined' || typeof value === 'undefined' ||
      typeof this._view === 'undefined')
      return;

    let pose = {
      'id': nodeId,
      [field]: value
    };
    this._view.x3dScene.applyPose(pose);
    if (render)
      this._view.x3dScene.render();
  }

  getNode(id) {
    if (typeof WbWorld.instance !== 'undefined' && WbWorld.instance.nodes !== 'undefined')
      return WbWorld.instance.nodes.get('n' + id);
  }

  setAmbientOcclusion(level) {
    level = Math.floor(level);
    if (level > 4)
      level = 4;
    else if (level < 1)
      level = 1;

    if (typeof this.toolbar !== 'undefined') {
      this.toolbar.changeGtao({srcElement: {id: this.toolbar.gtaoLevelToText(level)}});
      this.toolbar.settingsPane.style.visibility = 'hidden';
    } else
      changeGtaoLevel(level);
  }

  // Animation's functions
  loadAnimation(scene, animation, play, isMobileDevice, thumbnail) {
    if (typeof scene === 'undefined') {
      console.error('No x3d file defined');
      return;
    }

    if (!this.initializationComplete)
      setTimeout(() => this.loadAnimation(scene, animation, play, isMobileDevice, thumbnail), 500);
    else {
      // terminate the previous activity if any
      this.close();

      console.time('Loaded in: ');

      if (typeof this._view === 'undefined')
        this._view = new webots.View(this, isMobileDevice);
      this._view.onready = () => {
        this.toolbar = new Toolbar(this._view, 'animation', this);
        if (typeof this.onready === 'function')
          this.onready();
      };
      this._view.open(scene, 'undefined', thumbnail);
      if (play !== 'undefined' && play === false)
        this._view.setAnimation(animation, 'pause', true);
      else
        this._view.setAnimation(animation, 'play', true);
      this.#hasAnimation = true;
      this.#closeWhenDOMElementRemoved();
    }
  }

  setCustomWindowTitle(title) {
    this.toolbar?.customWindow?.setTitle(title);
  }

  setCustomWindowTooltip(tooltip) {
    this.toolbar?.customWindow?.setTooltip(tooltip);
  }

  setCustomWindowContent(content) {
    this.toolbar?.customWindow?.setContent(content);
  }

  #closeAnimation() {
    this._view.animation.pause();
    if (typeof this.toolbar !== 'undefined') {
      this.toolbar.removeAnimationToolbar();
      this.toolbar = undefined;
    }
    this._view.removeLabels();
    this._view.destroyWorld();
    this._view.animation = undefined;
    this.#hasAnimation = false;
    this.innerHTML = null;
  }

  hasAnimation() {
    return this.#hasAnimation;
  }

  setAnimationStepCallback(callbackFunction) {
    if (typeof this._view !== 'undefined' && typeof this._view.animation !== 'undefined') {
      this._view.animation.stepCallback = callbackFunction;
      return true;
    }
  }

  // Streaming viewer's functions

  /*
   * url : url of the server
   * mode : x3d or mjpeg
   * broadcast: boolean
   * isMobileDevice: boolean
   */
  connect(server, mode, broadcast, isMobileDevice, timeout, thumbnail) {
    // This `streaming viewer` setups a broadcast streaming where the simulation is shown but it is not possible to control it.
    // For any other use, please refer to the documentation:
    // https://www.cyberbotics.com/doc/guide/web-simulation#how-to-embed-a-web-scene-in-your-website

    if (!this.initializationComplete)
      setTimeout(() => this.connect(server, mode, broadcast, isMobileDevice, timeout, thumbnail), 500);
    else {
      // terminate the previous activity if any
      this.close();
      console.time('Loaded in: ');

      if (typeof this._view === 'undefined')
        this._view = new webots.View(this, isMobileDevice);
      this._view.broadcast = broadcast;
      if (typeof timeout === 'undefined')
        timeout = -1; // disable timeout that stops the simulation after a given time
      this._view.setTimeout(timeout);

      this._view.onready = () => {
        if (typeof this.toolbar === 'undefined')
          this.toolbar = new Toolbar(this._view, 'streaming', this);
        if (document.getElementById('robot-window-button') !== null)
          document.getElementsByTagName('webots-view')[0].toolbar.loadRobotWindows();
        if (typeof this.onready === 'function')
          this.onready();
      };
      this._view.open(server, mode, thumbnail);
      this._view.onquit = () => {
        if (typeof this.ondisconnect === 'function')
          this.ondisconnect();
      };
      this.#closeWhenDOMElementRemoved();
    }
  }

  #disconnect() {
    let exitFullscreenButton = document.getElementById('exit_fullscreenButton');
    if (exitFullscreenButton && exitFullscreenButton.style.display !== 'none')
      exitFullscreen();

    if (typeof this.toolbar !== 'undefined') {
      this.toolbar.removeStreamingToolbar();
      this.toolbar = undefined;
    }
    this._view.close();
    this.innerHTML = null;
    if (this._view.mode === 'mjpeg')
      this._view.multimediaClient = undefined;

    if (typeof this.ondisconnect === 'function')
      this.ondisconnect();
  }

  hideToolbar() {
    this.toolbar?.hideToolbar(true);
  }

  showToolbar() {
    this.toolbar?.showToolbar(true);
  }

  sendMessage(message) {
    if (typeof this._view !== 'undefined' && this._view.stream.socket.readyState === 1)
      this._view.stream.socket.send(message);
  }

  // Scene functions
  loadScene(scene, isMobileDevice, thumbnail) {
    if (typeof scene === 'undefined') {
      console.error('No x3d file defined');
      return;
    }
    if (!this.initializationComplete)
      setTimeout(() => this.loadScene(scene, isMobileDevice, thumbnail), 500);
    else {
      // terminate the previous activity if any
      this.close();

      console.time('Loaded in: ');

      if (typeof this._view === 'undefined')
        this._view = new webots.View(this, isMobileDevice);

      this._view.onready = () => {
        this.toolbar = new Toolbar(this._view, 'scene', this);
        if (typeof this.onready === 'function')
          this.onready();
      };
      this._view.open(scene, 'undefined', thumbnail);
      this.#hasScene = true;
      this.#closeWhenDOMElementRemoved();
    }
  }

  hasScene() {
    return this.#hasScene;
  }

  #closeScene() {
    if (typeof this.toolbar !== 'undefined') {
      this.toolbar.removeToolbar();
      this.toolbar = undefined;
    }
    this._view.destroyWorld();
    this.#hasScene = false;
    this.#hasProto = false;
    this.innerHTML = null;
  }

  loadProto(proto, isMobileDevice, thumbnail) {
    if (typeof proto === 'undefined') {
      console.error('No proto file defined');
      return;
    }

    if (!this.initializationComplete)
      setTimeout(() => this.loadProto(proto, isMobileDevice, thumbnail), 500);
    else {
      // terminate the previous activity if any
      this.close();

      console.time('Loaded in: ');
      if (typeof this.#view === 'undefined')
        this.#view = new webots.View(this, isMobileDevice);
      this.protoManager = new ProtoManager(this.#view);
      this.protoManager.loadMinimalScene();
      this.#view.onready = () => {
        this.protoManager.loadProto(proto).then(() => {
          this.toolbar = new Toolbar(this.#view, 'proto', this);
          if (typeof this.onready === 'function')
            this.onready();

          this.resize();
          this.toolbar.protoParameterWindowInitializeSizeAndPosition();
        });
      };

      this.#hasProto = true;
      this.#closeWhenDOMElementRemoved();
    }
  }

  hasProto() {
    return this.#hasProto;
  }
}

window.customElements.define('webots-view', WebotsView);<|MERGE_RESOLUTION|>--- conflicted
+++ resolved
@@ -39,11 +39,7 @@
     this.#initialCallbackDone = true;
 
     this.toolbarCss = document.createElement('link');
-<<<<<<< HEAD
     this.toolbarCss.href = 'https://cyberbotics.com/wwi/proto/css/toolbar.css';
-=======
-    this.toolbarCss.href = 'https://cyberbotics.com/wwi/R2023b/css/toolbar.css';
->>>>>>> 7c5ecb2b
     this.toolbarCss.type = 'text/css';
     this.toolbarCss.rel = 'stylesheet';
     document.head.appendChild(this.toolbarCss);
@@ -101,28 +97,13 @@
       });
     };
 
-<<<<<<< HEAD
-<<<<<<< HEAD
-    promises.push(this.#loadScript('https://cyberbotics.com/wwi/R2023a/dependencies/ansi_up.js'));
-    promises.push(this.#loadScript('https://cyberbotics.com/wwi/R2023a/dependencies/assimpjs.js'));
-    promises.push(this.#loadScript('https://cyberbotics.com/wwi/R2023a/dependencies/glm-js.min.js'));
-    promises.push(this.#loadScript('https://cyberbotics.com/wwi/R2023a/dependencies/quaternion.min.js'));
-    promises.push(this.#loadScript('https://cyberbotics.com/wwi/R2023a/dependencies/libtess.min.js'));
-    promises.push(this.#loadScript('https://cyberbotics.com/wwi/R2023a/enum.js'));
-    promises.push(this.#loadScript('https://cyberbotics.com/wwi/R2023a/wrenjs.js'));
-=======
-=======
->>>>>>> 7c5ecb2b
     promises.push(this.#loadScript('https://cyberbotics.com/wwi/R2023b/dependencies/ansi_up.js'));
     promises.push(this.#loadScript('https://cyberbotics.com/wwi/R2023b/dependencies/assimpjs.js'));
     promises.push(this.#loadScript('https://cyberbotics.com/wwi/R2023b/dependencies/glm-js.min.js'));
     promises.push(this.#loadScript('https://cyberbotics.com/wwi/R2023b/dependencies/quaternion.min.js'));
+    promises.push(this.#loadScript('https://cyberbotics.com/wwi/R2023a/dependencies/libtess.min.js'));
     promises.push(this.#loadScript('https://cyberbotics.com/wwi/R2023b/enum.js'));
     promises.push(this.#loadScript('https://cyberbotics.com/wwi/R2023b/wrenjs.js'));
-<<<<<<< HEAD
->>>>>>> develop
-=======
->>>>>>> 7c5ecb2b
   }
 
   #closeWhenDOMElementRemoved() {
@@ -147,17 +128,7 @@
   }
 
   resize() {
-<<<<<<< HEAD
-<<<<<<< HEAD
-    this.#view?.onresize();
-=======
-    if (typeof this._view !== 'undefined')
-      this._view.onresize();
->>>>>>> develop
-=======
-    if (typeof this._view !== 'undefined')
-      this._view.onresize();
->>>>>>> 7c5ecb2b
+    this._view?.onresize();
   }
 
   setWebotsMessageCallback(callback) {
@@ -414,13 +385,13 @@
       this.close();
 
       console.time('Loaded in: ');
-      if (typeof this.#view === 'undefined')
-        this.#view = new webots.View(this, isMobileDevice);
-      this.protoManager = new ProtoManager(this.#view);
+      if (typeof this._view === 'undefined')
+        this._view = new webots.View(this, isMobileDevice);
+      this.protoManager = new ProtoManager(this._view);
       this.protoManager.loadMinimalScene();
-      this.#view.onready = () => {
+      this._view.onready = () => {
         this.protoManager.loadProto(proto).then(() => {
-          this.toolbar = new Toolbar(this.#view, 'proto', this);
+          this.toolbar = new Toolbar(this._view, 'proto', this);
           if (typeof this.onready === 'function')
             this.onready();
 
