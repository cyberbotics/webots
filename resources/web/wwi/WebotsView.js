import {exitFullscreen} from './fullscreen_handler.js';
import Toolbar from './Toolbar.js';
import {webots} from './webots.js';
import WbWorld from './nodes/WbWorld.js';

/* The following member variables can be set by the application:

webotsView.showPlay            // defines whether the play button should be displayed.
webotsView.showQuit            // defines whether the quit button should be displayed.
webotsView.showReload          // defines whether the reload button should be displayed.
webotsView.showReset           // defines whether the reset button should be displayed.
webotsView.showRun             // defines whether the run button should be displayed.
webotsView.showStep            // defines whether the step button should be displayed.
*/

export default class WebotsView extends HTMLElement {
  constructor() {
    super();
    this._hasAnimation = false;
    this._initialCallbackDone = false;
  }

  connectedCallback() {
    if (this._initialCallbackDone)
      return;

    this._initialCallbackDone = true;
<<<<<<< HEAD
    this.animationCSS = document.createElement('link');
    this.animationCSS.href = 'https://cyberbotics.com/wwi/R2022b/css/animation.css';
    this.animationCSS.type = 'text/css';
    this.animationCSS.rel = 'stylesheet';
    this.animationCSS.disabled = true;
    document.head.appendChild(this.animationCSS);

    this.streamingCSS = document.createElement('link');
    this.streamingCSS.href = 'https://cyberbotics.com/wwi/R2022b/css/wwi.css';
    this.streamingCSS.type = 'text/css';
    this.streamingCSS.rel = 'stylesheet';
    this.streamingCSS.disabled = true;
    document.head.appendChild(this.streamingCSS);
=======
    this.css = document.createElement('link');
    this.css.href = 'https://cyberbotics.com/wwi/R2022b/css/toolbar.css';
    this.css.type = 'text/css';
    this.css.rel = 'stylesheet';
    document.head.appendChild(this.css);
>>>>>>> 2da4213b

    const script = document.createElement('script');
    script.textContent = `var Module = [];
        Module['locateFile'] = function(path, prefix) {

        // if it's a data file, use a custom dir
        if (path.endsWith(".data"))
          return "https://cyberbotics.com/wwi/R2022b/" + path;

        // otherwise, use the default, the prefix (JS file's dir) + the path
        return prefix + path;
      }`;
    document.head.appendChild(script);
    this._init();
  }

  _loadScript(scriptUrl) {
    return new Promise(function(resolve, reject) {
      const script = document.createElement('script');
      script.onload = resolve;
      script.src = scriptUrl;
      document.head.appendChild(script);
    });
  }

  _init() {
    const promises = [];
    Module.onRuntimeInitialized = () => {
      Promise.all(promises).then(() => {
        this.initializationComplete = true;
        let scene = this.dataset.scene;
        let animation = this.dataset.animation;
        let isMobileDevice = this.dataset.isMobileDevice;
        let server = this.dataset.server;
        if ((typeof scene !== 'undefined' && scene !== '') && typeof animation !== 'undefined' && animation !== '')
          this.loadAnimation(scene, animation, !(this.dataset.autoplay && this.dataset.autoplay === 'false'), isMobileDevice);
        else if (typeof scene !== 'undefined' && scene !== '')
          this.loadScene(scene, isMobileDevice);
        else if (typeof server !== 'undefined' && server !== '')
          this.connect(server, this.dataset.mode, this.dataset.isBroadcast, isMobileDevice, this.dataset.connectCallback, this.dataset.disconnectCallback);
      });
    };
    promises.push(this._loadScript('https://cyberbotics.com/wwi/R2022b/dependencies/glm-js.min.js'));
    promises.push(this._loadScript('https://cyberbotics.com/wwi/R2022b/enum.js'));
    promises.push(this._loadScript('https://cyberbotics.com/wwi/R2022b/wrenjs.js'));
  }

  _closeWhenDOMElementRemoved() {
    // https://stackoverflow.com/questions/52834774/dom-event-when-element-is-removed
    let observer = new MutationObserver(() => {
      if (!document.body.contains(this)) {
        this.close();
        observer.disconnect();
      }
    });
    observer.observe(document.body, {childList: true, subtree: true});
  }

  close() {
    if (this._hasAnimation)
      this._closeAnimation();
    else if (this._hasScene)
      this._closeScene();
    else if (typeof this._view !== 'undefined' && typeof this._view.stream !== 'undefined' && typeof this._view.stream.socket !== 'undefined')
      this._disconnect();
  }

  resize() {
    if (typeof this._view !== 'undefined')
      this._view.onresize();
  }

  setWebotsMessageCallback(callback) {
    if (typeof this._view !== 'undefined')
      this._view.messageCallback = callback;
  }

  setWebotsErrorMessageCallback(callback) {
    if (typeof this._view !== 'undefined')
      this._view.errorMessageCallback = callback;
  }

  hasView() {
    return typeof this._view !== 'undefined';
  }

  resetViewpoint() {
    if (typeof WbWorld.instance !== 'undefined' && typeof WbWorld.instance.viewpoint !== 'undefined') {
      WbWorld.instance.viewpoint.resetViewpoint();
      this._view.x3dScene.render();
    }
  }
  // The value is updated only on the web side, do not used with simulation.
  updateNode(nodeId, field, value, render) {
    if (typeof nodeId === 'undefined' || typeof field === 'undefined' || typeof value === 'undefined' || typeof this._view === 'undefined')
      return;

    let pose = {
      'id': nodeId,
      [field]: value
    };
    this._view.x3dScene.applyPose(pose);
    if (render)
      this._view.x3dScene.render();
  }

  getNode(id) {
    if (typeof WbWorld.instance !== 'undefined' && WbWorld.instance.nodes !== 'undefined')
      return WbWorld.instance.nodes.get('n' + id);
  }

  // Animation's functions
  loadAnimation(scene, animation, play, isMobileDevice) {
    if (typeof scene === 'undefined') {
      console.error('No x3d file defined');
      return;
    }

    if (!this.initializationComplete)
      setTimeout(() => this.loadAnimation(scene, animation, play, isMobileDevice), 500);
    else {
      // terminate the previous activity if any
      this.close();

      console.time('Loaded in: ');

      if (typeof this._view === 'undefined')
        this._view = new webots.View(this, isMobileDevice);
      this._view.onready = () => {
        this.toolbar = new Toolbar(this._view, 'animation', this);
      };
      this._view.open(scene);
      if (play !== 'undefined' && play === false)
        this._view.setAnimation(animation, 'pause', true);
      else
        this._view.setAnimation(animation, 'play', true);
      this._hasAnimation = true;
      this._closeWhenDOMElementRemoved();
    }
  }

  _closeAnimation() {
    this._view.animation.pause();
    if (typeof this.toolbar !== 'undefined') {
      this.toolbar.removeAnimationToolbar();
      this.toolbar = undefined;
    }
    this._view.removeLabels();
    this._view.destroyWorld();
    this._view.animation = undefined;
    this._hasAnimation = false;
    this.innerHTML = null;
  }

  hasAnimation() {
    return this._hasAnimation;
  }

  // Streaming viewer's functions

  /*
   * url : url of the server
   * mode : x3d or mjpeg
   * broadcast: boolean
   * isMobileDevice: boolean
   * callback: function
   * disconnectCallback: function. It needs to be passed there and not in disconnect because disconnect can be called from inside the web-component
   */
  connect(server, mode, broadcast, isMobileDevice, callback, disconnectCallback) {
    // This `streaming viewer` setups a broadcast streaming where the simulation is shown but it is not possible to control it.
    // For any other use, please refer to the documentation:
    // https://www.cyberbotics.com/doc/guide/web-simulation#how-to-embed-a-web-scene-in-your-website

    if (!this.initializationComplete)
      setTimeout(() => this.connect(server, mode, broadcast, isMobileDevice, callback, disconnectCallback), 500);
    else {
      // terminate the previous activity if any
      this.close();
      console.time('Loaded in: ');

      if (typeof this._view === 'undefined')
        this._view = new webots.View(this, isMobileDevice);
      this._view.broadcast = broadcast;
      this._view.setTimeout(-1); // disable timeout that stops the simulation after a given time

      this._disconnectCallback = disconnectCallback;
      this._view.onready = () => {
        if (typeof this.toolbar === 'undefined')
          this.toolbar = new Toolbar(this._view, 'streaming', this);
        if (typeof callback === 'function')
          callback();
      };
      this._view.open(server, mode);
      this._view.onquit = () => this._disconnect();

      this._closeWhenDOMElementRemoved();
    }
  }

  _disconnect() {
    let exitFullscreenButton = document.getElementById('exit_fullscreenButton');
    if (exitFullscreenButton && exitFullscreenButton.style.display !== 'none')
      exitFullscreen();

    if (typeof this.toolbar !== 'undefined') {
      this.toolbar.removeStreamingToolbar();
      this.toolbar = undefined;
    }
    this._view.close();
    this.innerHTML = null;
    if (this._view.mode === 'mjpeg')
      this._view.multimediaClient = undefined;

    if (typeof this._disconnectCallback === 'function')
      this._disconnectCallback();
  }

  hideToolbar() {
    if (typeof this.toolbar !== 'undefined')
      this.toolbar.hideToolbar(true);
  }

  showToolbar() {
    if (typeof this.toolbar !== 'undefined')
      this.toolbar.showToolbar(true);
  }

  sendMessage(message) {
    if (typeof this._view !== 'undefined' && this._view.stream.socket.readyState === 1)
      this._view.stream.socket.send(message);
  }

  // Scene functions
  loadScene(scene, isMobileDevice) {
    if (typeof scene === 'undefined') {
      console.error('No x3d file defined');
      return;
    }

    if (!this.initializationComplete)
      setTimeout(() => this.loadScene(scene, isMobileDevice), 500);
    else {
      // terminate the previous activity if any
      this.close();

      console.time('Loaded in: ');

      if (typeof this._view === 'undefined')
        this._view = new webots.View(this, isMobileDevice);

      this._view.onready = () => { this.toolbar = new Toolbar(this._view, 'scene', this); };
      this._view.open(scene);
      this._hasScene = true;
      this._closeWhenDOMElementRemoved();
    }
  }

  hasScene() {
    return this._hasScene;
  }

  _closeScene() {
    if (typeof this.toolbar !== 'undefined') {
      this.toolbar.removeToolbar();
      this.toolbar = undefined;
    }
    this._view.destroyWorld();
    this._hasScene = false;
    this.innerHTML = null;
  }
}

window.customElements.define('webots-view', WebotsView);<|MERGE_RESOLUTION|>--- conflicted
+++ resolved
@@ -25,27 +25,11 @@
       return;
 
     this._initialCallbackDone = true;
-<<<<<<< HEAD
-    this.animationCSS = document.createElement('link');
-    this.animationCSS.href = 'https://cyberbotics.com/wwi/R2022b/css/animation.css';
-    this.animationCSS.type = 'text/css';
-    this.animationCSS.rel = 'stylesheet';
-    this.animationCSS.disabled = true;
-    document.head.appendChild(this.animationCSS);
-
-    this.streamingCSS = document.createElement('link');
-    this.streamingCSS.href = 'https://cyberbotics.com/wwi/R2022b/css/wwi.css';
-    this.streamingCSS.type = 'text/css';
-    this.streamingCSS.rel = 'stylesheet';
-    this.streamingCSS.disabled = true;
-    document.head.appendChild(this.streamingCSS);
-=======
     this.css = document.createElement('link');
     this.css.href = 'https://cyberbotics.com/wwi/R2022b/css/toolbar.css';
     this.css.type = 'text/css';
     this.css.rel = 'stylesheet';
     document.head.appendChild(this.css);
->>>>>>> 2da4213b
 
     const script = document.createElement('script');
     script.textContent = `var Module = [];
