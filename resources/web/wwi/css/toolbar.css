@import "fonts.css";

body {
  scroll-behavior: smooth;
}

webots-view {
  height: 100%;
  display: block;
  position: relative;
}

webots-view .webots-3d-view {
  height: 100%;
  width: 100%;
  margin: 0;
  padding: 0;
  position: relative;
  display: flex;
}

webots-view #webots-progress {
  z-index: 1;
  position: absolute;
  text-align: center;
  left: calc(50% - 160px);
  top: calc(50% - 84px);
  background-color: white;
  width:300px;
  height: 100px;
  border: 2px solid #ddd;
  border-radius: 20px;
  padding: 10px;
  box-sizing: content-box;
}

webots-view .webots-label {
  position: absolute;
  white-space: pre;
  z-index: 1;
}

webots-view .toolbar {
  background: linear-gradient(rgba(0,0,0,0) 0%, rgba(0,0,0,0.7) 90%);
  width: 100%;
  height: 40px;
  position: absolute;
  z-index: 2;
  bottom: 0px;
}

webots-view .toolbar-left {
  position: absolute;
  bottom: 0px;
  left: 1%;
  height: 40px;
}

webots-view .toolbar-right {
  position: absolute;
  bottom: 0px;
  height: 40px;
  right: 1%;
}

webots-view .webots-streaming-time {
  color: rgba(240, 240, 240, 1);
  font-size: 16px;
  text-shadow: 1px 1px 1px rgb(0,0,0,0);
  font-family: Tahoma;
  line-height: normal;
  position: relative;
  height: 29px;
  white-space: nowrap;
  display: inline-block;
  float: left;
  top: 11px;
  margin-left: 10px;
  margin-right: 10px;
}

/* Buttons */

webots-view .toolbar-btn {
  float: left;
  height: 36px;
  width: 44px;
  box-sizing: border-box;
  padding: 4px 8px;
  border:none;
  box-shadow: none;
  appearance: none;
  -moz-appearance: none;
  -webkit-appearance: none;
  border: 2px solid transparent;
  background-color: transparent;
  background-repeat: no-repeat;
  cursor: pointer;
  outline:none;
}

webots-view .icon-play {
  margin-top: 4px;
  margin-left: -2px;
  width: 22px;
  height: 22px;
  background: #f0f0f0;
  transition: all 0.2s ease-in-out;
  clip-path: polygon(0 0, 50% 25%, 50% 75%, 50% 75%, 50% 25%, 100% 50%, 100% 50%, 0 100%);
}

webots-view .icon-pause {
  margin-top: 4px;
  margin-left: -2px;
  width: 22px;
  height: 22px;
  background: #f0f0f0;
  transition: all 0.2s ease-in-out;
  clip-path: polygon(0 0, 40% 0, 40% 100%, 60% 100%, 60% 0%, 100% 0, 100% 100%, 0 100%);
}

webots-view .icon {
  display: block;
  height: 32px; 
  width: 32px;
  margin-top: -1px;
  margin-left: -8px;
  pointer-events: none;
}

webots-view .icon-step            {background-image: url(../images/icons/step.svg); background-position: -6px;}
webots-view .icon-reset           {background-image: url(../images/icons/reset.svg);}
webots-view .icon-run             {background-image: url(../images/icons/run.svg);}
webots-view .icon-reset-scene     {background-image: url(../images/icons/reload.svg);}
webots-view .icon-reload          {background-image: url(../images/icons/reload.svg);}
webots-view .icon-quit            {background-image: url(../images/icons/quit.svg);}
webots-view .icon-info            {background-image: url(../images/icons/info.svg);}
webots-view .icon-settings        {background-image: url(../images/icons/settings.svg);}
webots-view .icon-fullscreen      {background-image: url(../images/icons/fullscreen.svg);}
webots-view .icon-partscreen      {background-image: url(../images/icons/partscreen.svg);}
webots-view .icon-robot-window    {background-image: url(../images/icons/robot-window.svg);}
webots-view .icon-ide             {background-image: url(../images/icons/ide.svg);}
webots-view .icon-world-selection {background-image: url(../images/icons/world-selection.svg);}

webots-view .icon {
  transition: all 0.1s ease-in-out;
}

webots-view #step-button {
  width: 32px;
}

<<<<<<< HEAD
webots-view .toolbar-btn:focus .icon-ide,
  .toolbar-btn:focus .icon-robot-window, 
  .toolbar-btn:focus .icon-info,
  .toolbar-btn:focus .icon-quit,
  .toolbar-btn:focus .icon-step,
  .toolbar-btn:focus .icon-world-selection {
  animation: animation-scale-down 0.3s;
=======
webots-view .icon-ide {
  background-size: 28px;
  background-image: url(../images/IDE.png);
  margin-top:4px;
  margin-left: 5px;
}

webots-view .icon-reload {
  transform: scaleX(-1);
  background-position: -496px -2px;
>>>>>>> 5a2b0d19
}

webots-view .toolbar-btn:active .icon-ide,
  .toolbar-btn:active .icon-robot-window, 
  .toolbar-btn:active .icon-info,
  .toolbar-btn:active .icon-quit,
  .toolbar-btn:active .icon-step,
  .toolbar-btn:active .icon-world-selection {
  animation: none;
}

webots-view .toolbar-btn:focus .icon-settings,
  .toolbar-btn:focus .icon-reset-scene {
  animation: animation-rotate 0.3s;
}

webots-view .toolbar-btn:active .icon-settings,
  .toolbar-btn:active .icon-reset-scene {
  animation: none;
}

webots-view .toolbar-btn:hover .icon-fullscreen {
  animation: animation-scale-up 0.5s;
}

webots-view .toolbar-btn:hover .icon-partscreen {
  animation: animation-scale-down 0.5s;
}

@keyframes animation-scale-down {
  0%    {transform: scale(1);}
  50%   {transform: scale(0.9);}
  100%  {transform: scale(1);}
}

@keyframes animation-scale-up {
  0%    {transform: scale(1);}
  50%   {transform: scale(1.1);}
  100%  {transform: scale(1);}
}

@keyframes animation-rotate {
  0%    {transform: rotate(0deg);}
  50%   {transform: rotate(20deg);}
  100%  {transform: rotate(0deg);}
}

/* Tooltips */

webots-view .tooltip {
  visibility: hidden;
  background-color: rgba(0, 0, 0, 0.7);
  color: rgb(240, 240, 240);
  text-align: center;
  font-size: 14px;
  font-weight: 500;
  font-family: 'Arial';
  text-shadow: 0 0 2px black;
  border-radius: 2px;
  padding: 5px 10px;
  white-space: nowrap;
  position: absolute;
  white-space: nowrap;
  bottom: 55px;
}

webots-view .fullscreen-tooltip, .partscreen-tooltip {
  right: 0px;
}

webots-view .settings-tooltip,
  .info-tooltip,
  .robot-window-tooltip,
  .ide-tooltip,
  .reset-scene-tooltip,
  .world-selection-tooltip,
  .reset-tooltip,
  .play-tooltip,
  .step-tooltip,
  .quit-tooltip  {
  transform: translateX(-55%);
}

webots-view .toolbar-btn:hover .tooltip {
  visibility: visible;
}

/* Time Indicator */

webots-view .current-time, .total-time, .time-divider {
  display: inline-block;
  padding: 11px 3px;
  color: rgba(240, 240, 240, 1);
  font-family: 'verdana';
  font-size: 14px;
  text-shadow: 1px 1px 1px rgb(0,0,0,0);
  user-select: none;
  -webkit-user-select: none;
}

webots-view .current-time { margin-left: 8px; }

webots-view .total-time { margin-right: 8px; }

<<<<<<< HEAD
=======
/* World selection */

webots-view #world-selection-div {
  display: inline-flex;
  margin-top: 2px;
  margin-left: 10px;
}

webots-view .select-css {
  position: relative;
  align-self: center;
  padding: 0.4em 1.8em 0.3em 0.4em;
  border: 1px solid rgb(170, 170, 170);
  border-radius: 0.5em;
  background-image: url('data:image/svg+xml;charset=US-ASCII,%3Csvg%20xmlns%3D%22http%3A%2F%2Fwww.w3.org%2F2000%2Fsvg%22%20width%3D%22292.4%22%20height%3D%22292.4%22%3E%3Cpath%20fill%3D%22%23007CB2%22%20d%3D%22M287%2069.4a17.6%2017.6%200%200%200-13-5.4H18.4c-5%200-9.3%201.8-12.9%205.4A17.6%2017.6%200%200%200%200%2082.2c0%205%201.8%209.3%205.4%2012.9l128%20127.9c3.6%203.6%207.8%205.4%2012.8%205.4s9.2-1.8%2012.8-5.4L287%2095c3.5-3.5%205.4-7.8%205.4-12.8%200-5-1.9-9.2-5.5-12.8z%22%2F%3E%3C%2Fsvg%3E'), linear-gradient(to bottom, #ffffff 0%,#e5e5e5 100%);
  background-repeat: no-repeat, repeat;
  background-position: right .7em top 55%, 0 0;
  background-size: .65em auto, 100%;
  filter: grayscale(1);
  font-size: 14px;
  -moz-appearance: none;
  -webkit-appearance: none;
  appearance: none;
  font-family: Arial,Helvetica,sans-serif;
  top: 3px;
  cursor: pointer;

}
>>>>>>> 5a2b0d19
/* Hide arrow icon in IE browsers */
webots-view .select-css::-ms-expand {
  display: none;
}
/* Hide dashed box when on focus in Firefox browsers */
webots-view .select-css:-moz-focusring {
  color: transparent;
  text-shadow: 0 0 0 #000;
}
/* Set options to normal weight */
webots-view .select-css option {
  font-weight:normal;
}

/* Information panel */

webots-view .information-panel {
  position: absolute;
  top: calc(50% - 150px);
  left: calc(50% - 220px);
  background-color: #222;
  color: white;
  text-align: center;
  width: 440px;
  height: 300px;
  border-radius: 10px;
  opacity: 0.95;
  font-family: Helvetica;
  display: none;
  pointer-events: auto;
}

webots-view .information-panel a {
  font-size: 12px;
  color: white;
  font-style: italic;
  text-decoration: none;
}

webots-view .information-panel a:hover {
  text-decoration: underline;
}

webots-view .information-panel h2 {
  display: block;
  font-size: 1.5em;
  margin-block-start: 0.83em;
  margin-block-end: 0.83em;
  margin-inline-start: 0px;
  margin-inline-end: 0px;
  font-weight: bold;
  margin-bottom: 5px;
}

webots-view .information-panel .cloud {
  font-size: 12px;
}

webots-view .information-panel .info-tabs-bar {
  height: 28px;
  background-color: #333;
  border-top-right-radius: 10px;
  border-top-left-radius: 10px;
}

webots-view .information-panel .info-tabs-bar .info-tab {
  width: 220px;
  height: 28px;
  position: absolute;
  color: white;
  background-color: #222;
  border-width: 0;
  border-top-right-radius: 10px;
  border-top-left-radius: 10px;
  border-bottom: 1px #222 solid;
}

webots-view .information-panel .info-tabs-bar .info-tab:hover {
  border-bottom: 2px solid rgb(0, 122, 204);
  cursor: pointer;
}

webots-view .information-panel .info-tabs-bar .tab0 {
  left: 0px;
}

webots-view .information-panel .info-tabs-bar .tab1 {
  right: 0px;
  background-color: #333;
}

webots-view .information-panel .simulation-text {
  margin-top: 5px;
  overflow-y: auto;
  height: 198px;
  text-align: left;
  margin-left: 20px;
  margin-right: 20px;
}

webots-view .information-panel .simulation-text a {
  font-size: inherit;
}

/* Settings */

webots-view .settings-pane {
  position: absolute;
  bottom: 55px;
  right: 1%;
  border: 1px solid #222;
  overflow: auto;
  max-height: 90%;
  max-width: 50%;
  background: rgba(0,0,0, 0.7);
  font-family: 'Arial';
  font-size: 14px;
  font-weight: 500;
  text-shadow: 0 0 2px black;
  color: rgba(240, 240, 240, 1);
  border-radius: 2px;
}

webots-view ul {
  padding-left: 0px;
}

webots-view li {
  display: block;
  clear: both;
  padding: 1px 8px 1px 8px;
  position: relative;
}

webots-view li:hover {
  background: #222;
  cursor: pointer;
}

webots-view .spacer {
  display: inline-block;
  min-width: 30px;
}

webots-view .setting-text {
  display: inline-block;
  vertical-align: middle;
  padding: 6px 30px;
  font-weight: 450;
  font-size: 14px;
  float: right;
  pointer-events: none;
  color: white;
}

webots-view .arrow-right{
  border: solid white;
  border-width: 0 2px 2px 0;
  display: inline-block;
  padding: 3px;
  transform: rotate(-45deg);
  -webkit-transform: rotate(-45deg);
  position: absolute;
  top: 11px;
  right: 17px;
  pointer-events: none;
}

/* Speed and gtao pane */

webots-view .first-li {
  border-bottom: 1px solid grey;
  padding-left: 19px;
}

webots-view .check-speed, .check-gtao{
  display: inline-block;
  min-width: 12px;
  pointer-events: none;
}

webots-view .setting-span {
  display: inline-block;
  vertical-align: middle;
  padding: 6px 5px;
  pointer-events: none;
  color: white;
}

webots-view .arrow-left{
  border: solid white;
  border-width: 0 2px 2px 0;
  display: inline-block;
  padding: 3px;
  transform: rotate(135deg);
  -webkit-transform: rotate(135deg);
  position: absolute;
  top: 11px;
  left: 11px;
}

/* Shadow switch */

webots-view .switch {
  position: absolute;
  display: inline-block;
  width: 28px;
  height: 14px;
  top: 9px;
  right: 12px;
  pointer-events: none;
}

webots-view .switch input {
  opacity: 0;
  width: 0;
  height: 0;
  pointer-events: none;
}

webots-view .slider {
  position: absolute;
  cursor: pointer;
  top: 0;
  left: 0;
  right: 0;
  bottom: 0;
  background-color: #777;
  pointer-events: none;
  transition: background-color 0.2s ease-in-out;
}

webots-view .slider:before {
  position: absolute;
  content: "";
  height: 16px;
  width: 16px;
  left: -2px;
  top: -1px;
  background-color: #fff;
  pointer-events: none;
  transition: transform 0.1s ease-in-out;
}

webots-view input:checked + .slider {
  background-color: rgb(0, 122, 204);
  pointer-events: none;
}

webots-view input:focus + .slider {
  box-shadow: 0 0 1px rgb(0, 122, 204);
  pointer-events: none;
}

webots-view input:checked + .slider:before {
  -webkit-transform: translateX(16px);
  -ms-transform: translateX(16px);
  transform: translateX(16px);
  background-color: white;
  pointer-events: none;
}

webots-view .slider.round {
  border-radius: 14px;
  pointer-events: none;
}

webots-view .slider.round:before {
  border-radius: 50%;
  pointer-events: none;
}

/* MJPEG */

webots-view #remoteScene {
  background: white;
  border: none;
  width: 100%;
  height: 100%;
  position: relative;
  -webkit-user-select: none;
  -moz-user-select: none;
  -ms-user-select: none;
  -o-user-select: none;
  user-select: none;
  /* get rid of whitespace after #remoteScene image */
  display: block;
}

/* Floating windows*/

webots-view .floating-window {
  background-color: rgba(0, 0, 0, 0.7);
  position: absolute;
  display: block;
  border-radius: 5px;
  resize: both;
  overflow: hidden;
  min-height: 44px;
  min-width: 200px;
}

webots-view .floating-window-header {
  background-color: rgba(0, 0, 0, 0.4);
  color: white;
  display: flex;
  justify-content: space-between;
  border-top-left-radius: 5px;
  border-top-right-radius: 5px;
  cursor: move;
  height: 45px;
}

webots-view .floating-window-text{
  margin-left: 10px;
  font-size: 14px;
  margin-top: 12px;
}

webots-view .floating-window-close {
  position: relative;
  top: -10px;
  background-color: transparent;
  border: none;
  color: #aaa;
  cursor: pointer;
  font-size: 20px;
}

webots-view .floating-window-close:hover {
  color: white;
}

webots-view .floating-window-content {
  height: calc(100% - 45px);
}

webots-view .floating-window-content iframe {
  background-color: white;
  border: 0;
  margin: 10px;
  width: calc(100% - 20px);
  height: calc(100% - 20px);
}

webots-view .unclickable {
  pointer-events: none;
}

/* Vertical panes */

webots-view .vertical-list-pane {
  position: absolute;
  bottom: 55px;
  border: 1px solid #222;
  overflow: auto;
  max-height: 90%;
  max-width: 50%;
  background: rgba(0,0,0, 0.7);
  font-family: 'Arial';
  font-size: 14px;
  font-weight: 500;
  text-shadow: 0 0 2px black;
  color: rgba(240, 240, 240, 1);
  border-radius: 2px;
  z-index: 3;
}

webots-view .vertical-list-pane-title{
  padding-left: 7px;
  padding-right: 7px;
  padding-top: 10px;
  color: #aaa;
  height: 35px;
  font-size: 14px;
  font-weight: 700;
}

webots-view .vertical-list-pane-spacer {
  display: inline-block;
  min-width: 15px;
}

webots-view .vertical-list-pane-li {
  margin-top: 5px;
  margin-bottom: 5px;
  padding-top: 5px;
  padding-bottom: 5px;
}

webots-view .vertical-list-pane-switch {
  position: absolute;
  display: inline-block;
  pointer-events: none;
  top: 12px;
}

webots-view .visibility-dot {
  position: absolute;
  background-color: rgba(0, 0, 0, 0);
  width: 6px;
  height: 6px;
  left: 0;
  border-radius: 3px;
  pointer-events: none;
}

webots-view input:checked + .visibility-dot {
  background-color: rgb(0, 122, 204);
}<|MERGE_RESOLUTION|>--- conflicted
+++ resolved
@@ -150,7 +150,6 @@
   width: 32px;
 }
 
-<<<<<<< HEAD
 webots-view .toolbar-btn:focus .icon-ide,
   .toolbar-btn:focus .icon-robot-window, 
   .toolbar-btn:focus .icon-info,
@@ -158,18 +157,10 @@
   .toolbar-btn:focus .icon-step,
   .toolbar-btn:focus .icon-world-selection {
   animation: animation-scale-down 0.3s;
-=======
-webots-view .icon-ide {
-  background-size: 28px;
-  background-image: url(../images/IDE.png);
-  margin-top:4px;
-  margin-left: 5px;
-}
 
 webots-view .icon-reload {
   transform: scaleX(-1);
   background-position: -496px -2px;
->>>>>>> 5a2b0d19
 }
 
 webots-view .toolbar-btn:active .icon-ide,
@@ -182,12 +173,14 @@
 }
 
 webots-view .toolbar-btn:focus .icon-settings,
-  .toolbar-btn:focus .icon-reset-scene {
+  .toolbar-btn:focus .icon-reset-scene,
+  .toolbar-btn:focus .icon-reload {
   animation: animation-rotate 0.3s;
 }
 
 webots-view .toolbar-btn:active .icon-settings,
-  .toolbar-btn:active .icon-reset-scene {
+  .toolbar-btn:active .icon-reset-scene,
+  .toolbar-btn:active .icon-reload {
   animation: none;
 }
 
@@ -274,37 +267,6 @@
 
 webots-view .total-time { margin-right: 8px; }
 
-<<<<<<< HEAD
-=======
-/* World selection */
-
-webots-view #world-selection-div {
-  display: inline-flex;
-  margin-top: 2px;
-  margin-left: 10px;
-}
-
-webots-view .select-css {
-  position: relative;
-  align-self: center;
-  padding: 0.4em 1.8em 0.3em 0.4em;
-  border: 1px solid rgb(170, 170, 170);
-  border-radius: 0.5em;
-  background-image: url('data:image/svg+xml;charset=US-ASCII,%3Csvg%20xmlns%3D%22http%3A%2F%2Fwww.w3.org%2F2000%2Fsvg%22%20width%3D%22292.4%22%20height%3D%22292.4%22%3E%3Cpath%20fill%3D%22%23007CB2%22%20d%3D%22M287%2069.4a17.6%2017.6%200%200%200-13-5.4H18.4c-5%200-9.3%201.8-12.9%205.4A17.6%2017.6%200%200%200%200%2082.2c0%205%201.8%209.3%205.4%2012.9l128%20127.9c3.6%203.6%207.8%205.4%2012.8%205.4s9.2-1.8%2012.8-5.4L287%2095c3.5-3.5%205.4-7.8%205.4-12.8%200-5-1.9-9.2-5.5-12.8z%22%2F%3E%3C%2Fsvg%3E'), linear-gradient(to bottom, #ffffff 0%,#e5e5e5 100%);
-  background-repeat: no-repeat, repeat;
-  background-position: right .7em top 55%, 0 0;
-  background-size: .65em auto, 100%;
-  filter: grayscale(1);
-  font-size: 14px;
-  -moz-appearance: none;
-  -webkit-appearance: none;
-  appearance: none;
-  font-family: Arial,Helvetica,sans-serif;
-  top: 3px;
-  cursor: pointer;
-
-}
->>>>>>> 5a2b0d19
 /* Hide arrow icon in IE browsers */
 webots-view .select-css::-ms-expand {
   display: none;
