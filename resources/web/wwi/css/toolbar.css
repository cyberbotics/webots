--- conflicted
+++ resolved
@@ -989,7 +989,6 @@
   margin: 10px 10px 10px 10px;
 }
 
-<<<<<<< HEAD
 webots-view .node-library {
   position: absolute;
   top: calc(50% - 300px);
@@ -1128,7 +1127,8 @@
   background-color: transparent;
   border: none;
   background-size: 20px;
-=======
+}
+
 webots-view .mf-parameter {
   display: none;
   margin-top: 7px;
@@ -1188,7 +1188,6 @@
   background-color: grey;
   border: 1px solid grey;
   border-radius: 2px;
->>>>>>> 3f312c7d
 }
 
 webots-view .reset-field-button {
