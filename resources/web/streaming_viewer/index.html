<!DOCTYPE html>
<html xmlns="http://www.w3.org/1999/xhtml">

  <head>
    <meta http-equiv="Content-Type" content="text/html; charset=utf-8" />
    <meta http-equiv="X-UA-Compatible" content="IE=edge" />
    <title>Streaming viewer</title>
    <link rel="icon" type="image/png" href="webots_icon.png">
    <link type="text/css" rel="stylesheet" href='style.css' />
  </head>

  <body>
    <header>
      <h1>Webots streaming viewer</h1>

      <p> Connect to: <input id="IPInput" type="text" size="60" value="ws://localhost:1234" />
        mode:
        <select id="mode">
          <option value="x3d">X3D</option>
          <option value="mjpeg">MJPEG</option>
        </select> broadcast: <input id="broadcast" type="checkbox" />
        <input id="ConnectButton" type="button" value="Connect" />
      </p>
    </header>
<<<<<<< HEAD
    <webots-view style="height:calc(100% - 120px);padding:20px;"></webots-view>
=======
    <webots-view style="height:calc(100% - 120px);"></webots-view>
>>>>>>> 2da4213b
    <script type="module" src="https://cyberbotics.com/wwi/R2022b/WebotsView.js"></script>
    <script src="setup_viewer.js"></script>
  </body>
</html><|MERGE_RESOLUTION|>--- conflicted
+++ resolved
@@ -22,11 +22,7 @@
         <input id="ConnectButton" type="button" value="Connect" />
       </p>
     </header>
-<<<<<<< HEAD
-    <webots-view style="height:calc(100% - 120px);padding:20px;"></webots-view>
-=======
     <webots-view style="height:calc(100% - 120px);"></webots-view>
->>>>>>> 2da4213b
     <script type="module" src="https://cyberbotics.com/wwi/R2022b/WebotsView.js"></script>
     <script src="setup_viewer.js"></script>
   </body>
