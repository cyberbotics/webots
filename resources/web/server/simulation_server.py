#!/usr/bin/env python3

# Copyright 1996-2022 Cyberbotics Ltd.
#
# Licensed under the Apache License, Version 2.0 (the "License");
# you may not use this file except in compliance with the License.
# You may obtain a copy of the License at
#
#     http://www.apache.org/licenses/LICENSE-2.0
#
# Unless required by applicable law or agreed to in writing, software
# distributed under the License is distributed on an "AS IS" BASIS,
# WITHOUT WARRANTIES OR CONDITIONS OF ANY KIND, either express or implied.
# See the License for the specific language governing permissions and
# limitations under the License.

"""Webots simulation server."""

from async_process import AsyncProcess
from pynvml import nvmlInit, nvmlShutdown, nvmlDeviceGetHandleByIndex, nvmlDeviceGetName, nvmlDeviceGetMemoryInfo, \
                   nvmlDeviceGetUtilizationRates, NVMLError

import asyncio
import errno
import json
import logging
import os
import psutil
import re
import requests
import shutil
import socket
import subprocess
import sys
import tempfile
import time
import threading
import tornado.ioloop
import tornado.httpserver
import tornado.web
import tornado.websocket
import traceback

if sys.platform == 'win32':
    import wmi
elif sys.platform == 'darwin':
    import platform
else:  # assuming linux
    import distro


SNAPSHOT_REFRESH = 1  # make a performance measurement every second
network_sent = 0
network_received = 0


def expand_path(path):
    """Expand user and environmental variables in a string."""
    return os.path.expandvars(os.path.expanduser(path))


def mkdir_p(path):
    """Create a directory if it doesn't exit."""
    try:
        os.makedirs(path)
    except OSError as exc:
        if exc.errno == errno.EEXIST and os.path.isdir(path):
            pass
        else:
            raise


def chmod_python_and_executable_files(directory):
    """Add executable permissions to Python and executable files."""
    if sys.platform == 'win32':
        return
    for filename in os.listdir(directory):
        fullname = os.path.join(directory, filename)
        if os.path.isdir(fullname):
            chmod_python_and_executable_files(fullname)
        if filename.endswith('.py') or not os.path.splitext(filename)[1]:
            os.chmod(fullname, 0o775)


class Snapshot:
    """This class stores instantaneous monitoring information on the machine."""

    def __init__(self):
        """Create an empty instance of MonitorSnapshot."""
        self.data = {'Timestamp': 0,
                     'Webots running': 0,
                     'Webots idle': 0,
                     'CPU load': 0,
                     'CPU memory': 0,
                     'GPU load compute': 0,
                     'GPU load memory': 0,
                     'GPU memory': 0,
                     'Swap': 0,
                     'Disk': 0,
                     'Network sent': 0,
                     'Network received': 0}

    def write(self):
        """Save a snapshot into a file."""
        if not config['monitorLogEnabled']:
            return
        global monitorFile
        file = open(monitorFile, 'a')
        file.write(f'{self.data["Timestamp"]}, ')
        file.write(f'{self.data["Webots running"]}, ')
        file.write(f'{self.data["Webots idle"]}, ')
        file.write(f'{self.data["CPU load"]}, ')
        file.write(f'{self.data["CPU memory"]}, ')
        file.write(f'{self.data["GPU load compute"]}, ')
        file.write(f'{self.data["GPU load memory"]}, ')
        file.write(f'{self.data["GPU memory"]}, ')
        file.write(f'{self.data["Swap"]}, ')
        file.write(f'{self.data["Disk"]}, ')
        file.write(f'{self.data["Network sent"]}, ')
        file.write(f'{self.data["Network received"]}\n')
        file.close()


class Client:
    """This class represents an instance of connected client."""

    def __init__(self, websocket=None):
        """Create an instance of client."""
        self.websocket = websocket
        self.streaming_server_port = 0
        self.webots_process = None
        self.on_webots_quit = None
        self.project_instance_path = ''
        self.app = ''
        self.world = ''
        self.idle = True

    def __del__(self):
        """Destroy an instance of client."""
        if self.websocket:
            self.websocket.close()
        self.kill_webots()
        self.cleanup_webots_instance()

    def setup_project(self):
        global config
        global current_load
        self.project_instance_path = config['instancesPath'] + str(id(self))
        if not hasattr(self, 'url'):
            logging.error('Missing URL.')
            return False
        if not self.url.startswith('https://github.com/'):
            logging.error(f'Unsupported URL protocol: {self.url}')
            return False
        if 'allowedRepositories' in config and not self.url.startswith(tuple(config['allowedRepositories'])):
            if not config['docker']:
                logging.error('Docker not enabled: cannot host foreign simulations.')
                return False
            if config['shareIdleTime'] == 0:
                logging.error('This simulation server is not configured to share idle time.')
                return False
            if current_load > config['shareIdleTime']:
                logging.error(f'Cannot share idle time when current load is above threshold: {current_load}.')
                return False
            if 'blockedRepositories' in config and self.url.startswith(tuple(config['bannedRepositories'])):
                logging.error(f'Cannot run simulation from blocked repository: {self.url}')
                return False

        return self.setup_project_from_github()

    def setup_project_from_github(self):
        parts = self.url[19:].split('/')
        length = len(parts)
        if length < 6:
            logging.error('Wrong Webots simulation URL')
            return False
        username = parts[0]
        repository = parts[1]
        if parts[2] != 'blob':
            logging.error('Missing blob in Webots simulation URL')
        version = parts[3]  # tag or branch name
        folder = '/'.join(parts[4:length - 2])
        project = '' if length == 6 else '/' + parts[length - 3]
        if parts[length - 2] != 'worlds':
            logging.error('Missing worlds folder in Webots simulation URL')
            return False
        filename = parts[length - 1]
        if filename[-4:] != '.wbt':
            logging.error('Missing world file in Webots simulation URL')
            return False
        self.world = filename
        mkdir_p(self.project_instance_path)
        os.chdir(self.project_instance_path)
        # get the default branch name
        repository_url = f'https://git@github.com/{username}/{repository}.git'
        default_branch = subprocess.getoutput(f'git ls-remote --quiet --symref {repository_url}'
                                              ' HEAD | head -1 | cut -f1 | cut -d/ -f3')
        url = f'https://github.com/{username}/{repository}/'
        if version == default_branch:
            url += 'trunk'
        else:  # determine if version is a branch or a tag
            type = subprocess.getoutput(f'git ls-remote --quiet {repository_url} {version} | cut -f2 | cut -d/ -f2')
            if type == 'heads':  # branch
                url += 'branches/' + version
            elif type == 'tags':
                url += 'tags/' + version
            else:
                logging.error(f'Cannot determine if "{version}" is a branch or a tag: ${type}')
        url += '/' + folder
        try:
            path = os.getcwd()
        except OSError:
            path = False
        command = AsyncProcess(['svn', 'export', url])
        logging.info(f'$ svn export {url}')
        while True:
            output = command.run()
            if output[0] == 'x':
                break
            if output[0] == '2':  # stderr
                logging.error(output[1:].strip('\n'))
            else:  # stdout
                logging.info(output[1:].strip('\n'))
        if version == default_branch and folder == '':
            os.rename('trunk', repository)
        self.project_instance_path += project
        logging.info('Done')
        if path:
            os.chdir(path)

        return True

    def cleanup_webots_instance(self):
        """Cleanup the local Webots project not used any more by the client."""
        if self.project_instance_path:
            shutil.rmtree(self.project_instance_path)

    def start_webots(self, on_webots_quit):
        """Start a Webots instance in a separate thread."""

        def runWebotsInThread(client):
            global config
            world = f'{self.project_instance_path}/worlds/{self.world}'
            port = client.streaming_server_port
            if config['docker']:
                # create a Dockerfile if not provided in the project folder
                os.chdir(self.project_instance_path)
                if not os.path.isfile('Dockerfile'):
                    with open(world) as world_file:
                        version = world_file.readline().split()[1]
                        from_image = f'cyberbotics/webots:{version}-ubuntu20.04'
                        logging.info(f'FROM docker image {from_image}')
                    f = open('Dockerfile', 'w')
                    f.write(f'FROM {from_image}\n')
                    f.write(f'RUN mkdir -p {self.project_instance_path}\n')
                    f.write(f'COPY . {self.project_instance_path}\n')
                    if os.path.isfile('Makefile'):
                        f.write('RUN make\n')
                    f.close()
                logging.info('created Dockerfile')
                image = subprocess.getoutput(f'docker build -q --build-arg TMP_PATH={self.project_instance_path} . ')
                command = 'docker run --net host'
                if 'SSH_CONNECTION' in os.environ:
                    xauth = f'/tmp/.docker-{port}.xauth'
                    os.system('touch ' + xauth)
                    display = os.environ['DISPLAY']
                    os.system(f"xauth nlist {display} | sed -s 's/^..../ffff/' | xauth -f {xauth} nmerge -")
                    os.system(f'chmod 777 {xauth}')
                    command += f' -e DISPLAY={display} -e XAUTHORITY={xauth} -v {xauth}:{xauth}'
                else:
                    command += ' --gpus=all -e DISPLAY'

                command += f' -v /tmp/.X11-unix:/tmp/.X11-unix:rw -p {port}:{port} {image} '
            else:
                command = ''
            command += f'{config["webots"]} --batch --mode=pause '
            # the MJPEG stream won't work if the Webots window is minimized
            if not hasattr(self, 'mode') or self.mode == 'x3d':
                command += '--minimize --no-rendering '
            command += f'--stream="port={port};monitorActivity'
            if hasattr(self, 'mode'):
                command += f';mode={self.mode}'
            if 'multimediaServer' in config:
                command += f';multimediaServer={config["multimediaServer"]}'
            if 'multimediaStream' in config:
                command += f';multimediaStream={config["multimediaStream"]}'
            command += f'" {world}'
            try:
                client.webots_process = subprocess.Popen(command.split(),
                                                         stdout=subprocess.PIPE,
                                                         stderr=subprocess.STDOUT,
                                                         bufsize=1, universal_newlines=True)
            except Exception:
                logging.error(f'Unable to start Webots: {command}')
                return
            logging.info(f'[{id(client)}] Webots [{client.webots_process.pid}] started: "{command}"')
            while 1:
                if client.webots_process is None:
                    logging.warning('Client connection closed or killed')
                    # client connection closed or killed
                    return
                line = client.webots_process.stdout.readline().rstrip()
                if line.startswith('open'):  # Webots world is loaded, ready to receive connections
                    logging.info('Webots world is loaded, ready to receive connections')
                    break
            hostname = config['server']
            protocol = 'wss:' if config['ssl'] else 'ws:'
            separator = '/' if config['portRewrite'] else ':'
            asyncio.set_event_loop(asyncio.new_event_loop())
            message = f'webots:{protocol}//{hostname}{separator}{port}'
            client.websocket.write_message(message)
            for line in iter(client.webots_process.stdout.readline, b''):
                if client.webots_process is None:
                    break
                line = line.rstrip()
                if line == 'pause':
                    client.idle = True
                elif line == 'real-time' or line == 'step':
                    client.idle = False
                elif line == '.':
                    client.websocket.write_message('.')
            client.on_exit()
        if self.setup_project():
            self.on_webots_quit = on_webots_quit
            threading.Thread(target=runWebotsInThread, args=(self,)).start()
        else:
            on_webots_quit()

    def on_exit(self):
        """Callback issued when Webots quits."""
        if self.webots_process:
            logging.warning(f'[{id(self)}] Webots [{self.webots_process.pid}] exited')
            self.webots_process.wait()
            self.webots_process = None
        self.on_webots_quit()

    def kill_webots(self):
        """Force the termination of Webots."""
        if self.webots_process:
            logging.warning(f'[{id(self)}] Webots [{self.webots_process.pid}] was killed')
            if sys.platform == 'darwin':
                self.webots_process.kill()
            else:
                self.webots_process.terminate()
                try:
                    self.webots_process.wait(5)  # set a timeout (seconds) to avoid blocking the whole script
                except subprocess.TimeoutExpired:
                    logging.warning(f'[{id(self)}] ERROR killing Webots [{self.webots_process.pid}]')
                    self.webots_process.kill()
            self.webots_process = None


class ClientWebSocketHandler(tornado.websocket.WebSocketHandler):
    """This class handles websocket connections."""

    clients = set()

    def check_origin(self, origin):
        """Allow to run the server on the same computer as the client."""
        return True

    @classmethod
    def find_client_from_websocket(self, websocket):
        """Return client associated with a websocket."""
        for client in self.clients:
            if client.websocket == websocket:
                return client
        return None

    @classmethod
    def next_available_port(self):
        """Return a port number available for a new Webots WebSocket server."""
        port = config['port'] + 1
        while True:
            if port > config['port'] + config['maxConnections']:
                logging.error(f'Too many open connections (>{config["maxConnections"]})')
                return 0
            found = False
            for client in self.clients:
                if port == client.streaming_server_port:
                    found = True
                    break
            if found:
                port += 1
                continue
            # try to create a server to make sure that port is available
            testSocket = socket.socket(socket.AF_INET, socket.SOCK_STREAM)
            try:
                testSocket.bind(('0.0.0.0', port))
                found = True
            except socket.error as e:
                found = False
                if e.errno == errno.EADDRINUSE:
                    logging.info(f'Port {port} is already in use.')
                else:  # something else raised the socket.error exception
                    logging.info(f'Port {port}: {e}')
            finally:
                testSocket.close()
                if found:
                    return port
                port += 1

    def open(self):
        """Open a new connection for an incoming client."""
        self.set_nodelay(True)
        logging.info(self.request.host)
        client = Client(websocket=self)
        ClientWebSocketHandler.clients.add(client)
        logging.info(f'[{id(client)}] New client')

    def on_close(self):
        """Close connection after client leaves."""
        client = ClientWebSocketHandler.find_client_from_websocket(self)
        if client:
            logging.info(f'[{id(client)}] Client disconnected')
            client.kill_webots()
            if client in ClientWebSocketHandler.clients:
                ClientWebSocketHandler.clients.remove(client)
                del client

    def on_message(self, message):
        """Receive message from client."""
        client = ClientWebSocketHandler.find_client_from_websocket(self)
        if client:
            data = json.loads(message)
            if 'reset controller' in data:
                relativeFilename = f'/controllers/{data["reset controller"]}'
                shutil.copyfile(f'{config["projectsDir"]}/{client.app}{relativeFilename}',
                                f'{client.project_instance_path}/{relativeFilename}')
                self.write_message(f'reset controller: {data["reset controller"]}')
                logging.info(f'[{id(client)}] Reset file {data["reset controller"]} '
                             f'(remote ip: {self.request.remote_ip}, '
                             f'streaming_server_port: {client.streaming_server_port})')
            elif 'start' in data:  # checkout a github folder and run a simulation in there
                client.streaming_server_port = ClientWebSocketHandler.next_available_port()
                client.url = data['start']['url']
                if 'mode' in data['start']:
                    client.mode = data['start']['mode']
                    if client.mode not in ['x3d', 'mjpeg']:
                        logging.warning(f'Unsupported client mode: {client.mode}')
                logging.info(f'Starting simulation from {client.url}')
                self.start_client()

    def on_webots_quit(self):
        """Cleanup websocket connection."""
        client = ClientWebSocketHandler.find_client_from_websocket(self)
        if client and client.websocket:
            client.websocket.close()

    def start_client(self):
        """Start Webots."""
        # let 10 seconds to start Webots
        self.last_supervisor_activity = None
        client = ClientWebSocketHandler.find_client_from_websocket(self)
        client.start_webots(self.on_webots_quit)


class LoadHandler(tornado.web.RequestHandler):
    """Handle load requests."""

    def get(self):
        """Return the current load of the simulation server."""
        global current_load
        self.write(str(current_load))


class MonitorHandler(tornado.web.RequestHandler):
    """Display the monitor web page."""

    global config
    global snapshots
    global nvidia

    def get(self):
        """Write the web page content."""
        def percent(value):
            level = 150 + value
            if value <= 50:
                red = '%0.2x' % int(level * value / 50)
                green = '%0.2x' % int(level)
            else:
                red = '%0.2x' % int(level)
                green = '%0.2x' % int(level - level * (value - 50) / 50)
            return f'<font color="#{red}{green}00">{value}%</font>'
        global cpu_load
        global gpu_load_compute
        global gpu_ram_usage
        global swap
        memory = psutil.virtual_memory()
        swap = psutil.swap_memory()
        if nvidia:
            nvmlHandle = nvmlDeviceGetHandleByIndex(0)
            gpu = nvmlDeviceGetName(nvmlHandle).decode('utf-8')
            gpu_memory = nvmlDeviceGetMemoryInfo(nvmlHandle)
            gpu_ram = round(gpu_memory.total / (1024 * 1048576), 2)
            gpu += f' - {gpu_ram}GB'
        else:
            gpu = 'Not recognized'
        ram = str(int(round(float(memory.total) / (1024 * 1048576)))) + 'GB'
        ram += f' &mdash; <b>swap:</b> {percent(swap.percent)}'
        ram += f' of {int(round(float(swap.total) / (1024 * 1048576)))}GB'
        real_cores = psutil.cpu_count(False)
        cores_ratio = int(psutil.cpu_count(True) / real_cores)
        cores = f' ({cores_ratio}x {real_cores} cores)'
        if sys.platform.startswith('linux'):
            distribution = distro.linux_distribution()
            os_name = f'Linux {distribution[0]} {distribution[1]} {distribution[2]}'
            command = 'cat /proc/cpuinfo'
            all_info = subprocess.check_output(command, shell=True).decode('utf-8').strip()
            for line in all_info.split('\n'):
                if 'model name' in line:
                    cpu = re.sub('.*model name.*:', '', line, 1)
                    break
        elif sys.platform == 'win32':
            computer = wmi.WMI()
            os_info = computer.Win32_OperatingSystem()[0]
            cpu = computer.Win32_Processor()[0].Name
            os_name = os_info.Name.split('|')[0] + ', version ' + os_info.Version
        elif sys.platform == 'darwin':
            os_name = 'macOS ' + platform.mac_ver()[0]
            os.environ['PATH'] = os.environ['PATH'] + os.pathsep + '/usr/sbin'
            command = 'sysctl -n machdep.cpu.brand_string'
            cpu = subprocess.check_output(command).strip()
        else:  # unknown platform
            os_name = 'Unknown'
            cpu = 'Unknown'
<<<<<<< HEAD
        self.write("<!DOCTYPE html>\n")
        self.write("<html><head><meta charset='utf-8'/><title>Webots simulation server</title>")
        self.write("<link rel='stylesheet' type='text/css' href='https://cyberbotics.com/wwi/R2022b/css/monitor.css'></head>\n")
        self.write("<body><h1>Webots simulation server: " + socket.getfqdn() + "</h1>")
        self.write("<h2>Host: " + os_name + "</h2>\n")
        self.write("<p><b>CPU load: %g%%</b><br>\n" % cpu_load)
        self.write(cpu + cores + "</p>\n")
        self.write("<p><b>GPU load compute: %g%% &mdash; load memory: %g%%</b><br>\n" %
                   (gpu_load_compute, gpu_load_memory))
        self.write(gpu + "</p>\n")
        self.write("<p><b>RAM:</b><br>" + ram + "</p>\n")
        self.write("<canvas id='graph' height='400' width='1024'></canvas>\n")
        self.write("<script src='https://cyberbotics.com/harry-plotter/0.9f/harry.min.js'></script>\n")
        self.write("<script>\n")
        self.write("window.onload = function() {\n")
=======
        self.write('<!DOCTYPE html>\n')
        self.write('<html><head><meta charset="utf-8"/><title>Webots simulation server</title>')
        self.write('<link rel="stylesheet" type="text/css" href="https://cyberbotics.com/wwi/R2022b/css/monitor.css">')
        self.write('</head>\n<body><h1>')
        if 'title' in config:
            self.write(config['title'])
        else:
            self.write('Webots simulation server')
        self.write('</h1>')
        if 'description' in config:
            self.write(f'<p>{config["description"]}</p>')
        self.write(f'<h2>Current load: {percent(current_load)}</h2>')
        self.write(f'<p><b>Host:</b> {os_name} ({socket.getfqdn()})</p>\n')
        self.write(f'<p><b>CPU load:</b> {percent(cpu_load)}<br>\n')
        self.write(f'{cpu} {cores}</p>\n')
        self.write(f'<p><b>GPU load compute:</b> {percent(gpu_load_compute)}')
        self.write(f' &mdash; <b>RAM usage:</b> {percent(gpu_ram_usage)}<br>\n')
        self.write(f'{gpu}</p>\n')
        self.write(f'<p><b>RAM:</b> {ram}</p>\n')
        if 'allowedRepositories' in config:
            self.write('<table class="bordered"><thead><tr><th>Allowed Repositories</th></thead>\n')
            for repository in config['allowedRepositories']:
                self.write(f'<tr><td><a href="{repository}">{repository}</a></td></tr>')
            self.write('</table>')
        if 'blockedRepositories' in config:
            self.write('<table class="bordered"><thead><tr><th>Blocked Repositories</th></thead>\n')
            for repository in config['blockedRepositories']:
                self.write(f'<tr><td><a href="{repository}">{repository}</a></td></tr>')
            self.write('</table>')
        if 'notify' in config:
            self.write(f'<table class="bordered"><thead><tr><th>Share Idle Time: {config["shareIdleTime"]}%</th></thead>\n')
            for notify in config['notify']:
                slash = notify.find('/', 8)
                if slash > -1:
                    notify = notify[0:slash]
                self.write(f'<tr><td><a href="{notify}">{notify}</a></td></tr>')
            self.write('</table>')
        self.write('<br>')
        self.write('<canvas id="graph" height="400" width="1024"></canvas>\n')
        self.write('<script src="https://cyberbotics.com/harry-plotter/0.9f/harry.min.js"></script>\n')
        self.write('<script>\n')
        self.write('window.onload = function() {\n')
>>>>>>> 2da4213b

        def appendData(label):
            global snapshots
            d = f"{{title:'{label}',values:["
            for s in snapshots:
                d += f'{s.data[label]},'
            return f'{d[:-1]}]}},'

        datas = ''
        datas += appendData('Webots running')
        datas += appendData('Webots idle')
        datas += appendData('CPU load')
        datas += appendData('CPU memory')
        datas += appendData('GPU load compute')
        datas += appendData('GPU load memory')
        datas += appendData('GPU memory')
        datas += appendData('Swap')
        datas += appendData('Disk')
        datas += appendData('Network sent')
        datas += appendData('Network received')

        datas = datas[:-1]  # remove the last coma
        self.write('  plotter({\n')
        self.write("    canvas: 'graph',\n")
        self.write(f'    datas:[{datas}],\n')
        self.write("""
     labels:{
        ypos:"left",
        x:100,
        y:[50,100],
        marks:2
     },
     fill:"none",
     opacity:0.5,
     linewidth:3,
     background:"#fff",
     autoscale:"top",
     grid:{
        x:[0,100]
     },
     mouseover:{
        radius:4,
        linewidth:2,
        bullet:"#444",
        shadowbox:"1,1,0,#000",
        axis:"x"
     }
  });""")
        self.write('}\n')
        self.write('</script>\n')
        self.write('</body></html>')


def update_snapshot():
    """Compute a monitoring snapshot."""
    global current_load
    global network_sent
    global network_received
    global cpu_load
    global gpu_load_compute
    global gpu_ram_usage
    global gpu_load_memory
    memory = psutil.virtual_memory()
    swap = psutil.swap_memory()
    disk = psutil.disk_usage('/')
    n = psutil.net_io_counters()
    new_network_sent = n.bytes_sent
    new_network_received = n.bytes_recv
    network_sent_rate = float(new_network_sent - network_sent) / (SNAPSHOT_REFRESH * 1000000)  # expressed in MB/s
    network_received_rate = float(new_network_received - network_received) / (SNAPSHOT_REFRESH * 1000000)  # MB/s
    network_sent = new_network_sent
    network_received = new_network_received
    global nvidia
    if nvidia:
        nvmlHandle = nvmlDeviceGetHandleByIndex(0)
        gpu_memory = nvmlDeviceGetMemoryInfo(nvmlHandle)
        gpu_ram_usage = round(100 * float(gpu_memory.used) / float(gpu_memory.total), 1)
    else:  # not supported
        nvmlHandle = 0
        gpu_ram_usage = 0
    cpu_load = psutil.cpu_percent()
    try:
        gpu_load = nvmlDeviceGetUtilizationRates(nvmlHandle)
        gpu_load_compute = gpu_load.gpu
        gpu_load_memory = gpu_load.memory
    except NVMLError:  # not supported on some hardware
        gpu_load_compute = 0
        gpu_load_memory = 0
    webots_idle = 0
    webots_running = 0
    for client in ClientWebSocketHandler.clients:
        if client.idle:
            webots_idle = webots_idle + 1
        else:
            webots_running = webots_running + 1
    snapshot = Snapshot()
    snapshot.data['Timestamp'] = int(time.time())
    snapshot.data['Webots running'] = webots_running
    snapshot.data['Webots idle'] = webots_idle
    snapshot.data['CPU load'] = cpu_load
    snapshot.data['CPU memory'] = memory.percent
    snapshot.data['GPU load compute'] = gpu_load_compute
    snapshot.data['GPU load memory'] = gpu_load_memory
    snapshot.data['GPU memory'] = gpu_ram_usage
    snapshot.data['Swap'] = swap.percent
    snapshot.data['Disk'] = disk.percent
    snapshot.data['Network sent'] = network_sent_rate
    snapshot.data['Network received'] = network_received_rate
    snapshot.write()
    # current_load reflects the maximum of CPU/swap/GPU/VRAM usage in percent
    current_load = max(cpu_load, swap.percent, gpu_load_compute, gpu_ram_usage)
    snapshots.append(snapshot)
    if len(snapshots) > 600:  # display data for the last 10 minutes
        del snapshots[0]
    tornado.ioloop.IOLoop.current().add_timeout(int(time.time()) + SNAPSHOT_REFRESH, update_snapshot)


def main():
    """Start the simulation server."""
    # the following config variables read from the config.json file
    # are described here:
    #
    # server:              fully qualilified domain name of simulation server
    # ssl:                 for https/wss URL (true by default)
    # port:                local port on which the server is listening
    # portRewrite:         port rewritten in the URL by apache (true by default)
    # docker:              launch webots inside a docker (false by default)
    # allowedRepositories: list of allowed GitHub simulation repositories
    # blockedRepositories: list of blocked GitHub simulation repositories
    # shareIdleTime:       maximum load for running non-allowed repositories
    # notify:              webservices to be notified about the server status
    # projectsDir:         directory in which projects are located
    # webotsHome:          directory in which Webots is installed (WEBOTS_HOME)
    # maxConnections:      maximum number of simultaneous Webots instances
    # logDir:              directory where the log files are written
    # monitorLogEnabled:   store monitor data in a file (true by default)
    # debug:               output debug information to stdout (false by default)
    #
    global config
    global snapshots
    global nvidia
    global network_sent
    global network_received
    global monitorFile
    n = psutil.net_io_counters()
    network_sent = n.bytes_sent
    network_received = n.bytes_recv
    snapshots = []
    if 'docker' not in config:
        config['docker'] = False
    if config['docker']:
        if 'SSH_CONNECTION' not in os.environ:
            os.system('xhost +local:root')
    if 'webotsHome' not in config:
        config['webotsHome'] = os.getenv('WEBOTS_HOME', '../../..').replace('\\', '/')
    config['webots'] = config['webotsHome']
    if sys.platform == 'darwin':
        config['webots'] += '/Contents/MacOS/webots'
    elif sys.platform == 'win32':
        config['webots'] += '/msys64/mingw64/bin/webots.exe'
    else:  # linux
        config['webots'] += '/webots'
    if 'projectsDir' not in config:
        config['projectsDir'] = config['webotsHome'] + '/projects/samples/robotbenchmark'
    else:
        config['projectsDir'] = expand_path(config['projectsDir'])
    if 'port' not in config:
        config['port'] = 2000
    if 'maxConnections' not in config:
        config['maxConnections'] = 100
    if 'debug' not in config:
        config['debug'] = False
    config['instancesPath'] = tempfile.gettempdir().replace('\\', '/') + '/webots/instances/'
    # create the instances path
    if os.path.exists(config['instancesPath']):
        shutil.rmtree(config['instancesPath'])
    mkdir_p(config['instancesPath'])

    # logging system
    log_formatter = logging.Formatter('%(asctime)-15s [%(levelname)-7s]  %(message)s')
    root_logger = logging.getLogger()
    root_logger.setLevel(logging.DEBUG)

    config['logDir'] = 'log' if 'logDir' not in config else expand_path(config['logDir'])
    if not os.path.isabs(config['logDir']):
        config['logDir'] = os.path.join(os.path.dirname(os.path.abspath(__file__)), config['logDir'])
    simulationLogDir = os.path.join(config['logDir'], 'simulation')
    logFile = os.path.join(simulationLogDir, 'output.log')
    try:
        if not os.path.exists(simulationLogDir):
            os.makedirs(simulationLogDir)
        file_handler = logging.StreamHandler(sys.stdout) if config['debug'] else \
            logging.handlers.RotatingFileHandler(logFile, maxBytes=500000, backupCount=10)
        file_handler.setFormatter(log_formatter)
        file_handler.setLevel(logging.INFO)
        root_logger.addHandler(file_handler)
    except (OSError, IOError) as e:
        sys.exit(f'Log file {logFile} cannot be created: {e}')
    # disable tornado.access INFO logs
    tornado_access_log = logging.getLogger('tornado.access')
    tornado_access_log.setLevel(logging.WARNING)

    # create monitor.csv used by Snapshot if needed
    if 'monitorLogEnabled' not in config:
        config['monitorLogEnabled'] = True
    if config['monitorLogEnabled']:
        monitorFile = os.path.join(simulationLogDir, 'monitor.csv')
        try:
            if not os.path.exists(simulationLogDir):
                os.makedirs(simulationLogDir)
            file = open(monitorFile, 'w')
            file.write('Timestamp, Webots running, Webots idle, CPU load, CPU memory, '
                       'GPU load compute, GPU load memory, GPU memory, Swap, Disk, Network sent, Network received\n')
            file.close()
        except (OSError, IOError) as e:
            logging.error(f'Log file {monitorFile} cannot be created: {e}')

    # startup janus server if needed
    if 'multimediaServer' in config:
        subprocess.Popen(["/opt/janus/bin/janus"])

    if 'notify' not in config:
        config['notify'] = ['https://beta.webots.cloud/ajax/server/setup.php']
    elif isinstance(config['notify'], str):
        config['notify'] = [config['notify']]

    if 'shareIdleTime' not in config:
        config['shareIdleTime'] = 50

    if 'ssl' not in config:
        config['ssl'] = True

    if 'portRewrite' not in config:
        config['portRewrite'] = True

    if 'server' not in config:
        config['server'] = 'localhost'
        logging.error('Warning: server name not defined in configuration file.')

    url = 'https' if config['ssl'] else 'http'
    url += '://' + config['server']
    url += '/' if config['portRewrite'] else ':'
    url += str(config['port'])

    for server in config['notify']:
        allowedRepositories = ','.join(config['allowedRepositories']) if 'allowedRepositories' in config else ''
        retry = 6  # try once and retries 5 times if needed
        while retry > 0:
            error = False
            try:
                x = requests.post(server, data={'url': url,
                                                'shareIdleTime': config['shareIdleTime'],
                                                'allowedRepositories': allowedRepositories})
            except requests.exceptions.RequestException as e:
                error = f'Request exception: {e}'
            except requests.exceptions.HTTPError as e:
                error = f'HTTP error: {e}'
            except requests.exceptions.ConnectionError as e:
                error = f'Connection error: {e}'
            except requests.exceptions.Timeout as e:
                error = f'Timeout error: {e}'
            finally:
                if error:
                    retry -= 1
                    logging.warning(f'{error}\n')
                    if retry > 0:
                        logging.info(f'Retrying ({6 - retry}/5) in 5 seconds...\n')
                    else:
                        logging.error('Giving up\n')
                    time.sleep(5)
                else:
                    retry = 0
        logging.info(x.text)

    # startup the server
    logging.info(f"Running simulation server on port {config['port']}")

    handlers = []
    handlers.append((r'/monitor', MonitorHandler))
    handlers.append((r'/client', ClientWebSocketHandler))
    handlers.append((r'/load', LoadHandler))
    application = tornado.web.Application(handlers)
    http_server = tornado.httpserver.HTTPServer(application)
    http_server.listen(config['port'])
    try:
        nvmlInit()
        nvidia = True
    except NVMLError:
        nvidia = False
    update_snapshot()
    try:
        tornado.ioloop.IOLoop.current().start()
    except Exception:
        logging.info(traceback.format_exc())
        for client in ClientWebSocketHandler.clients:
            del client
    if nvidia:
        nvmlShutdown()


if sys.platform == 'win32' and sys.version_info >= (3, 8):
    asyncio.set_event_loop_policy(asyncio.WindowsSelectorEventLoopPolicy())

if sys.platform == 'linux':
    # kill all the existing instances of Webots to avoid conflicts with web socket port
    os.system('killall -q webots-bin')

# specify the display to ensure Webots can be executed even if this script is started remotely from a ssh session
if 'DISPLAY' not in os.environ:
    os.environ['DISPLAY'] = ":0"
# ensure we are in the script directory
os.chdir(os.path.dirname(os.path.realpath(__file__)))
argc = len(sys.argv)
if argc == 1:
    config_json = 'config/simulation/local.json'
elif argc == 2:
    config_json = sys.argv[1]
else:
    sys.exit('Too many arguments.')
if not os.path.isabs(config_json):
    config_json = os.path.join(os.path.dirname(os.path.abspath(__file__)), config_json)
with open(config_json) as config_file:
    config = json.load(config_file)
if __name__ == '__main__':
    main()<|MERGE_RESOLUTION|>--- conflicted
+++ resolved
@@ -524,23 +524,6 @@
         else:  # unknown platform
             os_name = 'Unknown'
             cpu = 'Unknown'
-<<<<<<< HEAD
-        self.write("<!DOCTYPE html>\n")
-        self.write("<html><head><meta charset='utf-8'/><title>Webots simulation server</title>")
-        self.write("<link rel='stylesheet' type='text/css' href='https://cyberbotics.com/wwi/R2022b/css/monitor.css'></head>\n")
-        self.write("<body><h1>Webots simulation server: " + socket.getfqdn() + "</h1>")
-        self.write("<h2>Host: " + os_name + "</h2>\n")
-        self.write("<p><b>CPU load: %g%%</b><br>\n" % cpu_load)
-        self.write(cpu + cores + "</p>\n")
-        self.write("<p><b>GPU load compute: %g%% &mdash; load memory: %g%%</b><br>\n" %
-                   (gpu_load_compute, gpu_load_memory))
-        self.write(gpu + "</p>\n")
-        self.write("<p><b>RAM:</b><br>" + ram + "</p>\n")
-        self.write("<canvas id='graph' height='400' width='1024'></canvas>\n")
-        self.write("<script src='https://cyberbotics.com/harry-plotter/0.9f/harry.min.js'></script>\n")
-        self.write("<script>\n")
-        self.write("window.onload = function() {\n")
-=======
         self.write('<!DOCTYPE html>\n')
         self.write('<html><head><meta charset="utf-8"/><title>Webots simulation server</title>')
         self.write('<link rel="stylesheet" type="text/css" href="https://cyberbotics.com/wwi/R2022b/css/monitor.css">')
@@ -583,7 +566,6 @@
         self.write('<script src="https://cyberbotics.com/harry-plotter/0.9f/harry.min.js"></script>\n')
         self.write('<script>\n')
         self.write('window.onload = function() {\n')
->>>>>>> 2da4213b
 
         def appendData(label):
             global snapshots
