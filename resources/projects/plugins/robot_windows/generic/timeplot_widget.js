--- conflicted
+++ resolved
@@ -5,11 +5,7 @@
 // @param labels: format `{'x': "x-axis", 'y': "y-axis"}`.
 // @param device: attached device reference.
 
-<<<<<<< HEAD
 function TimeplotWidget(container, basicTimeStep, autoRange, yRange, labels, device, decimals = 3) {
-=======
-function TimeplotWidget(container, basicTimeStep, autoRange, yRange, labels, device) {
->>>>>>> 097cac2b
   this.container = container;
   this.basicTimeStep = basicTimeStep;
   this.autoRange = autoRange;
@@ -227,8 +223,8 @@
   this.updateGridConstants();
 
   if (this.yMinLabel && this.yMaxLabel) {
-    this.yMinLabel.textContent = roundLabel(this.yRange['min'], this.decimals);
-    this.yMaxLabel.textContent = roundLabel(this.yRange['max'], this.decimals);
+    this.yMinLabel.textContent = roundLabel(this.yRange['min']);
+    this.yMaxLabel.textContent = roundLabel(this.yRange['max']);
   }
 
   this.canvasContext.clearRect(0, 0, this.canvasWidth, this.canvasHeight);
@@ -269,11 +265,11 @@
     return;
 
   if (this.xMinLabel.textContent === '0.0') // Blitting didn't started: the labels are constant.
-    this.xMinLabel.textContent = roundLabel(-this.basicTimeStep * this.canvasWidth, this.decimals);
+    this.xMinLabel.textContent = roundLabel(-this.basicTimeStep * this.canvasWidth);
   if (this.lastLabelRefresh !== this.lastX) {
     // Blitting started: update the x labels.
-    this.xMinLabel.textContent = roundLabel(this.lastX - this.basicTimeStep * this.canvasWidth, this.decimals);
-    this.xMaxLabel.textContent = roundLabel(this.lastX, this.decimals);
+    this.xMinLabel.textContent = roundLabel(this.lastX - this.basicTimeStep * this.canvasWidth);
+    this.xMaxLabel.textContent = roundLabel(this.lastX);
   }
   if (this.slider && !this.blockSliderUpdateFlag)
     this.slider.value = this.lastY;
