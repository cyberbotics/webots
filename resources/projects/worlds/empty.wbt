<<<<<<< HEAD
#VRML_SIM R2023a utf8
=======
#VRML_SIM R2022b utf8

>>>>>>> 2e7542e2
WorldInfo {
}
Viewpoint {
}<|MERGE_RESOLUTION|>--- conflicted
+++ resolved
@@ -1,9 +1,5 @@
-<<<<<<< HEAD
 #VRML_SIM R2023a utf8
-=======
-#VRML_SIM R2022b utf8
 
->>>>>>> 2e7542e2
 WorldInfo {
 }
 Viewpoint {
