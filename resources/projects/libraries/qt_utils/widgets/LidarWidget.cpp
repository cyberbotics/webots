--- conflicted
+++ resolved
@@ -55,13 +55,10 @@
   if (wb_lidar_get_sampling_period(tag) > 0) {
     int lidarResolution = wb_lidar_get_horizontal_resolution(tag);
     double lidarRatio = (double)lidarResolution;
-<<<<<<< HEAD
-=======
     unsigned char *buffer = NULL;
->>>>>>> a9159dba
 
     if (mNumberOfLayers <= MAX_LABEL) {  // one label per layer
-      unsigned char *buffer = new unsigned char[lidarResolution * 4];
+      buffer = new unsigned char[lidarResolution * 4];
       for (int i = 0; i < mNumberOfLayers; ++i) {
         const float *raw = wb_lidar_get_layer_range_image(tag, i);
         if (!raw || lidarResolution < 1)
@@ -91,10 +88,9 @@
           mLabel[i]->setPixmap(pixmap.scaledToHeight(labelHeight));
         delete image;
       }
-      delete[] buffer;
     } else {  // one label for the whole image
       int size = lidarResolution * mNumberOfLayers;
-      unsigned char *buffer = new unsigned char[size * 4];
+      buffer = new unsigned char[size * 4];
       lidarRatio /= mNumberOfLayers;
       const float *raw = wb_lidar_get_range_image(tag);
       if (raw || lidarResolution > 1) {
@@ -119,8 +115,8 @@
           mLabel[0]->setPixmap(pixmap.scaledToHeight(labelHeight));
         delete image;
       }
-      delete[] buffer;
     }
+    delete[] buffer;
   }
 }
 
