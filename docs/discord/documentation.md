# Documentation

This is an archive of the `documentation` channel of the [Webots Discord server](https://discordapp.com/invite/nTWbN9m).

## 2019

##### Flo 05/17/2019 10:03:53
Dear All, is it possible in webots to make the floor reflect (like a mirror) ?

##### David Mansolino [Cyberbotics] 05/17/2019 10:04:43
Hi, have you looked at the mirror object? [https://www.cyberbotics.com/doc/guide/object-mirror](https://www.cyberbotics.com/doc/guide/object-mirror)


You can do something similar, the concept is quite simple, your floor need to be a robot node, have one camera and one display and to attache the camera to the display.


Alternatively you can simply set the roughness of the floor material to 0, but this will reflect only the background not dynamic object.

##### Flo 05/17/2019 10:07:16
ok thanks a lot David, I will check it out !

##### David Mansolino [Cyberbotics] 05/17/2019 10:07:25
You're welcome

##### Flo 05/17/2019 10:08:20
Will I be able to set  the display to be semi-transparent ? So that I can still see the floor under ?


something like they do here : [https://techcrunch.com/wp-content/uploads/2019/01/giphy-5.gif](https://techcrunch.com/wp-content/uploads/2019/01/giphy-5.gif)

##### David Mansolino [Cyberbotics] 05/17/2019 10:09:19
Yes, you simply need to set the 'transperency' of the display appearance to some non-null value

##### Flo 05/17/2019 10:09:25
perfect !

##### TH0 06/11/2019 18:12:50
Hi, there are some minor bugs in the webots tutorial java codes. how do you prefere reports about these mistakes?

##### AnnaLefay 06/11/2019 18:46:49
There are some in the C++ codes too I think.

##### David Mansolino [Cyberbotics] 06/12/2019 06:34:10
Hi `@TH0` and `@AnnaLefay`, please feel free to report them directly on our Github repository as a new issue: [https://github.com/omichel/webots/issues](https://github.com/omichel/webots/issues)

If you want you can also fix them directly by yourself, when you are on the doc you should have a small 'Found an error? Contribute on GitHub!' link on th etop of the page.

##### yacinedz6 06/28/2019 17:45:03
hi, how can i use or download the khepera 4 presentation in the photo to use it in presentation
%figure
![unknown.png](https://cdn.discordapp.com/attachments/565155720933146637/594221742008827921/unknown.png)
%end

##### Olivier Michel [Cyberbotics] 07/01/2019 06:29:15
Hi, you can make a screenshot of this page, you are free to use this for your presentations. Or you can link your presentation directly to this web page.

##### Luiz Felipe 07/10/2019 11:25:27
Hello everyone, the webots from the 2019 version is open source. Does a license is still required for older version of webots? Or they are also open source from nwo on?

##### David Mansolino [Cyberbotics] 07/10/2019 11:25:46
Hi


Webots is open source and does not require any license since the R2018a version


previous versions still require a license

##### Luiz Felipe 07/10/2019 11:26:25
thank you 😃

##### David Mansolino [Cyberbotics] 07/10/2019 11:26:32
You're welcome

##### HiguchiNakamura 08/30/2019 10:43:46
Hi, what is the Java variant for setMode function in Robot class?


Only getMode is listed


[https://cyberbotics.com/doc/reference/robot?tab=java#wb\_robot\_set\_mode](https://cyberbotics.com/doc/reference/robot?tab=java#wb_robot_set_mode)

##### David Mansolino [Cyberbotics] 08/30/2019 10:50:46
Hi `@HiguchiNakamura`, let me check.

##### HiguchiNakamura 08/30/2019 10:51:17
OK

##### David Mansolino [Cyberbotics] 08/30/2019 10:55:21
I just checked and the function `setMode` is indeed available in Java too, the Python and Java documentation are missing this fucntion, we will add it as soon as possible, thank you for noticing this.

##### HiguchiNakamura 08/30/2019 10:56:48
Okey, thank you

##### David Mansolino [Cyberbotics] 08/30/2019 10:58:05
You're welcome

##### NaoTeam28 09/23/2019 08:36:37
Hello Guys,



we got a problem.



public void setMode(int mode, SWIGTYPE\_p\_void arg);



what do we have to insert for SWIGTYPE\_p\_void arg? We want to switch from Simulated to remote control. We have a real NAO here so we want to run it in real life

##### Stefania Pedrazzi [Cyberbotics] 09/23/2019 09:17:25
Hi `@NaoTeam28` , as explained in the documentation ([https://www.cyberbotics.com/doc/reference/robot?version=fix-contact-properties-doc&tab=c#wb\_robot\_set\_mode](https://www.cyberbotics.com/doc/reference/robot?version=fix-contact-properties-doc&tab=c#wb_robot_set_mode)) `arg` is the argument that will be passed to the remote control `wbr_start` function.


As far as I know there is no default remote controller plugin in Webots for the NAO robot. But you can write your own: [https://www.cyberbotics.com/doc/guide/controller-plugin?tab=c#remote-control-plugin](https://www.cyberbotics.com/doc/guide/controller-plugin?tab=c#remote-control-plugin)

##### HiguchiNakamura 09/24/2019 12:24:54
Hi is there an example for other Robots so I can make it for nao in java

##### Fabien Rohrer [Moderator] 09/24/2019 12:25:12
Hi,


You may find a java example in WEBOTS\_HOME/projects/languages/java/worlds/example.wbt


You can find Nao examples in this directory\_ WEBOTS\_HOME/projects/robots/softbank/nao


There is currently no example of Nao controller written in Java.


But it's indeed possible to write a Java controller for the Nao.


Does this answer your question?

##### Stefania Pedrazzi [Cyberbotics] 09/25/2019 06:21:48
`@HiguchiNakamura` , if you are referring to the remote-control plugin, then it is not possible to write it in Java but only in C.

##### HiguchiNakamura 09/25/2019 12:23:29
`@Stefania Pedrazzi` for every robot only in c or is it just the case for NAO

##### David Mansolino [Cyberbotics] 09/25/2019 12:32:39
Yes, the remote control library should be written in C, but then the controller of the robot iteself can be written in any language.

Please find more information here:

  - [https://www.cyberbotics.com/doc/guide/transfer-to-your-own-robot#remote-control](https://www.cyberbotics.com/doc/guide/transfer-to-your-own-robot#remote-control)

  - [https://www.cyberbotics.com/doc/guide/controller-plugin#remote-control-plugin](https://www.cyberbotics.com/doc/guide/controller-plugin#remote-control-plugin)

##### HiguchiNakamura 09/25/2019 15:55:11
Seems like a lot to do. And there is realy no example for NAO? Not even code snippets? I am not that good in c/c++

##### elnaz 09/26/2019 16:25:23
Hi

does Webots work fine in macOS Mojave?

##### Fabien Rohrer [Moderator] 09/26/2019 19:02:56
Hi, yes it is tested every day in this OS.

##### SimonDK 10/01/2019 14:31:45
I use it in macos and it works great


In Tutorial 5 ([https://cyberbotics.com/doc/guide/tutorial-5-compound-solid-and-physics-attributes](https://cyberbotics.com/doc/guide/tutorial-5-compound-solid-and-physics-attributes)) the link to ODE ([http://ode-wiki.org/wiki/index.php?title=Manual](http://ode-wiki.org/wiki/index.php?title=Manual)), the website is full of advertisement and no documentation. One time I clicked it and it directly downloaded maccleaner which is a POS software. I think the link should be updated or removed.

##### David Mansolino [Cyberbotics] 10/01/2019 14:35:20
You are right, it seems this site is not the official one anymore. Thank you for the notice, we will correct this right now!

##### SimonDK 10/01/2019 14:40:20
Great, thank you for the fast reply `@David Mansolino`


I just remembered, in Tutorial 4 ([https://cyberbotics.com/doc/guide/tutorial-4-more-about-controllers](https://cyberbotics.com/doc/guide/tutorial-4-more-about-controllers)) where you make a new controller for simple obstacle avoidance, I believe the tutorial never mentions to actually add the new controller to the robot in the end. It just stops and concludes.

##### David Mansolino [Cyberbotics] 10/01/2019 14:45:48
You're welcome. The links have been updated here: [https://github.com/cyberbotics/webots/pull/945](https://github.com/cyberbotics/webots/pull/945)

They will be updated on the live version on the website in a few minutes.


> I just remembered, in Tutorial 4 ([https://cyberbotics.com/doc/guide/tutorial-4-more-about-controllers](https://cyberbotics.com/doc/guide/tutorial-4-more-about-controllers)) where you make a new controller for simple obstacle avoidance, I believe the tutorial never mentions to actually add the new controller to the robot in the end. It just stops and concludes.



Ok, I will check.


At the beginning, in the 'Hands on #1' it mentions:

>  Modify the controller field of the E-puck node in order to associate it to the new controller.



Is this what you were looking for ?

##### SimonDK 10/01/2019 15:24:08
Ah yes indeed, missed that. Fortunately I remembered how to do it from one of the previous tutorials 🙂 A suggestion. It would be more intuitive if all "Hands on" followed the style of numbered bullet lists instead of just a full paragraph text. Besides that, I think the tutorials are great, love them!

##### NaoTeam28 10/17/2019 09:27:37
The developers of the NAO specify an effective cone of 60°, but in the Webots documentary it is 45°. The DistanceSensor.getAperture() function returns the value 1.04 in radians, which is 60° in degrees.



What is meant by 45°?

##### Fabien Rohrer [Moderator] 10/17/2019 09:32:28
Hi, could you give us the link where you found 45°?


(The most recent doc about the Nao is there: [https://cyberbotics.com/doc/guide/nao](https://cyberbotics.com/doc/guide/nao) )

##### NaoTeam28 10/17/2019 09:34:49
[https://cyberbotics.com/doc/reference/distancesensor#sonar-sensors](https://cyberbotics.com/doc/reference/distancesensor#sonar-sensors)

##### Fabien Rohrer [Moderator] 10/17/2019 09:36:32
Ok I see...


There are 2 different angles in case of a sonar DistanceSensor.


The first one is given by the customizable DistanceSensor.aperture angle AT THE SENSOR POINT. In case of the Nao, it's 60°. This defines the opening angle of the cone of rays. Indeed a single sensor is modeled by several rays, shown in red if you enable the "View / Optional renderings / Show DistanceSensor rays".


The second one is specific to the sonar type, and is hard-coded in Webots to 45°. It defines the angle beyond which the rays are lost AT THE REFLECTION POINT.


It seems to match quite well the Nao specs. Do you understand better these 2 angles?

##### NaoTeam28 10/17/2019 09:46:45
is it rather the case that the NAO in webots, for example, only recognizes objects in these 45°?


The NAO has two such sensors. Do they together give about this 60°? It should overlap.

##### Fabien Rohrer [Moderator] 10/17/2019 09:49:49
Both NAO sonars have an aperture of 60°: [https://github.com/cyberbotics/webots/blob/revision/projects/robots/softbank/nao/protos/Nao.proto#L720](https://github.com/cyberbotics/webots/blob/revision/projects/robots/softbank/nao/protos/Nao.proto#L720)

##### NaoTeam28 10/17/2019 09:51:11
OK

##### Fabien Rohrer [Moderator] 10/17/2019 09:51:16
This means that at the sonar point, the rays are splitted along 60°.


The 45° occurs at another level, where the rays hit objects. It's like a property of the hit material.

##### NaoTeam28 10/17/2019 09:53:05
ok, thank you

##### BlackPearl 10/17/2019 10:04:56
`@Fabien Rohrer`  so can u explain what is the 45 degree now? Should we focus on 60 degree?

##### Fabien Rohrer [Moderator] 10/17/2019 10:08:17
I do my best to explain it 😉


A DistanceSensor in Webots is modeled internally as a set of rays.


These rays have an origin at the sensor location.


The maximum angle of these rays at the sensor location is given by the DistanceSensor.aperture field, in your case, 1.04 rad = 60°. This is a parameter defined in the Nao PROTO


When the rays hit objects, the rays are rejected if the angle between the ray and the hit material is above 45° => this is internal Webots stuff. I think you can forget this for now 😉


Is it more clear?

##### BlackPearl 10/17/2019 10:14:42
Ah ok, yes

Thank you very much

##### HiguchiNakamura 10/27/2019 15:41:02
Hi. I think the inertial unit section  (function getRollPitchYaw) has wrong information.



Some  axis are not correct at roll, pitch and yaw angle.


Pitch has something to do with y-axis, but in webots there are two axis mentioned. The first one is z-axis.


Yaw has something to do with z-axis but the documentation even doesn't include this


I'm not sure what's right now.

##### Stefania Pedrazzi [Cyberbotics] 10/28/2019 07:02:42
`@HiguchiNakamura`, you have to take into consideration that in Webots the up vector by default corresponds to the y-axis and not the z-axis as in other coordinate systems.


The "first" axis mentioned in the documentation corresponds to the rotation axis if the up (or gravity) vector is the default one (i.e. if the up vector corresponds to the y-axis)


then , for pitch and roll the description also specified that this is only true if the up (or gravity) vector is -y-axis

##### dreamerz 10/28/2019 07:08:03
How would you create a custom chassy

##### Stefania Pedrazzi [Cyberbotics] 10/28/2019 07:11:24
`@dreamerz` what do you mean exactly? a complete one including wheels or just a solid piece?

Did you already look at the tutorials? [https://www.cyberbotics.com/doc/guide/tutorial-6-4-wheels-robot](https://www.cyberbotics.com/doc/guide/tutorial-6-4-wheels-robot)

##### dreamerz 10/28/2019 07:13:11
A complete one, is there a way to make tracks?

##### Stefania Pedrazzi [Cyberbotics] 10/28/2019 07:17:23
yes, here is the documentation of the Track node: [https://www.cyberbotics.com/doc/reference/track](https://www.cyberbotics.com/doc/reference/track)

##### dreamerz 10/28/2019 07:18:05
Thanks

##### Stefania Pedrazzi [Cyberbotics] 10/28/2019 07:18:31
and you can find a simple example in the distributed samples folder `projects/samples/devices/worlds/track.wbt`

##### JoanGerard 10/28/2019 17:25:02
Hello, I was trying to run an external robot controller but there is no <external> option while selecting the controller of my robot. I have the Webots R2019a version.

Maybe this options is not available any more?
%figure
![Screen_Shot_2019-10-28_at_6.22.02_PM.png](https://cdn.discordapp.com/attachments/565155720933146637/638428024743657522/Screen_Shot_2019-10-28_at_6.22.02_PM.png)
%end

##### Tahir [Moderator] 10/28/2019 17:36:54
`@JoanGerard` this option is available in R2019b not in R2019a


check here [https://www.cyberbotics.com/doc/guide/running-extern-robot-controllers](https://www.cyberbotics.com/doc/guide/running-extern-robot-controllers)

##### JoanGerard 10/28/2019 17:49:50
Thanks `@Tahir` !

##### HiguchiNakamura 10/30/2019 16:47:51
Hello, I wanted to ask if the camera node of the NAO can be extended by a recognition node. But I don't find any children at NAO. So isn't it possible? When a Camera device has a Recognition node in its recognition field, it is able to recognize which objects are present in the camera image.

##### Fabien Rohrer [Moderator] 10/30/2019 16:48:52
`@HiguchiNakamura` Hi


Yes, it's possible.


But I think the simplest is to add a new Camera node (with the recognition feature) in the Nao.headSlot.


As-is, you will have a full control of the new camera fields.

##### HiguchiNakamura 10/30/2019 16:50:52
We want to stay as close as possible to the NAO (so no modifications). But this wouldn't be a mod?

##### Fabien Rohrer [Moderator] 10/30/2019 16:52:00
For sure this is a supplementary camera, but it could be defined exactly as the existing camera embedded in the Nao.


This is the simplest solution, but if this is problematic, you could also either:


- edit Nao.proto, and modify the Camera node as you wish:


[https://github.com/cyberbotics/webots/blob/revision/projects/robots/softbank/nao/protos/Nao.proto#L797](https://github.com/cyberbotics/webots/blob/revision/projects/robots/softbank/nao/protos/Nao.proto#L797)


- or explode the Nao.proto in your simulation (from the scene tree, right click on the Nao, and select "Convert to base nodes") Then the Camera node will be accessible. But the simulation modularity will be penalized 😉


Does this answer your question?

##### HiguchiNakamura 10/30/2019 16:56:48
I tried that out with "convert base node". The Controller wont work after that 😅 . It is planned to test it on a real NAO in the foreseeable future. If we modify, I can't tell if this work out in real life.


I think we're skipping the function.


But thanks

##### Fabien Rohrer [Moderator] 10/30/2019 16:59:34
Ok, so probably that modifying directly the Nao.proto is the best solution for your issue. (you can copy-paste the "protos" directory in your project to work on a local copy)

##### chamandana 11/07/2019 10:35:59
Can anyone give me an example to use RangeFinder in C?

##### David Mansolino [Cyberbotics] 11/07/2019 10:37:28
Hi `@chamandana` an example is distributed with Webots: [https://cyberbotics.com/doc/guide/samples-devices#range\_finder-wbt](https://cyberbotics.com/doc/guide/samples-devices#range_finder-wbt)

##### chamandana 11/07/2019 10:38:02
ah elaela


`@David Mansolino` Thanks, sorry for being ignorant lol

##### David Mansolino [Cyberbotics] 11/07/2019 10:41:35
`@chamandana` no problem, you're welcome

##### chamandana 11/07/2019 10:58:54
another problem, I've never worked with C on Webots. and printf() function doesn't seem to be working. (2019b).

##### Stefania Pedrazzi [Cyberbotics] 11/07/2019 11:06:07
`@chamandana` when using printf in C it is important to end the string with "\n" to force  flushing the buffer

##### chamandana 11/07/2019 11:08:02
many thanks.

##### thrilok emmadsietty 11/10/2019 23:48:26
i am new to this software where can i get the tutorials?

##### Hayden Woodger 11/10/2019 23:49:19
Hi there, I used and still use this website for interactive training 🙂 [https://robotbenchmark.net/](https://robotbenchmark.net/)


The first Tutorial on the Webots website is also a good one to learn  to get started 🙂 [https://cyberbotics.com/doc/guide/tutorials](https://cyberbotics.com/doc/guide/tutorials)

##### Marian 12/03/2019 13:00:16
hello

##### Fabien Rohrer [Moderator] 12/03/2019 13:00:37
`@Marian` Hi how could we help you?

##### nitrow 12/03/2019 14:26:37
Hello, it seems like [https://cyberbotics.com](https://cyberbotics.com) has been down for a while now, and thereby also the documentation. Maybe you can help me anyway.. I know that it is possible to download/install Webots through the terminal, can you tell me how?

##### David Mansolino [Cyberbotics] 12/03/2019 14:27:35
Hi `@nitrow`, your are right, we are currenlty updating our servers.


You can find a backup of the documentation here: [https://github.com/cyberbotics/webots/blob/revision/docs/guide/installation-procedure.md](https://github.com/cyberbotics/webots/blob/revision/docs/guide/installation-procedure.md)

##### nitrow 12/03/2019 14:28:22
Thanks a lot!

##### David Mansolino [Cyberbotics] 12/03/2019 14:28:28
You're welcome

##### nitrow 12/04/2019 18:56:32
This command doesn't seem to be working now that the servers are back up "curl -s -L [https://www.cyberbotics.com/Cyberbotics.asc](https://www.cyberbotics.com/Cyberbotics.asc) | sudo apt-key add -" Did it change to something else?

##### David Mansolino [Cyberbotics] 12/05/2019 07:18:43
Hi `@nitrow`, the server is back but we haven't restored everything yet.


For example this file is not available yet, but we are still working on it.


In the meantime you can download Webots directly here: [https://github.com/cyberbotics/webots/releases/tag/R2019b-rev1](https://github.com/cyberbotics/webots/releases/tag/R2019b-rev1)

##### laboris7440 12/05/2019 08:02:06
`@David Mansolino`  Thanks, just what I was looking for!

##### David Mansolino [Cyberbotics] 12/05/2019 08:03:06
`@laboris7440` you're welcome !

##### bsr.nur.bahadir 12/18/2019 19:40:43
Hello, need voice recognition documentation but I couldn't open it. And is there any example project for path planning? 🥺

##### David Mansolino [Cyberbotics] 12/19/2019 06:57:02
Hi `@bsr.nur.bahadir` which voice recognition documentation are you refeerig too? The Webots API provide text to speech but not voice recognition.

About path planninc, you can find some examples here: [https://en.wikibooks.org/wiki/Cyberbotics%27\_Robot\_Curriculum/Advanced\_Programming\_Exercises#Path\_planning\_](https://en.wikibooks.org/wiki/Cyberbotics%27_Robot_Curriculum/Advanced_Programming_Exercises#Path_planning_)[Advanced]

##### bsr.nur.bahadir 12/21/2019 17:51:01
I understand. Thank you so much 🙂

## 2020

##### David Mansolino [Cyberbotics] 01/03/2020 07:23:00
<@!647102363882225664>, unfortunately Webots doesn't support sound sensors for know.

But feel free to contribute to Webots to extend it and support sound sensors, here is the guidlines for adding new nodes (such as a microphone): [https://github.com/cyberbotics/webots/wiki/Adding-New-Node-and-API-Function](https://github.com/cyberbotics/webots/wiki/Adding-New-Node-and-API-Function)

##### TH0 01/05/2020 12:14:18
Hi, can you recommend a good webots tutorial for creating an own robot from 3d parts designed in a CAD programm (e.g. fusion 360)? I'm interessted if there is a good workflow for importing shapes and connecting all parts over joints without manually editing - for example the geometry details - in the proto files, because its so time consuming and not very efficient.

##### ClBaze 01/09/2020 10:47:35
There is a small mistake in the [https://cyberbotics.com/doc/guide/modeling#how-to-make-replicabledeterministic-simulations](https://cyberbotics.com/doc/guide/modeling#how-to-make-replicabledeterministic-simulations) doc.


"The number of threads used by the physics engine (ODE) can be changed either globally in the preferences or using the WorldInfo.basicTimeStep field"


I think it's WorldInfo.optimalThreadCount

##### Stefania Pedrazzi [Cyberbotics] 01/09/2020 10:54:19
`@ClBaze` Thank you for reporting this! I will fix it.

By the way you could also fix it directly in our GitHub repository: [https://github.com/cyberbotics/webots/blob/master/docs/guide/modeling.md](https://github.com/cyberbotics/webots/blob/master/docs/guide/modeling.md)

##### bsr.nur.bahadir 01/19/2020 14:26:48
Is there any instructions of using SUMO on Windows?

##### David Mansolino [Cyberbotics] 01/20/2020 06:57:55
Hi `@bsr.nur.bahadir` the sumo interface is described here: [https://cyberbotics.com/doc/automobile/sumo-interface](https://cyberbotics.com/doc/automobile/sumo-interface)


On Windows it should work the axact same way as on the other OS, do you have any specific issue?


It might be possibkle that the port used by default is not free on your computer, in that case you can simply change it by changign the `port` field of the `SumoInterface` node in the scene-tree.

##### bsr.nur.bahadir 01/20/2020 09:43:13
I was talking about SUMO Exporter  sorry but I solved thank you 🙂

##### 🍎小苹果🍎 01/21/2020 22:43:42
Hi I'm probably asking a really basic thing but I couldn't solve. I was trying to simulate a city I added roads etc everything was fine but when I added the car it's buries into the road. How can I solve it?

##### David Mansolino [Cyberbotics] 01/22/2020 07:01:55
Hi `@🍎小苹果🍎`, the first thing to check is to make sure that you did define the properties of the contact between the ground and the wheels of the car. You should have a contactProperties with a `softCFM` around  1e-05 and a `coulombFriction` around 8. You can for example simply copy paste the contectProperties from the city world: [https://github.com/cyberbotics/webots/blob/master/projects/vehicles/worlds/city.wbt#L13-L73](https://github.com/cyberbotics/webots/blob/master/projects/vehicles/worlds/city.wbt#L13-L73)

##### 🍎小苹果🍎 01/22/2020 08:00:31
Thank you 😃

##### David Mansolino [Cyberbotics] 01/22/2020 08:02:40
You're welcome

##### 🍎小苹果🍎 01/26/2020 20:04:42
I'm trying to make image progressing. I get data with << data = camera. getImage() >> but I can't display it with cv2.imshow( data )   what should I do?

##### David Mansolino [Cyberbotics] 01/27/2020 07:10:51
Hi `@🍎小苹果🍎`, Webots provides an example of controller in python using cv2 to process a camera images: [https://github.com/cyberbotics/webots/blob/master/projects/samples/robotbenchmark/visual\_tracking/controllers/visual\_tracking/visual\_tracking.py](https://github.com/cyberbotics/webots/blob/master/projects/samples/robotbenchmark/visual_tracking/controllers/visual_tracking/visual_tracking.py)

You can't simply use 'data' as a cv2 image, you have to convert it somehow (see for example: [https://stackoverflow.com/questions/17170752/python-opencv-load-image-from-byte-string?answertab=oldest#tab-top](https://stackoverflow.com/questions/17170752/python-opencv-load-image-from-byte-string?answertab=oldest#tab-top))

##### 🍎小苹果🍎 01/27/2020 07:51:22
Thank you so much 🙂

##### David Mansolino [Cyberbotics] 01/27/2020 07:51:38
You're welcome

##### 🍎小苹果🍎 01/30/2020 00:48:26
Hi! Sorry for disturbing you again. I converted the data and made the image progressing. I want to show it with display screen. I have something like

<<

 img= np.array( array). tolist()  ref=display.imageNew(img,Display.RGBA,h,w)

 display.imagePaste(ref,0,0,blend=false)

 >>

 when I use cv2 to show I can see the processed image  but when I use display it shows somewhere else in the simulation with 90° rotation where I'm doing wrong? And I'm really sorry for asking too many questions I really tried for days but couldn't solve.

##### David Mansolino [Cyberbotics] 01/30/2020 06:23:01
Hi `@🍎小苹果🍎` if I am not wrong cv2 inverts X and Y coordinate compared to Webots Displays, you should therefore inverse the x an y of your array before converting it to list.

Probably the `numpy.swapaxes` function can help you, with something like this (not tested):

```Python
img= np.array(np.swapaxes(array,0,1)). tolist()  ref=display.imageNew(img,Display.RGBA,h,w)
display.imagePaste(ref,0,0,blend=false)
```

##### 🍎小苹果🍎 01/30/2020 07:48:28
Thank you so much for your help @David Mansolino 😀

##### David Mansolino [Cyberbotics] 01/30/2020 08:02:43
You're welcome

##### nelsondmmg 01/30/2020 09:49:51
I'm trying to use setThrottle but webots return the message "called with an invalid force argument". Should I called a function before to change the vehicle mode to torque control? I'm already waiting 30ms to initiate all sensors

##### David Mansolino [Cyberbotics] 01/30/2020 09:59:36
What is the exact error message you have?

##### nelsondmmg 01/30/2020 10:00:20
Error: wb\_motor\_set\_force() called with and invalid force argument (NaN)


I'm passing 0 as argument, both to setThrottle and setBreakIntensity


I'm also using a Tesla model 3 as vehicle

##### David Mansolino [Cyberbotics] 01/30/2020 10:04:36
Did you engage a gear before calling setThrottle ?

##### nelsondmmg 01/30/2020 10:12:19
I didn't, I tried again with the gear 1 and the same error appears

##### David Mansolino [Cyberbotics] 01/30/2020 10:13:26
would it be possible for you to share this part of code with us so that we can try?

##### nelsondmmg 01/30/2020 10:14:38
I'm going to open a thread at StackOverflow, this app does not work in the company's network


So I'm on the cellphone

##### David Mansolino [Cyberbotics] 01/30/2020 10:15:51
Ok thank you, you can also send us a gist if you want: [https://gist.github.com/](https://gist.github.com/)

##### nelsondmmg 01/30/2020 10:21:41
Just posted on stack, thanks

##### David Mansolino [Cyberbotics] 01/30/2020 10:22:42
Thank you, I will have a look at this today.

##### Ptosidis\_opendr 02/11/2020 10:04:16
Hello, I am trying to convert the mavic2pro controller to python so I can run some experiments with it. (Just starting my webots interaction, so it might be a newbie question).

I got the following problem: can't seem to find the camera roll device. I tried by camera\_roll\_motor = robot.getDevice('camera roll') but it doesn't seem to work.

Any insights on how to find all devices by name, or better the names of all devices on a robot?

##### Stefania Pedrazzi [Cyberbotics] 02/11/2020 10:06:22
Hi `@Ptosidis_opendr` in Python controller you should use the method `robot.getCamera('camera roll')` [https://www.cyberbotics.com/doc/reference/robot?tab-language=python#getcamera](https://www.cyberbotics.com/doc/reference/robot?tab-language=python#getcamera)

##### Ptosidis\_opendr 02/11/2020 10:07:43
Hey Stefania, thank you for your fast reply! I might bombard you with question in the near future, so please be patient with me 🙂

##### Stefania Pedrazzi [Cyberbotics] 02/11/2020 10:08:36
No problem!

##### Ptosidis\_opendr 02/11/2020 11:03:35
Hey again, still having some problems.

`WbDeviceTag camera_roll_motor = wb_robot_get_device("camera roll"); `

should translate to


`camera_roll_motor = robot.getCamera('camera roll')`


but this one , even though i get no errors, returns None


nvm it's a Motor, getMotor works fine

##### Olivier Michel [Cyberbotics] 02/11/2020 11:06:26
Yes, you should use `getMotor` instead.

##### 🍎小苹果🍎 02/11/2020 15:31:50
Hi! Is there any example project for object recognition from camera data? I read that camera has recognition node but I couldn't understand too much. Is it possible to recognise a specific object with it ? Or is it possible to use Yolo for this? I'm totally noob someone please help me

##### Fabien Rohrer [Moderator] 02/11/2020 15:32:50
Hi, please take a look at this example: [https://cyberbotics.com/doc/guide/samples-devices#camera\_recognition-wbt](https://cyberbotics.com/doc/guide/samples-devices#camera_recognition-wbt)

##### 🍎小苹果🍎 02/11/2020 16:03:00
Thank you so much


Hi I came back again with my questions 😅  I kinda tried to use multiprocessing but it didn't work. it says no available extern robot controller found and when I try directly run it from simulation it just.. Nothing happens.

##### David Mansolino [Cyberbotics] 02/12/2020 13:10:52
did you revert the simulation befaore starting your controller?

##### 🍎小苹果🍎 02/12/2020 13:23:24
Yeah I did but it's showing it in loop when I close it shows up again until I pause the simulation (sorry for my bad English but I hope you understand me 😭   )

##### David Mansolino [Cyberbotics] 02/12/2020 13:26:16
Don't worry for your english, mine is not perfect too ;-)

Are you calling several time the wb\_robot\_init fucntion from different thread or so ?

##### 🍎小苹果🍎 02/12/2020 13:28:38
Thank you :) No I just call 2 different function 1 is for Lane detection and others for object recognition

##### David Mansolino [Cyberbotics] 02/12/2020 13:44:11
Ok


maybe can you describe your workflow so that we can better understand where can the problem come from

##### 🍎小苹果🍎 02/12/2020 13:53:40
In while loop I'm creating 2 process first one taking image data from camera1 finding lanes and displays it. Second one just taking image data from camera 2 and not doing anything for now cuz I didn't code it yet.  When I start it. It actually works I can see lanes on display but that no extern controller found alert shows up

##### David Mansolino [Cyberbotics] 02/12/2020 13:55:48
just to make sure, did you set the 'controller' field of the robot to <extern> ?


Have you tried with a simpler version without multi-processing to see if you can reproduce the issue?

##### 🍎小苹果🍎 02/12/2020 13:57:46
Yeah I set the controller <extern>. It was working fine before I try multi processing

##### David Mansolino [Cyberbotics] 02/12/2020 13:58:35
ok, can you identify when is the alert display? wich function cause this alert exactly?

##### 🍎小苹果🍎 02/12/2020 14:01:51
in the code when p1.start() to starting processes 1

##### David Mansolino [Cyberbotics] 02/12/2020 14:07:46
Are you calling the wb\_robot\_init before this?

##### 🍎小苹果🍎 02/12/2020 14:10:33
Yeah.

##### David Mansolino [Cyberbotics] 02/12/2020 14:24:40
That's very strange because this alert should only be raised when you initiliaze the robot.

##### 🍎小苹果🍎 02/12/2020 14:27:19
😭 😭  okay thank you so much for helping me. I'll read more probably I'm doing something wrong because I don't know too much about multiprocessing

##### David Mansolino [Cyberbotics] 02/12/2020 14:28:30
OK, good look, sorry that I am not able to help more. But do not desesperate, it is for sure feasible (I did something similar recently with extern controllers too and it was working).

##### 🍎小苹果🍎 02/12/2020 15:13:12
Don't say sorry thank you so much for helping me 🙂

##### David Mansolino [Cyberbotics] 02/12/2020 15:15:42
You're welcome 😉

##### 🍎小苹果🍎 02/12/2020 16:36:05
I found the problem . It was about Windows i needed to use if \_\_name\_\_=='\_\_main\_\_':. 😅 😅

##### Lars 02/14/2020 12:40:46
`@David Mansolino` We found an error in [https://github.com/cyberbotics/webots/blob/master/docs/guide/gripper-actuators.md](https://github.com/cyberbotics/webots/blob/master/docs/guide/gripper-actuators.md)

It says `palm_finger_1_joint_sensor` in both second and third row of the second column

Suggested change for third row, second column: Change to `finger_1_joint_1_sensor` (which is currently not mentioned in the table, but defined in the proto).

See [https://github.com/cyberbotics/webots/compare/master...LarsVaehrens:patch-1](https://github.com/cyberbotics/webots/compare/master...LarsVaehrens:patch-1) the fork

##### David Mansolino [Cyberbotics] 02/14/2020 13:12:39
`@Lars` your patch is completely correct, feel free to open a pull request to include it in Webots 🙂

##### Lars 02/14/2020 13:20:54
`@David Mansolino` Done, made a request to you. 😄

##### Lifebinder (tsampazk) 02/18/2020 11:41:54
Hello, i don't know if its appropriate to tell you this in this channel, but the tooltip of reset simulation (hover over tooltip) says hotkey is control shift F, but when i press that it pops the "Fullscreen mode" window



I just installed the 2020a rev1 version

##### David Mansolino [Cyberbotics] 02/18/2020 11:43:56
Hi `@Lifebinder (tsampazk)`, thank you for reporting this, I will check it.


The tooltip is indeed wrong, the actual hotkey is 'control + shift + t'. I am fixing the tooltip right now.

##### ClBaze 04/16/2020 12:40:37
Hello, I'm using Webots from the develop branch, I've noticed that the ROS service supervisor\_get\_from\_def doesn't work anymore


(oops this probably belongs to the development channel)

##### David Mansolino [Cyberbotics] 04/16/2020 12:42:38
Hi `@ClBaze` is it working on the master branch ?

##### ClBaze 04/16/2020 12:44:19
I haven't tested, but it works with the Webots R2020a revision1 .deb


It seems that the checksum of the get\_from\_def message has changed


`[ros] [ERROR] [1587023118.216799425, 4.456000000]: client wants service /tile_35_4366_pc047/supervisor/get_from_def to have md5sum ac26007a2c83bd1b38318cda0f4ce627, but it has 3f818aa8f7c2c60588c99f7ee189c5bd. Dropping connection.`

##### David Mansolino [Cyberbotics] 04/16/2020 13:03:30
Ok, thank you for reporting this.

May I ask you to open a bug report here: [https://github.com/cyberbotics/webots/issues/new?template=bug\_report.md](https://github.com/cyberbotics/webots/issues/new?template=bug_report.md)

So that we can log this and try to fix it?

Thank you.

##### ClBaze 04/16/2020 13:03:52
ok

##### David Mansolino [Cyberbotics] 04/16/2020 13:04:38
Which version of ROS are you using?

##### ClBaze 04/16/2020 13:04:43
kinetic

##### 🍎小苹果🍎 04/19/2020 09:28:24
May I ask something? I'm trying to change width of road lines for the making lane detection more easy but when I change only one side of the road is changing. there is only 1 dashed road line node exists I couldn't understand how to change other one.
%figure
![road.png](https://cdn.discordapp.com/attachments/565155720933146637/701363563998085170/road.png)
%end

##### David Mansolino [Cyberbotics] 04/20/2020 06:00:37
Hi, by default lines are dashed so the last line is not diplayed in the scene-tree, to be able to change its with you have to add one more `RoadLine` node to the `lines` field.

##### 🍎小苹果🍎 04/21/2020 09:26:51
Thank you so much 😊

##### David Mansolino [Cyberbotics] 04/21/2020 10:03:37
You're welcome

##### Mumuxe 04/21/2020 15:59:54
Hi ! Documentation content seems off since a few minutes

##### Olivier Michel [Cyberbotics] 04/21/2020 16:01:39
Yes, that's right. Thank you for reporting...


Well, it is very slow, but works for me...


Actually the problem is on github...


This URL doesn't load for me: [https://github.com/cyberbotics/webots/blob/master/docs/reference/propeller.md](https://github.com/cyberbotics/webots/blob/master/docs/reference/propeller.md)


And since the doc uses that...


Meanwhile, you can revert to the doc embedded inside Webots.


From the Help menu.

##### Luftwaffel [Moderator] 04/30/2020 10:03:35
Okay so I finally got it working to quickly and easily calculate any position and orientation of a node relative to any other node. This should be added to the supervisor get\_position and get\_orientation documentation


[https://pastebin.com/k7kf4Ez5](https://pastebin.com/k7kf4Ez5)

##### Olivier Michel [Cyberbotics] 04/30/2020 10:07:41
That is great. Could you create a PR to add this contribution to the doc? [https://github.com/cyberbotics/webots/edit/master/docs/reference/supervisor.md](https://github.com/cyberbotics/webots/edit/master/docs/reference/supervisor.md)

##### Luftwaffel [Moderator] 04/30/2020 10:08:41
Okay will do. Feel free to change or edit it btw.


in what way should I insert the code? Linked, directly in the description, or in a different way??


a 'expandable box' would be great, no idea how to implement that

##### Olivier Michel [Cyberbotics] 04/30/2020 10:16:01
Yes, that seems to be a good idea. Let me search how to do that...


Something like the **Reminder** and **Tips** here: [https://cyberbotics.com/doc/guide/tutorial-6-4-wheels-robot#sensors](https://cyberbotics.com/doc/guide/tutorial-6-4-wheels-robot#sensors) ?

##### Luftwaffel [Moderator] 04/30/2020 10:18:40
I think I got it 🙂

##### Olivier Michel [Cyberbotics] 04/30/2020 10:19:11
Great. It's the `%spoiler` keyword.

##### Luftwaffel [Moderator] 04/30/2020 10:24:45
added it


solved it differently

##### Olivier Michel [Cyberbotics] 04/30/2020 10:25:15
OK, looking forward to review it.

##### Luftwaffel [Moderator] 04/30/2020 10:26:13
oh btw, it's kinda weird that get\_orientation returns a 1x9 list, instead of 3x3


but I guess changing that would break existing code

##### Olivier Michel [Cyberbotics] 04/30/2020 10:28:36
Yes, we may consider changing it on the develop branch.

##### Luftwaffel [Moderator] 04/30/2020 10:33:59
perhaps adding a function? Would be the non destructive way


get\_orientation\_matrix


perhaps add get\_orientation\_quaternion while you're at it 😉


most commonly used in ROS and any 3D application. would really be helpfull

##### Olivier Michel [Cyberbotics] 04/30/2020 10:35:08
Yes, that seems to be a good idea.

##### Luftwaffel [Moderator] 04/30/2020 10:36:03
A frustrated coder is full of good ideas 😄

##### Olivier Michel [Cyberbotics] 04/30/2020 10:37:09
😁 . But feel free to go ahead with these good idea and propose an implementation with a PR. That shouldn't be very difficult.

##### Luftwaffel [Moderator] 04/30/2020 10:39:36
where would I propose that?


do you have something like a trello?

##### David Mansolino [Cyberbotics] 04/30/2020 10:47:24
No we are using directly the Github issue mechanism: [https://github.com/cyberbotics/webots/issues](https://github.com/cyberbotics/webots/issues)

In particular for feature request:

[https://github.com/cyberbotics/webots/issues/new?template=feature\_request.md](https://github.com/cyberbotics/webots/issues/new?template=feature_request.md)

##### Luftwaffel [Moderator] 04/30/2020 10:54:50
submitted it

##### 🍎小苹果🍎 05/01/2020 16:33:48
hi !  in emitter-receivers how can I calculate aperture?I couldn't understand. from documentation I understand like when it's -1 it sends to 360 degree I want it  send to only 60

##### Olivier Michel [Cyberbotics] 05/01/2020 16:53:21
Then you should set the aperture field value to 1.0472 rad.


which corresponds to 60°

##### 🍎小苹果🍎 05/01/2020 17:31:51
Oh I understand now thank you so much

##### davisUndergrad 05/06/2020 17:21:50
Hello, I am trying to work with the Kuka youBot, and I am having trouble understanding where the origin of the coordinate frame used by the arm\_ik function provided in the arm.c

library is located. Is this documented somewhere?

##### David Mansolino [Cyberbotics] 05/07/2020 04:53:34
Hi `@davisUndergrad`, it is located at '0.156 0 0' from the robot origin. To see it you have to convert the robot node to base node (right click on the youbot in the scene tree, and press 'Convert to Base Node(s)'.


The you have to select the arm and in the 'Position' tab of the field editor (on the bottom of the scene-tree) you can see the position relative to the robot.

##### davisUndergrad 05/08/2020 03:56:17
`@David Mansolino` thank you for the response!

##### David Mansolino [Cyberbotics] 05/08/2020 05:17:36
You're welcome

##### mgautam 05/12/2020 08:58:37
Hi! I was searching for urdf2webots docs. Does it have one?

##### David Mansolino [Cyberbotics] 05/12/2020 08:59:20
Hi, the documentation is directly in the README file: [https://github.com/cyberbotics/urdf2webots/blob/master/README.md](https://github.com/cyberbotics/urdf2webots/blob/master/README.md)


Let us know if you have any specific question

##### mgautam 05/12/2020 09:00:57
Thanks for fast reply. I was thinking to set up a continuous documentation pipeline for it using sphinx.


If it is needed.

##### David Mansolino [Cyberbotics] 05/12/2020 09:02:07
That would indeed be something very useful, if you want to contribute you are very welcome!

##### mgautam 05/12/2020 09:03:07
Thanks David 👍 I will make a PR on it soon

##### David Mansolino [Cyberbotics] 05/12/2020 09:04:01
You're welcome, looking forward to see your PR!

##### JordanC 05/12/2020 22:11:15
Hello everyone,My name is Chaytanya Sinha,I am an engineering student experienced in c/c++,javascript,nodejs,reactjs,html,css,python and kotlin. I am interested in contributing to webots's documentation.I have been following webots since long. I have experience of documentation as I am working on documentation of webpack v5. Please guide me how to proceed towards documentation of webots


I am interested in How-to Guides for Webots and How-to Guides for robotbenchmark projects to contribute

##### Olivier Michel [Cyberbotics] 05/13/2020 06:37:58
Hi `@JordanC`, please send an introductory e-mail to support@cyberbotics.com along with you CV and we will answer you.

##### JordanC 05/13/2020 06:46:52
Sure `@Olivier Michel`

##### 🍎小苹果🍎 05/13/2020 08:00:17
hi ! why setBrakeIntensity(0)  causes this warning ? How can I solve it ?
%figure
![Untitled.png](https://cdn.discordapp.com/attachments/565155720933146637/710038699077009408/Untitled.png)
%end

##### David Mansolino [Cyberbotics] 05/13/2020 08:03:17
let me check


which language are you using?

##### 🍎小苹果🍎 05/13/2020 08:05:14
Python

##### David Mansolino [Cyberbotics] 05/13/2020 08:09:14
I just tried and driver.setBrakeIntensity(0)  is not raising any warning for me, you may have another call to driver.setBrakeIntensity with a negative value somewhere in your code.

##### 🍎小苹果🍎 05/13/2020 08:10:36
but it says uses 0 instead and when I write setBrakeIntensity(1)  it gaves same warning with ,used 1 instead

##### David Mansolino [Cyberbotics] 05/13/2020 08:11:17
but are you sure you don't have any call with a value smaller than 0? Because for me when I call with 0 I don't have any warning at all.

##### 🍎小苹果🍎 05/13/2020 08:12:00
Okay I'll check again thank you so much :)

##### David Mansolino [Cyberbotics] 05/13/2020 08:12:06
You're welcome

##### lojik 05/13/2020 14:51:20
Hello everyone, how can we help to document webots ? I would be happy to take part to improve it.



I think there is a mistake on the following part : [https://www.cyberbotics.com/doc/reference/worldinfo](https://www.cyberbotics.com/doc/reference/worldinfo) on the basicTimeStep part it is written that the minimum value could be 0.001 (one microsecond), but in the table at the beginning, the variable should be [1, inf). If we put less than 1, the simulation does not start in the example accelerometer.

##### David Mansolino [Cyberbotics] 05/13/2020 14:52:55
Hi, thank you for pointing this out, you can edit this directly on github and create a PR for merging your changes, here is the editor (you need a Github account): [https://github.com/cyberbotics/webots/edit/master/docs/reference/worldinfo.md](https://github.com/cyberbotics/webots/edit/master/docs/reference/worldinfo.md)

##### lojik 05/13/2020 14:55:35
Thank you, I already have a github account so I will do that. The right way is to fork the repository and then purpose a pull request with my changes ?

##### David Mansolino [Cyberbotics] 05/13/2020 14:56:55
Yes exactly.

##### lojik 05/13/2020 15:06:06
Do you prefer to do the pull request directly in master or in an other branch ?

##### David Mansolino [Cyberbotics] 05/13/2020 15:07:12
For doc correction you can target master directly

##### Luftwaffel [Moderator] 05/13/2020 15:22:20
`@David Mansolino`  I made a commit here [https://github.com/cyberbotics/webots/edit/master/docs/reference/supervisor.md](https://github.com/cyberbotics/webots/edit/master/docs/reference/supervisor.md)

##### David Mansolino [Cyberbotics] 05/13/2020 15:25:07
Ok perfect, can you then open a pull-request from the branch where you did the commit so that we can review and merge it?

##### Luftwaffel [Moderator] 05/13/2020 15:26:19
I can't find my commit

##### David Mansolino [Cyberbotics] 05/13/2020 15:26:46
Did you fork the repo?


> I can't find my commit

`@Luftwaffel` me neither

##### Luftwaffel [Moderator] 05/13/2020 15:27:46
great 😩


I submitted it April 30th, any way to check all activity? perhaps I submited it to a weird branch. Not that familiar with github

##### David Mansolino [Cyberbotics] 05/13/2020 15:35:21
Let me check if I can find a stale branch, by the way what is your Github username?

##### Luftwaffel [Moderator] 05/13/2020 15:37:33
simon-steinmann

##### David Mansolino [Cyberbotics] 05/13/2020 15:40:17
Thank you, I will check and let you know

##### Olivier Michel [Cyberbotics] 05/13/2020 15:53:33
`@Luftwaffel`: It's here [https://github.com/cyberbotics/webots/compare/master...Simon-Steinmann:patch-1](https://github.com/cyberbotics/webots/compare/master...Simon-Steinmann:patch-1)


You have to click the "Create pull request" button.

##### Luftwaffel [Moderator] 05/13/2020 15:55:41
`@Olivier Michel`  thank you so much <3. I created a pull request

##### Olivier Michel [Cyberbotics] 05/13/2020 15:58:07
Thank you. We will review it soon.

##### Prubhtej Singh 05/19/2020 19:10:22
I just had a small query.


When was documentation last updated ?

##### David Mansolino [Cyberbotics] 05/20/2020 04:50:52
Hi, the documentation is updated directly from our Github repository, you can see all the latest changes here: [https://github.com/cyberbotics/webots/tree/master/docs](https://github.com/cyberbotics/webots/tree/master/docs)

##### Prubhtej Singh 05/20/2020 05:31:12
Thanks for the reply. I'll definitely check it out.

##### David Mansolino [Cyberbotics] 05/20/2020 05:37:11
You're welcome

##### NitishGadangi 06/06/2020 18:47:41
Hello `@Olivier Michel` , This is regarding Season Of Docs 2020

I have mailed you the details about me and few doubts about the idea I am interested in.

Could you please check that out and ping me back

##### Olivier Michel [Cyberbotics] 06/08/2020 06:20:06
`@NitishGadangi`: Sure I will.

##### ana.dospinescu 06/16/2020 20:17:02
Hello!

Can somenone help me with the equivalent of functions in Webots R2020a version for:

wb\_differential\_wheels\_set\_speed

wb\_differential\_wheels\_enable\_encoders

wb\_differential\_wheels\_set\_encoders

##### David Mansolino [Cyberbotics] 06/17/2020 05:26:17
Hi, in R2020a, you should instead use the right and left motor instead.

```
wb_differential_wheels_set_speed
```

Becomes something like:

```
  WbDeviceTag left_motor = wb_robot_get_device("left wheel motor");
  WbDeviceTag right_motor = wb_robot_get_device("right wheel motor");
  wb_motor_set_position(left_motor, INFINITY);
  wb_motor_set_position(right_motor, INFINITY);
  wb_motor_set_velocity(left_motor, 0.0);
  wb_motor_set_velocity(right_motor, 0.0);
```

And for the encoders, you should use instead the position sensors:

```
// get a handler to the position sensors and enable them.
WbDeviceTag left_position_sensor = wb_robot_get_device("left wheel sensor");
WbDeviceTag right_position_sensor = wb_robot_get_device("right wheel sensor");
wb_position_sensor_enable(left_position_sensor, TIME_STEP);
wb_position_sensor_enable(right_position_sensor, TIME_STEP);
double left_encoder_value = wb_position_sensor_get_value(left_position_sensor);
double right_encoder_value = wb_position_sensor_get_value(right_position_sensor);
```

##### ana.dospinescu 06/17/2020 09:41:50
`@David Mansolino` Thank you!

##### David Mansolino [Cyberbotics] 06/17/2020 09:42:18
You're welcome

##### Luftwaffel [Moderator] 07/07/2020 11:41:29
`@David Mansolino` I created a PR [https://github.com/cyberbotics/webots/pull/1879](https://github.com/cyberbotics/webots/pull/1879)

##### David Mansolino [Cyberbotics] 07/07/2020 11:51:08
Thank you, we will have a look soon!

##### Laojiang 07/20/2020 02:21:35
Hello, how can I download the documentation like user guide?

##### David Mansolino [Cyberbotics] 07/20/2020 05:36:54
This is unfortunaely not possible. However you can view it offline in Webots from the 'Help' menu.

##### lance 08/19/2020 00:08:18
Hi, in a project I am trying to write a adaptive controller for the DJI  mavic 2 pro drone and, therefore, require some detailed parameters of the drone model. I have read the proto file and I am still confused about where to find parameters like moment of inertia around 3 axis, total mass of the drone, and distance from center of mass to the rotor. I am wondering where I can find those parameters? Thanks in advance！

##### David Mansolino [Cyberbotics] 08/19/2020 05:44:59
Hi `@lance`, you can get many of these information directly in Webots, if you select the drone, in the node editor (part below the scene-tree) you have a 'Mass' tab that allows you to retrieve many information. Then the simplest solution to get the rotor/propeller position, the simplest solution is to convert temporarily the PROTO node in Base node (right clik on the ndoe in the scene-tree => 'Convert to Base Node(s)') then you can select the propeller node and chek it's position (relatively to any parent node in the 'position' tab of the node editor.

##### lance 08/20/2020 00:11:27
Thank you `@David Mansolino` ! In the mass tab, it seems that moment of inertia is only shown with excluding descendants option, do I have to calculate the moment of inertia including descendants by myself?

##### David Mansolino [Cyberbotics] 08/20/2020 05:20:47
`@lance` what you can do is to convert the PROTO node to base node (right click on the node in the scene-tree => Convert to Base Node(s))


Then you will be able to select the children Solid nodes and get their inertia matrix too.

##### KamilKaya 08/21/2020 11:31:48
Hi, How can I use display node? When I add it to the child node of camera controller crashes.

##### David Mansolino [Cyberbotics] 08/21/2020 11:33:36
Hi, you should have a look at the examples provided within Webots, e.g. [https://cyberbotics.com/doc/guide/samples-devices#display-wbt](https://cyberbotics.com/doc/guide/samples-devices#display-wbt)

##### KamilKaya 08/21/2020 16:57:44
But Can I put the display node to camera as child node? I want to achieve the hough circle transform by taking frames from the camera, processing it and after than showing it to display screen.

##### David Mansolino [Cyberbotics] 08/24/2020 05:51:00
You don't need to put it in the camera as child to do this, you just need to retrieve the image of the camera, process it and then use the display functions to draw on it: [https://cyberbotics.com/doc/reference/display#display-functions](https://cyberbotics.com/doc/reference/display#display-functions)

##### KamilKaya 08/24/2020 10:15:49
> You don't need to put it in the camera as child to do this, you just need to retrieve the image of the camera, process it and then use the display functions to draw on it: [https://cyberbotics.com/doc/reference/display#display-functions](https://cyberbotics.com/doc/reference/display#display-functions)

`@David Mansolino` Thank you. I achieved it as you refer.

##### David Mansolino [Cyberbotics] 08/24/2020 10:16:57
You're welcome

##### Awadhut 09/15/2020 01:30:32
Hi guys. I have a query about use of sensors in webots. Specifically, I want to poll pointcloud data and publish it on a rostopic, just like one that could be obtained from a stereo camera like the intel realsense.



I am new to webots and found it hard to find resources to do this. Can somebody point me to some examples for achieving this?

##### David Mansolino [Cyberbotics] 09/15/2020 05:07:26
Hi `@Awadhut`, the device you are looking for is the Range-finder: [https://www.cyberbotics.com/doc/reference/rangefinder](https://www.cyberbotics.com/doc/reference/rangefinder)


If you use it together with the default 'ros' controller ([https://cyberbotics.com/doc/guide/using-ros](https://cyberbotics.com/doc/guide/using-ros)), it will publish a depth image: [https://www.cyberbotics.com/doc/reference/rangefinder?tab-language=ros#wb\_range\_finder\_get\_range\_image](https://www.cyberbotics.com/doc/reference/rangefinder?tab-language=ros#wb_range_finder_get_range_image)


If you want directly a ROS point cloud, an alternative is the lidar node: [https://www.cyberbotics.com/doc/reference/lidar?tab-language=ros#wb\_lidar\_get\_point\_cloud](https://www.cyberbotics.com/doc/reference/lidar?tab-language=ros#wb_lidar_get_point_cloud)


In any case, to get familiar with the Webots-ros interface, you should probably read this:

[http://wiki.ros.org/webots\_ros](http://wiki.ros.org/webots_ros)

[http://wiki.ros.org/webots\_ros/Tutorials/Sample%20Simulations](http://wiki.ros.org/webots_ros/Tutorials/Sample%20Simulations)

##### Luftwaffel [Moderator] 09/21/2020 09:17:21
`@Stefania Pedrazzi` I created an issue about the high cpu usage on <extern> waiting


another question: I'm working on Reinforcement learning, and I'm wondering how much overhead there is, and if webots can be launched in a minimal way without GUI. Ultimateley, it would be great to be able to launch many simulation instances for parralelized learning


or would it be better to launch multiple robot instances in the same simulation to train

##### Stefania Pedrazzi [Cyberbotics] 09/21/2020 09:23:09
usually it is better to run multiple instances of Webots.

It is not possible to launch Webots without GUI, but there are options to avoid useless renderings:

- start webots with `--batch` and `--minimize` options

- run the simulation in `fast` mode (`--mode=fast` in starting option) to disable rendering of the main 3D view

##### Luftwaffel [Moderator] 09/21/2020 09:37:08
webots has a fairly large memory footprint. 1.1GB with only a very small and simple simulation. Any methods to decrease that?


990MB of that is 'heap', only 113MB is the engine
%figure
![unknown.png](https://cdn.discordapp.com/attachments/565155720933146637/757536398948565033/unknown.png)
%end


is the heap shared between multiple instances?


I have very limited understanding of memory stacks, heaps and all that

##### Stefania Pedrazzi [Cyberbotics] 09/21/2020 09:43:43
Why are you comparing with the `libQtWebEngineCore`? Note that this is only a minimal part of the Webots application or even a Qt application that is just used for showing the documentation and robot window.


By the way I don't think that the heap is shared between different processes.


We regularly run successfully multiple Webots instances on power enough machines.

##### Luftwaffel [Moderator] 09/21/2020 09:56:08
is there  documentation for multiple instances?

##### Stefania Pedrazzi [Cyberbotics] 09/21/2020 09:56:42
no. What kind of documentation do you need?

##### Luftwaffel [Moderator] 09/21/2020 09:57:28
I remember reading somewhere, that you have to specify the PID of the webots process you want to connect to


let's say I wanna run 10 instances of the same simulation with the same robot


and the same controller

##### Stefania Pedrazzi [Cyberbotics] 09/21/2020 09:58:21
Are you using ROS or extern controllers?


Otherwise if the simulation quits itself, you don't need to know the PID of the process

##### Luftwaffel [Moderator] 09/21/2020 10:02:16
[https://www.cyberbotics.com/doc/guide/running-extern-robot-controllers#multiple-concurrent-simulations](https://www.cyberbotics.com/doc/guide/running-extern-robot-controllers#multiple-concurrent-simulations)


found it


gonna try it out


for larger scale Reinforcement Learning training, it would be very beneficial, if webots could be launched in a minimal way. Maybe a bit like gazebo server. Where only the absolute base things get loaded. 1,1 GB is quite a bit, if we want to scale it up. Deep Neural Networks can eat up quite some memory too


can you point me to a way in the code, or documentation, where the different components get loaded. Or do you know of some tools, to inspect memory allocation and its sources?


I already got pretty far with webots over the weekend (based on my previous work). Where I can train a robotic arm in a openai style environment. And I got it really fast. One simulation step takes less than 1ms, including inverse kinematics, simulation, get\_obs and reward calculation


Plus webots excellent API support makes it an amazing tool


But I'm worried about scalability

##### Stefania Pedrazzi [Cyberbotics] 09/21/2020 10:10:20
The starting options I pointed out are the way to start Webots in the minimal way.

To inspect memory you could use `valgrind` [https://github.com/cyberbotics/webots/wiki/Valgrind](https://github.com/cyberbotics/webots/wiki/Valgrind)

##### Luftwaffel [Moderator] 09/21/2020 10:11:00
I tried started webots like you suggested:

webots --batch --minimize --mode=fast

still 1,1GB memory per instance


thanks, I'll have a look at Valgrind


how do I compile webots in debug mode?


And which branch should I use? I always install the latest nightly with the tar method


which is the correct branch for R2021a?


develop?


[https://github.com/cyberbotics/webots/wiki/Linux-installation#build-webots](https://github.com/cyberbotics/webots/wiki/Linux-installation#build-webots) pretty sure that should say

"For example, type make -j12 on a CPU with six cores and hyper-threading." and not "four cores"

##### R\_ 09/21/2020 10:48:04
Hi! is there an example for closed loop control of a robot in the sample worlds?

##### Stefania Pedrazzi [Cyberbotics] 09/21/2020 10:59:36
`@Luftwaffel` to compile in debug mode simply type `make debug -jX`.  For R2021a you have to choose the `develop` branch . I will fix the number of cores in the documentation.

##### Luftwaffel [Moderator] 09/21/2020 11:00:17
`@Stefania Pedrazzi` thanks! Please add the 'debug' as well in the documentation


it is 'debug' and not '-debug' or '--debug' ?

##### Stefania Pedrazzi [Cyberbotics] 09/21/2020 11:01:14
yes, it is `make debug`. This a standard Makefile command

##### Luftwaffel [Moderator] 09/21/2020 11:01:21
thx 🙂


but please include it in the documentation. Not everyone is very familiar with compiling (points at myself) 😄

##### Stefania Pedrazzi [Cyberbotics] 09/21/2020 11:09:11
`@R_` there is an example of PID control here: [https://www.cyberbotics.com/doc/guide/samples-devices#position\_sensor-wbt](https://www.cyberbotics.com/doc/guide/samples-devices#position_sensor-wbt)

##### Justin Fisher [Moderator] 09/21/2020 11:09:14
> Hi! is there an example for closed loop control of a robot in the sample worlds?

`@R_` Many of the sample controllers probably count as "closed loop control".  E.g., one that comes to mind is the Lego Mindstorms sample ([https://cyberbotics.com/doc/guide/mindstorms](https://cyberbotics.com/doc/guide/mindstorms)) that maintains a brightness reading on its sensors to follow a line on the ground.   Or is that not what you were hoping for?

##### Stefania Pedrazzi [Cyberbotics] 09/21/2020 11:12:01
> but please include it in the documentation. Not everyone is very familiar with compiling (points at myself) 😄

`@Luftwaffel` the wiki page already points out that you can get all the available targets (including for debugging) by running `make help`.

##### Luftwaffel [Moderator] 09/21/2020 11:12:46
😅  reading would help


but I discovered a potential problem


cat scripts/install/bashrc.linux >> ~/.bashrc


this script assumes home/user/webots install


it will screw things up if people install it somewhere else

##### R\_ 09/21/2020 11:14:08
Thank you! `@Justin Fisher` `@Stefania Pedrazzi`

##### Luftwaffel [Moderator] 09/21/2020 11:15:20

%figure
![unknown.png](https://cdn.discordapp.com/attachments/565155720933146637/757560595988873246/unknown.png)
%end

##### Stefania Pedrazzi [Cyberbotics] 09/21/2020 11:15:44
`@Luftwaffel` you should properly set the `WEBOTS_HOME` environment variable

##### Luftwaffel [Moderator] 09/21/2020 11:15:55
it is properly set



%figure
![unknown.png](https://cdn.discordapp.com/attachments/565155720933146637/757561010591629372/unknown.png)
%end

##### Stefania Pedrazzi [Cyberbotics] 09/21/2020 11:17:23
Did you adjust the bashrc values to match your environment?


for ros issue you should try to reset the `ROS_DISTRO` variable before compiling Webots

##### Luftwaffel [Moderator] 09/21/2020 11:26:03
I fixed it, for some reason, resources/webots\_ros was modified. I reverted the change and  pulled again


`@Stefania Pedrazzi` valgrind failed. it is version 3.13.0
%figure
![unknown.png](https://cdn.discordapp.com/attachments/565155720933146637/757564208928784395/unknown.png)
%end


should I do the 3.12 fix, mentioned in the documentation?

##### Stefania Pedrazzi [Cyberbotics] 09/21/2020 11:31:03
you should first check that the LD\_LIBRARY\_PATH contains `$WEBOTS_HOME/lib/webots`

##### Luftwaffel [Moderator] 09/21/2020 11:31:44
let me check, it seems the old installation is still interfering


I fixed the LD\_LIBRARY\_PATH to only include the new directory and recompiled. Still getting this error
%figure
![unknown.png](https://cdn.discordapp.com/attachments/565155720933146637/757569019434893372/unknown.png)
%end

##### Stefania Pedrazzi [Cyberbotics] 09/21/2020 11:51:36
this seems a configuration issue and not a valgrind issue.

do you get the same error if you start webots only with `bin/webots-bin` (without valgrind)?

##### Luftwaffel [Moderator] 09/21/2020 11:53:38
that started fine. I'm now redoing everything in /home/webots


`@Stefania Pedrazzi` my apologies, the -j12 for a 4 core was correct. "make help" tells me to do -j18, as I have a 6 core multithreaded cpu. It's cpu-threads * 1.5


maybe mention in the documentation to just run "make help" to get the correct command

##### Stefania Pedrazzi [Cyberbotics] 09/21/2020 13:35:17
Yes, I didn't change it at the end, because the computation was correct.


> maybe mention in the documentation to just run "make help" to get the correct command

`@Luftwaffel` it is already mentioned in the wiki page

##### Luftwaffel [Moderator] 09/21/2020 13:36:35
In the end it doesnt matter much, but a note, that the number is different from your threadcount, could help

##### Stefania Pedrazzi [Cyberbotics] 09/21/2020 13:37:27
There is no correct or wrong number of threads to use. The one printed in the help message is just a suggestion.

##### Meenakshi Prabhakar 10/11/2020 15:50:33
is there any example code for a 4 wheeled robot with line following and obstacle avoidance ?......

##### Stefania Pedrazzi [Cyberbotics] 10/12/2020 06:25:39
`@Meenakshi Prabhakar` you could check the code of the `e-puck_line_demo.wbt` simulation: [https://www.cyberbotics.com/doc/guide/epuck#e-puck\_line\_demo-wbt](https://www.cyberbotics.com/doc/guide/epuck#e-puck_line_demo-wbt)

the e-puck has only two wheels, but you should be able to easily apply it to a 4-wheeled robot

##### Soft\_illusion 10/26/2020 00:15:02
`@Meenakshi Prabhakar` and `@Stefania Pedrazzi` have a look at [https://youtu.be/l0JuUM58nOs](https://youtu.be/l0JuUM58nOs) there is also a tutorial to make a custom 4 wheel robot in this series.

##### mø 11/04/2020 18:56:14
Where can I find component ratings like power usage etc. for the motors/sensors I used? Most of them are standard commercialized ones, so  how can i find them?

##### R\_ 11/07/2020 19:50:42
Is there an opensource library to test RL on Webots example robots, perhaps similar to this: [https://gist.github.com/mikko/424018819ba3cb10f5780cb7c74cbfb7](https://gist.github.com/mikko/424018819ba3cb10f5780cb7c74cbfb7)

##### Stefania Pedrazzi [Cyberbotics] 11/09/2020 07:30:58
`@mø` Which information do you need exactly?

You can find all the information about a Webots sensor/motor in the PROTO file that defines it or in the documentation page:

- [https://www.cyberbotics.com/doc/guide/actuators](https://www.cyberbotics.com/doc/guide/actuators)

- [https://www.cyberbotics.com/doc/guide/sensors](https://www.cyberbotics.com/doc/guide/sensors)

But usually Webots models doesn't contain power usage information,  so you should look at the web site of the motor/sensor producer to retrieve these values.

##### vinwan 11/19/2020 07:28:39
How can i use python multiprocessing module in webots?

##### Darko Lukić [Cyberbotics] 11/19/2020 07:58:25
Hello `@vinwan` , Webots should support the Python multiprocessing module out-of-the-box. Just make sure everything is synced with `step()`

##### vinwan 11/19/2020 09:18:48
Hello `@Darko Lukić`  Thank you for replying . I just started using webots and i don't know how to sync everything with step() . Is there any documentation i can read about it ?

##### Darko Lukić [Cyberbotics] 11/19/2020 10:53:34
`@vinwan` Welcome to Webots!



Yes, here is a reference for the `step()`  function:

[https://cyberbotics.com/doc/reference/robot#wb\_robot\_step](https://cyberbotics.com/doc/reference/robot#wb_robot_step)



And here is useful guide on how to write a cotroller:

[https://cyberbotics.com/doc/guide/controller-programming?tab-language=python](https://cyberbotics.com/doc/guide/controller-programming?tab-language=python)



Make sure you have gone through the tutorials first:

[https://cyberbotics.com/doc/guide/tutorials?tab-language=python](https://cyberbotics.com/doc/guide/tutorials?tab-language=python)

##### F\_Nadi 11/21/2020 11:50:37
Hello guys, I want to rotate my robot exactly 30 degrees to the right in Webots R2019b version. But sometimes my robot is rotated less than 30 degrees. Would you please help me to tackle this problem?

##### KajalGada 11/22/2020 02:57:28
I was about to ask for webot time step documentation. Curious question: is there a reason I see multiples of 32 for time step usage in examples?


`@F_Nadi` I have been working on rotation robots in webots. While I got it to rotate to a certain degree. It was not always exact. I saw error accumulating over time. My best guess is slight mismatch between timings in when sensor was measured (to get position of robot) and when motor commands were executed. Which in some ways represents real world - you can't have exact turns.



For your references, how I turn robot based on speed and timing: [https://youtu.be/CDOrTKQAOqs](https://youtu.be/CDOrTKQAOqs)

##### Olivier Michel [Cyberbotics] 11/23/2020 07:58:05
`@KajalGada`: there is actually a reason for using a multiple of 32 millisecond for the controller step: it is easy to divide by two several times. And that can be useful. Let's imagine you choose a `WorldInfo.basicTimeStep` of 32 milliseconds and a robot controller step of 32 milliseconds, so that both are in sync, which is optimal performance-wise. But, it turns out that the physics of your simulation is unstable. Then, dividing the `WorldInfo.basicTimeStep`, so that you get 16 should help improving the stability and will not affect the controller program as both will be in sync every two basic time step. If dividing by two is not enough, you can divide by two again and get 8, and continue with 4, 2 and 1. In every case, your controller will be in sync with the simulation physics step, which contributes to make the simulation efficient and stable.

##### F\_Nadi 11/24/2020 07:31:05
Thanks `@KajalGada`

##### KajalGada 11/25/2020 01:16:49
That is smart, thank you for the explaination Olivier 🙂

##### j-ub 12/03/2020 13:30:30
Hi there! I'm trying to control a quadricopter iin webots by using ROS and extern controller from VisualStudio code. I previously made the controller in C and runned it from the webots interface but I'm bit lost about how to face the new requirements (extern controller+ROS). I got how the . launch file is running the .wbt file but i don't know the way the .cpp node is joining with the quadricopter (mavic2pro) in the simulation and providing it of a controller. So.. I have few question i would be glad if someone could guide me a bit through.. 1st.- Is this the only way to work with webots+extern\_controller+ROS?.. It is necessary to use the .cpp file in src folder?, 2nd.- Could the .cpp file be replaced for a .py file so i won't have to C++ programming? and 3rd.- If the answer of 2nd question is a "no".. there is some documentation explaining the complete\_test.cpp file or at least the robot\_information\_parser file? The code looks bit wide and complex for me.. Thank in advance:)

##### Darko Lukić [Cyberbotics] 12/03/2020 13:48:12
Hello `@j-ub`

>  Is this the only way to work with webots+extern\_controller+ROS

If you use ROS1, you can choose the `ros` controller instead of `<extern>` and it will create a ROS interface. In that way you avoid using the external controller.



> It is necessary to use the .cpp file in src folder?

No, you can use e.g. Python as well. Check this file out:

[https://github.com/cyberbotics/webots\_ros/blob/master/launch/webots\_ros\_python.launch](https://github.com/cyberbotics/webots_ros/blob/master/launch/webots_ros_python.launch)



Let me know if this covers 3rd question as well 🙂

##### j-ub 12/03/2020 14:10:37
well.. first of all thank you for your quick answer:) . Maybe I didin't explain myself good enought in the 3rd question xd, It could be changed for the following "Is it some documentation wider than the one that become inside the complete\_test and the robot\_information\_parser file?" But for the moment, I think I'm going to investigate deeper about how to use the ros controller instead the <extern> one and .py files so your answer is good enought for me. Thanks a lot!

##### Darko Lukić [Cyberbotics] 12/03/2020 14:38:40
Maybe these tutorials:

[http://wiki.ros.org/webots](http://wiki.ros.org/webots)

[http://wiki.ros.org/webots\_ros/Tutorials/Sample%20Simulations](http://wiki.ros.org/webots_ros/Tutorials/Sample%20Simulations)

[https://cyberbotics.com/doc/guide/tutorial-8-using-ros](https://cyberbotics.com/doc/guide/tutorial-8-using-ros)



And each Webots node has a `ROS` tab that serves as a ROS API reference, e.g.:

[https://cyberbotics.com/doc/reference/distancesensor?tab-language=ros#distancesensor-functions](https://cyberbotics.com/doc/reference/distancesensor?tab-language=ros#distancesensor-functions)



In case you choose to switch to ROS2 the documentation is here:

[https://github.com/cyberbotics/webots\_ros2/wiki](https://github.com/cyberbotics/webots_ros2/wiki)

##### j-ub 12/03/2020 15:33:48
I have already made the tutorials anyway I guess I should dedicate a bit more time understanding how those examples work.. The biggest problem I have I think is I don't really understand how all is "inter-connected". For example, could you tell me how the nodes ros\_controller.py and ros\_python.py work together and why in this case the controller is setted up as a extern controller? And.. sorry.., last question:) could I set in this example (webots\_ros\_python) the controller field as ros controller and make it work somehow? P.S.: I think I am fine with ROS1.


probably the questions need a wide explanation.. maybe due to my lack of knowledge in this subject.. anyway whatever info or ideas for a better understanding will be gladly taken. thanks again

##### Darko Lukić [Cyberbotics] 12/03/2020 15:41:06
> For example, could you tell me how the nodes ros\_controller.py and ros\_python.py work together

`ros_controller.py` is an example of a ROS node, not relavant to Webots. It just makes the robot do something.

 `ros_python.py` is a ROS driver for Webots. It "converts" a Webots API (a part of the API relavant to your robot) to a ROS interface.


> could I set in this example (webots\_ros\_python) the controller field as ros controller and make it work somehow?

Yes. Just make sure the ROS client libraries can be included (`rospy`, `std_msgs` and similar).


Under-the-hood it looks something like this:

```md
             `ros_controller.py`
                      |
               (TCPROS/UDPROS)
                      |      
               `ros_python.py`
                      |
(Webots protocol based on a shared memory and pipes)
                      |
               Webots simulator
```

##### j-ub 12/03/2020 16:00:51
Ok, that was very revealing. thanks `@Darko Lukić` for clarifying those many doubts, now I have some work waiting for me 😉

##### Darko Lukić [Cyberbotics] 12/03/2020 16:03:23
Great, let us know if we can help you with something else 🙂

##### j-ub 12/03/2020 16:05:58
Sure, I will. Have a nice evening!

##### Darko Lukić [Cyberbotics] 12/03/2020 17:18:36
Thanks, have a nice evening!

##### j-ub 12/04/2020 14:18:04
Hello! I’m here again luckily faster than I guessed. I figured how to make it work as a .py node launched with ROS+ extern controller. I made a simple controller for the mavic2pro robot which is only setting the propellers velocity and getting the imu values which i want to print in the console (webots console or ubuntu terminal..)


The point is when I’m trying to print anything (before the main loop or inside the main loop) I can’t see it nowhere and I guess it is been printed somewhere.. Could I have some help about this matter?



Thanks in advance

##### Darko Lukić [Cyberbotics] 12/04/2020 15:31:29
The external Webots controller doesn't print to Webots console, but to the terminal from which it is launched. Then you should check whether the standard output is redirected to `screen`:

```
output="screen"
```

[http://wiki.ros.org/roslaunch/XML/node](http://wiki.ros.org/roslaunch/XML/node)

##### j-ub 12/04/2020 15:48:49
Oh! That is just way easier than the thing i was trying to do. Thanks again `@Darko Lukić`


I was trying to make the .launch file openning another .py script that could print all in a new terminal.. So.. thanks:)

##### Diego Rojas 12/07/2020 19:26:28
Is it possible to change a robot end effector dynamically during a running simulation? I currently have three end effectors for my robot and I need those three tools to complete a robot repair in simulation. I want to change the robot tool while the simulation is running to demonstrate a complete robotic repair. Currently, I have to restart the simulation and load a new end effector with controller every time I want to switch EE.

##### Olivier Michel [Cyberbotics] 12/08/2020 06:36:15
Yes, this is possible using a supervisor to remove the node corresponding to the tool from the tool slot and add a new node corresponding to the new tool in the tool slot. You will however need to use the latest nightly builds of Webots R2021a.

##### Diego Rojas 12/08/2020 06:43:07
`@Olivier Michel` Sounds great! This may be a silly question, but is Webots R2021a passing on Ros2 foxy? I have ros2, moveit2, working with the universal packages in webots R2019b. Are the ros2\_universal\_robot packages the same in R2021a?

##### Olivier Michel [Cyberbotics] 12/08/2020 06:46:09
Yes, exactly the same.

## 2021

##### pnaraltnsk 01/02/2021 21:48:12
Hi, I am using webots for my graduation project and I am working on the Nao robot. I am trying to add pen node to my robot to mark the robot's walking path but for some reason, the pen node doesn't write. I added pen node to my robot's leftFootSlot and exactly like in pen.wbt example. Could you please help me out with this situation? Or do you know any other ways to mark the robot's walking path?

##### Stefania Pedrazzi [Cyberbotics] 01/04/2021 07:12:22
`@pnaraltnsk` your question has already been answered in the `technical-questions` channel.

##### duct 01/12/2021 15:37:04
are there any debugging tools available in webots? Like step through code, etc.

##### Olivier Michel [Cyberbotics] 01/12/2021 16:41:00
Yes, you can use gdb (although it's not fully integrated into Webots).

##### prophile 01/21/2021 22:58:17
Hello, your documentation currently looks like this:
%figure
![unknown.png](https://cdn.discordapp.com/attachments/565155720933146637/801948818329305088/unknown.png)
%end


we've reproduced in a number of different browsers and OSs

##### TheOrangeOne 01/21/2021 22:59:05
> Package size exceeded the configured limit of 50 MB. Try [https://github.com/cyberbotics/webots/tree/released/docs/css/webots-doc.css](https://github.com/cyberbotics/webots/tree/released/docs/css/webots-doc.css) instead.

##### prophile 01/21/2021 23:00:09
(Because [https://cdn.jsdelivr.net/gh/cyberbotics/webots@released/docs/css/webots-doc.css](https://cdn.jsdelivr.net/gh/cyberbotics/webots@released/docs/css/webots-doc.css) is returning a 403)


We are not entirely sure that this is intended behaviour


so thought we'd let you know

##### Wasabi Fan 01/22/2021 02:48:00
I'm seeing the same thing as above. The documentation is currently broken.


It seems (?) this has fixed itself since. 🎉


No, never mind, the reference is still definitely borked 🙁

##### Olivier Michel [Cyberbotics] 01/22/2021 08:29:30
I cannot reproduce this problem. For me [https://cdn.jsdelivr.net/gh/cyberbotics/webots@released/docs/css/webots-doc.css](https://cdn.jsdelivr.net/gh/cyberbotics/webots@released/docs/css/webots-doc.css) works. Can you try again?

##### TheOrangeOne 01/22/2021 13:04:34
Seems to be working on now, perhaps an issue with the CDN

##### Olivier Michel [Cyberbotics] 01/22/2021 13:41:31
Probably. Anyhow thank you for reporting it and for your feedback.

##### ahforoughi 01/26/2021 20:59:48
Hi guys is there any sample robotic arm in webots that use to train with a actor-critic algorithm!?

##### Darko Lukić [Cyberbotics] 01/27/2021 07:48:46
`@ahforoughi`

Here is a tutorial about Actor-Critic algorithm and Open AI Gym:

[https://www.tensorflow.org/tutorials/reinforcement\_learning/actor\_critic](https://www.tensorflow.org/tutorials/reinforcement_learning/actor_critic)



and here is a middleware for Open AI Gym and Webots:

[https://github.com/aidudezzz/deepbots](https://github.com/aidudezzz/deepbots)

(paper: [https://link.springer.com/chapter/10.1007/978-3-030-49186-4\_6](https://link.springer.com/chapter/10.1007/978-3-030-49186-4_6))



Hope this helps. We will be happy to see your project that demonstrates Actor-Critic algorithm in Webots.

##### Luiz Felipe 02/02/2021 10:28:14
`@ahforoughi` I am using DDPG for continuous control with Webots... With the new fast mode it seems to work fine... My tip would be for you to use the input of a position controller or a torque controller as the action of your actor-critic algorithm

##### HANEEN AL ALI 02/04/2021 12:35:12
hello, i want to build end effector for the robot arm like the picture below. i added a hinge joint and i want to build the two finger. should i choose a group to build link1( shape box) or should i choose soild first??. Can u please help me by explaining how can i build these part?


This is the design i want to implement
%figure
![end.jpg](https://cdn.discordapp.com/attachments/565155720933146637/806865642158161920/end.jpg)
%end

##### Stefania Pedrazzi [Cyberbotics] 02/08/2021 07:11:32
Hi, link1 should be a Solid node.

Here is an example of gripper: [https://www.cyberbotics.com/doc/guide/khepera3#khepera3\_gripper-wbt](https://www.cyberbotics.com/doc/guide/khepera3#khepera3_gripper-wbt)

The gripper  model is saved in a PROTO file. But if you select it, tight-click on it to open the context menu and choose the "Convert to Base Node(s)" options then you will be able to check the internal structure directly from the Webots scene tree.

##### HANEEN AL ALI 02/10/2021 15:20:16
`@Stefania Pedrazzi` thank you so much for ur reply.  Can u explain why link 1 should be a solid node, pleased? I choose it as transform node

##### Stefania Pedrazzi [Cyberbotics] 02/10/2021 15:24:37
You can define link 1 in a `Transform` node, but between the `HingeJoint` node and the link 1 node you need a `Solid` node because the `HingeJoint.endPoint` field expects a `Solid` or derived node.

##### HANEEN AL ALI 02/10/2021 17:08:21
I went to khepera3 but I couldn't find the model for khepera3\_gripper. I just found Khepera3 robot with a two- wheeled.



Please please can u tell where I can find the model with the gripper?

##### Chernayaten 02/10/2021 18:20:25
`@HANEEN AL ALI`  You're looking in ..\Webots\projects\robots\k-team\khepera3\worlds and you can't find the gripper wbt file? I found it in my installation

You can probably copy missing files from here [https://github.com/cyberbotics/webots/tree/master/projects/robots/k-team/khepera3](https://github.com/cyberbotics/webots/tree/master/projects/robots/k-team/khepera3)

##### HANEEN AL ALI 02/10/2021 20:10:19
`@Chernayaten` ya, it is this one i am looking for. so i can have an idea how to build my design. however i do know how to add it to the robot node, do you have an idea on how to add it?

##### Chernayaten 02/10/2021 20:21:53
I do not know how to use grippers. If I wanted to learn them I would add a khepera with a gripper and then do what stefania suggested, convert to base nodes so that I can study how its done and mimic it

##### Stefania Pedrazzi [Cyberbotics] 02/11/2021 07:25:25
In the Webots samples library there is a world called `khepera3_gripper.wbt`. You can find it by openining the File > Open Sample World.. dialog and type the world name.

The gripper is specified in a separated PROTO called `Khepera3_Gripper`. You can added it to any Robot node:

1. Select a `children` or `*Slot` (in case of PROTO robot node) fields

2. Click the "Add node" button

3. Type in the "Find" text field "Khepera3\_Gripper" and select it

##### BeastFromTheEast 02/24/2021 14:52:33
Is documentation page down for anyone else atm?

##### DDaniel [Cyberbotics] 02/24/2021 14:52:50
yes, looking into it at the moment

##### BeastFromTheEast 02/24/2021 14:53:03
Thank you

##### DDaniel [Cyberbotics] 02/24/2021 14:58:32
`@BeastFromTheEast` should be back now

##### Elizaveta\_Potemkina 03/02/2021 17:18:46
Hi guys, I'm looking for the proto file for the Sharp GP2Y0A02YK0F sensor - where in the docs would I be able to find it?

##### Chernayaten 03/02/2021 17:33:07
Webots\projects\devices\sharp\protos is where mine is located


`@Elizaveta_Potemkina`

##### Elizaveta\_Potemkina 03/02/2021 17:33:23
Thanks, just found it actually!

##### Shyam 03/20/2021 19:58:06
is there something wrong with the documentation page on website?
%figure
![unknown.png](https://cdn.discordapp.com/attachments/565155720933146637/822921967689662489/unknown.png)
%end

##### Harun KURT 03/20/2021 20:03:57
Yes , same with me this documentation website

##### Olivier Michel [Cyberbotics] 03/22/2021 07:26:31
I believe this is now fixed.

##### Shyam 03/22/2021 10:37:54
Yes, thank you for the update `@Olivier Michel`

##### Westin 03/24/2021 15:49:09
Is anyone else having issues with the docs page?
%figure
![unknown.png](https://cdn.discordapp.com/attachments/565155720933146637/824308871422017536/unknown.png)
%end

##### Olivier Michel [Cyberbotics] 03/24/2021 15:50:50
Can you check again now?

##### Westin 03/24/2021 15:51:01
Yes its working, thanks.


There is also an issue in the webots download link. Pressing the drop down button gets you there, but the main button gets a 404.
%figure
![unknown.png](https://cdn.discordapp.com/attachments/565155720933146637/824309651982123028/unknown.png)
%end

##### Olivier Michel [Cyberbotics] 03/24/2021 15:53:14
Strange, I don't get any 404 with the main button...


From which browser are you trying this?


The "NaN undefined NaN - undefined" seems to indicate that our Javascript is unable to determine your platform (Window, macOS or Linux).


Which is your operating system?

##### Westin 03/24/2021 15:56:25
I'm not having the issue now. I tried on Edge and Chrome on Windows 10 and got the same result each time.

##### Olivier Michel [Cyberbotics] 03/24/2021 15:57:13
Do you mean the issue disappeared suddenly?

##### Westin 03/24/2021 15:59:40
Yes I loaded the page again after a few minutes and it displays properly.

##### Olivier Michel [Cyberbotics] 03/24/2021 15:59:56
Strange...

##### Westin 03/24/2021 16:00:39
Yep.

##### reinaldobianchi 04/06/2021 13:04:53
Hi. I have a doubt about the Sensors on the Pioneer AT3. Is the figure on page [https://cyberbotics.com/doc/guide/pioneer-3at](https://cyberbotics.com/doc/guide/pioneer-3at) wrong?

It looks like the sensors that are in front should be in the back...

Sensors 0 to 7 should be in the back, and sensors 8 to 15 in the front, no?

I also think that the Front and Back views of the robot are switched...


This is wrong for the Pioneer 3 DX and AT

##### Srivastav\_Udit 04/08/2021 06:46:44
Is there any particular reason why the sensors orientation on the epuck is the way it is?

##### Olivier Michel [Cyberbotics] 04/08/2021 06:47:18
It corresponds to the orientation on the real robot.

##### Stefania Pedrazzi [Cyberbotics] 04/08/2021 06:57:14
Hi, the figure on the documentation is correct: sonar sensors 0 to 7 are in the front. This robot was calibrated with the real one years ago.

But I checked again and all the datasheets that I could find about the Adept Pioneer 3 are still mentioning that sensors 0 to 7 are in the front and sensors 8 to 15 in the back.

Do you have a different robot datasheet mentioning a different sonar sensors position?

##### reinaldobianchi 04/08/2021 11:01:03
Hi. The datasheets indeed shows that sonars 0 to 7 are in front of the real robot. But using it in Webots, we get the data from the back ring. I think that in the model of the Pioneer 3 AT the sonar ring was rotated 180 degrees... just run the code I sent and you will see that...

##### Stefania Pedrazzi [Cyberbotics] 04/08/2021 11:14:13
I just checked the sensors position in the simulation and their response to object detection and sensors 0-7 correctly detect objects in the front of the robot. You can see it in this video.
> **Attachment**: [pioneer3at\_sensors.mp4](https://cdn.discordapp.com/attachments/565155720933146637/829675497473441802/pioneer3at_sensors.mp4)

##### reinaldobianchi 04/10/2021 20:46:00
Thanks! Now I finally understand how it works.

##### ShuffleWire 05/05/2021 23:49:55
In the coding style page [https://github.com/cyberbotics/webots/wiki/CPP-Coding-Style](https://github.com/cyberbotics/webots/wiki/CPP-Coding-Style), the first link in #CS300  [https://github.com/cyberbotics/webots/blob/master/.clang-format](https://github.com/cyberbotics/webots/blob/master/.clang-format) is dead. But I wasn't comfortable to open an issue just for that...

##### Olivier Michel [Cyberbotics] 05/06/2021 05:31:44
Thank you for reporting this. I just fixed it.

##### mmoralesp 05/07/2021 15:49:25
Hello Everyone!,  I am working on a project for my university on ROS and Webots, I am trying to control two epuck in the same Webots environment with ROS but I am not able to make them work, as if I can do it with only one epuck. I would like to know if anyone has tried to do this and if you could help me thanks.

##### Darko Lukić [Cyberbotics] 05/10/2021 09:20:53
It should work with multiple robots without problems. To each robot, the `ros` controller adds an unique prefix to all topics and services. What was the issue?

##### Azhagan 05/12/2021 14:42:49
hello


I am azhagan, and i am new to webots , how can i start with it

##### DDaniel [Cyberbotics] 05/12/2021 15:10:04
`@Azhagan` Hi, you can start by installing it [https://cyberbotics.com/doc/guide/installing-webots](https://cyberbotics.com/doc/guide/installing-webots), then follow the "getting started" guide to learn how to navigate the interface: [https://cyberbotics.com/doc/guide/getting-started-with-webots](https://cyberbotics.com/doc/guide/getting-started-with-webots), and finally do the tutorials: [https://cyberbotics.com/doc/guide/tutorials](https://cyberbotics.com/doc/guide/tutorials).

##### Azhagan 05/12/2021 15:52:12
thanks !!

##### Chrimo 05/12/2021 22:04:43
Hi all, is there any example for using GPS with ros2/webots available ? TIA

##### raerae 05/13/2021 09:47:08
Hi guys, I'm new here. I just want to ask, is there a possible method to export Solidworks model to Webots that will include its original appearance?

##### Darko Lukić [Cyberbotics] 05/14/2021 06:34:50
No, but if you include a GPS device in your PROTO you should be getting `NavSatFix` messages. I guess you tried the `webots_ros2` package:

[https://github.com/cyberbotics/webots\_ros2](https://github.com/cyberbotics/webots_ros2)

##### Affonso 05/14/2021 19:36:57
Hi, I have a doubt about HingeJoints, what parameters I use to set the position of joinParameters?

##### DDaniel [Cyberbotics] 05/14/2021 19:44:23
`@Affonso` Hi, the current position of the HingeJoint is defined by the field `position` inside the `HingeJointParameters` node. If you intend to manually change with a text editor (changing the world file directly) you need to remember to also change the translation/rotation of the corresponding `endPoint` Solid to keep things consistent. If instead you change it from the interface, it automatically updates the solid as well.

##### mmoralesp 05/14/2021 21:34:11
Hi, the problem is when I start the launch and then i start the publisher with the velocity, no robot moves, but when there is only one robot it moves.

##### Darko Lukić [Cyberbotics] 05/17/2021 06:42:39
Can you share more details? Can you list the topics (`rostopic list`)?

##### BlueShrapnel 05/17/2021 06:42:44
Okay

##### mmoralesp 05/17/2021 21:13:59
Hi, im using ros2, with only one robot (epuck) it works find, the robot moves on


This is the scenario
%figure
![Captura_de_pantalla_de_2021-05-17_23-21-31.png](https://cdn.discordapp.com/attachments/565155720933146637/843961774293385216/Captura_de_pantalla_de_2021-05-17_23-21-31.png)
%end


When i launch the vel publisher whit only one robot in the scenario it works well


but with two, it doesn't work

##### Darko Lukić [Cyberbotics] 05/18/2021 07:22:34
You can check this example:

[https://github.com/cyberbotics/webots\_ros2/blob/master/webots\_ros2\_demos/launch/armed\_robots.launch.py](https://github.com/cyberbotics/webots_ros2/blob/master/webots_ros2_demos/launch/armed_robots.launch.py)



Does your launch file looks similar?

##### TheGiant 05/18/2021 10:35:13
`@Olivier Michel` about : [https://github.com/cyberbotics/webots/issues/3075](https://github.com/cyberbotics/webots/issues/3075), I do actually enjoy offline doc 🙂 Maybe add a button to get it offline in one go ? And then open it/browse it in a regular browser. Additionally, I love the "Help..." button when right click on an item, which bring immediately to the right doc page 🙂

However, I understand that it's rather heavy, and removing the viewer could be a nice cleanup.

##### mmoralesp 05/18/2021 17:11:22
Hi, this is my launcher
%figure
![unknown.png](https://cdn.discordapp.com/attachments/565155720933146637/844260892518514758/unknown.png)
%end


For set the velocity i have another controller that i launch from another terminal


but only works when i had a unique robot

##### Darko Lukić [Cyberbotics] 05/19/2021 07:35:02
It should be `executable='driver'` for both robots and you should verify whether the robot names (`--webots-robot-name`) match the names in the world file.

##### mmoralesp 05/19/2021 15:27:43
Hi `@Darko Lukić` , thanks a lot for your help, it works for me and now the robots get the velocity and move

##### medrimonia 05/21/2021 13:00:05
Hi everyone, I am under the impression that using the function `wb_supervisor_field_import_mf_node_from_string` only support import of PROTO files listed in the `Webots Projects` and not from the PROTO nodes from the `Current Project`. Am I right and is it the expected behavior? I did not found anything related to that in the documentation and that was not very intuitive to me.

##### Maël Wildi [Cyberbotics] 05/21/2021 13:25:02
Hi `@medrimonia`, it should be possible to import PROTO from your `Current Project` using `wb_supervisor_field_import_mf_node_from_string`. Do you get any error on your side ?

##### medrimonia 05/21/2021 13:29:30
I systematically got the following error while it was located in the `protos` folder of my active project: `ERROR: Skipped unknown 'XXX' node or PROTO.`  (I tried several different robots for this). Moving the proto inside a project in the `WEBOTS_HOME` solved this.


To reduce the risk that my folder structure was inappropriate or something similar I just checked and I was able to see the PROTO file when adding the robot through the GUI (listed in current project)

##### DDaniel [Cyberbotics] 05/21/2021 13:35:44
Just to be sure, does the name of the file itself match the name inside the proto file?

##### medrimonia 05/21/2021 13:36:14
My bad... I noticed the tree structure of my project was still invalid... I had the world listed in a directory named `world` and not in a directory named `worlds` changing the name of the directory did fix the issue...


(sorry for the invalid comment then, I *thought* I did enough preliminary checks before asking it)

##### Maël Wildi [Cyberbotics] 05/21/2021 13:40:04
No problem!

##### KC 05/22/2021 17:17:52
Hi

Can anyone recommend my some good resources on how can I add grippers or something like that to an existing robot in Webots? (Like adding a robotic arm to a Khepera IV robot)

##### DDaniel [Cyberbotics] 05/24/2021 15:51:22
`@KC` Hi, the `khepera3_gripper` robot available in the sample worlds has a gripper, you can take inspiration from that I suppose

##### Affonso 06/01/2021 17:47:51
Hey, I'm working on a robot for a competition and we are using Webots to simulate that robot, as it is very important to control the speed of the robot, we want to know how to convert pwm to speed in the simulator

##### Darko Lukić [Cyberbotics] 06/02/2021 07:21:46
One approach would be to establish a relation between voltage (PWM) and torque of the motor. So, based on the real-world measurements you should get `f(voltage) -> torque`. Then you can simply control a torque of the motor using `wb_motor_set_torque`:

[https://cyberbotics.com/doc/reference/motor?version=develop#wb\_motor\_set\_torque](https://cyberbotics.com/doc/reference/motor?version=develop#wb_motor_set_torque)



Converting PWM to speed is probably not a good idea since a load on the motor may vary (except the PWM controls a set-point).

##### birju 06/20/2021 02:12:36
INFO: emitter\_receiver: Starting controller: C:\Users\Administrator\AppData\Local\Programs\Webots\projects\samples\devices\controllers\emitter\_receiver\emitter\_receiver.exe

INFO: emitter\_receiver: Starting controller: C:\Users\Administrator\AppData\Local\Programs\Webots\projects\samples\devices\controllers\emitter\_receiver\emitter\_receiver.exe

WARNING: emitter\_receiver: The process crashed some time after starting successfully.

WARNING: 'emitter\_receiver' controller crashed.

WARNING: emitter\_receiver: The process crashed some time after starting successfully.

WARNING: 'emitter\_receiver' controller crashed.





how can i solve this error

once i clean and make then it worked for one day

but its again crashing

what should i do?

##### Stefania Pedrazzi [Cyberbotics] 06/21/2021 06:00:33
You should debug your controller and understand what is causing the crash.

If you don't change anything else on your system, then it could be  a problem due to memory management.

##### Maximo Cansino Mateo 06/22/2021 19:11:41
Hello! does anyone here knows where I can find the fields and the map for self driving cars?

##### Darko Lukić [Cyberbotics] 06/23/2021 06:43:11
You can try the sample worlds by clicking `File > Open Sample Worlds...` and selecting worlds under the `vehicles` item. Here is what you can expect:

[https://www.cyberbotics.com/doc/automobile/worlds](https://www.cyberbotics.com/doc/automobile/worlds)

##### Maximo Cansino Mateo 06/23/2021 13:40:15
Thanks!!

##### Johan2021 06/24/2021 12:31:55
Hi all, when printing the position field of a jointParameters node and comparing it to the output values of a position sensor (inf accuracy, no noise) attached to a corresponding rotational motor (the position of the joint is controlled by this motor), these values are far apart. From the documentation ([https://cyberbotics.com/doc/reference/jointparameters?tab-language=python](https://cyberbotics.com/doc/reference/jointparameters?tab-language=python) and [https://cyberbotics.com/doc/reference/balljoint?tab-language=python#hidden-field-summary](https://cyberbotics.com/doc/reference/balljoint?tab-language=python#hidden-field-summary)) I understood that they should be the same, so would anyone know if there is something I am overlooking when comparing these values for the same joint?

##### DDaniel [Cyberbotics] 06/24/2021 12:36:22
`@Johan2021` Hi, you're comparing the sensor data to what? The other value you print it from the Webots code side or in a controller by accessing it through another mean like a supervisor? Could you provide a minimal example that shows this?

##### Johan2021 06/24/2021 12:53:00
I am indeed printing the jointParameters position field using a supervisor controller as shown below (Python). I also attached the relevant parts from both the world and proto file in info.proto.



> `robot_node = supervisor.getFromDef("ROBOT01")`

> `robot_ankle_node = robot_node.getFromProtoDef("Joint01")`

> `robot_field_ankle = robot_ankle_node.getField("position")`

> `print(" Ankle position %s" %robot_field_ankle.getSFFloat())`
> **Attachment**: [info.proto](https://cdn.discordapp.com/attachments/565155720933146637/857604222727356436/info.proto)

##### DDaniel [Cyberbotics] 06/24/2021 12:54:24
and what version of webots are you using?

##### Johan2021 06/24/2021 12:56:06
Webots R2021a Revision 1

##### DDaniel [Cyberbotics] 06/24/2021 13:20:10
`@Johan2021` just to be sure, a BallJoint has 3 position fields `position`, `position2` and `position3`, are you comparing them accordingly? From what you provided it seems you get the field `position` using the supervisor but the sensor is in `devices3`


It's likely that, I can't reproduce it otherwise in that version of webots. If the issue continues it might be better to open an issue about it with a minimal reproducible example (the bare minimum that shows the issue)

##### Johan2021 06/24/2021 14:42:06
The position field did indeed not point to the correct axis, my bad - now it corresponds to the sensor output🙂 . However, I am still wondering about the interpretation of this angle / position value. I am using the wb\_motor\_set\_position() commands to control a series of joints (never exceeding 3.14 rad), but the position sensor outputs a value of 4 rad that is not visually represented - could this be a PID issue or am I misinterpreting the position value?



The value also keeps increasing after I stop controlling the joints (noted as Transition\_Bent in the video) - thanks for your help!
> **Attachment**: [demo.mp4](https://cdn.discordapp.com/attachments/565155720933146637/857631681456766996/demo.mp4)

##### Joro 07/27/2021 20:20:04
Hi, i'm trying to visualice a rangefinder's image on rviz from webots but it looks like this, i want it in its black/white original colors, but the bgra8 format is the only one who works.
%figure
![unknown.png](https://cdn.discordapp.com/attachments/565155720933146637/869675531988262912/unknown.png)
%end

##### Darko Lukić [Cyberbotics] 07/28/2021 07:34:44
It is ROS 1?

##### Joro 07/28/2021 17:30:13
ros2

##### Darko Lukić [Cyberbotics] 07/29/2021 06:55:47
I have just tested. I put the range finder node in an arbitrary robot and the `webots_ros2` package automatically created a working topic. Do you use the `webots_ros2` package?

##### Joro 07/29/2021 15:05:00
yes, i already solved it, thanks for your help and interest

##### Spur 08/16/2021 10:01:40
Hey guys, I have two e-pucks running but they seem unable to detect eachother via by distance sensors and just collide, is there a way to make them detect eachother ?

##### Olivier Michel [Cyberbotics] 08/16/2021 11:56:21
They should see each other through distance sensors.

##### EvilOdil 08/19/2021 12:12:07
Are there any robotic courses (preferably a MOOC) that uses the webots to explain the concepts. I want to go deep down with complex things like integrating ot with ROS, image processing, segmentation, SLAM and many more.  I love to learn robotics and I can't wait till the university starts🙂. Please. I have already gone through the documentations and most of the YT tutorials.


Sorry for my English😶

##### Kumar 08/20/2021 03:22:56
Second what `@EvilOdil` is asking about.  I also would like to learn robotics concepts like SLAM and webots seems such an ideal platform to learn in

##### Darko Lukić [Cyberbotics] 08/20/2021 09:38:41
`Soft illusion` did Season of Docs with Cyberbotics, he covers some concepts with Webots:

[https://www.youtube.com/c/Softillusion/playlists](https://www.youtube.com/c/Softillusion/playlists)

##### Kumar 08/20/2021 18:56:29
Thanks `@Darko Lukić` Appreciate it - seems to be a good course aligned with what I was looking for

##### EvilOdil 08/20/2021 19:11:35
Thank you. I have gone through some videos in this channel and they are great. Please let me know if anybody knows about a Coursera or edx course on robotics based on webots.

##### Kumar 08/21/2021 15:14:17
I came across [https://www.coursera.org/specializations/robotics](https://www.coursera.org/specializations/robotics) in Coursera. I do not know whether they use webots, but seems to be a good course to learn robotics

##### EvilOdil 08/21/2021 15:32:43
Thank you. It looks interesting.

##### Kumar 08/21/2021 16:20:06
`@EvilOdil` - The Coursera course uses Matlab

##### EvilOdil 08/24/2021 14:51:55
Thanks brother

##### giaco\_mz 08/25/2021 10:48:28
is possible to have a pdf version of the webots documentation?

##### Isha 09/17/2021 15:09:36
<@&568329906048598039>  Webots documentation site doesn't seem to work.

##### Darko Lukić [Cyberbotics] 09/17/2021 15:10:11
It works for me

##### Stefania Pedrazzi [Cyberbotics] 09/20/2021 06:24:19
No, the documentation in only available online.

##### Mlungost 09/30/2021 09:02:52
trying to download the Cyberbotics' Robot Curriculum.. does anyone have a working link or copy?
%figure
![unknown.png](https://cdn.discordapp.com/attachments/565155720933146637/893060315972001802/unknown.png)
%end

##### Olivier Michel [Cyberbotics] 09/30/2021 09:04:00
[https://en.wikibooks.org/wiki/Cyberbotics%27\_Robot\_Curriculum](https://en.wikibooks.org/wiki/Cyberbotics%27_Robot_Curriculum)

##### Mlungost 09/30/2021 09:08:27
thank you.  do you have a PDF version? the PDF version link on the website is broke

##### Olivier Michel [Cyberbotics] 09/30/2021 09:09:33
[https://upload.wikimedia.org/wikipedia/commons/3/3d/Cyberbotics%27\_Robot\_Curriculum.pdf](https://upload.wikimedia.org/wikipedia/commons/3/3d/Cyberbotics%27_Robot_Curriculum.pdf)

##### Mlungost 09/30/2021 09:10:04
thank you.

##### mironix<inactive> 10/16/2021 15:36:06
hello i think i found a bug in the doc  - i think this should not be AP but API
%figure
![unknown.png](https://cdn.discordapp.com/attachments/565155720933146637/898957483480084541/unknown.png)
%end

##### Olivier Michel [Cyberbotics] 10/16/2021 15:40:11
Yes, can you please propose a fix, it should easy from the page where you found the bug, by following the link:
%figure
![unknown.png](https://cdn.discordapp.com/attachments/565155720933146637/898958508203069511/unknown.png)
%end


Click on "Contribute on GitHub!" link.

##### mironix<inactive> 10/16/2021 15:42:07
oh ok - sorry there's so many constant prompts nowdays that i tend to miss those 🙂

##### Olivier Michel [Cyberbotics] 10/16/2021 15:42:25
No problem. Your contribution is welcome.

##### mironix<inactive> 10/16/2021 15:46:03
[https://github.com/cyberbotics/webots/pull/3789](https://github.com/cyberbotics/webots/pull/3789)

##### BeachJuic3 10/25/2021 08:56:49
I got a question regarding the **Position Sensor**


For a rotational Positional Sensor, it is stated to be expressed in [rad] not [rad/s]


I normalized my values with (2*pi)

but for some reason values still exceeds 1.0 after normalization



%figure
![unknown.png](https://cdn.discordapp.com/attachments/565155720933146637/902119142193242122/unknown.png)
%end



%figure
![unknown.png](https://cdn.discordapp.com/attachments/565155720933146637/902119213488017468/unknown.png)
<<<<<<< HEAD
%end
=======
%end

##### Dung Pie +10 11/15/2021 15:35:57
hello, I have a question, is there such a thing as a motion editor? I'm using R2021b and I can't seem to find it anywhere

##### Olivier Michel [Cyberbotics] 11/15/2021 16:17:15
No, there is no motion editor (except your favorite text editor 😉 or custom python script).
>>>>>>> ee3b8f62
<|MERGE_RESOLUTION|>--- conflicted
+++ resolved
@@ -1605,7 +1605,7 @@
              `ros_controller.py`
                       |
                (TCPROS/UDPROS)
-                      |      
+                      |
                `ros_python.py`
                       |
 (Webots protocol based on a shared memory and pipes)
@@ -2263,9 +2263,6 @@
 
 %figure
 ![unknown.png](https://cdn.discordapp.com/attachments/565155720933146637/902119213488017468/unknown.png)
-<<<<<<< HEAD
-%end
-=======
 %end
 
 ##### Dung Pie +10 11/15/2021 15:35:57
@@ -2273,4 +2270,3 @@
 
 ##### Olivier Michel [Cyberbotics] 11/15/2021 16:17:15
 No, there is no motion editor (except your favorite text editor 😉 or custom python script).
->>>>>>> ee3b8f62
