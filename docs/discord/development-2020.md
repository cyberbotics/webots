# Development 2020

This is an archive of the `development` channel of the [Webots Discord server](https://discordapp.com/invite/nTWbN9m) for year 2020.

## January

##### Shanaka 01/02/2020 08:15:57
I'm shanaka currently working as a research engineer in the department of electrical and electronic engineering, University of Peradeniya, Sri Lanka. These days, I engaged to design simulation using PUMA 560 robot manipulator in WEBOT and note that I'm very new to webot. 



I modified the end-tool of the manipulator by replacing the Pioneer gripper



I  control this entire manipulator (with new gripper) by modifying puma560.motion file and puma560.c file. 



But I need to add dynamics and individual joint controllers to this simulation with the idea of implementation in real world. So i check puma560.c file and there I found  functions called 



wbu\_motion\_new("puma560\_1.motion");

wbu\_motion\_play(motion);

but I was not able to find the definition of these functions anywhere. ( I checked motion.h Motion.hpp Motion.cpp files.) Although I can find the function definitions inside the above-mentioned files, still I was not able to find function definitions and how the given angles fed to motors in the manipulator by wbu\_motion\_play() function. 



The final target is to implement the controller in the real world using Raspberry pi or FPGA microcontrollers. So by using wbu\_motion\_play() functions how can I do it? Where can I find the function description? If this method is impossible, it will be great if you can give guidance to make it a success. 



your response will be highly appreciated !!
%figure
![image.png](https://cdn.discordapp.com/attachments/565155651395780609/662207440632414248/image.png)
%end

##### David Mansolino [Cyberbotics] 01/03/2020 07:32:26
`@Shanaka` instead of using motion file you should control directly the motor individually  (in speed, position or torque/force) using the motor API: [https://cyberbotics.com/doc/reference/motor#motor-functions](https://cyberbotics.com/doc/reference/motor#motor-functions)

You can easily get the name of the individual motors by double-clicking on the robot to open the robot-window.

IF you didn't already did, I strongly recommend to follow our tutorial (which explains how to control the motors individually): [https://cyberbotics.com/doc/guide/tutorials](https://cyberbotics.com/doc/guide/tutorials)

##### rbhuva 01/15/2020 02:09:57
anyone has Breve Simulation Environment?

##### David Mansolino [Cyberbotics] 01/15/2020 06:54:13
`@rbhuva`, no we are using the Webots simulation environment 😉

##### rbhuva 01/15/2020 23:33:21
sorry guys I am asking very silly question but I am stuck

I downloaded and try various versions of the Webot software but after installing it always shows the error of unexpected stop working webots on windows. I need the software please give some solution.

##### David Mansolino [Cyberbotics] 01/16/2020 06:51:32
`@rbhuva`, what is exactly the error you get?

PLease make sure to update the driver of your GPU.


Using the safe mode might help: [https://cyberbotics.com/doc/guide/starting-webots#safe-mode](https://cyberbotics.com/doc/guide/starting-webots#safe-mode)

##### rbhuva 01/16/2020 06:52:29
Thanks `@David Mansolino`

##### David Mansolino [Cyberbotics] 01/16/2020 06:52:50
You're welcome

##### Angerbot 01/17/2020 14:28:29
Apologies for the continuous questions - lines here have broken down and unable to download just yet. Is there a drag and drop interface for simple movement design? Thanks

##### David Mansolino [Cyberbotics] 01/17/2020 14:29:55
No sorry, Webots doesn't provide such drag and drop interface

##### machinekoder 01/23/2020 10:05:11
I have acquired an EZgripper ([https://sakerobotics.com/](https://sakerobotics.com/)) for my robot. What's the best way to simulate such an under actuated gripper? I've written a small Python controller, but I can't really make it grasp properly. Any ideas? I don't really need the physics aspect of the grasping itself, just being able to move objects around.

##### Fabien Rohrer [Moderator] 01/23/2020 10:06:42
Hi,


Generally all our grippers have physics, collision  shapes and joints.


This is certainly the best way to implement this.


Other solutions looks like hacks to me.


Does this answer your question?

##### machinekoder 01/23/2020 10:10:52
Not really. The example grippers seem to have actuated joints. However, the ezgripper has two under-actuated joints, meaning they are not driven by a motor. What's the best way to simulate this behavior. Or shall I just actuate them in the sim? I tried to mimic the real behavior using touch sensors, but my approach wasn't successful.


[https://youtu.be/240b1ubUwMA](https://youtu.be/240b1ubUwMA)

##### Fabien Rohrer [Moderator] 01/23/2020 10:48:08
I think you need to actuate the Webots joints of the underactuated joints, yes.


I had similar issues for the PR2 simulation.


[https://www.youtube.com/watch?v=Lm0FhXAxkXg](https://www.youtube.com/watch?v=Lm0FhXAxkXg)


The most important thing was to control the gripper in force control rather than in position control.


In such case, you can master the grasping force precisely, and that matters 🙂

##### machinekoder 01/23/2020 10:58:35
`@Fabien Rohrer` Thanks, I'll try that. Is the PR2 model in the examples?

##### Fabien Rohrer [Moderator] 01/23/2020 10:59:05
Yes, here it is:


[https://www.cyberbotics.com/doc/guide/pr2](https://www.cyberbotics.com/doc/guide/pr2)

##### Hannah 01/23/2020 13:38:38
Hello, is there any way to get MES(Manufacturing Execution System) data in webots? I want to simulate a production line, and I need to work with the MES data generated by the machines in the line.

##### David Mansolino [Cyberbotics] 01/23/2020 13:40:09
Hi `@Hannah` not out of the bxox, but I am pretty sure that you can implement your own interface to take these MES data as input of your robot controller.

##### Hannah 01/23/2020 13:42:27
Thanks `@David Mansolino` , I wanted to know if it is already implemented or not.

##### David Mansolino [Cyberbotics] 01/23/2020 13:43:48
Unfortunately it is not.

##### Hannah 01/23/2020 13:49:07
Thanks 🙂

##### David Mansolino [Cyberbotics] 01/23/2020 13:49:31
You're welcome

##### ZoRal 01/23/2020 14:12:18
Thanks

##### nitrow 01/25/2020 19:18:45
I would suggest moving the CoM a little in front of the turtlebot3 model to counteract it being very unstable when accelerating. I worked a lot better when I did this. I don't know the correct CoM, but I'm sure the real turtlebot is not that prone to doing wheelies! 😄

##### David Mansolino [Cyberbotics] 01/27/2020 07:11:37
Hi `@nitrow`, thank you for the suggestion, I will check in the datasheet if I find the CoM and fix it if there is some issues.


`@nitrow`, just to let you now that this is now fixed in [https://github.com/cyberbotics/webots/pull/1300](https://github.com/cyberbotics/webots/pull/1300) and will be included in the next release (and the nightly builds).

##### nitrow 01/28/2020 10:18:03
`@David Mansolino` Great, works a lot better now!

##### David Mansolino [Cyberbotics] 01/28/2020 10:19:07
`@nitrow` perfect, thank you for the feedback!

## February

##### rbhuva 02/07/2020 16:51:33
Hi there

I want to make one model in which I want multiple sources and number of bots. And I want to see that how the bots will distribute towards the various sources.

Can anyone please help me how can I achieve that?

##### luoyu2014 02/09/2020 07:44:42
Hi, I want to know where I can download the Webots 2018b version, I need this version. Thank you.

##### David Mansolino [Cyberbotics] 02/10/2020 06:36:21
Hi `@rbhuva` what do you mean by sources? Source of robots? Of light? Of energy?


Hi `@luoyu2014` you can download all the old version fo webots from here: [https://github.com/cyberbotics/webots/releases/tag/R2019a](https://github.com/cyberbotics/webots/releases/tag/R2019a)

##### junjihashimoto 02/13/2020 08:30:48
Hello, I'm Junji Hashimoto, Gree Inc. I've developed webots-bindings for haskell.  [https://hackage.haskell.org/package/HsWebots](https://hackage.haskell.org/package/HsWebots)

##### David Mansolino [Cyberbotics] 02/13/2020 08:32:15
Hi `@junjihashimoto`, very nice!!!


just for the note, the link to the github project seems wrong (it seems you forgot te replace the 'githubuser') 😉

##### Fabien Rohrer [Moderator] 02/13/2020 08:34:11
That's a great news! You should post it in the <#568354695513374730> chanel for a better visibility.

##### junjihashimoto 02/13/2020 08:44:39
`@David Mansolino` Thank you for your feedback. I've fixed it.

##### David Mansolino [Cyberbotics] 02/13/2020 08:46:14
You're welcome, thank you for sharing this with us.

##### junjihashimoto 02/13/2020 08:54:12
`@David Mansolino` I want to check what fields the nodes have. Does webots have the api finding fields?

##### David Mansolino [Cyberbotics] 02/13/2020 08:55:49
Yes, you can use the supervisor api to get the fields of a node:

[https://cyberbotics.com/doc/reference/supervisor#wb\_supervisor\_node\_get\_field](https://cyberbotics.com/doc/reference/supervisor#wb_supervisor_node_get_field)

##### junjihashimoto 02/13/2020 09:00:15
Thx! If the field does not exit, It returns NULL. So I should check NULL or not here. [https://github.com/junjihashimoto/HsWebots/blob/master/src/Webots/Supervisor.hs#L144](https://github.com/junjihashimoto/HsWebots/blob/master/src/Webots/Supervisor.hs#L144)

##### David Mansolino [Cyberbotics] 02/13/2020 09:02:39
Both should work, as testing:

```
if (X == NULL)
```

Is equiavlent to:

```
if (!X)
```

If X = NULL.

##### junjihashimoto 02/13/2020 10:07:37
The fix is done. [https://github.com/junjihashimoto/HsWebots/blob/master/src/Webots/Supervisor.hs#L148](https://github.com/junjihashimoto/HsWebots/blob/master/src/Webots/Supervisor.hs#L148)

##### junjihashimoto 02/14/2020 04:11:57
`@David Mansolino` Thank you for inviting me on github.


Can I move HsWebots-project into cyberbotics? If you have any concerns, please feel free to contact me.


BTW, I want to do CI on both linux and macos. I know linux has  a deb package of webots. So I can install it by apt. How about macos?


Do you provide binary-tar-ball for macos?

##### David Mansolino [Cyberbotics] 02/14/2020 07:43:43
> Can I move HsWebots-project into cyberbotics? If you have any concerns, please feel free to contact me.

`@junjihashimoto` 

Thanks for this, we will discuss this internally ant let you know.


Adding a CI is a very good idea and sign of quality.

For macOS unfortunately we do not provide any binary-tar-ball, however it should be feasible to install the mac package from the command line.


Jsut out of curiosity, which CI are you planning to use ?


It would also be very nice if you could include in the README the version of Webots and the supported OS.

##### junjihashimoto 02/14/2020 08:06:40
I will use github-actions, because it has 8GB memory and long running time.

##### David Mansolino [Cyberbotics] 02/14/2020 08:08:09
Ok, interesting.


`@junjihashimoto` we just had a discussion and you are welcome to transfert your HsWebots-project  🙂

##### junjihashimoto 02/14/2020 09:47:18
`@David Mansolino` Thx! I'm grad to hear that. I will do it.


Setup CI is done.

##### David Mansolino [Cyberbotics] 02/14/2020 13:15:00
Perfect !

##### Axel M 02/21/2020 09:28:05
Some issue I ran into when using urdf2webots:

- The resulting model in webots is laying on its right side (-90 deg roll). This seems to be related to axes differences between ROS (Z upward) and webots (Y upward)

- Large meshes are merged into a single PROTO file, which results in a (very) big file not suited to manual modifications in a text editor



I'm eager help on those issues

##### Olivier Michel [Cyberbotics] 02/21/2020 09:35:46
Regarding point 2 (large meshes), we are considering implementing support for meshes in Webots in different formats (DAE, OBJ, STL) by introducing a new node called Mesh that would replace the IndexedFaceSet node by referring to a mesh file (DAE, OBJ, STL, etc.) instead of listing a large number of coordinates and coordinate indices. I will open an issue about it to explain our design ideas. You are very welcome to contribute by proposing an implementation.


See [https://github.com/cyberbotics/webots/issues/1396](https://github.com/cyberbotics/webots/issues/1396)

##### Axel M 02/21/2020 09:51:54
Thats great, in the meantime I was considering modifying urdf2webots in order to generate PROTO files containing only the IndexedFaceSet of the parsed mesh (that's what i've done manually on my model). In the light of the above issue, does that seems still relevant to you ?

##### Olivier Michel [Cyberbotics] 02/21/2020 10:07:30
Yes, that's a very good idea as well.

##### rbhuva 02/24/2020 15:14:28
In my project, I would be changing the number of light sources considering them as a food source for the robot (treated like animals). The hypothesis of doing so is to observe the behaviour of an individual animal and swarm of the animals when they have different food sources available at different locations. Moreover, it is also assumed that it is possible to simulate the behaviour of the animals towards the food origin of different quality. That is, they might turn to the light(food) source of the higher intensity even though the less intense light source is nearer to them

To carry out these experiments, I will consider the intensity of the sources, number of sources, number of vehicles as my independent variables.


can any one help me to achieve this...

##### Olivier Michel [Cyberbotics] 02/24/2020 15:21:47
Yes, Cyberbotics can provide you with paid support if needed. You can ask for an offer at sales@cyberbotics.com. Otherwise if you have some quick question, we may answer you here.

##### rbhuva 02/24/2020 16:48:16
okay thank you


i want code for the bot such that it senses the light and go towards that


i am ready to use either khepera-1 or epuck


because i try a lot but failed in coding


and i have very less time


I want the behaviour such that my robot go in direction of light and then stop near the light 



if someone can help me with that code I am very thankful...

##### David Mansolino [Cyberbotics] 02/25/2020 06:36:38
`@rbhuva` you can find an example of robot going in the direction of the light here: [https://cyberbotics.com/doc/guide/samples-devices#light\_sensor-wbt](https://cyberbotics.com/doc/guide/samples-devices#light_sensor-wbt)

The e-puck sensor model already have light sensors so using this robot model should be quite easy to do what you want

##### cnaz 02/25/2020 08:36:14
I have a project to link a algorithm of rei forcément learning and Webots. My programming learning is python. But the problem is I don't know where to do it. Is someone want to realize the project with me or help, I'll be grateful. Thx you guys (my operating system is Ubuntu 18)

##### Olivier Michel [Cyberbotics] 02/25/2020 08:44:52
Hi `@cnaz`, I would recommend you to start with simple Python controllers (see for example Webots/projects/languages/python/worlds/), define a task to be learnt by the robot and use reinforcement learning techniques in your Python controller.


I would recommend you to visit [https://robotbenchmark.net](https://robotbenchmark.net) for a series of Python-based robotics challenges that may involve reinforcement learning.


All these benchmarks are also included in Webots in the Webots/projects/samples/robotbenchmark folder.

##### cnaz 02/25/2020 11:43:03
Hi `@Olivier Michel` I already do the simple python controllers, and it works but with an algorithm of reinforcement learning I don't see where to star and what Ill do. I'll visite robotbenchmark

##### DrVoodoo [Moderator] 02/25/2020 11:45:08
Hello `@cnaz` , what approach were you planning on using for reinforcement learning?

##### David Mansolino [Cyberbotics] 02/25/2020 11:45:42
`@cnaz` if you are not familliar with this page, I would suggest to have a look at it: [https://www.cyberbotics.com/doc/guide/using-numerical-optimization-methods](https://www.cyberbotics.com/doc/guide/using-numerical-optimization-methods)

##### cnaz 02/25/2020 11:56:27
`@DrVoodoo` I plan to use Q learning


`@David Mansolino` thx you, I'll look

##### rbhuva 02/26/2020 01:21:11
how can i configure proximity sensor in khepera-1?

and how to add it into code...?

Or how can I avoid collision of robot with wall of circle arena...

##### David Mansolino [Cyberbotics] 02/26/2020 06:21:10
Hi `@rbhuva` the distance sensors of the khepera-1 are already present in the model: [https://cyberbotics.com/doc/guide/khepera1](https://cyberbotics.com/doc/guide/khepera1)

To use them, I strongly recommend following this tutorial: [https://cyberbotics.com/doc/guide/tutorial-4-more-about-controllers](https://cyberbotics.com/doc/guide/tutorial-4-more-about-controllers)

It uses the e-puck robot, but it works the exact same way for the khepera robot (excepts that the device names are different)

##### rbhuva 02/26/2020 06:26:57
Thank You so much

##### David Mansolino [Cyberbotics] 02/26/2020 06:42:40
You're welcome

##### rbhuva 02/26/2020 06:45:11
i have attached a GPS at extension of the Khepera-1 can anyone give me the code to store the GPS co-ordinates?

##### David Mansolino [Cyberbotics] 02/26/2020 06:45:38
[https://cyberbotics.com/doc/reference/gps](https://cyberbotics.com/doc/reference/gps)

##### rbhuva 02/26/2020 23:06:51
any other solution beside it?

##### David Mansolino [Cyberbotics] 02/27/2020 06:19:17
Beside using a GPS ?

##### rbhuva 02/27/2020 15:36:37
thank you so much...

##### elkelkmuh 02/28/2020 12:16:35
Hi `@David Mansolino`   I saw your pricing list. On the event you can give special support. Could you give FSR support for real robot. If you give support. How much is it?

##### David Mansolino [Cyberbotics] 02/28/2020 13:03:24
Hi `@elkelkmuh` yes of course we can give support for such kind of things, however, we would need to have access to the real robot with FSR to develop this.

##### elkelkmuh 02/28/2020 13:06:11
`@David Mansolino`  How much is it?

##### David Mansolino [Cyberbotics] 02/28/2020 13:19:24
May I ask you to send your request to support@cyberbotics.com (precising exactly what you need (e.g. real robot only, or both real and simulated, remote-control only or cross-compilation too, which version of the robot, etc.)), I am not able to answer you here directly.


May I ask you to send your request to support@cyberbotics.com .

##### elkelkmuh 02/28/2020 13:43:16
Ok  thank you

##### KyleM 02/28/2020 23:28:34
Howdy folks!


I'd really like to use webots + ros for my autonomous vehicle project


I built a custom Car PROTO and I can drive it around with a python controller using the Driver class


However...I can't figure out how to compile the ros\_automotive to connect it my some ros nodes


Is there any documentation or projects I can study to figure how to control my robot my ros?


Was able to solve my own problem by running 'make' on the main /projects folder. It doesn't build cleanly on 16.04 Ubuntu by the way


I had comment most of the child make(s) and just compile the vehicles folder

## March

##### David Mansolino [Cyberbotics] 03/02/2020 06:39:28
`@KyleM` Welcome!

for vehicle and ROS, there is a specific controller making the bridge between Webots and ROS1 it should work out of the box: [https://github.com/cyberbotics/webots/tree/master/projects/vehicles/controllers/ros\_automobile](https://github.com/cyberbotics/webots/tree/master/projects/vehicles/controllers/ros_automobile)

If you have issue recompiling Webots, here is the guide: [https://github.com/cyberbotics/webots/wiki/Linux-installation](https://github.com/cyberbotics/webots/wiki/Linux-installation)

(It should work for Ubuntu 16.04 as I am using it on a daily basis)

##### elkelkmuh 03/02/2020 07:11:20
`@David Mansolino`  I sent an email.

##### David Mansolino [Cyberbotics] 03/02/2020 07:11:56
Hi `@elkelkmuh` thank you I saw it, but haden't time to answer all my emails from the week-end yet, I will answer for sure today.

##### elkelkmuh 03/02/2020 13:20:34
Hi `@David Mansolino`   thank you for answer. I sent  an email again

##### rbhuva 03/12/2020 19:12:45
Hello!! Is it possible to measure the exact intensity of the point light source at the floor? I want to know it because I am changing the height of the fixed intense source from the floor!

##### David Mansolino [Cyberbotics] 03/13/2020 06:31:37
Hello `@rbhuva`, you might use a LightSensor node: [https://www.cyberbotics.com/doc/reference/lightsensor](https://www.cyberbotics.com/doc/reference/lightsensor)

##### taeyoung 03/18/2020 10:15:13
Hi! Can I put the pointlight or spotlight over the ball? I mean make the pointlight keep the height while it follows the ball. When I put the pointlight in the children of the ball with location 0 1 0,  as ball rolls the pointlight goes down and up.

##### David Mansolino [Cyberbotics] 03/18/2020 10:56:25
HI `@taeyoung`, this is unfortunately not possible out of the box, however, the solution is to use the Supervisor API, using the supervisor API you can at each step monitor the position of the ball and move the light accordingly.

Here is an example where a Supervisor moves a light at a predefined location: [https://cyberbotics.com/doc/guide/samples-devices#supervisor-wbt](https://cyberbotics.com/doc/guide/samples-devices#supervisor-wbt)

##### taeyoung 03/18/2020 12:14:23
Ok Thank you

##### David Mansolino [Cyberbotics] 03/18/2020 12:14:40
You're welcome

##### Jesusmd 03/23/2020 04:32:31
Hi, I need to read the LidarPoint properties with the CluodPointEnable, but I just have one list of object pointers, so my questions is how I can set all properties with LidarPoint class imported? I mean set all values of each point into a object made by LidarPoint class.

##### David Mansolino [Cyberbotics] 03/23/2020 06:19:27
HI `@Jesusmd` which lanugag are you using?

Why do you want to change the properties of the lidar points? These value should be seen are readonly value as they represent the measure of the sensor.

##### Jesusmd 03/23/2020 07:31:22
Hi, `@David Mansolino` I using python language. The idea is using the measure of Lidar to make an csv file that contains measures and corresponding angles. so I need to manipulate the data


`@David Mansolino` the global idea is make lidar to grid map

##### David Mansolino [Cyberbotics] 03/23/2020 07:37:30
In that case you should be able to make a loop and modify the LidarPoint objects, somthing like (untested):

```Python
for point in lidar.getPointCloud():
    # do something with the point
```

##### Jesusmd 03/23/2020 08:20:27
`@David Mansolino`  the loop is correct but for some reason my x,y and z values give 0,  I tried something like this : Lidar\_h\_r = Lidar1.getHorizontalResolution()

    print("the getHorizontalResolution is:", Lidar\_h\_r)

    Layer = Lidar1.getNumberOfLayers()

    Layer\_id = Lidar1.getLayerPointCloud(Layer)

    for i in range(Lidar\_h\_r):

        Point = Layer\_id[i]

        print("point:",Point.z,Point.y,Point.z)


`@David Mansolino`  ho my fault, I see it is points.x or some other proprieties, thanks!

##### David Mansolino [Cyberbotics] 03/23/2020 08:55:47
You're welcome 😉

##### mint 03/25/2020 12:28:12
Hello, I have been develping with webot and encountered a issue with setVelocity function for a node  in supervisor. The setVelocity function takes the angular velocity in form of rotation aroud respective x y z rotation, but my calculation for angular velocity would give the result in form of axis-angle (normal vector and the magnitude of rotation around it). I'm now troubled with converting w in axis-angle form to the x y z rotation form. Is there any formula, functions or library supported by webot?


Oh, its setVelocity function at supervisor

##### David Mansolino [Cyberbotics] 03/25/2020 12:31:30
Hi `@mint` unfortunately, Webots API does not provide such function. But I am sure you can find plenty of external libraries that do this. Which language are you using ?

##### mint 03/25/2020 12:32:24
I have been using python 3..

##### David Mansolino [Cyberbotics] 03/25/2020 12:33:50
In Python I personnally often use the ``transforms3d``module (available on PIP: [https://pypi.org/project/transforms3d](https://pypi.org/project/transforms3d)) which allows to convert between many 3D representations, you will probably find what you need in the doc: [http://matthew-brett.github.io/transforms3d/](http://matthew-brett.github.io/transforms3d/)

##### mint 03/25/2020 12:37:37
wow.. Thank you I couldn't find that even after hours of search. You saved a lot of time for me 🙂

##### David Mansolino [Cyberbotics] 03/25/2020 12:39:30
You're welcome 😉

##### luhang 03/27/2020 01:40:47
Can we program and control the NAO robot in webots now?


I didn't find APIs

##### David Mansolino [Cyberbotics] 03/27/2020 06:21:02
Hi yes of course, in Webots you can use the regular Webots API to control the simulated robot, you will find some example controllers here: [https://github.com/cyberbotics/webots/tree/master/projects/robots/softbank/nao/controllers](https://github.com/cyberbotics/webots/tree/master/projects/robots/softbank/nao/controllers)

##### luhang 03/27/2020 07:47:41
Thanks!😁

##### David Mansolino [Cyberbotics] 03/27/2020 07:49:44
You're welcome.

## April

##### angelicaba23 04/01/2020 17:12:59
Hey, does someone has a code for a light follower?

##### David Mansolino [Cyberbotics] 04/01/2020 17:18:23
Hi `@angelicaba23`, this sample show a very simple light follower: [https://cyberbotics.com/doc/guide/samples-devices#light\_sensor-wbt](https://cyberbotics.com/doc/guide/samples-devices#light_sensor-wbt)

##### angelicaba23 04/04/2020 16:23:50
> Hi `@angelicaba23`, this sample show a very simple light follower: [https://cyberbotics.com/doc/guide/samples-devices#light\_sensor-wbt](https://cyberbotics.com/doc/guide/samples-devices#light_sensor-wbt)

`@David Mansolino`  thanks!!


Hey, I hope you’re doing good!! Where can I find a tutorial to change the appearance of my robot?

##### DrVoodoo [Moderator] 04/04/2020 16:51:03
Shape or colour/texture?


If shape [https://cyberbotics.com/doc/guide/tutorial-6-4-wheels-robot](https://cyberbotics.com/doc/guide/tutorial-6-4-wheels-robot)

##### ContrastNull 04/09/2020 12:35:55
Hey, I want to use a ship mast in my simulation,  which basically has a tower like structure and a radar (dish),  which continuously moves around in a 90° angle.  

So the problem is,  I dont know how to make the part moving in the manner I need.  

There's another interesting problem,  that the whole mast should move in a sinusoidal manner (basically, the way it moves in the sea). How could these things be done?! 

Thank you!

##### David Mansolino [Cyberbotics] 04/09/2020 12:37:49
About the first issue, you mean you don't now how to make the radar moving ?


About the second issue, I would use the Supervisor API to move the whole mast: [https://cyberbotics.com/doc/reference/supervisor](https://cyberbotics.com/doc/reference/supervisor)

##### ContrastNull 04/09/2020 12:43:17
`@David Mansolino`,  in the first question, after I imported the model into webots,  how should I define the movement of that radar part as needed?

##### David Mansolino [Cyberbotics] 04/09/2020 12:48:38
You can either use the Supervisor API to change it's rotation field either mount the radar on a controllable joint.


Did you follow our tutorials? If not I would strongly advice to follow tutorials 1 to 6: [https://cyberbotics.com/doc/reference/supervisor](https://cyberbotics.com/doc/reference/supervisor)

##### ContrastNull 04/09/2020 12:49:57
Sure,  I will look into them and let you know if it helps! 😊


Hey, I tried importing a door hinge as a VRML97 file, which was converted from Solidworks model. 

The problem is, it is considering each part of the hinge, like screws, doors as separate individual. (As in the scene tree, it is showing each part differently with same name - "transform") 

Neither it is considered as other objects in the world's, because while I tried to click on the hinge, it won't click and show it's origin and all. 

What must be the problem here?

##### David Mansolino [Cyberbotics] 04/14/2020 05:21:51
Hi `@ContrastNull`, the VRML import does indeed import only the visual meshes of the object, you then have to recreate the structure of the object yourself. I would recommend to follow these tutorials to create an objet (1 to 7): [https://cyberbotics.com/doc/guide/tutorials](https://cyberbotics.com/doc/guide/tutorials)


Note also that a customizable door is already available in Webots: [https://cyberbotics.com/doc/guide/object-apartment-structure#door](https://cyberbotics.com/doc/guide/object-apartment-structure#door)

##### İchigogo 04/14/2020 15:06:31
hello! sorry for disturbing again. I don't know why but my simulation looks like lagging (I don't know if its correct word to explain but ) it's happens in some sample projects too I tried changing fps and time step but it didn't change too much thing in simulation.is there any other way to solve this ?

##### David Mansolino [Cyberbotics] 04/14/2020 15:08:50
Hi, you may try reducing the OpenGl features to speed up the simulation speed: [https://cyberbotics.com/doc/guide/preferences#opengl](https://cyberbotics.com/doc/guide/preferences#opengl)


You can also find some tips to speed up your simulation here: [https://cyberbotics.com/doc/guide/speed-performance](https://cyberbotics.com/doc/guide/speed-performance)

##### İchigogo 04/14/2020 15:09:24
okay thank you so much :)

##### David Mansolino [Cyberbotics] 04/14/2020 15:13:36
You're welcome

##### Aan 04/16/2020 07:07:35
Hi, I am trying to soccer ball object recognition using camera\_recognition.c in project samples. When I add soccerball, camera does not recognize the ball but it can recognize apple, can, oil barrel. How camera can recognize the soccer ball?

##### David Mansolino [Cyberbotics] 04/16/2020 07:09:05
Hi, this is because the recognition color of the soccer ball is not set, let me fix this.


Here is the  fix:

[https://github.com/cyberbotics/webots/pull/1548/files](https://github.com/cyberbotics/webots/pull/1548/files)

It will be available in the next release of Webots. But in the meantime, you might apply it locally to your Webots installation files.

##### Aan 04/16/2020 07:14:58
thank you 😀

##### David Mansolino [Cyberbotics] 04/16/2020 07:15:29
You're welcome

##### Dorteel 04/18/2020 05:48:34
Hi, I have a question regarding the Nao robot. I saw WeBots used to be able to interface with Choreographe, I was wondering if the motions for the Nao that are built-in in Choreographe can somehow be imported into WeBots?

##### Stefania Pedrazzi [Cyberbotics] 04/20/2020 06:14:54
`@Dorteel`, no there is no automatic procedure to import Choregraphe built-in motions in Webots. But if you have the motion joints values, then you should be able to reproduce it in Webots.

##### Dorteel 04/21/2020 09:13:59
Thank you `@Stefania Pedrazzi` ! 🙂

##### angelicaba23 04/22/2020 20:20:17
Any advice about how to get the epuck moves randomly in this world
%figure
![image0.jpg](https://cdn.discordapp.com/attachments/565155651395780609/702614779767947394/image0.jpg)
%end

##### David Mansolino [Cyberbotics] 04/23/2020 05:44:20
Hi `@angelicaba23` you might simply use the braitenberg controller.

##### fdvalois 04/23/2020 07:34:46
You just look braitenberg controller online?

##### David Mansolino [Cyberbotics] 04/23/2020 07:37:52
A breaitenberge already compatible with many robot is distributed with Webots, here is the code:  [https://github.com/cyberbotics/webots/tree/master/projects/default/controllers/braitenberg](https://github.com/cyberbotics/webots/tree/master/projects/default/controllers/braitenberg)

##### fdvalois 04/23/2020 07:38:11
Thank you!

##### David Mansolino [Cyberbotics] 04/23/2020 07:38:41
You're welcome

##### mint 04/26/2020 14:38:09
One question while developing.. what is the convention webot's using for the matrix returned by wb\_supervisor\_node\_get\_orientation function?

is it Euler Angles, Rotation Matrix, or Tait–Bryan angles?

##### Olivier Michel [Cyberbotics] 04/26/2020 14:43:52
It's a rotation matrix (as in OpenGL).


See [https://cyberbotics.com/doc/reference/supervisor#wb\_supervisor\_node\_get\_orientation](https://cyberbotics.com/doc/reference/supervisor#wb_supervisor_node_get_orientation)

##### mint 04/26/2020 14:54:05
Thank you Olivier!

##### Psyka 04/28/2020 13:51:04
Hey again,


I've got an other issue :


WARNING: DEF GROUND Solid > Shape > PBRAppearance > ImageTexture: 'textures/ground.jpg' not found.

A resource file can be defined relatively to the worlds directory of the current project, relatively to the worlds directory of the default project, relatively to its protos directory (if defined in a PROTO), or absolutely.


but the file is int the current directory of the current project


and it's not working

##### David Mansolino [Cyberbotics] 04/28/2020 13:52:11
Is it correctly in a ``textures``  folder?

##### Psyka 04/28/2020 13:52:43
textures


ground


copy pasted

##### David Mansolino [Cyberbotics] 04/28/2020 13:53:08
And where is it in your project directory exactly?

##### Psyka 04/28/2020 13:53:44
I've got a directory named "Created World" where there is all my .wbt worlds using this


and inside I've got a directory named "textures"


wbt directory


haaa sorry I'm loosing it


so all my project are in E:\...\...\Project\wbt\


there I've got a directory "controllers" for controllers and "Created World" with in it "textures" and then the "ground.jpg"


Create\_Webots\_World\wbt\Created\_World\textures\ground.jpg

##### David Mansolino [Cyberbotics] 04/28/2020 13:59:47
Ok, this is the problem, the folder in which are the world can't be named 'Created World'.

You should have:

```
Create_Webots_World\wbt\
                     -> controllers
                     -> worlds
                           -> textures
                                    -> ground.jpg
```

##### Psyka 04/28/2020 13:59:59
exactly


and all my .wbt are in worlds


hooo why that can't it be ?

##### David Mansolino [Cyberbotics] 04/28/2020 14:00:36
But that's not what you said:

> Create\_Webots\_World\wbt\Created\_World\textures\ground.jpg

##### Psyka 04/28/2020 14:00:46
yes


Create\_Webots\_World\wbt\Created\_World\textures\ground.jpg


is a copy past of my path

##### David Mansolino [Cyberbotics] 04/28/2020 14:01:36
because the names in the project folder should respect a strict convention (you can name the project folder as you want but not the folders inside):

   [https://cyberbotics.com/doc/guide/the-standard-file-hierarchy-of-a-project](https://cyberbotics.com/doc/guide/the-standard-file-hierarchy-of-a-project)

##### Psyka 04/28/2020 14:03:05
it's "Created\_World" and not "Created World" I just writte it wrong

##### David Mansolino [Cyberbotics] 04/28/2020 14:03:18
It's still problematic 😉

##### Psyka 04/28/2020 14:03:45
it was working fine like last week


how should I name that directory ?


worlds


?


ho ok

##### David Mansolino [Cyberbotics] 04/28/2020 14:04:24
yes indeed

##### Psyka 04/28/2020 14:04:33
I understand now what you mean


so I just have to rename it ?

##### David Mansolino [Cyberbotics] 04/28/2020 14:04:40
You should have:

> Create\_Webots\_World\wbt\worlds\textures\ground.jpg

##### Psyka 04/28/2020 14:06:34
very nice thank's 🙂


it working fine

##### David Mansolino [Cyberbotics] 04/28/2020 14:09:41
You're welcome

##### Shubham Dahatre 04/29/2020 22:30:02
I am trying to create some solid using transform and shapes.

I am not able to set the objects at desired angle.

How should I set the parameters if I need specific angle.

Or is their any simple way to convert normal vector direction to euler angles

##### Simon Steinmann [Moderator] 04/29/2020 22:31:07
[https://www.andre-gaschler.com/rotationconverter/](https://www.andre-gaschler.com/rotationconverter/)

## May

##### Jesusmd 05/10/2020 06:29:26
Is there an quickly way to get the attribute instead of  predefined values as for example in  Keyboard class.?  I would preffer enum as in c or c++

##### David Mansolino [Cyberbotics] 05/11/2020 06:43:54
> Is there an quickly way to get the attribute instead of  predefined values as for example in  Keyboard class.?  I would preffer enum as in c or c++

`@Jesusmd` which language are you using?

##### Simon Steinmann [Moderator] 05/13/2020 16:02:55
<@&568329906048598039> Btw, I'm currently working on a python program, that publishes the PoseStamped of one or more nodes into a rostopic. It also allows to publish the Pose relative to a specific node.


Still a bit crude with little error correction, but it works 🙂


Btw, is there a way to get the quaternion orientation directly from webots? That would make things much simpler

##### Olivier Michel [Cyberbotics] 05/13/2020 16:08:03
No, you have to get it as an axis-angle representation, but that's super easy to translate into quaternion.


```python
def axis_angle_to_quaternion(axis, theta):
    axis = numpy.array(axis) / numpy.linalg.norm(axis)
    return numpy.append([numpy.cos(theta/2)], numpy.sin(theta/2) * axis)
```

##### Simon Steinmann [Moderator] 05/13/2020 16:09:36
how do we get axis angles? I have the 3x3 matrix

##### Olivier Michel [Cyberbotics] 05/13/2020 16:10:25
[https://www.cyberbotics.com/doc/reference/supervisor#wb\_supervisor\_field\_get\_sf\_rotation](https://www.cyberbotics.com/doc/reference/supervisor#wb_supervisor_field_get_sf_rotation)


(gives relative rotation in axis-angle notation)


If you need absolute rotation (in axis-angle notation), use:  [https://www.cyberbotics.com/doc/reference/supervisor#wb\_supervisor\_node\_get\_orientation](https://www.cyberbotics.com/doc/reference/supervisor#wb_supervisor_node_get_orientation)

##### Simon Steinmann [Moderator] 05/13/2020 16:12:12
but that returns the 3x3 matrix

##### Olivier Michel [Cyberbotics] 05/13/2020 16:12:56
Yes, you are right. Sorry, my bad.


OK, so you need to convert this 3x3 rotation matrix to a quaternion then.

##### Simon Steinmann [Moderator] 05/13/2020 16:14:33
The thing is, I want it to be able to run in the native webots environment, so no extra packages. I got it to work using their code:


[https://nipy.org/nibabel/reference/nibabel.quaternions.html](https://nipy.org/nibabel/reference/nibabel.quaternions.html)


specifically this:


[https://sscc.nimh.nih.gov/pub/dist/bin/linux\_gcc32/meica.libs/nibabel/quaternions.py](https://sscc.nimh.nih.gov/pub/dist/bin/linux_gcc32/meica.libs/nibabel/quaternions.py)


Problem is, the link to their liscense is broken 😅

##### Olivier Michel [Cyberbotics] 05/13/2020 16:15:26
Oops...

##### Simon Steinmann [Moderator] 05/13/2020 16:16:25
how big of a deal would it be to add the 'tf' package to the webots ROS environment?


it is almost a must if working with ROS and robots

##### Olivier Michel [Cyberbotics] 05/13/2020 16:18:13
If you use Webots with ROS, you need to install ROS, and you should get 'tf' for free, isn't it?

##### Simon Steinmann [Moderator] 05/13/2020 16:19:08
yes, but it requires runtime.ini edits. Would be nice if people can have it run as an example out of the box

##### Olivier Michel [Cyberbotics] 05/13/2020 16:20:18
Yes, if you have an idea to achieve this... Now you know how to open a pull request 😉

##### Simon Steinmann [Moderator] 05/13/2020 16:20:54
oh lordy 😅


I'll give it a try

##### ContrastNull 05/13/2020 16:43:42
Hey, could you tell me how to multi-select things in scene-tree? 

I can't find a way to. I imported a VRML97 model into Webots, the model was quite large, and it's difficult to select, cut and paste each 'transform' object into a robot node's children attribute.

##### Olivier Michel [Cyberbotics] 05/13/2020 16:44:11
Unfortunately, this is not possible.

##### ContrastNull 05/13/2020 16:45:26
Oh, thank you for letting me know!

Keep it as a suggestion for the next update. 😄

##### Simon Steinmann [Moderator] 05/13/2020 16:47:12
Perhaps add a 'Group' base node, put all your nodes in, and copy paste that

##### ContrastNull 05/13/2020 17:11:36
`@Simon Steinmann` that is what my problem is about. The nodes I have to copy paste one by one are in "hundreds".

##### Simon Steinmann [Moderator] 05/13/2020 18:04:16
`@ContrastNull`  perhaps direct .proto file edit can help

##### David Mansolino [Cyberbotics] 05/14/2020 05:34:23
`@Simon Steinmann` instead of relying on ROS, if you are using Python you ca probably use the `transforms3d` python package which allows for example to convert from a rotation matrix to quaternions: [https://matthew-brett.github.io/transforms3d/reference/transforms3d.quaternions.html#transforms3d.quaternions.mat2quat](https://matthew-brett.github.io/transforms3d/reference/transforms3d.quaternions.html#transforms3d.quaternions.mat2quat)

##### Axel M [Premier Service] 05/14/2020 09:08:34
`@Simon Steinmann` Although working with ROS, we decided to split the simulation projects with minimal dependencies over ROS other than communication. For 3D Math in Cpp, we're using Eigen, and in python either numpy or numpy + transformations.py (which is standalone of tf)


Regarding your example of getting relative position between two nodes, that can be easily achieved with Eigen in cpp (3x3 Matrix -> Quaternion, quaternion / vector product)


The integration with ROS is super easy too with [http://wiki.ros.org/eigen\_conversions](http://wiki.ros.org/eigen_conversions) 🙂

##### Simon Steinmann [Moderator] 05/14/2020 12:48:46
> `@Simon Steinmann` Although working with ROS, we decided to split the simulation projects with minimal dependencies over ROS other than communication. For 3D Math in Cpp, we're using Eigen, and in python either numpy or numpy + transformations.py (which is standalone of tf)

`@Axel M` 



Awesome, thank you so much. That makes things easier

##### Jesusmd 05/15/2020 01:49:44
`@David Mansolino` Hi, I am using python, I would like to work with several distance sensors at the same time and comparing their data in console. But instead of obtain the type, I got a number.

##### ContrastNull 05/15/2020 03:02:49
Hey, may I know, why does a drone, (let it be DJI Mavic 2 Pro, which is already available into Webots, or a custom made) moves up and down and shifts constantly in one direction even if no such behaviour is defined in the controller code?

##### David Mansolino [Cyberbotics] 05/15/2020 04:55:43
`@Jesusmd` you want to get the type of distance sensor? If so you should use the ``getType`` function: [https://cyberbotics.com/doc/reference/distancesensor?tab-language=python#wb\_distance\_sensor\_get\_type](https://cyberbotics.com/doc/reference/distancesensor?tab-language=python#wb_distance_sensor_get_type)


`@ContrastNull` the controller of the drone is very simple, it doesn't do any feedback using the GPS position or any inertial unit, it might therefore easily drift.

##### Alfian 05/21/2020 04:09:02
There is no controller for lock position of the DJI Mavic 2 Pro

##### ChapoGuzman 05/21/2020 23:41:00
Hi guys im using the urdf package to convert my files between solidworks and webots


But i have this error



%figure
![unknown.png](https://cdn.discordapp.com/attachments/565155651395780609/713174651731181749/unknown.png)
%end


I did a good install because I tried the "Human" file and it worked correctly


Thanks in advance

##### Olivier Michel [Cyberbotics] 05/22/2020 06:48:43
Please open an issue on [https://github.com/cyberbotics/urdf2webots/issues/new](https://github.com/cyberbotics/urdf2webots/issues/new) and upload your URDF file as a ZIP file.

##### ContrastNull 05/22/2020 13:18:06
Hey, I was trying to simulate a world on a HTTP web page. But I couldn't link the controller to the world. I can only move the viewpoint. How should I link the controllers to that file? So that the robots in my simulation should work.

##### Olivier Michel [Cyberbotics] 05/22/2020 14:27:44
If your robots move in Webots, they should also move in the web view. Don't they?

##### ContrastNull 05/22/2020 15:28:54
`@Olivier Michel` you see, no other option or window opens. neither the drone moves. But in webots, it moves. Any suggestions?
%figure
![Screenshot_from_2020-05-22_20-57-46.png](https://cdn.discordapp.com/attachments/565155651395780609/713413087914491904/Screenshot_from_2020-05-22_20-57-46.png)
%end

##### Olivier Michel [Cyberbotics] 05/22/2020 15:31:32
That's because you exported to HTML but you are not streaming the simulation.


Do you want to export an animation or to stream a live simulation?


Please refer to the user guide: [https://cyberbotics.com/doc/guide/web-interface](https://cyberbotics.com/doc/guide/web-interface)

##### ContrastNull 05/22/2020 15:37:09
Yes, I have already read it. I need to simulate my world on a web browser using HTML file. I mean anyone with the file can open the simulation on the web. Server streaming or already recorded animation isn't the case.

##### Olivier Michel [Cyberbotics] 05/22/2020 15:41:18
Exporting a to HTML will simply export a static scene (no motion), so you probably want to either export an animation or stream a live simulation?

##### ContrastNull 05/22/2020 15:45:40
So could you tell me how can I make this static scene to moving? (by using my controller code of course).

No, as I said, its none of these two cases.

##### Olivier Michel [Cyberbotics] 05/22/2020 15:46:11
This is not possible.

##### ContrastNull 05/22/2020 15:50:50
`@Olivier Michel` , would you please take a look at this. So it will be easy to help me out.

[http://www.aerialroboticscompetition.org/assets/downloads/simulation\_challenge\_rules\_1.1.pdf](http://www.aerialroboticscompetition.org/assets/downloads/simulation_challenge_rules_1.1.pdf)

Go for " Challenge Rules - 1 ".

##### Olivier Michel [Cyberbotics] 05/22/2020 16:00:06
Are you a competitor or an organizer/developer of this contest?

##### ContrastNull 05/22/2020 16:01:57
I am a competitor, sir.

##### Olivier Michel [Cyberbotics] 05/22/2020 16:02:54
OK, then you should probably run Webots in the cloud and stream your simulation to the web.

##### ContrastNull 05/22/2020 16:03:44
Alright, thank you for your understanding!

##### hrsh12 05/24/2020 21:21:56
Is there a way of modifying the usual steering system used in car models?

##### David Mansolino [Cyberbotics] 05/25/2020 06:25:16
You can either convert your car node to base node (right click on the node in the scene-tree) and then you will be able to change the structure, either change directly the `Car.proto` file.

##### Axel M [Premier Service] 05/27/2020 16:42:51
I ported the Atom PROTO extension to VSCode : [https://marketplace.visualstudio.com/items?itemName=pymzor.language-proto-webots](https://marketplace.visualstudio.com/items?itemName=pymzor.language-proto-webots)


Review / PR / issues are welcome 🙂

##### Clara Cardoso Ferreira 05/27/2020 18:21:49
[https://pgda.gsfc.nasa.gov/products/54](https://pgda.gsfc.nasa.gov/products/54)

Im trying to retrieve height maps from the above data and import it to Webots to create a custom terrain. I am not sure if this is possible and easy to do. Please provide me some guidance.



I was thinking float img files formats would work best since I could import it to Opend CV if necessary.

##### David Mansolino [Cyberbotics] 05/28/2020 05:24:05
One possible solution would be to create a procedural PROTO ([https://www.cyberbotics.com/doc/reference/procedural-proto-nodes](https://www.cyberbotics.com/doc/reference/procedural-proto-nodes)) which will read the float image and generate an ElevationGrid ([https://www.cyberbotics.com/doc/reference/elevationgrid](https://www.cyberbotics.com/doc/reference/elevationgrid)) from it.


You will find an example of this here: [https://gist.github.com/DavidMansolino/46d7e0df4c48bbaac4611b3872878347](https://gist.github.com/DavidMansolino/46d7e0df4c48bbaac4611b3872878347)

##### AngelAyala 05/28/2020 06:15:18
Is there anyway to catch the runtime errors in python in order to stop and reset the simulation? I can control the execution of the simulation with Supervisor node

##### David Mansolino [Cyberbotics] 05/28/2020 06:18:04
you can always use a  `try` and `except` on the sensitive part

##### AngelAyala 05/28/2020 06:18:55
I'm currently using, but when appears this error Error: wb\_gps\_enable(): invalid device tag, the code is unable to catch it


is maybe a especial ExceptionError?

##### David Mansolino [Cyberbotics] 05/28/2020 06:19:43
this s indeed just a warning which doesnt  raise any exception


but you can simply check the return value

##### AngelAyala 05/28/2020 06:20:33
oh greats, thanks

##### David Mansolino [Cyberbotics] 05/28/2020 06:20:42
You're welcome

##### AngelAyala 05/28/2020 06:50:43
now, how can I access to the GPS node inside the Mavic2Pro PROTO using the supervisor node?


is there anyway to do this?


using python

##### Stefania Pedrazzi [Cyberbotics] 05/28/2020 06:52:23
Is the Supervisor controller different from the Mavic2Pro controller?

##### AngelAyala 05/28/2020 06:52:31
yes

##### Stefania Pedrazzi [Cyberbotics] 05/28/2020 06:52:49
if yes, then you cannot read the Mavic2Pro GPS device values from another robot/supervisor.


This is like in real context.


What you can do is to send the GPS data from the Mavic2Pro controller to the supervisor controller using for example the Emitter/Receiver devices

##### AngelAyala 05/28/2020 06:54:21
ok I get it, both running in different controllers


I wasn't considering as real context, thanks

##### Clara Cardoso Ferreira 05/28/2020 21:34:42
> One possible solution would be to create a procedural PROTO ([https://www.cyberbotics.com/doc/reference/procedural-proto-nodes](https://www.cyberbotics.com/doc/reference/procedural-proto-nodes)) which will read the float image and generate an ElevationGrid ([https://www.cyberbotics.com/doc/reference/elevationgrid](https://www.cyberbotics.com/doc/reference/elevationgrid)) from it.

`@David Mansolino`


My guess would be that his solution would work, but it would probably be extremely slow since you would have to generate each individual slide of the terrain at every render pass

##### Iguins 05/28/2020 22:10:01
I was facing that same problem

##### David Mansolino [Cyberbotics] 05/29/2020 05:03:20
Will the terrain change at each step ?

##### Clara Cardoso Ferreira 05/29/2020 05:04:20
For my case, it changes every meter. I am trying to import the map of the moon to Webots


I could import the whole moon, but I plan to have at least sections of the moon


so that my robot can learn how to navigate in unknown terrain


with real data

##### David Mansolino [Cyberbotics] 05/29/2020 05:06:52
For the whole moon, it is indeed going to be slow, but if you import only a reasonable sub-section, the performance should be ok. See this example: [https://cyberbotics.com/doc/automobile/ch-vens](https://cyberbotics.com/doc/automobile/ch-vens)

##### Clara Cardoso Ferreira 05/29/2020 05:20:52
Ill give it a try, thank you David!

##### Iguins 05/29/2020 05:31:28
I wanted the robots to modify an uneven terrain

##### David Mansolino [Cyberbotics] 05/29/2020 05:32:59
In that case the robots should be Supervisors and they will be able to change the height values.

##### Iguins 05/29/2020 05:33:39
nice thank you!

##### David Mansolino [Cyberbotics] 05/29/2020 05:33:58
You're welcome

##### Iguins 05/29/2020 05:35:32
do you think that instead of a heightmap I could use a custom mesh to also change the x and z values?

##### David Mansolino [Cyberbotics] 05/29/2020 05:36:28
You can, but heightmap is much more efficient and stable than random indexedFaceSet.

##### Iguins 05/29/2020 05:36:59
I was afraid of that


thank you

##### Wesst 05/30/2020 16:24:35
does anyone have implemented some kind of pathfinding and can help me ? pls dm

##### Ans 05/30/2020 20:39:57
Hi! Webots noob here, could someone tell me how to add an odor plume in the simulation and make the robot follow it? (Kinda trying to recreate this : [https://en.wikibooks.org/wiki/Webots\_Odor\_Simulation](https://en.wikibooks.org/wiki/Webots_Odor_Simulation))

##### Deleted User 05/31/2020 21:22:36
How can i run simulator using Qt Creator?


is there any depth camera that i can use for skeletal tracking?

## June

##### David Mansolino [Cyberbotics] 06/02/2020 05:51:17
> does anyone have implemented some kind of pathfinding and can help me ? pls dm

`@Wesst` you will find some examples here: [https://en.wikibooks.org/wiki/Cyberbotics%27\_Robot\_Curriculum/Advanced\_Programming\_Exercises#Path\_planning\_](https://en.wikibooks.org/wiki/Cyberbotics%27_Robot_Curriculum/Advanced_Programming_Exercises#Path_planning_)[Advanced]


> Hi! Webots noob here, could someone tell me how to add an odor plume in the simulation and make the robot follow it? (Kinda trying to recreate this : [https://en.wikibooks.org/wiki/Webots\_Odor\_Simulation](https://en.wikibooks.org/wiki/Webots_Odor_Simulation))

`@Ans` this is simply emulated from a Supervisor controller that imports shapes to visualize the plume.


The supervisor also send plume information to every robot using emitter-receivers.


> How can i run simulator using Qt Creator?

`@Deleted User` do you want to start Webots from Qt Creator, or use Qt in your controller?


> is there any depth camera that i can use for skeletal tracking?

`@Deleted User` yes of course, you can use range-finders: [https://www.cyberbotics.com/doc/reference/rangefinder](https://www.cyberbotics.com/doc/reference/rangefinder)

##### lojik 06/02/2020 10:48:45
Hello everyone, I do not know if someone else have the same problem as me but it is easy to verify.



I am on ubuntu 18.04, using webots R2020a-revision1. When I right-click to add new features --> search in the 'find' box and type an underscore '\_' Webots crashes.



Do someone has the same issue?

##### David Mansolino [Cyberbotics] 06/02/2020 10:50:28
Hi, yes this is indeed a known bug, it was fixed very recently, you can already download a beta of R2020a-revision2 which incudes the fix here: [https://github.com/cyberbotics/webots/releases](https://github.com/cyberbotics/webots/releases)

##### lojik 06/02/2020 10:51:08
Perfect, thank you 👍

##### David Mansolino [Cyberbotics] 06/02/2020 10:51:52
You're welcome

##### hrsh12 06/04/2020 21:23:54
Hello everyone, could someone tell me if we can implement a rack and pinion system for steering in Car. For the jointsI'm trying to recreate a  steer-by-wire system. Thanks

##### David Mansolino [Cyberbotics] 06/05/2020 05:15:24
Hi `@hrsh12`, this is not possible directly, however you can combine several base joint to make such system.


We plan to add a new feature which will allow to link joint together and which might help you doing this ([https://github.com/cyberbotics/webots/issues/1365](https://github.com/cyberbotics/webots/issues/1365)).

##### hrsh12 06/09/2020 11:33:40
Hi, `@David Mansolino` , To make a rack and pinion arrangement, i require more kind of joints than those that are available in the documentation. Can i model my own basic joints?

##### David Mansolino [Cyberbotics] 06/09/2020 11:35:20
You can either use physics plugins: 

[https://cyberbotics.com/doc/reference/physics-plugin](https://cyberbotics.com/doc/reference/physics-plugin)

Either extend Webots with new nodes:

[https://github.com/cyberbotics/webots/blob/master/CONTRIBUTING.md](https://github.com/cyberbotics/webots/blob/master/CONTRIBUTING.md)

##### lojik 06/10/2020 16:46:38
Hello there, I imported a 3d object in webots by using webots 2020b. It happen frequently that an object is suddently not takent into account with contacts. It seems that there is some problems with the bounding object.



Could it be a bug on this nightly version or is it a problem on my side?



%figure
![Screenshot_from_2020-06-10_18-47-22.png](https://cdn.discordapp.com/attachments/565155651395780609/720318368837533766/Screenshot_from_2020-06-10_18-47-22.png)
%end


Here you have the kind of objects I imported. These are kind of sinus waves. I put a bit of each pieces down the floor to have smaller mountains.

##### David Mansolino [Cyberbotics] 06/11/2020 04:57:15
Hi `@lojik` what is exactly the problem you have with the bounding object,?We can't see them on this picture.

##### lojik 06/11/2020 08:37:32
Hi `@David Mansolino` sorry, I did not explain well...  My problem is that I actually use the objects shown in the previous picture. With the bounding object as their own shape. But when my robot has to climb them, sometimes the wheel go through the object instead of climb it. It seems that the bounding object is not here.



I actually use webots nightls R2020b 9\_6\_2020



%figure
![Screenshot_from_2020-06-11_10-34-54.png](https://cdn.discordapp.com/attachments/565155651395780609/720557335977787433/Screenshot_from_2020-06-11_10-34-54.png)
%end


As seen on this picture, the wheel on the left is inside the object and the bounding object (in white) should be in red if it is well detected by the wheel.



On the right, the wheel is correctly on top of the object.


And this effect is worst when I would like to record a video. The object are never well detected.


I just try now to begin recording the video after that the robot well detected my objects. In that case it works fine, but I have to play simulation until the robot detects my objects and then begin to record video.

##### David Mansolino [Cyberbotics] 06/11/2020 08:44:01
This is because the bounding object created automatically when imported are based on the actual mesh, this is known to be not very accurate and stable, for better collisions, you should re-create the key bounding objects using sets of basic geometries (e.g. boxes, spheres, etc.)

##### lojik 06/11/2020 08:45:02
Would it be better if I have a finner mesh? Or worst?


Because I would like to import custom models to have more freedom on the form of obstacles I have. It would not be a good deal if I have to redo the bounding object after importing them..

##### David Mansolino [Cyberbotics] 06/11/2020 08:46:16
it all depends on the complexity of the mesh, but there is a tradeoff (which is not always easy to find).

But maybe a simpler solution for recording the video is to decrease the WeorldInfo.timestep.

##### lojik 06/11/2020 08:47:57
I work with blender to do these meshes. My goal is to have well designed unflat terrain to benchmark my robot in that condition.


I already have a basicTimeStep set to 1ms 😅

##### David Mansolino [Cyberbotics] 06/11/2020 08:51:10
I am sorry but there is no magic solution for this, using meshes as bounding object is not the ideal solution.

##### lojik 06/11/2020 08:58:23
If I understand correctly it is actually not possible to create more complexe shapes with their own bounding object? If I would like to have a ramp which look like an ellipsoid more than a circle. I will always have to approximate the bounding object with a circle or take time too find a good threshold with the mesh to make it works?

##### David Mansolino [Cyberbotics] 06/11/2020 09:00:04
> I will always have to approximate the bounding object with a circle

Not exaclty, you can use several geometries to approximate the shape (such as for example several circles to approximate an ellipsoid).

##### lojik 06/11/2020 09:02:53
Ok, well, I did not expected that. I have some good results with my meshes. But from one simulation to an other one the results are not the same so I was wondering where it was wrong.



Thank you for your answer, I will have a deeper look to find a good solution between approximation geometries and find a good mesh.

##### David Mansolino [Cyberbotics] 06/11/2020 09:03:22
You're welcome

##### lojik 06/11/2020 10:33:03
Ok, so after playing a bit with my meshes I have a first intuition. I realize that your cylinders are composed with only parallel lines. So I did the same in blender for my sinusoid ground and it seems to work much better. Now it is detected every time instead of 1/3 run.



Unfortunately it will keep to have triangles by exportations. But since there is a huge number of parallels in  my mesh, it works fine now.



I do not know if I explain well enough .. Here is my final mesh :



%figure
![Screenshot_from_2020-06-11_12-32-27.png](https://cdn.discordapp.com/attachments/565155651395780609/720586430224793600/Screenshot_from_2020-06-11_12-32-27.png)
%end


PS: The first run after importing such an object will provoc a webots' crash.

##### David Mansolino [Cyberbotics] 06/11/2020 11:45:25
The mesh looks indeed to be very clean like this. Just for the note, for the cylinder, the parallel lines are just for visualization, for the physics it is a perfect cylinder.

##### lojik 06/11/2020 11:48:58
Ok thank you, so my intuition is not right, but it works much better with this mesh 👍

##### David Mansolino [Cyberbotics] 06/11/2020 11:51:11
OK, it make sense, for we are using similar meshes to create roads and it works quite well. Note that you might be interested by the road PROTO as it allows to create similar meshes (when varying the height of the road): [https://cyberbotics.com/doc/guide/object-road](https://cyberbotics.com/doc/guide/object-road)

##### lojik 06/11/2020 11:59:14
Yes, exactly, you use quite the same idea behind the road PROTO. So I will keep in mind this way to create meshes. Thank you !


I also see that uneven terrain seems to use a symetric grid mesh as a bounding object, is it right?

##### David Mansolino [Cyberbotics] 06/11/2020 12:01:48
Uneven terrai is using an EleveationGrid as mesh, this mesh is way more stable/efficient than IndexedFaceSet for collision but has more constraints ([https://www.cyberbotics.com/doc/reference/elevationgrid](https://www.cyberbotics.com/doc/reference/elevationgrid))

##### lojik 06/11/2020 12:29:35
Okay, thank's 👍

##### webotspro9999 06/20/2020 22:52:55
hello all


I'm new in Webots and I want to develop speech recognition applications using Softbank Robotics NAO. Is this feature available in Webots?

##### David Mansolino [Cyberbotics] 06/22/2020 05:27:14
hello `@webotspro9999`, this is unfortunately not available out of the box, you will have to implement your own speach recognition algorithm or use a library implementign this.

##### aalmanso 06/22/2020 15:36:42
Hi everyone,

I want to place E-puck randomly inside arena every time I start or reload the simulation, I need that to test some behaviour. So, i wander how can I find the help about using random numbers and 2D coordinates in webots simulator?

##### Olivier Michel [Cyberbotics] 06/22/2020 15:38:09
You can simply write a supervisor controller that will move the robot to a random position at the beginning of the simulation.

##### webotspro9999 06/22/2020 22:02:26
> hello `@webotspro9999`, this is unfortunately not available out of the box, you will have to implement your own speach recognition algorithm or use a library implementign this.

`@David Mansolino` thanks for your reply, does the NAO in Webots have sound listening functions? For example, when I say hello can the NAO hear this and take it as an input data?

##### David Mansolino [Cyberbotics] 06/23/2020 05:01:36
No, Webots does not simulate microphones. But you micreate an interface to get the audio from your computer michrophone.

##### black\_hammer\_67 06/23/2020 16:33:46
Can somebody help me to figure out how to reset the simulation without having to stop the controller, actually I want every time a condition is true in the controller to reset the robots initial position only, not the simulation time

##### Clara Cardoso Ferreira 06/23/2020 23:23:31
I think so`@black_hammer_67` , check the supervisor API and look for position


Does anyone know if it's possible to reset the terrain in the proto for every simulation and set up the robot's wheels to touch the ground to start the simulation?


Also, what is the benefit of using the supervisor vs a sensor (like the GPS) to get states such as position?

##### Andrei 06/23/2020 23:34:32
I guess it depends what you want to do. I wanna make a pathfinder so I wanna know the whole map when I determine the path I take not just what sensors can give me.

##### David Mansolino [Cyberbotics] 06/24/2020 05:38:33
> Can somebody help me to figure out how to reset the simulation without having to stop the controller, actually I want every time a condition is true in the controller to reset the robots initial position only, not the simulation time

`@black_hammer_67` yes, you can use the `wb_supervisor_simulation_reset` Supervisor function: [https://www.cyberbotics.com/doc/reference/supervisor?tab-language=c++#wb\_supervisor\_simulation\_reset](https://www.cyberbotics.com/doc/reference/supervisor?tab-language=c++#wb_supervisor_simulation_reset)


> Does anyone know if it's possible to reset the terrain in the proto for every simulation and set up the robot's wheels to touch the ground to start the simulation?

`@Clara Cardoso Ferreira` to reset the terrain from the proto file is indeed possible, unfortunately it is not possible to move the robot from there, but you can move it then at the first step of the simulation with a Supervisor controller.


> Also, what is the benefit of using the supervisor vs a sensor (like the GPS) to get states such as position?

`@Clara Cardoso Ferreira` no benefit, if you are trying to get your own position, GPS is the way to go, if you are trying to get the position of another node supervisor is the way to go.

##### black\_hammer\_67 06/24/2020 13:59:32
hello, is there a way to detect robot colisions in the suppervisor mode ?

##### David Mansolino [Cyberbotics] 06/24/2020 14:00:20
Yes, you can get the number and location of the contact points of a node:  [https://cyberbotics.com/doc/reference/supervisor#wb\_supervisor\_node\_get\_contact\_point](https://cyberbotics.com/doc/reference/supervisor#wb_supervisor_node_get_contact_point)

##### black\_hammer\_67 06/24/2020 14:01:48
ok so if I have a pioneer 3dx robot the default contact points are 3 , these that the wheels have with the floor and if I detect 4 or more points I can assume this is a colision right ?

##### David Mansolino [Cyberbotics] 06/24/2020 14:02:59
That's unfortunately not so simple, the number of contact points of the wheel can vary, you should rather check the location of the contact points.

##### black\_hammer\_67 06/24/2020 14:04:12
ok i see, so I am looking for points that they have a certain value on y axis > 0.1 for example ?

##### David Mansolino [Cyberbotics] 06/24/2020 14:04:52
Yes, that sounds good.

##### black\_hammer\_67 06/24/2020 14:06:02
thank you clarifying that 😁

##### David Mansolino [Cyberbotics] 06/24/2020 14:06:16
You're welcome 😉

##### Clara Cardoso Ferreira 06/24/2020 19:00:41
> `@Clara Cardoso Ferreira` to reset the terrain from the proto file is indeed possible, unfortunately it is not possible to move the robot from there, but you can move it then at the first step of the simulation with a Supervisor controller.

`@David Mansolino` 



Your answer somewhat helps. I understand I can reset the terrain, but would I have to reset it manually or is there a way to make a loop so that a different terrain is used in every simulation iteration? I imagine I would have to connect the supervisor code to the proto somehow



Another big question, I forgot a simulation running overnight on my computer and the next morning, it would not turn on. It may have been a coincidence that my computer failed even though it is under a year of use. Would you have any suggestions of what may have gone wrong?

##### David Mansolino [Cyberbotics] 06/25/2020 04:53:53
You can do this directly from the proto itself, you simply have to set the 'randomSeed' field to 0 as explained here: [https://www.cyberbotics.com/doc/guide/object-floors#uneventerrain-field-summary](https://www.cyberbotics.com/doc/guide/object-floors#uneventerrain-field-summary)


About your other question, was your controller writing to a file? Would it be possibl that it saturated the hard drive?

##### Clara Cardoso Ferreira 06/29/2020 15:04:28
Thanks I'll try that when I get my computer back.

My controller was not writing anything at the moment it crashed, but it was probably storing data. Yeah, it may have been the harddrive

##### Marian 06/30/2020 09:29:18
Hi, I'm trying to create some simple cylinders in WeBots. It works but unfortunatly it only creates a wireframe but no texture. What is missing here?
%figure
![webots_cylinderr.png](https://cdn.discordapp.com/attachments/565155651395780609/727455716390076437/webots_cylinderr.png)
%end

##### lojik 06/30/2020 09:32:56
Your "shape" node should be in the "children" one and not "boundingObject". Then you can select it in "boundingObject" because bounding object is just the virtual shape taken into account when performing contact simulation. It is not the visual rendering of the object.

##### Marian 06/30/2020 09:45:52
Ok, thanks a lot for the explanation. It works!

## July

##### Clara Cardoso Ferreira 07/03/2020 23:17:42
> Thanks I'll try that when I get my computer back.

> My controller was not writing anything at the moment it crashed, but it was probably storing data. Yeah, it may have been the harddrive



I got my computer back and it was in fact a hardrive issue. It was just a coincidence that I was running an extensive Webots  simulation

Thanks for the tips

##### henry10210 07/04/2020 16:38:53
I set the WEBOTS\_HOME to the root of the source code folder (where I ran the ./webots command).  I wonder if this is an incorrect WEBOTS\_HOME


Is it possible to use just python3 with webots?  Could not build the python2 language binding due to my libpython2 missing symbols, and since ROS2 is all python3, figured I would not need it.  But finding python2 dependenceis in webots\_ros2 package

##### Simon Steinmann [Moderator] 07/05/2020 09:34:48
`@henry10210` just select extern as the controller and run your controller outside in your own environment

##### starstuff\_0903 07/05/2020 10:26:14
i need to create a 3d environment from a 2d image..Is it possible

##### mint 07/06/2020 04:59:09
Hello, is there any ways of writing a proto file  from an external design tool like CAD? What  kind of language does it belong to?


nevermind, I just  figured out that it is VRML97. my bad XD

##### David Mansolino [Cyberbotics] 07/06/2020 05:39:15
> I got my computer back and it was in fact a hardrive issue. It was just a coincidence that I was running an extensive Webots  simulation

> Thanks for the tips

`@Clara Cardoso Ferreira` you're welcome! thank you for the feedback!


> I set the WEBOTS\_HOME to the root of the source code folder (where I ran the ./webots command).  I wonder if this is an incorrect WEBOTS\_HOME

`@henry10210` yes this is correct.


> Is it possible to use just python3 with webots?  Could not build the python2 language binding due to my libpython2 missing symbols, and since ROS2 is all python3, figured I would not need it.  But finding python2 dependenceis in webots\_ros2 package

`@henry10210` which python2 dependencies do you see in the webots\_ros2 package?


> i need to create a 3d environment from a 2d image..Is it possible

`@starstuff_0903` can you tell us more, what does represent your image? The height of the terrain ?

##### Simon Steinmann [Moderator] 07/06/2020 14:32:47
`@David Mansolino` hi david, could you take a quick look at this issue? If I know how to solve it, I can write up a short tutorial


[https://github.com/cyberbotics/webots/issues/1841](https://github.com/cyberbotics/webots/issues/1841)

##### David Mansolino [Cyberbotics] 07/06/2020 15:35:44
Yes, sure I will answer it tomorrow morning

##### Simon Steinmann [Moderator] 07/06/2020 17:30:54
`@David Mansolino` I seem to have figured it out. This shows joint 1 and 3 being changed in percent of their valid range. Looks correct now. Do you want me to make a PR with the new, 'correct' robotiq gripper?
> **Attachment**: [3f\_gripper.mp4](https://cdn.discordapp.com/attachments/565155651395780609/729751244406521887/3f_gripper.mp4)

##### zeynepp 07/06/2020 20:10:30

%figure
![1.JPG](https://cdn.discordapp.com/attachments/565155651395780609/729791407081914508/1.JPG)
%end



%figure
![2.JPG](https://cdn.discordapp.com/attachments/565155651395780609/729791411846774824/2.JPG)
%end


I am trying to write the kinematics for the lrb robot for ipr but it is not directed to the target


what do u think



> **Attachment**: [empty\_.mp4](https://cdn.discordapp.com/attachments/565155651395780609/729792436452196372/empty_.mp4)


where is the problem

##### ContrastNull 07/07/2020 04:53:42
I was trying to see what's inside this - "Visual\_tracking.wbt" sample world inside Webots. Unfortunately I didn't found a github link to the file for reference, but this screenshot should be helpful.

My question was, how does the RubberDuck move? I noticed it has an immersion properties node, with fluid name - "water". But I don't see any fluid node in the scene tree. Also there's no controller code, for it's movement.

Any explanation please?
%figure
![Screenshot_from_2020-07-07_10-17-01.png](https://cdn.discordapp.com/attachments/565155651395780609/729923074715025518/Screenshot_from_2020-07-07_10-17-01.png)
%end

##### David Mansolino [Cyberbotics] 07/07/2020 05:52:59
> I was trying to see what's inside this - "Visual\_tracking.wbt" sample world inside Webots. Unfortunately I didn't found a github link to the file for reference, but this screenshot should be helpful.

> My question was, how does the RubberDuck move? I noticed it has an immersion properties node, with fluid name - "water". But I don't see any fluid node in the scene tree. Also there's no controller code, for it's movement.

> Any explanation please?

`@ContrastNull` here is the link: [https://github.com/cyberbotics/webots/tree/master/projects/samples/robotbenchmark/visual\_tracking](https://github.com/cyberbotics/webots/tree/master/projects/samples/robotbenchmark/visual_tracking)

The duck is moved by with a Supervisor, here is the controller of the Supervisor: [https://github.com/cyberbotics/webots/blob/master/projects/samples/robotbenchmark/visual\_tracking/controllers/visual\_tracking\_benchmark/visual\_tracking\_benchmark.py](https://github.com/cyberbotics/webots/blob/master/projects/samples/robotbenchmark/visual_tracking/controllers/visual_tracking_benchmark/visual_tracking_benchmark.py)


> `@David Mansolino` I seem to have figured it out. This shows joint 1 and 3 being changed in percent of their valid range. Looks correct now. Do you want me to make a PR with the new, 'correct' robotiq gripper?

`@Simon Steinmann` yes sure if you have any correction to bring to the model any PR is highly appreciated!

##### Simon Steinmann [Moderator] 07/08/2020 15:55:06
I had a weird issue with urdf2webots. I converted the kinova gen3 6dof arm and everything worked. However when implementing it with moveit, I noticed that several hingeJoints were rotating in the wrong direction. I had to switch the axis manually to negative (or positve) to change direction.  It might have something to do with the urdf using the z-axis and the proto using the y-axis for the joint.

##### David Mansolino [Cyberbotics] 07/09/2020 05:33:58
Hi, just to make sur I understood correctly, the joint axes were correct, but the direction wrong right? Is the error similar to [https://github.com/cyberbotics/urdf2webots/issues/42](https://github.com/cyberbotics/urdf2webots/issues/42) ?

##### Simon Steinmann [Moderator] 07/09/2020 08:43:40
Yes, that's exactly the same issue. For some joints the direction of rotation is flipped. I fixed it manually, by flipping the rotational axis (0 1 0 --> 0 -1 0)


I think I had to flip 4/6 joints. Inverse kinematics was broken before, now it works. This should be looked into though in my opinion. It takes deeper knowledge to be able to figure out the issue and fix it. Would be great if it works out of the box and control + IK code can be directly used from the existing urdf based repositories.


Btw, successfully created a working GEN3 kinova arm. Even got IK through moveIt to run. Any news on the 'unofficial' robot model repo?
%figure
![unknown.png](https://cdn.discordapp.com/attachments/565155651395780609/730719273768452136/unknown.png)
%end

##### David Mansolino [Cyberbotics] 07/09/2020 09:41:27
> I think I had to flip 4/6 joints. Inverse kinematics was broken before, now it works. This should be looked into though in my opinion. It takes deeper knowledge to be able to figure out the issue and fix it. Would be great if it works out of the box and control + IK code can be directly used from the existing urdf based repositories.

`@Simon Steinmann` ok thank you for the feedback, we will try to fix this in the URDF exporter directly.


> Btw, successfully created a working GEN3 kinova arm. Even got IK through moveIt to run. Any news on the 'unofficial' robot model repo?

`@Simon Steinmann` Very nice! No news yet (several of us are in holidays this week, so we will wait next week to discuss about this), but I will for sure let you know, it would be nice to include your model 🙂

##### Simon Steinmann [Moderator] 07/09/2020 09:44:14
I might make a kinova\_webots git. A bunch of the launch files have to be altered in order for the IK to work. Plus it needs a custom ROS controller for webots.


On that node, I highly modified the universal\_ROS controller you guys created. Made it extern and modified the trajectory and pose\_publisher slightly. Now all it takes to switch from ur10e to kinova-Gen3, is to change the joint names and the same controller works.


A universal(common, not the company) trajectory-arm controller might be something interesting


For our simulation benchmark project, we have to decide on a  version of webots. Could you give a short explanation on how your versions work?  For example, what is 2020a vs 2020b? When does the official version get updated? And lastly, which version would you recommend? I know that I needed to install a nightly build at the end of mai, to fix the simulation reset issue, and that some proto file updates are essential for our benchmark.


Should I just get the latest nightly build of the master branch?

##### David Mansolino [Cyberbotics] 07/14/2020 14:16:37
We usually do 2 version per year, first version a, then aroudn the middle of the year we create version b, then in between these version if needed we create patch release (e.g. a-revision1, a-revision2, etc.). If you need the patch, I would stick to the version b nightly, we will soon release an official version of R2020b when this is the case, I woudl stick to this official and stable R2020b.

##### Simon Steinmann [Moderator] 07/14/2020 14:17:20
version b is the develop branch?

##### David Mansolino [Cyberbotics] 07/14/2020 14:17:25
yes

##### Simon Steinmann [Moderator] 07/14/2020 14:18:33
do nightly build files stay up indefinetely?

##### David Mansolino [Cyberbotics] 07/14/2020 14:18:49
no, we keep only the one of the last 3 days.

##### Simon Steinmann [Moderator] 07/14/2020 14:19:05
hmm

##### David Mansolino [Cyberbotics] 07/14/2020 14:19:20
But once we will release the official stable version of R2020b, this one will stay up indefinetely.

##### Simon Steinmann [Moderator] 07/14/2020 14:19:30
is there a ETA?


collegues are setting up their systems and environments, we need to be able to install the same version, and preferably not have to change it frequently

##### David Mansolino [Cyberbotics] 07/14/2020 14:21:22
ok, in that case, only the official stable versions will be kept (e.g. latest R2020a-rev1).

##### Simon Steinmann [Moderator] 07/14/2020 14:21:39
that one doesnt have the simulation reset fix included yet right?

##### David Mansolino [Cyberbotics] 07/14/2020 14:22:25
Unfortunately not.


But we expect to release the official version of R2020b in ~3 weeks from now.

##### Simon Steinmann [Moderator] 07/14/2020 14:23:02
hmm, perhaps we have to copy and save the setup file ourselves then


thanks for the infos 🙂

##### David Mansolino [Cyberbotics] 07/14/2020 14:31:19
You're welcome

##### Emiliano Borghi 07/22/2020 19:33:46
Hey, I saw you merged this PR: [https://github.com/cyberbotics/webots/pull/1643](https://github.com/cyberbotics/webots/pull/1643)

I would recommend you to make a post in ROS Discourse because it will help the ROS community with their simulations (included myself).



Thanks for merging it BTW!

##### Olivier Michel [Cyberbotics] 07/23/2020 05:33:41
You are welcome. We plan to release Webots R2020b (including this feature) in the next couple of days. We will make sure we announce it (including this ROS-friendly feature and a few others) on ROS Discourse.

##### JSON Derulo 07/23/2020 08:54:46
Hi, does WeBots have to the ability to be integrated with by planners?

##### Darko Lukić [Cyberbotics] 07/23/2020 08:57:02
`@JSON Derulo` Yes, you can check this example: [https://www.youtube.com/watch?v=gO0EXKv8x70](https://www.youtube.com/watch?v=gO0EXKv8x70)



In general, Webots is compatible with ROS and ROS2, therefore you can use ROS packages. A few more links:

- Webots with ROS1 tutorial: [https://cyberbotics.com/doc/guide/tutorial-8-using-ros](https://cyberbotics.com/doc/guide/tutorial-8-using-ros)

- Webots support for ROS2: [http://wiki.ros.org/webots\_ros2](http://wiki.ros.org/webots_ros2)

##### JSON Derulo 07/23/2020 08:57:35
Awesome, thanks

##### csnametala 07/27/2020 16:11:10
Hello everyone!

I have an e-puck robot in Webots simulations, and I wanted to detect when it hits a wall. How can I solve this?

##### Simon Steinmann [Moderator] 07/27/2020 16:30:05
read out the appropiate sensor

##### Lukulus 07/29/2020 10:33:21
Hello I am trying to use multiple threads for different tasks for an robot. 

But it seems like calling the robot->step() funktion in diffenrent threads leads to stop the Simulation.

Sometimes it runs, sometimes time stops and also the simulation.

So can you tell me if its possible to use different threads in a robot controller and how to use them in a right way?
%figure
![unknown.png](https://cdn.discordapp.com/attachments/565155651395780609/737981083752202241/unknown.png)
%end

##### David Mansolino [Cyberbotics] 07/29/2020 10:43:48
Hi `@Lukulus`, Webots APi supports well multi-threading, however, it is strongly recommended to call the step function from one thread only, doing is contrary is extremely error-prone.

##### Lukulus 07/29/2020 10:46:56
ok, thank you 🙂

##### David Mansolino [Cyberbotics] 07/29/2020 10:48:29
You're welcome

##### Yanick Douven 07/31/2020 07:57:06
Hi everyone!

I'm trying to implement a ROS controller for a 3D lidar (like the Velodyne). Does anything like this already exist?

Thank you!

##### David Mansolino [Cyberbotics] 07/31/2020 08:25:34
hi, for ROS 1 or 2?

##### Yanick Douven 07/31/2020 08:28:12
Hi David,

For ROS 1

##### David Mansolino [Cyberbotics] 07/31/2020 08:29:32
Ok, yes in that case the default ros controller does implement an interface for any kind of lidars: 

  - [https://www.cyberbotics.com/doc/guide/using-ros#standard-ros-controller](https://www.cyberbotics.com/doc/guide/using-ros#standard-ros-controller)

  - [https://www.cyberbotics.com/doc/reference/lidar?tab-language=ros#lidar-functions](https://www.cyberbotics.com/doc/reference/lidar?tab-language=ros#lidar-functions)

##### Yanick Douven 07/31/2020 08:44:34
Thanks! I didn't know there was a standard ROS controller. I'm currently writing a custom one in Python, since I need some non-generic interfacing with other components. Is it possible to combine the two? I.e. run the standard and custom ROS controllers side by side?


Or, if not, is there some Python implementation of the generic lidar controller?

##### David Mansolino [Cyberbotics] 07/31/2020 08:45:16
Yes and no, you can split your robot into two robots (one been a child of the other) and assign one controller per robot.


> Or, if not, is there some Python implementation of the generic lidar controller?

`@Yanick Douven` unfortunately not, but you should be able to convert it quite simply, here is the source code: [https://github.com/cyberbotics/webots/blob/master/projects/default/controllers/ros/RosLidar.cpp](https://github.com/cyberbotics/webots/blob/master/projects/default/controllers/ros/RosLidar.cpp)

##### Yanick Douven 07/31/2020 08:46:31
Perfect, thank you very much!

##### David Mansolino [Cyberbotics] 07/31/2020 08:46:40
You're welcome

## August

##### Simon Steinmann [Moderator] 08/04/2020 15:17:17
Found a strange behavior. Running EXACTLY the same simulation, I get several of these errors:

WARNING: The current physics step could not be computed correctly. Your world may be too complex. If this problem persists, try simplifying your bounding object(s), reducing the number of joints, or reducing WorldInfo.basicTimeStep.



if the timeStep=1    Timestep 4-16  are fine

##### Stefania Pedrazzi [Cyberbotics] 08/04/2020 15:46:43
As reported by the warning message, the ODE physics engine has issues in computing the simulation step due to the complexity of the world.

Reducing the time step also reduces the complexity of the computations. Other suggestions to improve the stability of the simulation and avoid this error can be found here:

[https://www.cyberbotics.com/doc/guide/modeling#my-robotsimulation-explodes-what-should-i-do](https://www.cyberbotics.com/doc/guide/modeling#my-robotsimulation-explodes-what-should-i-do)

##### Simon Steinmann [Moderator] 08/04/2020 15:47:22
the issue is, that I get these errors at timestep 1, which is much smaller than let's say 8, where everythign runs fine

##### Stefania Pedrazzi [Cyberbotics] 08/04/2020 15:54:36
it depends on the simulation and the collisions between the objects at the computation time. Maybe in your case increasing the time step makes skipping some problematic contact or object's intersection.

##### Simon Steinmann [Moderator] 08/04/2020 15:56:09
a simple stacking task
%figure
![unknown.png](https://cdn.discordapp.com/attachments/565155651395780609/740236647781630022/unknown.png)
%end


with cylinder objects, and gripper tips are boxes


at something like 4 or 8 timestep, the simulation outcome is also exactly the same. At like 32 there is a bit of variance, which is expected. I find it weird that at timestep 1 it has issues

##### Stefania Pedrazzi [Cyberbotics] 08/04/2020 15:58:04
it's a simple task, but it is complex from the physical computation

##### Simon Steinmann [Moderator] 08/04/2020 15:59:52
is there a way to get more detailed info? where exactle the issue is?

##### Stefania Pedrazzi [Cyberbotics] 08/04/2020 16:01:05
unfortunately not, ODE doesn't give any details. But you can find it by simplifying your simulation until the problem disappears.

##### Simon Steinmann [Moderator] 08/04/2020 16:04:35
I just dont understand how decreasing the timestep can cause issues. That's how you're supposed to get rid of these issues

##### Olivier Michel [Cyberbotics] 08/04/2020 16:05:46
In general yes, but your case seems tricky...

##### Simon Steinmann [Moderator] 08/04/2020 16:16:42
Suuuper weird issue. So I run the exact same task several times with increasing timesteps (4, 8, 16, 32). If everything is set correctly, it takes 43 seconds. I use the supervisor to reset the simulation after each run, and set the timestep before each run. Now here is the strange part. If the timestep is 4 or smaller, the time for each run is the same. However, if reset the controller and manually put the timestep to 32 BEFORE i start my script, it uses 32ms increments for the simulation time, even if the steps are actually smaller. This results in times of like 5min, 2,5 min 1,2 min and then finally 43 seconds when actually using 32 timestep again.


There seems to be a something strange going on with the sim\_time and timestep


Okay I figured out the issue:

robot.getBasicTimeStep()

This always returns the timestep that a controller was initialized with. Changing the timestep does NOT change the return of this function.


looking at the source code, the robot would have to be re-initialized. I think this function should get this value directly from the world instance instead from a value that get's defined on controller initialization

##### Buzzer 08/05/2020 15:57:51
Hi, how can I get a node position


?


I want to built a bot to go to a specific node location


there is something like GetNode(Node*)


?

##### Simon Steinmann [Moderator] 08/05/2020 15:58:21
[https://cyberbotics.com/doc/reference/supervisor?tab-language=python#wb\_supervisor\_node\_get\_orientation](https://cyberbotics.com/doc/reference/supervisor?tab-language=python#wb_supervisor_node_get_orientation)


there is. The controller has to be a supervisor though

##### Buzzer 08/05/2020 15:58:49
Ow nice, thanks

##### Simon Steinmann [Moderator] 08/05/2020 16:00:36
there is a python example I wrote, on how to get the position of an object relative to another. That might come in handy
%figure
![unknown.png](https://cdn.discordapp.com/attachments/565155651395780609/740600155841101904/unknown.png)
%end


because the function will only return values relative to the world

##### Buzzer 08/05/2020 16:03:09
thanks `@Simon Steinmann`, I will follow this

##### Simon Steinmann [Moderator] 08/06/2020 11:19:38
Since I have done quite a few urdf2webots conversions lately, I might as well create a tutorial for it, as the process can be complicated if one has not much experience. Is there any robotic arm that people want to see added to the community projects?

##### Marko G 08/06/2020 11:23:39
Hey! I'm just in the middle of trying to wrap my head around urf2webots and a tutorial would be of great help to me! The arms I would like to use are KUKA LBR iiwa and Kinova Jaco and I belive that they would be a good addition as they are quite popular. BTW right now reading older messages as I see that you've had similar problems 🙂

##### Simon Steinmann [Moderator] 08/06/2020 11:24:34
Yesterday I fixed a huge issue in the converter. The joints should not be wonky anymore, so make sure you pull the newest version of urdf2webots


you got a link to the kuka repo?

##### Marko G 08/06/2020 11:25:49
OK, thanks a lot 😄 You've just saved me countless hours hahah :)

I found a github repo with the kuka arm which I'm trying to get to work

##### Simon Steinmann [Moderator] 08/06/2020 11:26:00
link?

##### Marko G 08/06/2020 11:26:05
just a sec


[https://github.com/ros-industrial/kuka\_experimental](https://github.com/ros-industrial/kuka_experimental)

The repo has other arms as well, all in separate folders

##### Simon Steinmann [Moderator] 08/06/2020 12:09:16
`@David Mansolino` is the new fixed version of urdff2webots already available on pip install? because I get this error:

importer.py: error: no such option: --multi-file

##### David Mansolino [Cyberbotics] 08/06/2020 12:09:32
Not yet.


I will create it right now 😉

##### Simon Steinmann [Moderator] 08/06/2020 12:09:58
hehe good


making a  tutorial right now


would be easier with pip. please ping me when it's done

##### David Mansolino [Cyberbotics] 08/06/2020 12:11:46
I just launched the process, now Github Action will create and upload the pip package


It's now live (it reflects the current state of master): [https://pypi.org/project/urdf2webots/#history](https://pypi.org/project/urdf2webots/#history)

##### Simon Steinmann [Moderator] 08/06/2020 13:43:39
It worked, but needed to specify no-cache. For anyone else who wants to use the new and fixed version of urdf2webots, install it like this:

pip install --no-cache-dir --upgrade urdf2webots


I ran into an issue, where 

robot.getBasicTimeStep()


returns the Timestep on robot init, not the actual timestep of the simulation


is there already an issue related to this? My suggestion would be to add a function:

robot.setBasicTimeStep

##### Olivier Michel [Cyberbotics] 08/07/2020 13:34:10
Yes, this is a known issue.

##### Simon Steinmann [Moderator] 08/07/2020 13:34:36
or add it to the supervisor and have 

robot.getBasicTimeStep()

grab the value directly from the world instance

##### Olivier Michel [Cyberbotics] 08/07/2020 13:34:39
It's pretty rare to dynamically change the time step of a simulation. Why do your need to do that?

##### Simon Steinmann [Moderator] 08/07/2020 13:35:21
benchmark runs at different timesteps. I worked around it, by not using 

robot.getBasicTimeStep()  for steps, but the manually set interval

##### Olivier Michel [Cyberbotics] 08/07/2020 13:35:55
A solution could be to read the "basicTimeStep" field of the WorldInfo node from a supervisor process.

##### Simon Steinmann [Moderator] 08/07/2020 13:36:18
that would be great


Supervisor function to set and get the BasicTimeStep


because setting it is a bit clonky


want me to open request?

##### Olivier Michel [Cyberbotics] 08/07/2020 13:37:27
No, I believe we won't implement it.

##### Simon Steinmann [Moderator] 08/07/2020 13:37:52
ohh I know what you mean

##### Olivier Michel [Cyberbotics] 08/07/2020 13:37:57
Because this is a rare use case and a workaround exists using a supervisor.

##### Simon Steinmann [Moderator] 08/07/2020 13:45:50
I could add this example code to the robot.getBasicTimeStep documentation. In case someone else runs into that issue
%figure
![unknown.png](https://cdn.discordapp.com/attachments/565155651395780609/741291016308523018/unknown.png)
%end

##### Olivier Michel [Cyberbotics] 08/07/2020 13:47:32
Yes, that would be great.

##### Simon Steinmann [Moderator] 08/12/2020 13:40:49
When I include images in a tutorial, where do I put them? I'm currently creating a 'tutorial.md' for urdf2webots. My plan is to have it in the base directory and link it in the README.md.


I could create a new directory called 'docs' and put everything, including the images there

##### David Mansolino [Cyberbotics] 08/12/2020 13:42:14
Yes, a 'docs' folder with an 'images' folder inside look good.


Like it is currently the case for the 'webots' repository: [https://github.com/cyberbotics/webots/tree/master/docs](https://github.com/cyberbotics/webots/tree/master/docs)

##### Simon Steinmann [Moderator] 08/12/2020 13:46:01
sounds good


PR is ready for review [https://github.com/cyberbotics/urdf2webots/pull/68](https://github.com/cyberbotics/urdf2webots/pull/68)

##### Olivier Michel [Cyberbotics] 08/12/2020 15:43:19
Reviewed.

##### Simon Steinmann [Moderator] 08/12/2020 16:07:54
can't commit the last one


outdated?!

##### Olivier Michel [Cyberbotics] 08/12/2020 16:16:35
Probably...

##### Simon Steinmann [Moderator] 08/12/2020 16:17:16
i'll do it manually

##### Olivier Michel [Cyberbotics] 08/12/2020 16:17:30
OK, thank you.

##### Simon Steinmann [Moderator] 08/12/2020 16:21:17
okay done. Accepted all changes except 2 minor ones

##### Olivier Michel [Cyberbotics] 08/12/2020 16:58:51
Thanks. I will check it tomorrow.

##### MarioAndres7 08/12/2020 23:14:33
Hello Im new. Does anyone knows if exists and example of a movile robot? i want to give it 

coordinates

##### David Mansolino [Cyberbotics] 08/13/2020 05:17:10
Hi `@MarioAndres7`, welcome? Do you mean mobile robot?

##### Simon Steinmann [Moderator] 08/13/2020 06:55:32
converting the kuka repo atm. Getting these errors:

WARNING: KukaLbrIiwa14R820 (PROTO) > HingeJoint > Solid > HingeJoint > Solid > HingeJoint > Solid > HingeJoint > Solid > HingeJoint > Solid > HingeJoint > Solid > HingeJoint > Solid > Solid: Undefined inertia matrix: using the identity matrix. Please specify 'boundingObject' or 'inertiaMatrix' values.

WARNING: KukaLbrIiwa14R820 (PROTO) > Solid: Undefined inertia matrix: using the identity matrix. Please specify 'boundingObject' or 'inertiaMatrix' values.



I'm pretty sure, these are due to the two 'empty' links in the urdf:

<link name="tool0"/>

<link name="base"/>


Question is, how should empty links be handled properly? And can we automate this

##### David Mansolino [Cyberbotics] 08/13/2020 06:58:39
We should probably improve the importer to handle this exception and avoid exporting the physis in this case.

##### Simon Steinmann [Moderator] 08/13/2020 06:59:14
I agree. giving them mass, doesnt seem logical

##### David Mansolino [Cyberbotics] 08/13/2020 06:59:43
Please open an issue on the urdf2webots repo about this.

##### Simon Steinmann [Moderator] 08/13/2020 07:00:02
will do

##### David Mansolino [Cyberbotics] 08/13/2020 07:00:07
thank you

##### Simon Steinmann [Moderator] 08/13/2020 07:05:30
done, opened issue

##### David Mansolino [Cyberbotics] 08/13/2020 07:06:45
perfect, thank you

##### Simon Steinmann [Moderator] 08/13/2020 07:25:26
DEF link\_4\_0 IndexedFaceSet: Cannot create IndexedFaceSet because: "'coordIndex' is empty.".
> **Attachment**: [link\_4\_0Mesh.proto](https://cdn.discordapp.com/attachments/565155651395780609/743369609666625587/link_4_0Mesh.proto)


The file looks correct. I have no idea why this error comes up

##### David Mansolino [Cyberbotics] 08/13/2020 07:30:05
To me it works fine, without any error in the console
%figure
![unknown.png](https://cdn.discordapp.com/attachments/565155651395780609/743370782125719562/unknown.png)
%end

##### Simon Steinmann [Moderator] 08/13/2020 07:30:26
uploading to community, one sec


[https://github.com/cyberbotics/community-projects/pull/9](https://github.com/cyberbotics/community-projects/pull/9)


the kr5 robot


I can load the link itself as well, but for some reason, it doesnt work loading it into the robot link

##### David Mansolino [Cyberbotics] 08/13/2020 07:39:11
ok, that's strange, will have a look as soon as I have the time to.

##### Simon Steinmann [Moderator] 08/13/2020 07:42:29
removing and adding the hidden tag again seemed to have fixed the issue


[https://tenor.com/view/elmo-shrug-gif-5094560](https://tenor.com/view/elmo-shrug-gif-5094560)

##### David Mansolino [Cyberbotics] 08/13/2020 07:43:14
That's strange, I will try thsi too if I can reproduce the problem

##### Simon Steinmann [Moderator] 08/13/2020 08:14:03
another strange issue. This is the kr5 robot, loaded from the community projects folder
%figure
![Screenshot_from_2020-08-13_10-09-47.png](https://cdn.discordapp.com/attachments/565155651395780609/743381846217457694/Screenshot_from_2020-08-13_10-09-47.png)
%end


simply copy pasting the meshes folder into my current project's protos folder, fixes all the issues and looks like this:
%figure
![Screenshot_from_2020-08-13_10-10-20.png](https://cdn.discordapp.com/attachments/565155651395780609/743381994280321034/Screenshot_from_2020-08-13_10-10-20.png)
%end

##### David Mansolino [Cyberbotics] 08/13/2020 08:48:53
I am currently reviewing your PR and checking this.

##### Simon Steinmann [Moderator] 08/13/2020 08:49:28
There is also a issue with the standard maxTorque  of 100 being too low


on the kr5 I changed it to maxTorque 1000, and it fixes it (not pushed yet)

##### David Mansolino [Cyberbotics] 08/13/2020 08:49:52
the maxtorque is not defined in the urdf ?

##### Simon Steinmann [Moderator] 08/13/2020 08:49:57
no it is not

##### David Mansolino [Cyberbotics] 08/13/2020 08:50:12
ok, and do you know what is the default maxtorque in URDF ?

##### Simon Steinmann [Moderator] 08/13/2020 08:50:22
nope


not defined

##### David Mansolino [Cyberbotics] 08/13/2020 08:50:49
ok, maybe if we find it, we can export to the standard urdf maxtorque if not specified in the urdf file.

##### Simon Steinmann [Moderator] 08/13/2020 08:51:17
what do you mean?

##### David Mansolino [Cyberbotics] 08/13/2020 08:54:08
In the urdf2webtos, if the maxtorque is not specified in th eurdf file, we just do not specify it in the PROTO file, Webots will then use the fedault value  which is quite small and probably doesn't correspond to the URDF default value. Instead, if the maxtorque is not defined in the URDF file, we can still export the maxTorque to a higher value (ideally corresponding to the URDF default maxTorque).

##### Simon Steinmann [Moderator] 08/13/2020 08:54:45
ahhh I understand


from my understanding, if not defined in urdf, it is handled as not having a limit


I mean, Gazebo handles it that way

##### David Mansolino [Cyberbotics] 08/13/2020 08:59:06
> simply copy pasting the meshes folder into my current project's protos folder, fixes all the issues and looks like this:

`@Simon Steinmann` for me it works fine from the commuity project without any changes too. Maybe you need to close and re-open Webots? It is possible that if you made some changes to the 'extern project' files they are updated only next time you restart Webots.

##### Simon Steinmann [Moderator] 08/13/2020 08:59:31
restarting webots didnt fix the issue weirdly enough

##### David Mansolino [Cyberbotics] 08/13/2020 08:59:57
> from my understanding, if not defined in urdf, it is handled as not having a limit

`@Simon Steinmann`ok then in that case, if not defined we should probably set a very high value (e.g. 10'000)


Ohhh I can reprocude the issue with the `lrb_iiwa` but not with the `kr5` is it the same for you?

##### Simon Steinmann [Moderator] 08/13/2020 09:01:23
hold on

##### David Mansolino [Cyberbotics] 08/13/2020 09:02:47
Ok, I think I found the reason. The problem is that both robot are defining the same PROTO names, and therefore in the case of the `lrb_iiwa` some meshes of the `kr5` are used.

##### Simon Steinmann [Moderator] 08/13/2020 09:03:06
yes, same

##### David Mansolino [Cyberbotics] 08/13/2020 09:03:12
We should probably improve the name of the sub-PROTO to include as prefix the name of the robot.

##### Simon Steinmann [Moderator] 08/13/2020 09:03:56
ohhhh, it doesnt start searching at the location of the proto file, but at the base level


okay, then names have to be unique


fix should be easy enough

##### David Mansolino [Cyberbotics] 08/13/2020 09:04:54
Yes, that shouldn't be too dificult to include this prefix

##### Simon Steinmann [Moderator] 08/13/2020 09:05:56
but perhaps it would be better to (or in addition), to change the mesh-lookup algorithm. So it starts in the same directory as the main proto file

##### David Mansolino [Cyberbotics] 08/13/2020 09:09:05
We are are going to re-work this indeed (that's on our medium term plan), but in any case avoiding duplcating PROTO names is a good practice (think for example if a user then move the files to put them all in the same folder).

It should be sufficient to prepend the name of the robot to the `name` variable here: [https://github.com/cyberbotics/urdf2webots/blob/master/urdf2webots/writeProto.py#L461](https://github.com/cyberbotics/urdf2webots/blob/master/urdf2webots/writeProto.py#L461)

Would you give a try? Or I can do this if you want.

##### Simon Steinmann [Moderator] 08/13/2020 09:09:34
already at it 😄

##### David Mansolino [Cyberbotics] 08/13/2020 09:09:47
Perfect, thank  you 🙂

##### Simon Steinmann [Moderator] 08/13/2020 09:29:45
[https://github.com/cyberbotics/urdf2webots/pull/70](https://github.com/cyberbotics/urdf2webots/pull/70)


implemented and tested. works 🙂

##### David Mansolino [Cyberbotics] 08/13/2020 09:33:28
That looks all good, I will try and update the test.

##### Simon Steinmann [Moderator] 08/13/2020 09:36:21
I can add the torque fix while we are at it.


already tested it. change 1 indet + change 2 lines

##### David Mansolino [Cyberbotics] 08/13/2020 09:36:50
(I was going to do it ^^, but if you can do it while I am testing it's cool

##### Simon Steinmann [Moderator] 08/13/2020 09:39:21
added it


now we just have to remove the physics nodes from epmty liks

##### David Mansolino [Cyberbotics] 08/13/2020 09:39:37
Perfect, I will check it just after lunch

##### Simon Steinmann [Moderator] 08/13/2020 10:09:27
implemented the physics node thing too. Not sure it is the cleanest solution, but at least it only needs 4 lines of extra code

##### David Mansolino [Cyberbotics] 08/13/2020 11:06:55
I just finished, if you're fine with the changes feel free to merge it.

##### Simon Steinmann [Moderator] 08/13/2020 11:25:35
max torque implementation doesnt work for me


the torque limits are still 0.0, not 10000

##### David Mansolino [Cyberbotics] 08/13/2020 11:29:32
oups, will try

##### Simon Steinmann [Moderator] 08/13/2020 11:30:43
line 825 in parserURDF needs a condition I think


jup, adding this line works:


if float(limitElement.getAttribute('effort')) != 0:


pushed it


merged


... Sorry to do this, but one final PR 😄


[https://github.com/cyberbotics/urdf2webots/pull/71](https://github.com/cyberbotics/urdf2webots/pull/71)


after this I'll be happy, I swear


No manual edits needed after converting

##### David Mansolino [Cyberbotics] 08/13/2020 12:13:26
> No manual edits needed after converting

`@Simon Steinmann` 🎉

##### Simon Steinmann [Moderator] 08/13/2020 12:13:46
well at least for robot arms 🙂

##### David Mansolino [Cyberbotics] 08/13/2020 12:14:29
That's already a good start

##### Simon Steinmann [Moderator] 08/13/2020 12:26:03
done


converted and added bunch of KUKA arms:

[https://github.com/cyberbotics/community-projects/pull/11](https://github.com/cyberbotics/community-projects/pull/11)

##### David Mansolino [Cyberbotics] 08/13/2020 14:02:09
Can you also update the one of [https://github.com/cyberbotics/community-projects/pull/9](https://github.com/cyberbotics/community-projects/pull/9) ?

##### Simon Steinmann [Moderator] 08/13/2020 15:45:04
Oh I didn't see that one still being open. I replaced all files. pull/9 can be discarded


Can this be an issue? The base node of every robot is called 'base\_link'. Could this lead to problems?
%figure
![unknown.png](https://cdn.discordapp.com/attachments/565155651395780609/743863005908959352/unknown.png)
%end

##### David Mansolino [Cyberbotics] 08/17/2020 06:10:33
Oh yes indeed, we should open the 'name' field too.


Just opened an issue about this: [https://github.com/cyberbotics/urdf2webots/issues/72](https://github.com/cyberbotics/urdf2webots/issues/72)

##### Simon Steinmann [Moderator] 08/17/2020 17:25:40
I created a universal IK controller. only parameters that need to be changed are the urdf filename and which axis points out of the toolSlot. Works really well


I wonder if the link-setup information could be extracted straight from the protofile. Then it would truly be an universal controller, that wouldn't need any adjustments between robot arms



> **Attachment**: [ik3.mp4](https://cdn.discordapp.com/attachments/565155651395780609/744971358995349504/ik3.mp4)

##### Dennet 08/17/2020 19:31:23
> I wonder if the link-setup information could be extracted straight from the protofile. Then it would truly be an universal controller, that wouldn't need any adjustments between robot arms

`@Simon Steinmann` where did you upload the controller?

##### Simon Steinmann [Moderator] 08/17/2020 19:36:55
`@Dennet` have not uploaded it yet


do you need help with IK?

##### David Mansolino [Cyberbotics] 08/18/2020 05:47:49
That looks very cool, I have been trying to do the same using IKPY last week ([https://github.com/cyberbotics/webots/blob/master/projects/robots/abb/irb/controllers/inverse\_kinematics/inverse\_kinematics.py](https://github.com/cyberbotics/webots/blob/master/projects/robots/abb/irb/controllers/inverse_kinematics/inverse_kinematics.py)) but I am not 100% happy with the result, I would be very interested to see which library you are using and how.


> I wonder if the link-setup information could be extracted straight from the protofile. Then it would truly be an universal controller, that wouldn't need any adjustments between robot arms

`@Simon Steinmann` what about using the new `wb_robot_get_urdf` function?

##### Simon Steinmann [Moderator] 08/18/2020 07:33:02
😮 that exists? That would be awesome, I'll check it out later when I have time

##### David Mansolino [Cyberbotics] 08/18/2020 07:34:51
Yes, that's new in R2020b 😉


(and improved in the nightly)

##### Simon Steinmann [Moderator] 08/18/2020 07:49:13
the version I have uses the sensor names for the joints. has this been fixed in the new nightlies?

##### David Mansolino [Cyberbotics] 08/18/2020 07:50:52
No, it uses indeed the sensor as names, but you should be able to easily switch from one to the other (removing the 'sensor' postfix).

##### Simon Steinmann [Moderator] 08/18/2020 07:51:22
particular reason it does this?


oh and can you link me the IK controller you're working on?

##### David Mansolino [Cyberbotics] 08/18/2020 07:51:53
No, it was either the motor or sensor name, we decided sensor name.


Sure, here it is: [https://github.com/cyberbotics/webots/blob/master/projects/robots/abb/irb/controllers/inverse\_kinematics/inverse\_kinematics.py](https://github.com/cyberbotics/webots/blob/master/projects/robots/abb/irb/controllers/inverse_kinematics/inverse_kinematics.py)

##### Simon Steinmann [Moderator] 08/18/2020 07:52:41
converting urdf2webots uses joint names as motor names, that's why I'd assume the other way around would do the same

##### David Mansolino [Cyberbotics] 08/18/2020 07:53:02
Makes sense indeed.

##### Simon Steinmann [Moderator] 08/18/2020 07:53:16
if you were to convert it back, the motors would be called 'joint\_sensor' and the sensors 'joint\_sensor\_sensor'

##### David Mansolino [Cyberbotics] 08/18/2020 07:54:21
indeed good point, I should admit that the name of the joint was chosen without particularly thinking about this, it need indeed a bit more thinking about this.

##### Simon Steinmann [Moderator] 08/18/2020 07:56:31
glad to be of service 😄


In the controller I sent you, there is the extra file 'get\_relative\_position.py'. I think this is a much needed functionality for the supervisor. Could look something like this:

supervisor.getPositionRelative(self, node)


Doing all this linear algebra manually is a big obstacle for many people. Took me a while to figure out too. First time I needed linear algebra since uni pretty much 😄

##### David Mansolino [Cyberbotics] 08/18/2020 08:11:04
It is indeed useful, but we somehow have to keep the number of API functions low (as to keep the quality level high it requires maintenance time) so we have to be careful when adding function to get information that can already be extracted from other API functions.

##### Simon Steinmann [Moderator] 08/18/2020 08:13:33
true I guess, still would be usefull. I might update the documentation and link to a implementation. Or we update the irb inverse kinematics world with this function, showing a general implementation on how to get relative positions and orientationis


universal IK controller nearly done :D. already requires no urdf import (used your armChain creation). only thing left is to figure out, which axis points out of the robot


automatically


is there a easy way to get translation and orientation of a specific solid in a proto file?


I especially need the rotation matrix, urdf only has rpy

##### Olivier Michel [Cyberbotics] 08/18/2020 10:09:24
Yes, you should be able to do this from a supervisor controller.


See [https://www.cyberbotics.com/doc/reference/supervisor#wb\_supervisor\_node\_get\_from\_proto\_def](https://www.cyberbotics.com/doc/reference/supervisor#wb_supervisor_node_get_from_proto_def)


And [https://www.cyberbotics.com/doc/reference/supervisor#wb\_supervisor\_node\_get\_position](https://www.cyberbotics.com/doc/reference/supervisor#wb_supervisor_node_get_position)

##### Simon Steinmann [Moderator] 08/18/2020 10:10:25
but  the solid needs to have a defined DEF right?

##### Olivier Michel [Cyberbotics] 08/18/2020 10:10:30
Yes.

##### Simon Steinmann [Moderator] 08/18/2020 10:10:35
damn

##### Olivier Michel [Cyberbotics] 08/18/2020 10:11:05
If an upper parent has a DEF name, this may be workable though.

##### Simon Steinmann [Moderator] 08/18/2020 10:11:23
I would have to go through the whole tree right?

##### Olivier Michel [Cyberbotics] 08/18/2020 10:11:29
Yes.

##### Simon Steinmann [Moderator] 08/18/2020 10:11:32
problem is, I need it for the last solid 😄

##### Olivier Michel [Cyberbotics] 08/18/2020 10:11:54
A fairly simple loop should do the job.

##### Simon Steinmann [Moderator] 08/18/2020 10:12:08
trying to make a universal-IK controller for you guys


could you help me with that loop?

##### Olivier Michel [Cyberbotics] 08/18/2020 10:12:41
Which programming language are you using?

##### Simon Steinmann [Moderator] 08/18/2020 10:12:47
python

##### Olivier Michel [Cyberbotics] 08/18/2020 10:13:06
OK, let me have a look.

##### Simon Steinmann [Moderator] 08/18/2020 10:16:30
thank you

##### Olivier Michel [Cyberbotics] 08/18/2020 10:18:38
How will your recognize the node you want to get the orientation/position? By its name, any other field?

##### Simon Steinmann [Moderator] 08/18/2020 10:19:02
i guess name

##### Olivier Michel [Cyberbotics] 08/18/2020 10:19:08
OK.

##### David Mansolino [Cyberbotics] 08/18/2020 10:19:30
> I especially need the rotation matrix, urdf only has rpy

`@Simon Steinmann` can't you convert the rpy into matrix? (in python e.g. `transforms3d` allows to do this: [https://matthew-brett.github.io/transforms3d/reference/transforms3d.euler.html#terms-used-in-function-names](https://matthew-brett.github.io/transforms3d/reference/transforms3d.euler.html#terms-used-in-function-names))

##### Simon Steinmann [Moderator] 08/18/2020 10:19:51
we might have to update all official robotic arms with the new urdf2webots convention


would have liked to prevent more libraries, but that is an option as well of course


but the supervisor loop would be great in general, and perhaps preferable here


okay, so the ur robots will have to be created again.


the structure of the proto is not like the official urdf. mainly the tool link is missing.

##### David Mansolino [Cyberbotics] 08/18/2020 10:33:30
We can indeed add the tool link, but we should be carreful to not break compatibility (e.g. changing motor/sensor names) when updating it.

##### Simon Steinmann [Moderator] 08/18/2020 10:34:57
those are correct. the issue will be the tool slot. with the webots model, the y-axis points out, with the urdff model, the x-axis points out. But we can adjust that to be the same, like the old webots model

##### Olivier Michel [Cyberbotics] 08/18/2020 10:35:29
```python
function getNode(node, name):
    nameField = node.getField('name'):
    if nameField:
        if nameField.getSFString() == name:
            return node
    children = node.getField('children')
    if children:
        for i in range(children.getCount()):
                child = children.getMFNode(i)
                n = getNode(child, name)
                if n:
                    return n
    return None

proto = supervisor.getFromDef('MY_PROTO_ROBOT')
root = proto.getFromProtoDef('MY_ROBOT_ROOT')
node = getNode(root, 'my_searched_name')
```


Something like this should do the job (not tested).

##### Simon Steinmann [Moderator] 08/18/2020 10:37:03
thx I will test it

##### David Mansolino [Cyberbotics] 08/18/2020 10:38:01
I think there is an issue:

n = getSFNode(child, name)  = > n = getNode(child, name)

##### Simon Steinmann [Moderator] 08/18/2020 10:44:32
root = proto.getProtoFromDef('MY\_ROBOT\_ROOT') 

this is not a valid function


what would be 'MY\_ROBOT\_ROOT'


is the getProto a new develop-branch function?

##### David Mansolino [Cyberbotics] 08/18/2020 10:45:39
no, it is in R2020b

##### Simon Steinmann [Moderator] 08/18/2020 10:46:00
oh, running a

##### David Mansolino [Cyberbotics] 08/18/2020 10:46:08
But the code is probably wrong:

=> root = supervisor.getProtoFromDef('MY\_ROBOT\_ROOT')

##### Simon Steinmann [Moderator] 08/18/2020 10:52:47
would have to install 2020b, With the tar install, I just have to extract and change environment variable right?

##### David Mansolino [Cyberbotics] 08/18/2020 10:53:05
Yes exactly

##### Simon Steinmann [Moderator] 08/18/2020 10:54:40
for ubuntu 18.04 and up I take 

webots-R2020b-rev1-x86-64.tar.bz2 

right?

##### David Mansolino [Cyberbotics] 08/18/2020 10:55:13
For ubuntu 18.04 you can take the webots-R2020b-rev1-x86-64\_ubuntu-16.04.tar.bz2


For up you can take webots-R2020b-rev1-x86-64.tar.bz2

##### Simon Steinmann [Moderator] 08/18/2020 10:55:45
can or should? :p

##### David Mansolino [Cyberbotics] 08/18/2020 10:55:50
That's indeed not clearly said


*should 😉

##### Simon Steinmann [Moderator] 08/18/2020 10:56:00
okay, thx ^

##### David Mansolino [Cyberbotics] 08/18/2020 10:56:23
You're welcome

##### Simon Steinmann [Moderator] 08/18/2020 12:28:27
is there a quick way to set max and min position of a motor from code? or to ignore limits

##### David Mansolino [Cyberbotics] 08/18/2020 12:29:15
No, you can only get the min and max, but the robot is not able to change them (except using the Supervisor API).

##### Simon Steinmann [Moderator] 08/18/2020 12:29:47
node from device is not implemented in the main build yyet right?

##### Olivier Michel [Cyberbotics] 08/18/2020 12:30:40
I believe it is implemented in the nightly build of R2021a.

##### David Mansolino [Cyberbotics] 08/18/2020 12:30:45
Only on the develop branch

##### Simon Steinmann [Moderator] 08/18/2020 12:31:05
oh man, ikpy uses >= for limits, webots uses just >


WARNING: UR10e (PROTO) > HingeJoint > Solid > HingeJoint > Solid > HingeJoint > Solid > HingeJoint > Solid > HingeJoint > RotationalMotor: too low requested position: -6.28319 < -6.28319

WARNING: UR10e (PROTO) > HingeJoint > RotationalMotor: too low requested position: -6.28319 < -6.28319

WARNING: UR10e (PROTO) > HingeJoint > Solid > HingeJoint > RotationalMotor: too low requested position: -6.28319 < -6.28319

WARNING: UR10e (PROTO) > HingeJoint > RotationalMotor: too low requested position: -6.28319 < -6.28319

WARNING: UR10e (PROTO) > HingeJoint > Solid > HingeJoint > RotationalMotor: too low requested position: -6.28319 < -6.28319

WARNING: UR10e (PROTO) > HingeJoint > RotationalMotor: too low requested position: -6.28319 < -6.28319

WARNING: UR10e (PROTO) > HingeJoint > Solid > HingeJoint > Solid > HingeJoint > Solid > HingeJoint > RotationalMotor: too big requested position: 6.28319 > 6.28319

WARNING: UR10e (PROTO) > HingeJoint > Solid > HingeJoint > Solid > HingeJoint > Solid > HingeJoint > Solid > HingeJoint > RotationalMotor: too low requested position: -6.28319 < -6.28319

WARNING: UR10e (PROTO) > HingeJoint > Solid > HingeJoint > Solid > HingeJoint > Solid > HingeJoint > Solid > HingeJoint > RotationalMotor: too low requested position: -6.28319 < -6.28319

WARNING: UR10e (PROTO) > HingeJoint > Solid > HingeJoint > Solid > HingeJoint > Solid > HingeJoint > RotationalMotor: too big requested position: 6.28319 > 6.28319


😄


finished with the universal IK controller


can take it for a spin
> **Attachment**: [webots\_IK\_controller2.py](https://cdn.discordapp.com/attachments/565155651395780609/745258824138489926/webots_IK_controller2.py)


only requires the robot to be supervisor, and a target node, where it gets position and orientation



> **Attachment**: [lbr\_iiwa\_IK.zip](https://cdn.discordapp.com/attachments/565155651395780609/745260355437199380/lbr_iiwa_IK.zip)


full world, easier to test 🙂


that urdf export function is awesome!


perhaps adding it to the gui would be good. Right click robot - export - as urdf


...testing with irb... the whole calling the joints after the sensors is really screwing with the ik controller here, because it is not using the convention of the sensor being named 'motorname\_sensor'


is there a way to get the motor name, given the sensorname?

##### David Mansolino [Cyberbotics] 08/18/2020 13:20:11
Yes: [https://cyberbotics.com/doc/reference/motor#wb\_motor\_get\_position\_sensor](https://cyberbotics.com/doc/reference/motor#wb_motor_get_position_sensor)

##### Simon Steinmann [Moderator] 08/18/2020 13:20:54
[https://tenor.com/view/yay-market-yellow-man-gif-6195464](https://tenor.com/view/yay-market-yellow-man-gif-6195464)


omg it works!!!

##### David Mansolino [Cyberbotics] 08/18/2020 13:30:32
🙂

##### Simon Steinmann [Moderator] 08/18/2020 13:31:04
added a fix for singularities, and generating the active link mask is now independant of the naming scheme

##### Olivier Michel [Cyberbotics] 08/18/2020 13:31:59
I just fixed a couple of errors in my code snippet (it should be slightly more correct now).

##### Simon Steinmann [Moderator] 08/18/2020 13:32:42
is it compatible with 2020a? I'm not running it, but would be nice for other people to be able to use it

##### Olivier Michel [Cyberbotics] 08/18/2020 13:33:01
No. It requires R2020b.

##### Simon Steinmann [Moderator] 08/18/2020 13:33:14
can you paste it again?

##### Olivier Michel [Cyberbotics] 08/18/2020 13:33:52
```python
def getNode(node, name):
    nameField = node.getField('name')
    if nameField:
        if nameField.getSFString() == name:
            return node
    children = node.getField('children')
    if children:
        for i in range(children.getCount()):
            child = children.getMFNode(i)
            n = getNode(child, name)
            if n:
                return n
    return None

proto = supervisor.getFromDef('MY_PROTO_ROBOT')
root = proto.getFromProtoDef('MY_ROBOT_ROOT')
node = getNode(root, 'my_searched_name')
```

##### Simon Steinmann [Moderator] 08/18/2020 13:38:29
what is MY\_ROBOT\_ROOT?

##### Olivier Michel [Cyberbotics] 08/18/2020 13:40:02
It's the DEF node inside your proto definition.


The one that contains the node you are looking for.

##### Simon Steinmann [Moderator] 08/18/2020 13:43:32
oh so the DEF of the robot with the supervisor controller?


would that not be the same as MY\_PROTO\_ROBOT?

##### Olivier Michel [Cyberbotics] 08/18/2020 13:45:57
No, it's not the same. In your world file, you will have:


```
DEF MY_PROTO_ROBOT MyRobot { ... }
```


And in your `MyRobot.proto` file:


```
PROTO MyRobot [ ... ] { DEF MY_ROBOT_ROOT Robot { ... } }
```

##### Simon Steinmann [Moderator] 08/18/2020 13:48:50
there is no DEF in most proto files



%figure
![unknown.png](https://cdn.discordapp.com/attachments/565155651395780609/745278094939783168/unknown.png)
%end

##### Olivier Michel [Cyberbotics] 08/18/2020 13:49:48
You should add one. Or use one if any at a lower level.

##### Simon Steinmann [Moderator] 08/18/2020 13:53:11
trying to make it work for general and existing protos


the screenshot above is your model 😉

##### Olivier Michel [Cyberbotics] 08/18/2020 13:54:19
I know. Then we probably need another API function to get the root proto node even if it has no DEF...

##### Simon Steinmann [Moderator] 08/18/2020 13:55:14
requireing no argument would be good, as we arleady specify which node.

##### Olivier Michel [Cyberbotics] 08/18/2020 13:57:28
Yes, something like `wb_supervisor_node_get_from_proto_root`.

##### Simon Steinmann [Moderator] 08/18/2020 14:00:12
exactly 🙂


\# ikpy includes the bounds as valid, In Webots they have to be less than the limit

        new\_lower = armChain.links[i].bounds[0] * 0.9999999

        new\_upper = armChain.links[i].bounds[1] * 0.9999999        

        armChain.links[i].bounds = (new\_lower, new\_upper)


😄


problem fixed :p still makes me smile

##### Olivier Michel [Cyberbotics] 08/18/2020 14:01:40
It's maybe less dangerous to do:

##### Simon Steinmann [Moderator] 08/18/2020 14:03:49
hmm, so my IK controller now works flawlessly with all the robots (at least kuka) in the community projects. Is it possible to add a controller on a higher abstraction level and not a per-world basis?

##### Olivier Michel [Cyberbotics] 08/18/2020 14:03:54
```python
        new_lower = armChain.links[i].bounds[0] - 0.0000001 if armChain.links[i].bounds[0] > 0 else armChain.links[i].bounds[0] + 0.0000001
        new_upper = armChain.links[i].bounds[1] - 0.0000001 if armChain.links[i].bounds[1] > 0 else armChain.links[i].bounds[1] + 0.0000001
        armChain.links[i].bounds = (new_lower, new_upper)
```

##### Simon Steinmann [Moderator] 08/18/2020 14:04:30
i'm not dividing, so there should be no issues?!


ohhhhh


because of 0

##### Olivier Michel [Cyberbotics] 08/18/2020 14:04:50
Yes, I would recommend you to add such a controller in a folder named "generic\_inverse\_kinematic" or the like.

##### Simon Steinmann [Moderator] 08/18/2020 14:04:50
yeah

##### Olivier Michel [Cyberbotics] 08/18/2020 14:05:20
Yes, there might be rounding problems with small values.

##### Simon Steinmann [Moderator] 08/18/2020 14:05:27
where would that folder be? I added the whole comm.proj. git to extra paths


new\_lower = armChain.links[i].bounds[0] + 0.0000001

        new\_upper = armChain.links[i].bounds[1] - 0.0000001       

        armChain.links[i].bounds = (new\_lower, new\_upper)

this should be enough, since lower is always smaller than upper

##### Olivier Michel [Cyberbotics] 08/18/2020 14:07:55
Probably we should create a `controllers` folder at the level and put it in there.

##### Simon Steinmann [Moderator] 08/18/2020 14:08:13
that would be good

##### Olivier Michel [Cyberbotics] 08/18/2020 14:08:31
Like [https://github.com/cyberbotics/community-projects/tree/master/controllers/generic\_inverse\_kinematic/](https://github.com/cyberbotics/community-projects/tree/master/controllers/generic_inverse_kinematic/)

##### Simon Steinmann [Moderator] 08/18/2020 14:08:46
404

##### Olivier Michel [Cyberbotics] 08/18/2020 14:08:54
Sure, you need to create it.


Feel free to open a PR to do so.

##### Simon Steinmann [Moderator] 08/18/2020 14:11:58
does not find the controller

##### David Mansolino [Cyberbotics] 08/18/2020 14:13:38
> Like [https://github.com/cyberbotics/community-projects/tree/master/controllers/generic\_inverse\_kinematic/](https://github.com/cyberbotics/community-projects/tree/master/controllers/generic_inverse_kinematic/)

`@Olivier Michel` this does not respect the Webots project hierarchy

##### Simon Steinmann [Moderator] 08/18/2020 14:14:10
wait, it doesnt find anything in the extra path now

##### David Mansolino [Cyberbotics] 08/18/2020 14:14:16
You should rather put it in somethig like 'default/controllers/generic\_inverse\_kinematic'

##### Simon Steinmann [Moderator] 08/18/2020 14:15:14
that was it


putting controller in the base directory, removes everything

##### Olivier Michel [Cyberbotics] 08/18/2020 14:15:37
OK, in that case, I would prefer something like `generic/controllers/inverse_kinematic`

##### David Mansolino [Cyberbotics] 08/18/2020 14:16:27
That's fine too, I was suggesting 'default' to be like in Webots ([https://github.com/cyberbotics/webots/tree/master/projects](https://github.com/cyberbotics/webots/tree/master/projects)), but it is not mandatory to be exactly the same.

##### Simon Steinmann [Moderator] 08/18/2020 14:16:58
I like consistency


but up to you guys

##### David Mansolino [Cyberbotics] 08/18/2020 14:17:18
And as we already have a n'inverse\_kinematic' controller in Webots looks safer to avoid duplicating it.

##### Olivier Michel [Cyberbotics] 08/18/2020 14:17:59
OK, so let's go for the solution proposed by `@David Mansolino`.

##### Simon Steinmann [Moderator] 08/18/2020 14:19:43
perhaps that target sphere can be generated by the controller. that would make the implementation even simpler

##### Olivier Michel [Cyberbotics] 08/18/2020 14:20:29
Yes, that could be a nice demo.

##### Simon Steinmann [Moderator] 08/18/2020 14:20:50
i can't upload to github through the webpage 😦

##### Olivier Michel [Cyberbotics] 08/18/2020 14:21:01
(it may be optional, triggered by a controllerArg)


You need to create a new branch

##### Simon Steinmann [Moderator] 08/18/2020 14:21:55
usually I can upload and crerate a new branch from those files


you guys do it 😉
> **Attachment**: [default.zip](https://cdn.discordapp.com/attachments/565155651395780609/745286472424489010/default.zip)

##### Olivier Michel [Cyberbotics] 08/18/2020 14:22:43
Did you checked out locally the community-projects repo?

##### Simon Steinmann [Moderator] 08/18/2020 14:23:10
I dont wanna pull, because I have many working changes, guess I could clone again for upload

##### Olivier Michel [Cyberbotics] 08/18/2020 14:24:13
I see. So from GitHub web page, you should be able to create a branch and upload your controller files on this branch (creating the folder structure at the same time).


1. Go on the "Code" tab.


2. Click on the "master" pop-up menu and create a branch (give it a name)


3. On this branch, click "Add files" popup menu.


4. Upload your two python files.

##### Simon Steinmann [Moderator] 08/18/2020 14:26:11
still something wrong


doesnt let me


Something went really wrong, and we can’t process that file.

##### Olivier Michel [Cyberbotics] 08/18/2020 14:26:21
Yes, I see.


You should create a temporary dummy file.


Click "Add file" / "Create new files".


Enter "default/controllers/generic\_inverse\_kinematics/dummy.txt"

##### Simon Steinmann [Moderator] 08/18/2020 14:28:06
that seems to work

##### Olivier Michel [Cyberbotics] 08/18/2020 14:28:18
Then, you will be able to upload your files and delete the dummy.txt file.

##### Simon Steinmann [Moderator] 08/18/2020 14:28:55
[https://github.com/cyberbotics/community-projects/pull/12](https://github.com/cyberbotics/community-projects/pull/12)


how do I revert commits?

##### Olivier Michel [Cyberbotics] 08/18/2020 15:26:02
Simply commit the previous version of the file.

##### Simon Steinmann [Moderator] 08/18/2020 15:42:15
finally done 😄


how would I spawn that target sphere?

##### Olivier Michel [Cyberbotics] 08/18/2020 15:44:20
Probably with `importSFNodeFromString`: [https://www.cyberbotics.com/doc/reference/supervisor?tab-language=python#wb\_supervisor\_field\_import\_sf\_node\_from\_string](https://www.cyberbotics.com/doc/reference/supervisor?tab-language=python#wb_supervisor_field_import_sf_node_from_string)

##### Simon Steinmann [Moderator] 08/18/2020 15:46:14
as a string I can just use the world file part of the node then?

##### Olivier Michel [Cyberbotics] 08/18/2020 15:46:37
Yes.

##### Simon Steinmann [Moderator] 08/18/2020 15:46:44
gonna try 🙂


how can I get the number of children? I wanna insert the target node on the bottom

##### Olivier Michel [Cyberbotics] 08/18/2020 15:58:13
Get the root node, its children field and get the number of items (see my code sample)


`children.getCount()`

##### Simon Steinmann [Moderator] 08/18/2020 15:59:13
just saw, thx 🙂


okay works beautifully


can I link textures relative to the controller? or would it be easier to copy the files into the world folder?

##### Olivier Michel [Cyberbotics] 08/18/2020 16:06:54
It's better to copy them in the worlds folder under a textures subfolder.

##### Simon Steinmann [Moderator] 08/18/2020 16:07:39
how can I get the path to the world?

##### Olivier Michel [Cyberbotics] 08/18/2020 16:09:38
There must be a project path environment variable... Let me search...


Can you try to getenv and print WEBOTS\_PROJECT environment variable? Then append "/worlds" to it should do the trick.


No, that won't work...

##### Simon Steinmann [Moderator] 08/18/2020 16:13:36
it's not a system variable

##### Olivier Michel [Cyberbotics] 08/18/2020 16:14:29
Otherwise, you can assume it's `../../worlds/` relative to your controller.

##### Simon Steinmann [Moderator] 08/18/2020 16:14:49
well, using it for the generic controller 😉

##### Olivier Michel [Cyberbotics] 08/18/2020 16:17:17
Unfortunately, I don't see any better way to do this...

##### Simon Steinmann [Moderator] 08/18/2020 16:17:36
shucks


I think I'll just remove the texture and make the sphere yellow


is there a conflict, if I inialize a supervisor in my main controler, and also in a imported module?


meaning, do I have to parse the supervisor for the module-class \_\_init\_\_ function or can it just import it directly


figured it out, have to parse it. Can't init supervisor twice


btw, figured out the world path problem



%figure
![unknown.png](https://cdn.discordapp.com/attachments/565155651395780609/745346993257185430/unknown.png)
%end

##### David Mansolino [Cyberbotics] 08/18/2020 19:25:45
> Can you try to getenv and print WEBOTS\_PROJECT environment variable? Then append "/worlds" to it should do the trick.

`@Olivier Michel` `@Simon Steinmann`  we have an API function for this: Robot.getWorldPath()

##### Simon Steinmann [Moderator] 08/18/2020 19:26:29
what I used 😉


that returns the worldpath including the filename though, that's why I needed the next 2 lines to remove it

##### David Mansolino [Cyberbotics] 08/18/2020 19:27:23
> what I used 😉

`@Simon Steinmann` just saw it (I was reading messages from top to bottom)

##### Simon Steinmann [Moderator] 08/18/2020 19:28:29
it works super well now. you just have to assignt the controller and do nothing else. If there is no target node, it adds it for you. Even tells you to enable supervisor, if not done so already

##### David Mansolino [Cyberbotics] 08/18/2020 19:29:52
> that returns the worldpath including the filename though, that's why I needed the next 2 lines to remove it

`@Simon Steinmann` a simplest solution would be:

```Python
worldPath = os.path.dirname(supervisor.getWorldPath())
```

##### Simon Steinmann [Moderator] 08/18/2020 19:30:08
that's cleaner

##### David Mansolino [Cyberbotics] 08/18/2020 19:30:11
> it works super well now. you just have to assignt the controller and do nothing else. If there is no target node, it adds it for you. Even tells you to enable supervisor, if not done so already

`@Simon Steinmann` looks very nice 🙂

##### Simon Steinmann [Moderator] 08/18/2020 19:35:45
but we will have to check and recompile several official robot arms, as they dont include the last link, when converting to urdf. Good idea anyways, using multi-file, so viewing and editing PROTO-source is less laggy


`@alxy` you can merge your PR

`@Olivier Michel` `@David Mansolino` I created a new PR for the Mirobot, already including alxy's changes:

[https://github.com/cyberbotics/community-projects/pull/14](https://github.com/cyberbotics/community-projects/pull/14)

##### alxy 08/20/2020 18:09:14
Did you check if it works if the bounds are not set?

##### Simon Steinmann [Moderator] 08/20/2020 18:09:30
the bounds get exported


I now found an issue, where attached things to the toolSlot fall down 😄


added a bit of code that improves the singularity handling
> **Attachment**: [ik\_module.py](https://cdn.discordapp.com/attachments/565155651395780609/746068745415557170/ik_module.py)

##### alxy 08/20/2020 18:11:08
Ok, so I will now merge my PR, however I guess it doesnt really matter....

##### Simon Steinmann [Moderator] 08/20/2020 18:11:46
you can attach grippers without falling down?

##### alxy 08/20/2020 18:11:56
yes?


you can check my world in my repo, my gripper works...

##### Simon Steinmann [Moderator] 08/20/2020 18:45:22
figured it out and fixed it


you can check out my model in the PR above. I'd recommend using it, as it is super lightweight and easy to edit, due to the meshes being in seperate files

##### alxy 08/20/2020 19:38:05
yeah, will see if I can do that tomorrow. I also plan to export my gripper to a proto file again

##### Simon Steinmann [Moderator] 08/21/2020 10:54:52
`@David Mansolino` Could you tell me why [https://github.com/cyberbotics/urdf2webots/blob/master/urdf2webots/writeProto.py#L462](https://github.com/cyberbotics/urdf2webots/blob/master/urdf2webots/writeProto.py#L462) this condition is needed? I created a batch-convertion, automatically converting a whole nested directory of urdf files (with options defined in .json configs). And for some reason, this line stops SOME, but not all Mesh protos to be created. I spent 5 hours yesterday trying to figure that out.  Setting this line to 

if True: 

fixes this issue. My question is, why is it needed?

##### David Mansolino [Cyberbotics] 08/21/2020 11:40:50
This is part of the automatic DEF-USE mechanism to avoid defining twice the same mesh, if you set the condition to True, then it will an any case export the mesh and disable DEF-USE mechanism

##### Simon Steinmann [Moderator] 08/21/2020 11:43:39
Once we are through with the current PR (just updated it), I'll upload the batch conversion. Perhaps you can then take a look. The issue is super weird


the issue came up, when I rant the batch conversion inside a class. removed the class and just used normal functions. Seems to work now... super strange

##### alxy 08/21/2020 12:48:55
What do you guys think? Is it somehow possible to interface the original firmware ( [https://github.com/wlkata/WLkata-Mirobot-Firmware](https://github.com/wlkata/WLkata-Mirobot-Firmware) ) for the microcontroller of the real robot with webots? I have no idea if this is could even somehow be possible, but I imagine much more realistic movements and trajectories of the robot, as it uses the original algorithms to calculate motor positons...

##### Simon Steinmann [Moderator] 08/21/2020 12:50:05
of course it's possible, but not easy. Feel free to do it 😉


I'm a python guy. c scares me 😅


I can read it if I absolutely have to, but I can't code in it

##### alxy 08/21/2020 12:52:03
Yeah, Im on the same side, but some C code I can really hardly read


the steps would be to first kind of build the program and see how to map input and output I assume?


On a first glance it appears these guys who coded the firmware in C are wizards 😄

##### Simon Steinmann [Moderator] 08/21/2020 12:55:35
`@David Mansolino` do you have the urdf files and meshes of the robots you created?

##### David Mansolino [Cyberbotics] 08/21/2020 12:55:50
Which ones?

##### Simon Steinmann [Moderator] 08/21/2020 12:56:02
as many as possible 😉

##### David Mansolino [Cyberbotics] 08/21/2020 12:56:37
Unfortunately, most (almost all) of the robots are designed from scratch without using the URDF files 😕

##### Simon Steinmann [Moderator] 08/21/2020 12:56:45
ohh okay


right now, I can convert the entire community projects repo, plus universal robots ur3, 5 and 10 in like 10 seconds


making improvements to the convertion tools, allows to reconvert and update all robots

##### David Mansolino [Cyberbotics] 08/21/2020 12:58:06
That sounds very nice 😄

##### Simon Steinmann [Moderator] 08/21/2020 12:58:11
The difference with mutli-file for the user-experrience is HUGE

##### David Mansolino [Cyberbotics] 08/21/2020 12:58:28
> The difference with mutli-file for the user-experrience is HUGE

`@Simon Steinmann` yes indeed, it much simpler for the maintenance too!

##### Simon Steinmann [Moderator] 08/21/2020 12:58:31
editing a 5MB proto file is just so horrible


approved the changes

##### David Mansolino [Cyberbotics] 08/21/2020 13:03:31
Cool, remains just to update:

  - [https://github.com/cyberbotics/urdf2webots/blob/Simon-Steinmann-nameFixes%26more/README.md](https://github.com/cyberbotics/urdf2webots/blob/Simon-Steinmann-nameFixes%26more/README.md)

  - [https://github.com/cyberbotics/urdf2webots/blob/Simon-Steinmann-nameFixes%26more/docs/tutorial.md](https://github.com/cyberbotics/urdf2webots/blob/Simon-Steinmann-nameFixes%26more/docs/tutorial.md)

##### Simon Steinmann [Moderator] 08/21/2020 13:03:46
😅  oh yeah right


pushed update doc

##### David Mansolino [Cyberbotics] 08/21/2020 13:37:00
Just a small typo.

##### alxy 08/21/2020 13:44:49
Ok, after googling around it appears more or less impossible for me 😄

##### Simon Steinmann [Moderator] 08/21/2020 13:45:17
i'm sure the real robot has position control right?


if your max vel is low enough, it should be pretty much 1 to 1


where you run into differences is when using IK. Most real robots also have cartesian control, using IK in their controller. That might be quite different

##### alxy 08/21/2020 13:46:42
position control as in your provide coordinates and it moves?

##### Simon Steinmann [Moderator] 08/21/2020 13:46:54
position control is joint angles

##### alxy 08/21/2020 13:47:13
ah, yeah you can do that, obviously that is something we dont use at all 😄

##### Simon Steinmann [Moderator] 08/21/2020 13:47:15
cartesian control is xyz for the tool


but you can use your own ik, use it for both, the simulation and the real robot


and control the robot by adressing the joint angles directly

##### alxy 08/21/2020 13:48:15
that sounds good

##### Simon Steinmann [Moderator] 08/21/2020 13:50:31
where did you get the mirobot vel limits?


and are there torque limits too?

##### alxy 08/21/2020 13:51:08
I linked the document in the PR


[https://uploads-ssl.webflow.com/5edc22ea8e58c13e2883e09b/5efd245acdbcfb27deb727ce\_WLKATA%20Mirobot%20User%20Manual%20V1.2.pdf](https://uploads-ssl.webflow.com/5edc22ea8e58c13e2883e09b/5efd245acdbcfb27deb727ce_WLKATA%20Mirobot%20User%20Manual%20V1.2.pdf) page 55


but I have to say the docuemtnation is not entirely correct, I have already found some quite major errors

##### Simon Steinmann [Moderator] 08/21/2020 13:53:10
like what?

##### alxy 08/21/2020 13:53:15
They certainly do have torque limits, but they are not specified

##### Simon Steinmann [Moderator] 08/21/2020 13:53:34
yeah ofc they have. they are NOT 200Nm, that would be very impressive 😄

##### alxy 08/21/2020 13:53:49
They use gcodes to communicate, and there is one gcode to open the gripper, but it actually closes it


return values of the firmware to the serial connection are not correct


or not documented


or entirely different from what is documented

##### Simon Steinmann [Moderator] 08/21/2020 13:57:37
well i'm gonna add the velocities to the .urdf, so they get converted automatically

##### alxy 08/21/2020 13:57:52
Nice, thanks!

##### Simon Steinmann [Moderator] 08/21/2020 14:00:28
works, gets converted automatically now 🙂

##### alxy 08/21/2020 14:01:05
you have taken the converter to a whole new level! 🙂

##### Simon Steinmann [Moderator] 08/21/2020 14:01:43
really have over the past month. It was the reason I didnt switch a year earlier. Getting your own robot into the simulator is so important

##### alxy 08/21/2020 14:02:17
what did you use earlier?

##### Simon Steinmann [Moderator] 08/21/2020 14:02:22
Gazebo

##### alxy 08/21/2020 14:02:48
Ok, for me its my first experience with a robot simulation tool, or robotics in general 😄

##### Simon Steinmann [Moderator] 08/21/2020 14:04:02
you picked a good one. For me the main advantages of Webots are:

- excellent and detailed documentation

- native API in multiple languages (not incomplete and slow wrappers)

- this discord, where you get answers immediatley

##### alxy 08/21/2020 14:04:32
yeah, the support is really impresive

##### Simon Steinmann [Moderator] 08/21/2020 14:04:54
pllus it's easy to get changes implemented if you make them 😄


wooo, PR merged


`@alxy` `@David Mansolino` [https://github.com/cyberbotics/urdf2webots/pull/74](https://github.com/cyberbotics/urdf2webots/pull/74)


please check it out and see if it works for you


was interesting creating this, super fun. Sat at it till from like 4pm to 5am 😅


FINALLY!!!!!!!!!!! figured out the issue with some meshes not being created. Collision and Material references get added. Have to manually reset them:

importer.urdf2webots.parserURDF.Geometry.reference = {}

importer.urdf2webots.parserURDF.Material.namedMaterial = {}


so the <line> part in collada meshes dont get correctly converted.  It tries to create a triangle mesh, which of course fails (coordIndex is empty)
%figure
![unknown.png](https://cdn.discordapp.com/attachments/565155651395780609/746425729868103701/unknown.png)
%end


fixed it, assuming that LineSets cannot get properly imported into Webots:


[https://github.com/cyberbotics/urdf2webots/pull/75](https://github.com/cyberbotics/urdf2webots/pull/75)

##### alxy 08/22/2020 14:47:49
yeah, the PRs definetly need fixing 😄


I'd also suggest to use your own fork for the PRs, otherwise the main repo gets cluttered with all these branches


`@Simon Steinmann` Sorry to bug you again, but I have found the original gripper for Mirobot in github as step (stp) file: [https://github.com/CBerauer/Mirobot-CAD-Files/tree/master/Gripper](https://github.com/CBerauer/Mirobot-CAD-Files/tree/master/Gripper) I just installed a viewer and it indeed looks good, however I am now struggling how to convert that to webots? Is it possible?

##### Simon Steinmann [Moderator] 08/22/2020 15:57:10
you gonna have to convert it to .obj, stl or .dae for proto conversion. Or check the import in webots itself. it supports a bunch of formats

##### alxy 08/22/2020 16:03:56
Mh, exported to stl and was able to successfully import, but nothing shows up. It created a bunch of new elements under a solid node though, but I dont see the gripper

##### Simon Steinmann [Moderator] 08/22/2020 16:06:05
having a urdf file or something that dictates the structure would be good

##### alxy 08/22/2020 16:07:15
yeah, I have just realized it really only contains the 3d mockup, no joints defined


So I cannot really use it, sadly 😦

##### Simon Steinmann [Moderator] 08/22/2020 16:08:40
what is the name of that gripper?


you could try to manually assemble them

##### alxy 08/22/2020 16:09:56
I dont think it has a dedicated name?

##### Simon Steinmann [Moderator] 08/22/2020 16:10:23
except the one you linked, I find no mirobot package containing a gripper

##### alxy 08/22/2020 16:10:25
It comes with Mirobot in the satndard package


yeah, they did not release the urdf for the gripper, just for the arm itself


Not sure where that guy got the 3d model from, maybe he has assembled it on his own

##### Simon Steinmann [Moderator] 08/22/2020 16:12:19
well, having the parts, it should not be too complicated assembing it

##### alxy 08/22/2020 16:12:55
given I have no experience with any cad/3d software, I can imagine it is very hard 😄

##### Simon Steinmann [Moderator] 08/22/2020 16:13:26
no, in webots, or with urdf.

##### alxy 08/22/2020 16:14:31
yeah that might be possible, but not if it gets created as a signle IndexedFaceSet, the parts are not separate nodes in webots

##### Simon Steinmann [Moderator] 08/22/2020 16:15:40
that would not be ideal :p


perhaps you can convert it to another format, which includes data for the different components

##### alxy 08/22/2020 16:16:17
I checked out the other file (catpart) in inventor, that looks more promising


do you know which formats preserve the structure?

##### Simon Steinmann [Moderator] 08/22/2020 16:17:10
collada (.dae) does. But i'm not an expert in this


.dae has the advantage to be readable in a text editor

##### alxy 08/22/2020 16:19:36
of course that is not available as an export option 😄

##### Simon Steinmann [Moderator] 08/22/2020 16:20:20
A new Mesh node was added to support the inclusion of a large variety of external 3D mesh files: 3D Studio mesh, Blender, Biovision Hierarchy, Collada, Filmbox, STL, Wavefront, X3D. It is also possible to import such files as Webots primitives.

##### alxy 08/22/2020 16:21:09
Yeah, I checked the list on the import wizzward with the list of available export options


I try .obj now


lol, scales dont seem to match:
%figure
![unknown.png](https://cdn.discordapp.com/attachments/565155651395780609/746766447845310506/unknown.png)
%end


can you find my mirobot 😄

##### Simon Steinmann [Moderator] 08/22/2020 16:25:13
nope :p


perhaps it uses millimeters as its unit


so that would be 1000x


perhaps you can change the unit somewhere before exporting?

##### alxy 08/22/2020 16:26:03
yeah, its in that black whole facing the front. You can see it


but the problem persists with the obj, it is just one single node in webots then

##### Simon Steinmann [Moderator] 08/22/2020 16:29:18
what program did you load the file into?

##### alxy 08/22/2020 16:30:08
autodesk inventor


and I can see the hierarchy of different parts there


so it is somehow encoded in the file

##### Simon Steinmann [Moderator] 08/22/2020 16:30:43
can you export individual parts?

##### alxy 08/22/2020 16:30:49

%figure
![unknown.png](https://cdn.discordapp.com/attachments/565155651395780609/746768350914281633/unknown.png)
%end


No idea, as said I have no prior experience with CAD programs. The interface looks rather complicated to me

##### Simon Steinmann [Moderator] 08/22/2020 16:32:43
great opportunity to learn 😉

##### alxy 08/22/2020 16:33:20
Its a bit far from what I wanted to achieve originally 😄

##### Simon Steinmann [Moderator] 08/22/2020 16:33:35
can never hurt

##### alxy 08/22/2020 16:34:02
probably not, if just time permits to do all the things... 😄


the easier thing is to first try all the other available cad programs and see if they can export to other formats (I will try blender now)

##### Simon Steinmann [Moderator] 08/22/2020 16:36:36
fusion 360 might be a good optioni

##### alxy 08/22/2020 16:44:45
[https://github.com/rjvallett/URDF-Converter](https://github.com/rjvallett/URDF-Converter) that looks promising, but hasnt been updated in a while and lacks any documentation

##### Simon Steinmann [Moderator] 08/22/2020 16:45:56
try it 🙂


here we go
%figure
![unknown.png](https://cdn.discordapp.com/attachments/565155651395780609/746773437116186765/unknown.png)
%end


used this: [https://cadexchanger.com/downloads](https://cadexchanger.com/downloads)

to convert it to a .dae file. It needed some editing, but managed to import it

##### alxy 08/22/2020 17:05:47
but is it in separate parts?


I mean importing was not an issue, that worked with either of the format


it is a sigle IndexedFacedSet for me


`@Simon Steinmann`

##### Simon Steinmann [Moderator] 08/22/2020 17:16:03
seperate parts


I'm adding jonits and motors atm

##### alxy 08/22/2020 17:16:21
wow, thanks 🙂

##### Simon Steinmann [Moderator] 08/22/2020 17:16:48
never done it that way, learning opportunity 😉

##### alxy 08/22/2020 17:17:48
I really dont know why the manufacturer does not provide the files for the gripper. It is basically useless to do simulations without the gripper I assume

##### Simon Steinmann [Moderator] 08/22/2020 17:18:02
[https://tenor.com/view/elmo-shrug-gif-5094560](https://tenor.com/view/elmo-shrug-gif-5094560)


if you're curious, we could zoom and I show you what i'm doing

##### alxy 08/22/2020 17:18:36
sure, are you from germany btw?

##### Simon Steinmann [Moderator] 08/22/2020 17:18:41
jep

##### alxy 08/22/2020 17:19:10
ok, so let me install zoom then

##### Simon Steinmann [Moderator] 08/22/2020 19:10:02
preliminary proto for the gripper. names for meshes are still bonked, and of course motors have no limits
> **Attachment**: [MirobotGripper.proto](https://cdn.discordapp.com/attachments/565155651395780609/746808418400206853/MirobotGripper.proto)


you owe me a beer once rona is over 😄
> **Attachment**: [for\_alex.zip](https://cdn.discordapp.com/attachments/565155651395780609/746859366459899914/for_alex.zip)


`@alxy` wrote a very simple and easy to include controller too

##### alxy 08/23/2020 08:02:43
Ok, yeah, sure. Will test it now 🙂


The Mirobot.proto is the current one from the community project?

##### Simon Steinmann [Moderator] 08/23/2020 08:04:58
either that or a newly converted, but with correct values


it doesnt contain the mirobot, so it is the same model you have

##### alxy 08/23/2020 08:08:24
Nice, works very well 🙂


but it really contains a lot of motors 😄

##### Simon Steinmann [Moderator] 08/23/2020 08:10:03
uses 3 virtual motors per gripper side, instead of 1


but all 6 gripper motors can be moved with the same position command to have it open and close correctly

##### alxy 08/23/2020 08:12:44
yeah, thats indeed vbery easy to use like that. I had thought ahout a rather complex controller script when you told me about the virtual motors yesterday...


I am very curious how good it matches the real bot in the end. It looks really close now

##### Simon Steinmann [Moderator] 08/23/2020 08:25:07
you gonna have to adjust the torques perhaps


the problem is, that the motors should be exactly the same value


perhaps use torque feedback

##### alxy 08/23/2020 08:27:29
ok, will see, I needed to do that for the old gripper as well to properly grab the wooden boxes

##### Simon Steinmann [Moderator] 08/23/2020 08:28:04
I have a script somewhere to do that. I can check later, when I'm on linux


basically I use high torque on the motors, but with torque feedback, and they incrementally close each timestep, as long as the torque is lower than a threshhold

##### alxy 08/23/2020 08:29:26
why dont you set it too some lower, more realistic torque?

##### Simon Steinmann [Moderator] 08/23/2020 08:29:28
then they all stop


because you have 3 virtual motors, they have to have the EXACT same value, for them to be parallel


and they have different level action. so torques will be different


you could manually synchronize all motors to let's say on main motor, but then all the 'slave' motors will be one timestep behind


perhaps you can come up with a better solution 😄


if you do, let me know 😉

##### alxy 08/23/2020 08:33:59
Im not entirely sure if I understand the problem, but I will see what happens. I am going to integrate the new gripper with my IP based controller first and then go on to see if I can grab something 🙂

##### Simon Steinmann [Moderator] 08/23/2020 08:35:10
good luck. Let me know if you have any changes or improvements for the model. We should probably add it to community projects

##### alxy 08/23/2020 08:36:48
yeah, I can do it if you want me to, but as its your work, you should probably do it 😄

##### Simon Steinmann [Moderator] 08/23/2020 08:57:32
well, let me know if you have any improvements or feedback, so I can improve the model and then upload it

##### alxy 08/23/2020 09:01:59
I think the wrist motor is not necessary and not in the real robot as well, as the last joint of the arm has the same axis and can thus be used to achieve the same functionality. Maybe be usedfull if used with another arm though

##### Simon Steinmann [Moderator] 08/23/2020 09:28:17
I think you're right


[https://www.robotshop.com/media/catalog/product/cache/image/1350x/9df78eab33525d08d6e5fb8d27136e95/w/l/wlkata-6-axis-mini-robot-arm-mirobot-education-kit-2.jpg](https://www.robotshop.com/media/catalog/product/cache/image/1350x/9df78eab33525d08d6e5fb8d27136e95/w/l/wlkata-6-axis-mini-robot-arm-mirobot-education-kit-2.jpg)


you can try to do it yourself. Otherwise I'll do it later

##### alxy 08/23/2020 09:29:33
its not an issue, I just dont initialize or use this motor

##### Simon Steinmann [Moderator] 08/23/2020 09:29:37
little tip. You can convert it to basenodes, adjust it, then save the world. If you open the world file, you have the .proto definition in there


(open in text editor)

##### alxy 08/23/2020 09:33:24
but you are right, in this case its not enoug to simply change the troque limits, teh gripper is not able to grab like that


right\_1 is the actual motor which is actuated in the real robot?


> WARNING: Mirobot (PROTO) > MirobotGripper (PROTO) > Solid > HingeJoint > Solid > HingeJoint > RotationalMotor: wb\_motor\_enable\_torque\_feedback(): cannot be invoked for a Joint whose end point has no Physics node.


mh, simply adding Physics nodes to all solides makes it look a bit weird 😄

##### Simon Steinmann [Moderator] 08/23/2020 10:28:10
I already did that


my work in progress
> **Attachment**: [for\_alex2.zip](https://cdn.discordapp.com/attachments/565155651395780609/747039918563262504/for_alex2.zip)


torque feedback almost done

##### alxy 08/23/2020 12:11:52
Ok, I think I understand the code, but getTorqueFeedback() appears to always return nan? Why is that?

##### Simon Steinmann [Moderator] 08/23/2020 12:12:24

> **Attachment**: [MirobotGripper\_controller.py](https://cdn.discordapp.com/attachments/565155651395780609/747065705785983046/MirobotGripper_controller.py)


line 15 and 16 were wrong


have to enable the sensors, was late last night ^^


should work now

##### alxy 08/23/2020 12:14:52
yes, nice 🙂


thanks a lot!


I just think about rewriting the controller so that the gripperPosTorqueLimited does not call supervisor.step(), will see if I can get it working...

##### Simon Steinmann [Moderator] 08/23/2020 12:17:51
that is intentional


I guess you could add another function, that moves it closer to the target location for one increment

##### alxy 08/23/2020 12:19:22
I was thinking about a watcher pattern, that just monitors the torque at each step and fixes the positions to the current positions once a threshold is reached


I do something similar for the joint angles to determine if the robot is busy or idle

##### Simon Steinmann [Moderator] 08/23/2020 12:20:19
you will have to call it every time though. the current implementation, you only have to call once


sorry, typo
> **Attachment**: [MirobotGripper\_controller.py](https://cdn.discordapp.com/attachments/565155651395780609/747070845209280572/MirobotGripper_controller.py)


this one

##### alxy 08/23/2020 13:34:47
will see tomorrow how I can integrate it with my code. I was jsut a bnit concerned about having blocking calls inside the main controller loop, as I have other things which have to continuously work inside the loop, like the tcp/ip server

##### Simon Steinmann [Moderator] 08/23/2020 13:35:34
I added a function at the bottom, that only moves it incrementally, and you call the timestep in your main loop

##### alxy 08/23/2020 14:37:00
Minor issue, if the gripper only needs to move a very tiny bit, itnervals might be zero, hwich leads to an error (division by zero). I'll make sure to check if intervals > 0 🙂

##### Simon Steinmann [Moderator] 08/23/2020 14:38:01
they should not be, as i'm using math.ceil(), which always rounds up


perhaps there needs to be an abs() in there.

##### alxy 08/23/2020 14:38:35
then probably pos\_end exactly matched pos\_start

##### Simon Steinmann [Moderator] 08/23/2020 14:38:52
unlikely but possible

##### alxy 08/23/2020 14:38:56
if you call the function again with the exact same position


in your test code the sin always gives a different value for each time step


but if intervals > 0: really fixes the problem, so everything alright

##### Simon Steinmann [Moderator] 08/23/2020 14:42:01
rahter add a min(1, ...)

##### alxy 08/23/2020 14:42:37
do you mean max()  ?

##### Simon Steinmann [Moderator] 08/23/2020 14:42:46
oh yeah

##### alxy 08/23/2020 14:43:40
I have by the way now done it the following way. Added a target\_pos attribute to the class and the open and close actions set that, and in each iterationf og the controller loop I call this function: ``def run(self):

        self.gripperMoveIncrement(self.target\_pos, 2)``

##### Simon Steinmann [Moderator] 08/23/2020 14:45:23
works too

##### alxy 08/23/2020 14:47:31
yeah like that I can just use your GripperXController class in my main controller and just pass the calls for the gripper to that instance 🙂

##### Dave 08/24/2020 10:05:38
Hello everyone,

I would need some guidance please.



I am currently simulating en EPUCK on Webots with Python.



As I understand, the ground sensors functions are only available on C language but not on Python because it is an "extension" and it is not implemented in the API.



[https://cyberbotics.com/doc/guide/epuck](https://cyberbotics.com/doc/guide/epuck)



`In particular, the ground sensors module extension of the real e-puck robot is modelled using the "E-puckGroundSensors.proto" PROTO in Webots to provide 3 optional infra-red sensors pointing to the ground in front of the robot. `



How can I add the python functions for the ground sensors in my code please ? 



Thank you in advance for your help !



I have been searching for a solution, but it seems that I need to go trough PROTO ? Not sure what is Proto

##### David Mansolino [Cyberbotics] 08/24/2020 10:06:29
HI `@Dave`, the ground sensor is available for Python too in simulation.


Here is an introduction about PROTO: [https://cyberbotics.com/doc/reference/proto](https://cyberbotics.com/doc/reference/proto)

##### Dave 08/24/2020 10:06:57
I don't understand how I can import in Python 😓

##### David Mansolino [Cyberbotics] 08/24/2020 10:08:44
In any language, but you have to make sure that the 'groundSensorsSlot' field contains an 'E-puckGroundSensors' node.


Then they names of the ground sensors devices are 'gs0', 'gs1' and 'gs2'


they can be get the same way as the other distance sensors.

##### Dave 08/24/2020 10:10:03
Ok thank you! I will try again and be more persistence!


Thank you! At least I know that it is already implemented 😁

##### David Mansolino [Cyberbotics] 08/24/2020 10:10:33
You're welcome

##### alxy 08/24/2020 16:35:04
lol, I now tried to figure out why the gripper isnt working in the greater setup for like an hour. Turns out I have used an old version of he gripper there without the Physics node, meaning torque is alsways nan


interestingly, it does not throw an error when compared to a number

##### Simon Steinmann [Moderator] 08/24/2020 16:36:55
doh

##### alxy 08/24/2020 16:42:50
Yeah, adding it an everything works as expected. I was really starting to become desperate 😄


`@Simon Steinmann` Whoops, I added the physics nodes and now I see the following phenomenon when moving the arm. What could that be?
%figure
![unknown.png](https://cdn.discordapp.com/attachments/565155651395780609/747497736135376906/unknown.png)
%end

##### Simon Steinmann [Moderator] 08/24/2020 16:49:32
what model are you using?

##### alxy 08/24/2020 16:50:01
The second one from yesterday, I just made the changes to the Solid proto node as well (adding the physics nodes)

##### Simon Steinmann [Moderator] 08/24/2020 16:50:10
i added physics nodes

##### alxy 08/24/2020 16:50:10
As they were only present in the Robot proto

##### Simon Steinmann [Moderator] 08/24/2020 16:50:32
did you convert it to base nodes?

##### alxy 08/24/2020 16:51:06
nope, I copied the children attribute of the robot node directly to the other proto file


[https://github.com/alxy/webots-mirobot/commit/209eae53e1233c5e59491447de03029aeb713093#diff-5f0cbd16163d674dc1f6dd994a25cf05](https://github.com/alxy/webots-mirobot/commit/209eae53e1233c5e59491447de03029aeb713093#diff-5f0cbd16163d674dc1f6dd994a25cf05)


ver weird that the preview is my own portrait

##### Simon Steinmann [Moderator] 08/24/2020 16:55:07

> **Attachment**: [MirobotGripper.zip](https://cdn.discordapp.com/attachments/565155651395780609/747499242016473188/MirobotGripper.zip)


both, the robot and the solid version have physics nodes


The issue with the meshes is, they are all in reference to the origin of the wrist mesh, so I needed to add transform nodes before the mesh nodes

##### alxy 08/24/2020 16:56:46
Thanks! I will check this version out


mh, same issue. It contains the same file I was using, just with one additional max position set

##### Simon Steinmann [Moderator] 08/24/2020 16:59:53
send me your project as a zip

##### alxy 08/24/2020 17:01:03
[https://github.com/alxy/webots-mirobot/archive/master.zip](https://github.com/alxy/webots-mirobot/archive/master.zip)


The controller wont work as it has a lot of dependencies, but the same happens when just using the manual motor control


mirobot\_gripper\_original is my world, I need to definetly clean up the projext once it is working, sorry for that


I can create a more minimal example if you want

##### Simon Steinmann [Moderator] 08/24/2020 17:03:31

%figure
![unknown.png](https://cdn.discordapp.com/attachments/565155651395780609/747501356654526505/unknown.png)
%end

##### alxy 08/24/2020 17:03:53
as said, just use void controller

##### Simon Steinmann [Moderator] 08/24/2020 17:04:42
looks fine to me

##### alxy 08/24/2020 17:05:27
so if you move joint1 (which rotates the base) the gripper moves along with the arm?

##### Simon Steinmann [Moderator] 08/24/2020 17:05:40
ohh I see


it does, but turning wrist of gripper screws it

##### alxy 08/24/2020 17:06:07
I think its the wrist joint somehow not connected to the rest of the gripper

##### Simon Steinmann [Moderator] 08/24/2020 17:06:42
lol


lemme investigate


fixed it. I removed the extra layered Solid node (now wrist is first solid) and added a physics node to it
> **Attachment**: [Mirobot.proto](https://cdn.discordapp.com/attachments/565155651395780609/747506528566902874/Mirobot.proto)

##### alxy 08/24/2020 17:26:04
So you needed to change the Mirobot?


Not the gripper?

##### Simon Steinmann [Moderator] 08/24/2020 17:26:13
wups


wrong file



> **Attachment**: [MirobotGripper.proto](https://cdn.discordapp.com/attachments/565155651395780609/747507112984313996/MirobotGripper.proto)


😅

##### alxy 08/24/2020 17:27:24
Yeah I have the same issue, way too many files with the same or similar names 😄


uh yeah, very nice, a big thanks again! Definetly worth at least one beer, if we ever meet in person 🙂

##### Simon Steinmann [Moderator] 08/24/2020 17:31:18
heh, I'll hold you to it 😉


but interesting project, learned a lot doing it

##### alxy 08/24/2020 17:33:21
I eventually want to use it for my job, as we have the mirobot there, but its really time consuming to test the control code. Right now its only a weekend/after work project, but I hope it will really help to speed up development


Looks very promising now

##### Simon Steinmann [Moderator] 08/24/2020 18:07:07
take a look at this
> **Attachment**: [Mirobot\_noAttachment.zip](https://cdn.discordapp.com/attachments/565155651395780609/747517360113451048/Mirobot_noAttachment.zip)

##### Dave 08/24/2020 19:29:54
> You're welcome

`@David Mansolino` Finally did it (haha thank you again for the help !) Indeed I did not added in the field of the groundSensorSlot.



Wish you a nice evening !

##### David Mansolino [Cyberbotics] 08/25/2020 05:14:42
`@Dave` you're welcome, have a nice day too.

##### Simon Steinmann [Moderator] 08/25/2020 12:56:20
Is there a reason that the inertia matrix from a urdf file does not get used in the converter? I've noticed that no .proto model has those values. Instead it get's calculated from the boundingObject, which, in almost all cases, is a box.


I tested it, and the calculated inertia matrices are quite different from the ones in the urdf file.  It might not be an issue for pure simulation, but I think for the transfer of Sim-to-real, this could be a factor


But you might have additional info that i'm missing

##### David Mansolino [Cyberbotics] 08/25/2020 13:05:19
It seems th einertia get parsed here: [https://github.com/cyberbotics/urdf2webots/blob/master/urdf2webots/parserURDF.py#L601](https://github.com/cyberbotics/urdf2webots/blob/master/urdf2webots/parserURDF.py#L601)


But then there is a problem when exporting the Physics: [https://github.com/cyberbotics/urdf2webots/blob/master/urdf2webots/writeProto.py#L158](https://github.com/cyberbotics/urdf2webots/blob/master/urdf2webots/writeProto.py#L158)

##### Simon Steinmann [Moderator] 08/25/2020 13:07:08
exactly, that's the area I found

##### David Mansolino [Cyberbotics] 08/25/2020 13:07:19
It seems there is a misunderstanding there betwen center of mass and inertia

##### Simon Steinmann [Moderator] 08/25/2020 13:08:07
inertia is never actually added

##### David Mansolino [Cyberbotics] 08/25/2020 13:08:07
This seems indeed to be a bug (not sure if it was always like this or if a wrong conflict merge introduced it).


Yes and it is used to check if center of mass should be set (which is wrong).

##### Simon Steinmann [Moderator] 08/25/2020 13:08:35
I found it due to the error message, when the inertia had 'rpy'


in that case it could just be multiplied by the rotation matrix derived from the rpy I think


I might make a PR later if I have some time

##### David Mansolino [Cyberbotics] 08/25/2020 13:13:31
Ok, thank you

##### Simon Steinmann [Moderator] 08/25/2020 16:08:56
`@David Mansolino` I implemented the fix, you can try it out with this urdf file. [https://github.com/cyberbotics/urdf2webots/pull/76](https://github.com/cyberbotics/urdf2webots/pull/76)
> **Attachment**: [UR10e\_urdf.zip](https://cdn.discordapp.com/attachments/565155651395780609/747850006773366814/UR10e_urdf.zip)

##### David Mansolino [Cyberbotics] 08/26/2020 05:24:39
Perfect, I will try it, thank you

##### Simon Steinmann [Moderator] 08/26/2020 12:04:18
Hey, I want your opinion. If no mass or inertia is specified, wouldn't it be better to use a density calculation instead of assuming a mass of 1 kg? Especially for very small or very large objects, this seems like a much better approach

##### David Mansolino [Cyberbotics] 08/26/2020 12:20:32
That sounds good indeed.

##### Olivier Michel [Cyberbotics] 08/26/2020 12:21:18
Sure, by default Webots assumes a density of 1000 kg/m^3 for objects (based on the volume of the bounding object). This is default value of the Physics node.


Maybe you can re-use this default value?

##### Simon Steinmann [Moderator] 08/26/2020 12:25:19
Okay so this gets into specific cases, where urdf-links have collision values, but no inertia tag. We dont want empty links (which are common) to get a physics node


So if collision exists, and mass == None, we add an empty physics node, which should calculate the mass of the bounding object with a default density of 1000 right?

##### Olivier Michel [Cyberbotics] 08/26/2020 12:26:36
Yep.

##### Simon Steinmann [Moderator] 08/26/2020 12:27:01
and the center of Mass gets automatically taken from the bounding box, or does it have to be specified?

##### Olivier Michel [Cyberbotics] 08/26/2020 12:28:23
No, if left empty, the center of mass will be automatically computed from the bounding object.

##### Simon Steinmann [Moderator] 08/26/2020 12:28:33
ok great

##### Olivier Michel [Cyberbotics] 08/26/2020 12:29:00
This is documented here: [https://cyberbotics.com/doc/reference/physics](https://cyberbotics.com/doc/reference/physics)

##### Simon Steinmann [Moderator] 08/26/2020 12:29:19
yeah read that yesterda, just double checking 🙂


`@David Mansolino` consolidated all the changes [https://github.com/cyberbotics/urdf2webots/pull/79](https://github.com/cyberbotics/urdf2webots/pull/79)


[https://github.com/cyberbotics/urdf2webots/pull/76](https://github.com/cyberbotics/urdf2webots/pull/76) this should be done right?


reverted the .gitignore change

##### David Mansolino [Cyberbotics] 08/27/2020 14:47:14
👍 checking it right now.


Perfect, accepted!

Once merged it would be nice to update [https://github.com/cyberbotics/urdf2webots/pull/74](https://github.com/cyberbotics/urdf2webots/pull/74) with master as this branch is getting a bit out of sync.

##### Simon Steinmann [Moderator] 08/27/2020 14:49:53
will do


`@Olivier Michel`  quick question: how to do you transform rotation matrices into axis angles in webots? Does it by any chance use the same math\_util function as urdf2webots? Because I found it to be faulty yesterday in certain circumstances

##### Olivier Michel [Cyberbotics] 08/27/2020 17:03:14
No, it's not a Python, but a C++ method doing this. So, it's likely not the same. But I will check your fix against our C++ method. Did you already publish it somewhere?

##### Simon Steinmann [Moderator] 08/27/2020 17:04:45
line 110 is the old one, line 120 my implementation
> **Attachment**: [math\_utils.py](https://cdn.discordapp.com/attachments/565155651395780609/748588831690981507/math_utils.py)


in some edge cases the current implementation produced wrong values


rotationFromMatrix([-1, 0, 0, 0, 0, 1, 0, 1, 0]) 

this was my test, or where I noticed an issue


axis angle should be:

{ [ 0, 0.7071068, 0.7071068 ], 3.1415927 }

##### Olivier Michel [Cyberbotics] 08/27/2020 17:20:11
Thanks. I'll check it tomorrow.

##### Simon Steinmann [Moderator] 08/27/2020 17:20:32
no problem 🙂


just something I found in a ridiculous project


can be Webots launched with the ExtraProjectPath set as a variable?

##### David Mansolino [Cyberbotics] 08/27/2020 18:23:37
> can be Webots launched with the ExtraProjectPath set as a variable?

`@Simon Steinmann` no, but since this is saved in the settings file, you might edit this file from within a script (on Linux, this file is located at `$HOME/.config/Cyberbotics`).

##### Simon Steinmann [Moderator] 08/27/2020 18:24:28
ah good to know. FYI, just pushed the batch-conversion if you're bored. and seperately pushed the sources to community-projects

##### David Mansolino [Cyberbotics] 08/27/2020 18:33:49
Perfect, I will have a look tomorrow (it is already late here 😉).

##### Simon Steinmann [Moderator] 08/27/2020 18:34:23
I'm currently in Germany, so yeah I know ;), hence the 'if you're bored'

##### Olivier Michel [Cyberbotics] 08/28/2020 07:14:55
`@Simon Steinmann`: so we have something quite different from your implementation (in webots/src/webots/maths/WbRotation.cpp):

```C++
void WbRotation::fromMatrix3(const WbMatrix3 &M) {
  // Reference: https://www.geometrictools.com/Documentation/RotationRepresentations.pdf

  const double theta = acos((M(0, 0) + M(1, 1) + M(2, 2) - 1) / 2);

  if (theta < WbPrecision::DOUBLE_EQUALITY_TOLERANCE) {
    // If `theta == 0`
    mX = 1;
    mY = 0;
    mZ = 0;
    mAngle = 0;
  } else if (theta < M_PI - WbPrecision::DOUBLE_EQUALITY_TOLERANCE) {
    // If `theta in (0, pi)`
    mX = M(2, 1) - M(1, 2);
    mY = M(0, 2) - M(2, 0);
    mZ = M(1, 0) - M(0, 1);
    normalizeAxis();
    mAngle = theta;
  } else {
    // If `theta == pi`
    if (M(0, 0) > M(1, 1) && M(0, 0) > M(2, 2)) {
      mX = sqrt(M(0, 0) - M(1, 1) - M(2, 2) + 0.5);
      mY = M(0, 1) / (2 * mX);
      mZ = M(0, 2) / (2 * mX);
      mAngle = theta;
    } else if (M(1, 1) > M(0, 0) && M(1, 1) > M(2, 2)) {
      mY = sqrt(M(1, 1) - M(0, 0) - M(2, 2) + 0.5);
      mX = M(0, 1) / (2 * mY);
      mZ = M(1, 2) / (2 * mY);
      mAngle = theta;
    } else {
      mZ = sqrt(M(2, 2) - M(0, 0) - M(1, 1) + 0.5);
      mX = M(0, 2) / (2 * mZ);
      mY = M(1, 2) / (2 * mZ);
      mAngle = theta;
    }
  }
}
```


Well, I am not getting the same results as you:

```c++
  WbMatrix3 m(-1, 0, 0,
               0, 0, 1,
               0, 1, 0);
  WbRotation r(m);
  qDebug() << r.toString(WbPrecision::DOUBLE_MAX);  // "0 0.4082482904638631 1.224744871391589 3.141592653589793"
```


According to [https://www.andre-gaschler.com/rotationconverter](https://www.andre-gaschler.com/rotationconverter), your result seems correct.

##### David Mansolino [Cyberbotics] 08/28/2020 08:22:48
> ah good to know. FYI, just pushed the batch-conversion if you're bored. and seperately pushed the sources to community-projects

`@Simon Steinmann` I don't see your PR on community-projects.

##### Simon Steinmann [Moderator] 08/28/2020 09:08:45
That is exactly how I stumbled across this issue. It is the rotation to rotate a cylinder that is defined with the z-axis as it's height, so it points into the y-axis direction.  It most likely is rarely an issue, as webots uses rotation matrices I'd assume

##### Olivier Michel [Cyberbotics] 08/28/2020 09:09:06
Thanks `@Simon Steinmann`: we could fix a bug in our C++ matrix3 to axis-angle thanks to you! See [https://github.com/cyberbotics/webots/pull/2155](https://github.com/cyberbotics/webots/pull/2155)

##### Simon Steinmann [Moderator] 08/28/2020 09:09:11
However, when converting the axis angles back to rotation matrix, it is different to the original one


Happy I could be of help. Really getting good at troubleshooting and linear algebra diving into this stuff 😄


should I make a PR for the urdf2webots?


the math\_utils.py

##### Olivier Michel [Cyberbotics] 08/28/2020 09:12:46
Yes, please.

##### Simon Steinmann [Moderator] 08/28/2020 10:07:13
Is there an automated tool to make code pep8 compliant?

##### David Mansolino [Cyberbotics] 08/28/2020 10:07:51
Probably, but I am personnally not using it, but I am using a linter just to display where my code is not pep8 compliant

##### Simon Steinmann [Moderator] 08/28/2020 10:08:28
linter?

##### David Mansolino [Cyberbotics] 08/28/2020 10:09:39
Here are the instructions if you use atom editor (probably similar linter exists for other editors): [https://github.com/cyberbotics/webots/wiki/Python-Coding-Style#cs100-use-pep8](https://github.com/cyberbotics/webots/wiki/Python-Coding-Style#cs100-use-pep8)

##### Simon Steinmann [Moderator] 08/28/2020 10:10:07
thx, I'll have a look

##### David Mansolino [Cyberbotics] 08/28/2020 10:10:14
A linter just hightlights issue in your code while you are writting

##### Simon Steinmann [Moderator] 08/28/2020 11:33:19
How do I resolve merge conflicts. I just wanna take the master, and change to files and push that to my  branch. I pulled the master, checked out my branch and did 'git merge master'. But that creates conflicts


managed to do it with some extra steps. The batch conversion should no be 'clean' and ready to test:

[https://github.com/cyberbotics/urdf2webots/pull/74](https://github.com/cyberbotics/urdf2webots/pull/74)

##### David Mansolino [Cyberbotics] 08/28/2020 11:51:25
> How do I resolve merge conflicts. I just wanna take the master, and change to files and push that to my  branch. I pulled the master, checked out my branch and did 'git merge master'. But that creates conflicts

`@Simon Steinmann` [https://www.atlassian.com/git/tutorials/using-branches/merge-conflicts](https://www.atlassian.com/git/tutorials/using-branches/merge-conflicts) 😉

##### Simon Steinmann [Moderator] 08/28/2020 13:09:25
The automatic-conversion pull request failes the check with this error:

[https://travis-ci.com/github/cyberbotics/urdf2webots/jobs/378767198](https://travis-ci.com/github/cyberbotics/urdf2webots/jobs/378767198)



I dont quite understand what that means

##### David Mansolino [Cyberbotics] 08/28/2020 13:11:47
The test is converting the files in the source directory ([https://github.com/cyberbotics/urdf2webots/tree/master/tests/sources](https://github.com/cyberbotics/urdf2webots/tree/master/tests/sources)) with these arguments: [https://github.com/cyberbotics/urdf2webots/blob/master/tests/test\_export.py#L13-L34](https://github.com/cyberbotics/urdf2webots/blob/master/tests/test_export.py#L13-L34)

And comparing them with the references: [https://github.com/cyberbotics/urdf2webots/tree/master/tests/expected](https://github.com/cyberbotics/urdf2webots/tree/master/tests/expected)

If something difeers, it will then fail.


I saw that you managed to fix the merge issue 🙂


Maybe can we speak about this part here?

[https://github.com/cyberbotics/urdf2webots/pull/74/files#diff-68c204ae057e777029c1e7dbd77d1f03L157-L162](https://github.com/cyberbotics/urdf2webots/pull/74/files#diff-68c204ae057e777029c1e7dbd77d1f03L157-L162)

##### alxy 08/28/2020 13:25:55
`@Simon Steinmann` Regarding git workflow, I do sync with the remote (pull), create new feature branch from remote/master, do changes, commit, push

##### Simon Steinmann [Moderator] 08/28/2020 13:40:40
`@alxy` the issue was, that the master changed, since I did that

##### alxy 08/28/2020 13:57:28
[https://imgs.xkcd.com/comics/git.png](https://imgs.xkcd.com/comics/git.png)


It's shockingly true

##### Simon Steinmann [Moderator] 08/28/2020 15:46:08
Any idea how I could only get the urdf of the robot arm, without including things  attached in the toolSlot field?


i'm so far that I can get the node added:

toolSlotNode = self.supervisor.getSelf().getField('toolSlot').getMFNode(0)


but since it's not a robot node, I cant get a urdf from it, nor can I get devices


is there a way to copy nodes, remove them and then insert them again? I got so far as to removing them, but how can I insert a node


Can I somehow convert a node to string? So I can insert with string

##### alxy 08/29/2020 11:37:53
I'd say you need an optional aprameter in your ik\_module to pass a list of joints/motors you want in the chain


You can then just create the entire chain from the urdf from the supervisor, and later remove the joints that dont actually belong to the arm by comparing to that passed list of names

##### Simon Steinmann [Moderator] 08/29/2020 13:55:03
The issue is, that some inlcude a end link, and some don't

##### alxy 08/29/2020 14:09:48
yeah, thats why I mean make it optional, if it is None for example use all joints


else, use the ones specified


I mean there might even be robots where an arm is mounted on top of some kind of platform with wheel, to move around, so that would introduce even more motors

##### Simon Steinmann [Moderator] 08/30/2020 18:39:31
Do you guys have a benchmark to test collision detection performance?

##### David Mansolino [Cyberbotics] 08/31/2020 05:59:12
Hi `@Simon Steinmann`, not really (or at least not maintained). However, you might fidn in our CI some tests checking that the behavior of the physics and the collisions is the expected one: [https://github.com/cyberbotics/webots/tree/master/tests/physics/worlds](https://github.com/cyberbotics/webots/tree/master/tests/physics/worlds)

##### Simon Steinmann [Moderator] 08/31/2020 10:38:19
Thank you


Is there any work on adding more native support for motion planning? Something like OMPL?

##### David Mansolino [Cyberbotics] 08/31/2020 10:40:27
I am currently investigating the use of IKFast for a private project (the current result doesn't look very promising), if I have something nice I will let you know.

##### Simon Steinmann [Moderator] 08/31/2020 10:40:45
I was looking into that 1-2 weeks ago

##### David Mansolino [Cyberbotics] 08/31/2020 10:40:58
OMPL is indeed the next alternative I will try if I can't have nice result with IKFast

##### Simon Steinmann [Moderator] 08/31/2020 10:41:14
I managed to compile it with docker, but not getting it to run with a wrapper


how far are you with IKFast?

##### David Mansolino [Cyberbotics] 08/31/2020 10:42:23
Currently it fails generating the solution for my model after hours of computation (I am still not 100% sure the problem is on my model definition or just that IKFast is not able to find a solution for this kind of robot).

##### Simon Steinmann [Moderator] 08/31/2020 10:42:59
I had that issue too... gosh I dont remember what I did to fix it


hold on, lemme try to find it


[http://docs.ros.org/kinetic/api/moveit\_tutorials/html/doc/ikfast/ikfast\_tutorial.html](http://docs.ros.org/kinetic/api/moveit_tutorials/html/doc/ikfast/ikfast_tutorial.html)


the part here:

Often floating point issues arise in converting a URDF file to Collada file, so a script has been created to round all the numbers down to x decimal places in your .dae file.


rounding the decimal places. That did the trick

##### David Mansolino [Cyberbotics] 08/31/2020 10:46:54
Thank you, unfortunately, I am following this exact same tutorial and already did the rounding trick, but it doesn't seem to fix the problem (but my arm is not 'conventional' as it contains a slider joint, I suspect this is causing issues to the solver).

##### Simon Steinmann [Moderator] 08/31/2020 10:49:14
that might be. Never used IK with sliding joints. Is it supposed to be supported?


what error are you getting? I got "maximum recursion depth reached"

##### David Mansolino [Cyberbotics] 08/31/2020 10:51:23
> that might be. Never used IK with sliding joints. Is it supposed to be supported?

`@Simon Steinmann` from a theoretical point a view, slider should be simpler to solve than rotational joints, but since they are less commun I suspect they are less supported, but IKFast doesn't complains about it, it just fails with something like 'Could not resolve the system' (don't remember exactly the error message, I will in any case retry later this week).

##### Simon Steinmann [Moderator] 08/31/2020 10:53:09
let me know if you make any progress. Especially implementing and using the compiled file would be very interesting. There is a python wrapper library, but I failed to understand how to add my own model to it


I used it in the past with the already included irb planner, and successfully controlled the arm in webots. This would be a fantastic solution and addition, if we manage to establish an implementation workflow

##### David Mansolino [Cyberbotics] 08/31/2020 11:50:35
> I used it in the past with the already included irb planner, and successfully controlled the arm in webots. This would be a fantastic solution and addition, if we manage to establish an implementation workflow

`@Simon Steinmann` was the motion better than with IKPY ? Especially, was the orientation working fine?


> let me know if you make any progress. Especially implementing and using the compiled file would be very interesting. There is a python wrapper library, but I failed to understand how to add my own model to it

`@Simon Steinmann` Yes sure, currently we are preparing the release if Webots R2020b-rev1, I am quite busy with this, but right after the release I will continue on this topic.

##### Simon Steinmann [Moderator] 08/31/2020 12:22:41
I got ikpy rotation to work with my latest iteration of the generic IK controller. I cannot make a good judgement about accuracy, however, the speed difference is HUGE. ikpy you cannot run at high frequency. IKFast is very fast

##### David Mansolino [Cyberbotics] 08/31/2020 12:23:11
Yes that's indeed what I read that IKFast is much more efficient.

##### Simon Steinmann [Moderator] 08/31/2020 12:23:57
it is a analytical instead of numerical solver. The big drawback is, that every robot and task needs to be compiled

##### David Mansolino [Cyberbotics] 08/31/2020 12:24:39
Yes, for making something generic this is indeed a huge drawback!

##### Simon Steinmann [Moderator] 08/31/2020 12:26:24
[https://github.com/sebastianstarke/BioIK](https://github.com/sebastianstarke/BioIK) this looks interesting as well... it just seems so difficult to find a proper ik solution, that can be implemented without moveit


perhaps moveIt 2 with ROS2 could be implemented with webots.

##### David Mansolino [Cyberbotics] 08/31/2020 12:32:38
Yes I saw indeed that there are many many alternative to implement IK.


Unfortunately, I would like to avoid using ROS/ROS2 in my project. But for sure integrating MoveIt2 is on the roadmap (once it is out of beta).

##### Simon Steinmann [Moderator] 08/31/2020 12:35:14
what are some alternatives?

##### David Mansolino [Cyberbotics] 08/31/2020 12:37:14
IKPY, IKFAST, TheComet/ik, OMPL, KDL, etc.

##### Simon Steinmann [Moderator] 08/31/2020 12:41:02
Comet is new to me, gonna check it out

##### David Mansolino [Cyberbotics] 08/31/2020 12:41:56
> Comet is new to me, gonna check it out

`@Simon Steinmann` not sure about the maturity of this one, I haven't tested it yet.

##### Simon Steinmann [Moderator] 08/31/2020 12:41:57
but it's not just the solvers, the implementation has to be doable too. There ikpy is 'simple', even if the documentation is very confusing and misleading at times


it uses the Fabrik solver, reading up on it right now 🙂

##### David Mansolino [Cyberbotics] 08/31/2020 12:42:18
Yes, in the ease of use, ikpy is clearly the best

##### Simon Steinmann [Moderator] 08/31/2020 12:42:32
comet seems to be similar to ikpy, but for C


Do you guys have more detailed documentation on your multithreading work for ODE? Was it based on this paper?

[https://link.springer.com/chapter/10.1007/978-3-642-23397-5\_20](https://link.springer.com/chapter/10.1007/978-3-642-23397-5_20)

I went into a deep rabbit hole yeserday, reading countless papers till 2am in the morning, around collision detection, mesh optimizations and anything related. I'm curious as to how your branch of ODE differs. Did you parallelize the collision detection portion? The dynamics simulation? both, or even more than that? Also I'm curious as to how collisions are parsed to ODE. From what `@Olivier Michel` told me, I gather that you use hierachical (nested) spaces.


From my paper-reading spree yesterday, I concluded that there are several different options on how to structure collision detection, and that this can have large performance impacts. For example one method can be very effective and fast when having nested collision spaces with the same number of levels and approximately same numper of objects / complexity per level. But the same method can be slow or imprecise when comparing spaces of different depth or complexity


If you have some reading or implementations or documentations on your side you can point me too, I'd be appreciative

##### Olivier Michel [Cyberbotics] 08/31/2020 13:14:11
I am afraid there is little documentation about it. However, it was performed during a master project if I remember well, so there might be a master thesis about it...

##### Simon Steinmann [Moderator] 08/31/2020 13:15:42
you wouldnt happen to have it? or the name of the author?

##### Olivier Michel [Cyberbotics] 08/31/2020 13:16:26
Basically, the idea behind parallelization was simply to create islands of objects which are mechanically isolated from each other (no contact, no joint). And to run these islands in parallel. However these islands have to be dynamically updated as the simulation evolves and object may move from one island to another.


I will send you the report privately.

##### Simon Steinmann [Moderator] 08/31/2020 13:17:02
okay, thank you 🙂

##### alxy 08/31/2020 13:42:31
Wouldnt have thought inverse kinematics is such a hard problem

##### Simon Steinmann [Moderator] 08/31/2020 15:05:29
I GOT IKFAST RUNNING ON THE UR10E!!!!!


when computing an ik-solution every 10 timesteps, ikpy runs at 0.9-1.2 realtime factor, ikfast at 90-120x!!!!!

##### David Mansolino [Cyberbotics] 08/31/2020 15:09:56
Oh cool!!

##### Simon Steinmann [Moderator] 08/31/2020 15:11:47
once things are compiled, the implementation is actually way easier than ikpy


but getting there... oh boy


okay, ikfast isn't even the bottleneck anymore. now it runs at 185x . The only thing I changed, was instead of creating a new transformation matrix every time, I just init it once, and override it with each call.... wow

##### David Mansolino [Cyberbotics] 08/31/2020 15:20:37
Yes indeed at this speed the Webots step is probably the bootlneck

##### Simon Steinmann [Moderator] 08/31/2020 15:23:11
Any request for a robotic arm, to do next? Gotta create a workflow that can be reproduced

##### alxy 08/31/2020 15:24:45
is it using a c++ controller then or does it work from python as well?

##### Simon Steinmann [Moderator] 08/31/2020 15:25:06
I got it to work through python

##### alxy 08/31/2020 15:25:14
nice work

##### Simon Steinmann [Moderator] 08/31/2020 15:26:09
this is all it takes to implement it
%figure
![unknown.png](https://cdn.discordapp.com/attachments/565155651395780609/750013567855493251/unknown.png)
%end


There might be some work to be done, which solution to pick (it returns all possible solutions)

##### alxy 08/31/2020 15:27:43
not bad, and it handels orientation and position correctly and fast?

##### Simon Steinmann [Moderator] 08/31/2020 15:27:51
yes

## September


so I made a ikfast controller for ur3, 5 and 10e


7DOF kuka failed. But I could make it for every 6DOF arm


it always requires a compiled file, the rest of the ik controller for webots can be reused


how would you guys like it for an official implementation?


have it seperate for every supported robot?


or have a general one, that picks the correct file when available. And perhaps use ikpy when not

##### David Mansolino [Cyberbotics] 09/01/2020 14:34:41
Very nice, I think personnally that having it for one of the ur robot along with a small README file explaining how you did generate it (so that users can reproduce this for other robots) would be very nice and usefull!

##### Simon Steinmann [Moderator] 09/01/2020 14:36:33
The process of generating these files is not easy though. I think providing it for the already supported ones would be great


If anyone wants to test the ikfast implementation. Let me know if it works out of the box
> **Attachment**: [ur10e\_ik.zip](https://cdn.discordapp.com/attachments/565155651395780609/750399802331758684/ur10e_ik.zip)


pip install numpy Cython


you might have to install those two packages


`@alxy` can you test this world?

##### alxy 09/01/2020 18:59:05
sorry, want do anything more today :p


*wont

##### Simon Steinmann [Moderator] 09/01/2020 18:59:24
okay, tomorrow perhaps 🙂


okay, so I got velocity control to work quite nicely as well


no accumulated error, only moves if valid (no flipping wrists etc)


I think building up a proper demo would be nice


keyboard control would be nice


Is there a good example for controlling your robot via keyboard?

##### David Mansolino [Cyberbotics] 09/02/2020 14:28:33
You can check for example this one: [https://cyberbotics.com/doc/guide/samples-demos#moon-wbt](https://cyberbotics.com/doc/guide/samples-demos#moon-wbt)

##### Simon Steinmann [Moderator] 09/02/2020 14:50:13
How much work would it be, to add visual export to the urdf-export?


I tried compiling an ikfast solver for  a webots model, using the extracted urdf. But I think openrave doesnt handle multiple collision cylinders and boxes per link that well


A visual trimesh could be converted to a convex collision mesh. There is easy to use libraries for that. But for that I need those meshes

##### David Mansolino [Cyberbotics] 09/02/2020 14:58:59
Exporting the full visual part of the model to URDF is complex in the sense that it requires exporting the IndexedFaceSet as separated stl or collada files, but of course this is feasible.

##### Simon Steinmann [Moderator] 09/02/2020 15:00:15
that's kinda what I thought. urdf files usually link to mesh files anyways

##### David Mansolino [Cyberbotics] 09/02/2020 15:00:35
Exactly.

##### Simon Steinmann [Moderator] 09/02/2020 15:44:46
Can you link me to the urdf-exporter code?

##### David Mansolino [Cyberbotics] 09/02/2020 15:45:58
This is unfortunately deep inside the core of Webots, but let me find you a pointer

##### Simon Steinmann [Moderator] 09/02/2020 15:46:05
thx

##### David Mansolino [Cyberbotics] 09/02/2020 15:48:18
Here is how the current visual is exported using the definition of the bounding objects: [https://github.com/cyberbotics/webots/blob/master/src/webots/nodes/WbSolid.cpp#L3012](https://github.com/cyberbotics/webots/blob/master/src/webots/nodes/WbSolid.cpp#L3012)

I would recommend starting by this part.

##### Simon Steinmann [Moderator] 09/02/2020 15:51:17
thx, i'll have a look

##### David Mansolino [Cyberbotics] 09/02/2020 15:51:59
You're welcome

##### Simon Steinmann [Moderator] 09/02/2020 19:26:46
is it possible to export a .wrl with just the selected object in it?

##### David Mansolino [Cyberbotics] 09/03/2020 05:46:22
This is unfortunately not possible, but if you are interested, this should be quite simple to implement.

##### Simon Steinmann [Moderator] 09/03/2020 11:39:23
can you point me to that portion of code?

##### David Mansolino [Cyberbotics] 09/03/2020 11:41:11
Sure, let me look for it


Actually, I just found that this is possible 😂 

You have to right click on the node either in the scene-tree either in the 3D view, then change the extension of the filename to save to '.wrl', and that's it 🙂

##### Simon Steinmann [Moderator] 09/03/2020 11:57:36
haha that actually works 😄


can you still link me to the code?

##### Stefania Pedrazzi [Cyberbotics] 09/03/2020 13:58:49
here is the export method:

[https://github.com/cyberbotics/webots/blob/master/src/webots/scene\_tree/WbSceneTree.cpp#L1464-L1497](https://github.com/cyberbotics/webots/blob/master/src/webots/scene_tree/WbSceneTree.cpp#L1464-L1497)


`@David Mansolino` is improving it to add the wrl extension support: [https://github.com/cyberbotics/webots/pull/2201](https://github.com/cyberbotics/webots/pull/2201)

##### Simon Steinmann [Moderator] 09/03/2020 13:59:41
oh boy, at some point I really need to get into c++ properly


i'm now writing a python script, which will hopefully extract the shapes from a vrml file, and convert them to collada for example, and create a convex hull for the individual parts


with that, it is hopefully possible to compile a ikfast solver


or do you guys know of any way to convert a .wrl file into a ORDERED structure of meshes? Everything I found so far (for example blender), does not keep the structure, so all the meshes are on the same level with usually arbitrary names. hard to tell, which shape belongs to which part

##### David Mansolino [Cyberbotics] 09/03/2020 14:13:39
> oh boy, at some point I really need to get into c++ properly

`@Simon Steinmann` for the core of webots, it is indeed better to have some good C++ knowledge 😉


> or do you guys know of any way to convert a .wrl file into a ORDERED structure of meshes? Everything I found so far (for example blender), does not keep the structure, so all the meshes are on the same level with usually arbitrary names. hard to tell, which shape belongs to which part

`@Simon Steinmann` I am surprised that blender does not support structure. It may not support joints indeed, but it should at least supper hierarchy.

##### Simon Steinmann [Moderator] 09/03/2020 14:17:04
I have like 0 blender experience, but this looks like it's all on the same level. Perhaps one of you can point me in the right direction?
%figure
![unknown.png](https://cdn.discordapp.com/attachments/565155651395780609/751083346427379762/unknown.png)
%end

##### David Mansolino [Cyberbotics] 09/03/2020 14:17:23
Indeed, it's all at the same level

##### Simon Steinmann [Moderator] 09/03/2020 14:17:32
basically I want to export the meshes in groups, corresponding to individual solids


or merge them, doesnt matter

##### David Mansolino [Cyberbotics] 09/03/2020 14:17:50
let me check if the problem is at the webots export level or not

##### Simon Steinmann [Moderator] 09/03/2020 14:23:29
CAD Exchange reads the structure fine, but it's only a 30day trial period 😦

##### David Mansolino [Cyberbotics] 09/03/2020 14:26:38
I think you can use the 'limited' version for unlimited time

##### Simon Steinmann [Moderator] 09/03/2020 14:26:53
really?

##### David Mansolino [Cyberbotics] 09/03/2020 14:26:55
I am using it for a few months at least

##### Simon Steinmann [Moderator] 09/03/2020 14:26:58
I love that software

##### David Mansolino [Cyberbotics] 09/03/2020 14:27:15
I am speaking about the online version: [https://cloud.cadexchanger.com/app/files/my](https://cloud.cadexchanger.com/app/files/my)

##### Simon Steinmann [Moderator] 09/03/2020 14:34:46
oh, i installed one


let me check this one out


hmm the online version seems to also convert the whole thing, cant export individually

##### David Mansolino [Cyberbotics] 09/03/2020 14:44:16
Argh, that's a shame that the behavior is not the same in the native and online version 😦

##### Simon Steinmann [Moderator] 09/03/2020 23:03:22
I managed to write a script, that extracts the trimeshes from a webots-export .wrl file, merges all meshes for a Solid together and creates a visual .dae file, and a convexHull   .stl file for collision. I checked with the ur10e, and the converted files are pretty much identical to the ones from Universal Robots


I made it... successfully compiled ikfast-solver purely from webots exports (.wrl and .urdf combined)


🥳


now I really need some sleep xD


You guys should really include a dropdown option when selecting 'Export' in webots. I tested it and changing the extension to .urdf already works flawlessly. People just need to know it 🙂

##### David Mansolino [Cyberbotics] 09/04/2020 09:52:20
This is what I did yesterday, will be able in the next version of Webots: [https://github.com/cyberbotics/webots/pull/2201](https://github.com/cyberbotics/webots/pull/2201)

##### Simon Steinmann [Moderator] 09/04/2020 09:52:35
awesome !


can someone test this ikfast-controller implementation? [https://drive.google.com/file/d/1MMFf481v79ypq-vKLCTsC5dEqCU2caum/view?usp=sharing](https://drive.google.com/file/d/1MMFf481v79ypq-vKLCTsC5dEqCU2caum/view?usp=sharing)


I want to know if it works without system dependencies


just opening the world should be all you have to do. You can move the target sphere around, to have the robot arms follow it

##### David Mansolino [Cyberbotics] 09/04/2020 10:16:47
Works perfectly out of the box for me (and it is indeed way way faster than ikpy), but only on linux and with python 3.7 (which seems to make sense since it contains a pre-compiled library).

##### Simon Steinmann [Moderator] 09/04/2020 10:18:30
these compiled libraries dont take long. like 20s on my system. They basically add a python wrapper to the ikfast-solver, which takes 10min -1h for every robot


but that solver only has to be done once

##### David Mansolino [Cyberbotics] 09/04/2020 10:19:09
looks good

##### Simon Steinmann [Moderator] 09/04/2020 10:20:27
okay, i'll try to automate the workflow a bit more. Sadly it requires a fairly large docker image I made (2.4 GB or so).  As it requires a very specific ubuntu, ROS and moveIt configuration


but maybe i'll be able to automate it to a point, where you jusp export the .wrl and .urdf file and run  1-2 commands


While i'm at it, I can very easily add mesh conversions and calculations, such as generation of convex hulls or convex decompositions (such as this [https://github.com/kmammou/v-hacd](https://github.com/kmammou/v-hacd))


Is there interest in this?

##### David Mansolino [Cyberbotics] 09/04/2020 10:24:42
Not sure to understand what it is exaclty used for?

##### Simon Steinmann [Moderator] 09/04/2020 10:25:08
collision detection


generally, collision detection only works properly with convex geometries


the simples of which is a box, containing the mesh


but it can be broken up into multiple convex shapes, representing the actual mesh in a more accurate way


while still immensly decreasing the complexity and number of vertices

##### David Mansolino [Cyberbotics] 09/04/2020 10:27:59
Ok, makes sense indeed, in that case that is indeed probably usefull!

##### Simon Steinmann [Moderator] 09/04/2020 10:29:45
since ODE supports nested collision spaces, this could be a nice way of having multiple levels of collision detail. Which could improve the accuracy of complexer part collisions. I already did some work on that, also with automated box and cylinder bounding box generation


it's not too far fetched to be able to automate this. This would allow one to skip the tedious step of manually creating bounding objects


But first the IKFast stuff 🙂


Found a mistake in the urdf exporter. It takes the endpoint Solid translation for the urdf-joints, NOT the Hingjoint anchors. With P-Rob 3 there is a discrepency for example

##### David Mansolino [Cyberbotics] 09/07/2020 05:56:16
That's interesting, I will check if I can reproduce this.

##### Simon Steinmann [Moderator] 09/07/2020 09:56:02
After lots of work I managed to write a script, that 1. Converts a proto file into xml format, 2. Turns this xml proto into an urdf, extracting meshes for each link.


Once I'm on my computer I'll show you the correct joint origin calculation


correct origin of a joint is:

anchor - anchor (previous joint) + translation (previous endpoint)

##### David Mansolino [Cyberbotics] 09/07/2020 10:24:05
Ok thank you, I will try

##### Simon Steinmann [Moderator] 09/07/2020 10:30:24
This has been created with the webots model exported as proto (Export -> change .wbo to .proto) and then using my tools to convert it to urdf with extracted visual and collisions
> **Attachment**: [P-Rob3\_ik.mp4](https://cdn.discordapp.com/attachments/565155651395780609/752475856311550012/P-Rob3_ik.mp4)


and compiling an ikfast solver of course, which I have automated a lot too

##### David Mansolino [Cyberbotics] 09/07/2020 10:32:22
That looks really really stable!

##### Simon Steinmann [Moderator] 09/07/2020 10:32:24
The code and documentation is not pretty yet, but I'll share soon. Some tests from you guys would be good to validate

##### David Mansolino [Cyberbotics] 09/07/2020 10:32:48
Yes sure (I might even use it for a personnal project 😉 )

##### Simon Steinmann [Moderator] 09/07/2020 10:32:49
yeah, IKFast is amazing. it's really fast. it calculates in microseconds


once this project is properly running, I'll try to implement OMPL ([https://ompl.kavrakilab.org/](https://ompl.kavrakilab.org/)) with webots. Allowing for motion planning with collision checking and different solvers (also sample based ones, requireing no solver compiling).

##### David Mansolino [Cyberbotics] 09/07/2020 12:15:39
> correct origin of a joint is:

> anchor - anchor (previous joint) + translation (previous endpoint)

`@Simon Steinmann` I can indeed reproduce the issue, we will open an issue and try to fix this soon.

##### Simon Steinmann [Moderator] 09/07/2020 13:12:34
Alright, can someone test my conversion tool + ikfast generator?

[https://github.com/Simon-Steinmann/webots\_ikfast\_generator](https://github.com/Simon-Steinmann/webots_ikfast_generator)

you simply should have to run the setup.sh, and then the generate\_ikfast\_solver.sh


it will download a docker image, which has like 2GB, just as a warning


Okay, awesome!! I just compiled the solution for the Puma560, and it literally took 5 minutes, containing about 10 clicks and pressing 'y' a few times

##### David Mansolino [Cyberbotics] 09/07/2020 13:28:54
Sure, as soon as I have finished fixing the bug with urdf joint I will test it, I assume the setup.sh should be run on linux?

##### Simon Steinmann [Moderator] 09/07/2020 13:29:04
yes


perhaps everything could pe put into a docker eventually


or the steps are just done manually. But the shell script makes it very convenient


first we gotta make sure it works properly though 🙂


oh, and atm it's only for 6DOF arms.



> **Attachment**: [Puma560\_ik.mp4](https://cdn.discordapp.com/attachments/565155651395780609/752524358622249020/Puma560_ik.mp4)


is there a simple way to get all the default values of node types?


or is it safe to assume, that these wont change due to backwards compatibility?

##### David Mansolino [Cyberbotics] 09/07/2020 13:44:31
You mean the default value of the fields of the basic nodes?

##### Simon Steinmann [Moderator] 09/07/2020 13:44:32
some of the older official models are quite wonky in their setup and often dont have parameters, when they are default.


yeah


like anchor, translation etc.


that caused quite some headache last night 😄

##### David Mansolino [Cyberbotics] 09/07/2020 13:45:26
Sure, if not specified in the world/PROTO, the default value used are the one defined in the node definition: [https://github.com/cyberbotics/webots/tree/master/resources/nodes](https://github.com/cyberbotics/webots/tree/master/resources/nodes)

##### Simon Steinmann [Moderator] 09/07/2020 13:45:34
instead of putting tons of exceptions in the urdf creator, I rather do a pass over the proto2xml converter and add default values


those values should not change right?


so I dont have to dynamically link them

##### David Mansolino [Cyberbotics] 09/07/2020 13:46:22
We try not to change them as this will break compatibility, so it is extremely rare that we change one of them.

##### Simon Steinmann [Moderator] 09/07/2020 13:46:53
okay good. then I'll bake those values into the script. only concerns a few nodes anyways


Solid, Transform and Group can all be used to translate and group other nodes right?


or are there more?


because some models use them for positioning shapes... makes it much more complicated 🙄

##### David Mansolino [Cyberbotics] 09/07/2020 14:07:27
Basically all the descandant of 'Group' can do this: [https://cyberbotics.com/doc/reference/node-chart](https://cyberbotics.com/doc/reference/node-chart)

##### Simon Steinmann [Moderator] 09/07/2020 14:08:06
okay, for robot links, only those 3 are important though

##### David Mansolino [Cyberbotics] 09/07/2020 14:08:12
yes

##### Simon Steinmann [Moderator] 09/07/2020 14:09:06
do you think it makes more sense to turn groups and transforms into links, or to take their translation and rotation into account and changing the origin of the meshes


the former is easier, but the latter produces much cleaner urdf files

##### David Mansolino [Cyberbotics] 09/07/2020 14:11:45
The second one is indeed cleaner (in my opinion its always good to go for the cleaner as at the end it will make you save time on the long term)

##### Simon Steinmann [Moderator] 09/07/2020 14:13:13
yeah, should be possible. this, and converting primitive geometry as well are still on my to-do list. So far it only converts trimeshes, and turns those into a convex and simplified collision mesh. But some models have boxes etc. for their visuals. And those are inside of Transform nodes


how can I hook into the renderer of webots? I would like to add a pybullet cloth simulation within webots

##### David Mansolino [Cyberbotics] 09/09/2020 05:54:20
🤔 That's not going to be an easy task (I have to warn you), and this should be intergrated in the core of Webots and therefore in C++


Here is the implementation of WREN (Webots-Rendering-ENgine): [https://github.com/cyberbotics/webots/tree/master/src/wren](https://github.com/cyberbotics/webots/tree/master/src/wren)

You should probably first start by understanding how it works.


Note that Webots has an experimental 'skin' node that allows to simulation (just for rendering) deformable meshes, you can find an example of this in the 'projects/samples/rendering/worlds/animated\_skin.wbt' simulation ([https://www.cyberbotics.com/doc/guide/samples-rendering#animated\_skin-wbt](https://www.cyberbotics.com/doc/guide/samples-rendering#animated_skin-wbt)).

##### Simon Steinmann [Moderator] 09/09/2020 09:04:35
thx for the links, I'll check them out


orther question: with what precision can proto files be written. I found an issue when converting the JACO2 arm from kinova. the fingertips are tiny, so the inertia matrices are very small 10e-7 and e-8 territory. This gets turned into 0 on conversion


which then throws an error

##### David Mansolino [Cyberbotics] 09/09/2020 09:06:49
Our physics engine uses double precision so the values should be able to be extremely small.


Maybe it is the python converter that is somehow rounding the value

##### Simon Steinmann [Moderator] 09/09/2020 09:07:26
the problem is the conversion, writing the proto


yeah, i'll investigate more


created a new PR for urdf2webots, small but important fix. 

[https://github.com/cyberbotics/urdf2webots/pull/81](https://github.com/cyberbotics/urdf2webots/pull/81)


a quick check and integration would be great, I need to implement this in my batch conversion, which I would like to finalize soon 🙂

##### David Mansolino [Cyberbotics] 09/09/2020 12:06:57
Cheking it right now 😉

##### Simon Steinmann [Moderator] 09/09/2020 14:23:25
alright, added the init-pos feature


even remembered to do the readme 😄


[https://github.com/cyberbotics/urdf2webots/pull/82](https://github.com/cyberbotics/urdf2webots/pull/82)


also, I would really like to get this through:

[https://github.com/cyberbotics/urdf2webots/pull/74](https://github.com/cyberbotics/urdf2webots/pull/74)

now we are already 2 commits ahead again

##### David Mansolino [Cyberbotics] 09/09/2020 14:51:35
Very nice, will have a look when I have the time

##### Simon Steinmann [Moderator] 09/09/2020 14:52:03
finding some small bugs, in 15min it should be good


should be correct now


Did you guys already create a script that turns a old proto into a multifile proto?. Should not be too hard to make and I think all the models should be converted. The user experience is 100x better with multifiles

##### David Mansolino [Cyberbotics] 09/10/2020 12:09:03
Not yet no.

##### Simon Steinmann [Moderator] 09/10/2020 12:09:17
I'll have a crack at it


how does USE and DEF work with multifile?

##### David Mansolino [Cyberbotics] 09/10/2020 14:12:04
You can't USE DEF are local to the file

##### Simon Steinmann [Moderator] 09/10/2020 14:12:31
urgh, well that makes it much uglier


proto inclusion only works on nodes like Shape? Including a geometry node does not work

##### David Mansolino [Cyberbotics] 09/10/2020 14:42:55
No, any PROTO can include any other PROTO as long as it respect the hierarchy rules.

##### Simon Steinmann [Moderator] 09/10/2020 14:44:23
it throws an error..

##### David Mansolino [Cyberbotics] 09/10/2020 14:44:32
Which one?

##### Simon Steinmann [Moderator] 09/10/2020 14:44:44
ERROR: '/home/simon/Downloads/my\_first\_simulation/ikFast\_test/textile\_manipulation\_training/protos/UR10e.proto':36:21: error: Skipped unknown 'UR10e\_0Mesh' field in Shape node.

ERROR: '/home/simon/Downloads/my\_first\_simulation/ikFast\_test/textile\_manipulation\_training/protos/UR10e.proto':36:33: error: Expected field name or '}', found '{'.
%figure
![unknown.png](https://cdn.discordapp.com/attachments/565155651395780609/753627026820431933/unknown.png)
%end

##### David Mansolino [Cyberbotics] 09/10/2020 14:45:17
your are missing the 'geometry' keyword before 'UR10e\_0Mesh'.

##### Simon Steinmann [Moderator] 09/10/2020 14:45:40
okay, and I remove it in the mesh file then right?


od do I keep it there


geometry IndexedFaceSet {

vs

 IndexedFaceSet {

##### David Mansolino [Cyberbotics] 09/10/2020 14:46:29
> IndexedFaceSet {

👍🏻

##### Simon Steinmann [Moderator] 09/10/2020 14:50:39
alright, I created the script. It extracts all the indexfaceset geometries.

##### David Mansolino [Cyberbotics] 09/10/2020 14:50:56
Very cool!

##### Simon Steinmann [Moderator] 09/10/2020 14:51:08
you can just run it, a file select window opens
> **Attachment**: [proto2multi.py](https://cdn.discordapp.com/attachments/565155651395780609/753628633867747459/proto2multi.py)

##### David Mansolino [Cyberbotics] 09/10/2020 14:51:18
If you want, we have a script folder here where it could fit: [https://github.com/cyberbotics/webots/tree/master/scripts](https://github.com/cyberbotics/webots/tree/master/scripts)

##### Simon Steinmann [Moderator] 09/10/2020 14:51:47
sure

##### David Mansolino [Cyberbotics] 09/10/2020 14:52:05
Looks good!

##### Simon Steinmann [Moderator] 09/10/2020 14:52:07
maybe I should add an option to crawl through a folder structure and convert every proto


replacing it

##### David Mansolino [Cyberbotics] 09/10/2020 14:52:39
That would be nice yes. But if you prefeer this could be added in a second step

##### Simon Steinmann [Moderator] 09/10/2020 14:52:55
my batch converter already does it, can reuse the code


okay, every robot in the webots project directory converted in like 3 seconds 😄


take t for a spin. Start it with '--all' to do a batch conversion. it creates new folder in the selected one, with all conversions inside, same structure and all
> **Attachment**: [proto2multi.py](https://cdn.discordapp.com/attachments/565155651395780609/753641339677048953/proto2multi.py)


On a different note. My ik-fast generator is working really well now, and I created solvers for all kinova, kuka, universal robots + irb + P-Rob3 + puma robot. My generik IK-Fast controller also works really well, automatically picking the correct solver. I think this would be a fantastic tool for people to have, or to be more deeply implemented. The issue is, that it requires a ikfastpy compiled file, which is OS dependant


and I have no experience compiling on Mac or windows.

##### David Mansolino [Cyberbotics] 09/10/2020 15:54:40
If I have time I will have a look and try to handle the mac and Windows part but this is unfortunately probably not going to be this week, as I am still very busy with this URDF exportation bug: [https://github.com/cyberbotics/webots/issues/2212](https://github.com/cyberbotics/webots/issues/2212)

##### Simon Steinmann [Moderator] 09/10/2020 15:55:28
oh I fixed that issue in my own converter 😄

##### David Mansolino [Cyberbotics] 09/10/2020 15:56:54
I know 😉 Bu I am trying to fix it directly in the core of Webots, and this is surprisingly complex, I fixed the 'P-Rob3' case, but then it broke another robot 🙄

##### Simon Steinmann [Moderator] 09/10/2020 15:57:23
did you try the thing with enpoint-anchor discrepency I told you?

##### David Mansolino [Cyberbotics] 09/10/2020 15:58:23
Yes, that's what I did and it fixed the P-Rob case nicely, and all the joint-link are now correct in all the cases, but in some specific case the position of some visual/collision nodes are broken

##### Simon Steinmann [Moderator] 09/10/2020 15:59:07
most likely those inside an extra transform node


are you setting an additional origin in the urdf for those?

##### David Mansolino [Cyberbotics] 09/10/2020 16:00:09
exactly, the problem seems when the joint anchor does not matches the Solid origin + the bounding object uses an extra transform layer.

##### Simon Steinmann [Moderator] 09/10/2020 16:00:35
show me to the code good sir


in my mesh creation, I implemented that discrepancy too


this might be of use. This is my proto to urdf conversion
> **Attachment**: [xml2urdf.py](https://cdn.discordapp.com/attachments/565155651395780609/753646330173456424/xml2urdf.py)


with the proto being in xm format

##### David Mansolino [Cyberbotics] 09/10/2020 16:01:54
Here is my current non-fully-working patch (but it is in C++): [https://github.com/cyberbotics/webots/pull/2214/files](https://github.com/cyberbotics/webots/pull/2214/files)



and here is the result:


😂
%figure
![unknown.png](https://cdn.discordapp.com/attachments/565155651395780609/753646494862802995/unknown.png)
%end

##### Simon Steinmann [Moderator] 09/10/2020 16:02:18
you dropped something 😄

##### David Mansolino [Cyberbotics] 09/10/2020 16:02:26
Clearly


> this might be of use. This is my proto to urdf conversion

`@Simon Steinmann` thanks will check where is the difference.


Is it working fine with both the tiago and p-rob3 robots?

##### Simon Steinmann [Moderator] 09/10/2020 16:03:52
let me try


how do you view the urdf btw?


which tiago?

##### David Mansolino [Cyberbotics] 09/10/2020 16:05:08
tiago++


> how do you view the urdf btw?

`@Simon Steinmann` the simplest and powerfull solution is to use the `urdf_tutorial` package:

```
roslaunch urdf_tutorial display.launch model:=./tiago.urdf
```

You can even move joints with sliders

##### Simon Steinmann [Moderator] 09/10/2020 16:38:00
man that file is evil


full of duplicate names and stuff 😛

##### David Mansolino [Cyberbotics] 09/10/2020 16:38:17
Which one ?

##### Simon Steinmann [Moderator] 09/10/2020 16:38:23
Tiago

##### David Mansolino [Cyberbotics] 09/10/2020 16:38:44
ah yes indeed, this is why it's my test case, it is a very complex robot!

##### Simon Steinmann [Moderator] 09/10/2020 16:46:56
oh boy, my script is definitely not yet up to the task :p

##### David Mansolino [Cyberbotics] 09/10/2020 16:47:23
I am kind of re-assured that I am not the only one having issues with this crazy robot 😉

##### Simon Steinmann [Moderator] 09/10/2020 16:50:45
ohhhh sliderjoints may be an issue for me

##### David Mansolino [Cyberbotics] 09/10/2020 16:51:49
There is indeed a few of them in this robot, they indeed need to be handled, but they are more easy to handle than hingeJoints

##### Simon Steinmann [Moderator] 09/10/2020 16:52:09
my script turns them into fixed ones atm

##### David Mansolino [Cyberbotics] 09/10/2020 16:52:34
Better than nothing 😉

##### Simon Steinmann [Moderator] 09/10/2020 17:06:25
this is too much for me atm, but you have to add an <origin> node to the visual (and probably collision) part in the urdf


the correct origin is:

origin1 = anchor(parent joint)

origin2 = translation of current solid/link

origin = origin2 -  origin1


end result should look something like this
%figure
![unknown.png](https://cdn.discordapp.com/attachments/565155651395780609/753663512378605568/unknown.png)
%end

##### David Mansolino [Cyberbotics] 09/10/2020 17:10:31
Yes, I have something like this, it is almost working, just have a final issue with the gripper now!

##### Simon Steinmann [Moderator] 09/10/2020 17:11:31
do you by any chance have pybullet experience?

##### David Mansolino [Cyberbotics] 09/10/2020 17:12:35
Unfortunately no.

##### Simon Steinmann [Moderator] 09/11/2020 18:22:44
I think I found a way to install ikfast solvers with pip. And it should be possible to have them natively in c++ too. With that I'd need some help though.

##### JMRMEDEV 09/12/2020 05:05:17
Hi guys! I'm working in a project to program an external controller to the UR5e. I'm still getting familiar with Webots. I already followed simple tutorials. Like how to control NAO with external controller. Does each device uses specific libraries or all come in webots/something?


Can anyone help with an existing example or documentation about this matter?

##### Simon Steinmann [Moderator] 09/12/2020 11:12:41
`@JMRMEDEV` can you elaborate on what exactly you are trying to do?


what programming language are you using? Do you need inverse kinematics?

##### JMRMEDEV 09/12/2020 15:21:54
`@Simon Steinmann` well, I guess I don't need inverse Kinematics. I'm intending to control the UR5 with Kinect. So, I guess the dyanmic would be if I move my right arm, the first motor, if I take my forearm so will do the next section of the UR5 and so. I've programmed the UR5 with inverse Kinematics and Matlab before, but as I said, I'm not sure it would be the need. So, my main goal is to know how to build an external controller for the UR5. I want to do it in C. As far as I understood in the documentation, with an external controller, I have the effects that I want in programming outside Webots. I don't know if this is clear enough.


*dynamic


I already tried the external controller for the NAO and take a look to the code. And I see there are several includes without an explicit reference to NAO itself, but the Webots API.

##### Simon Steinmann [Moderator] 09/12/2020 15:23:37
I'm a python guy, so I can't help you much, but follwoing this: [https://www.cyberbotics.com/doc/guide/installation-procedure#extern-controllers](https://www.cyberbotics.com/doc/guide/installation-procedure#extern-controllers) should lead you to success


and probably this too:

[https://www.cyberbotics.com/doc/guide/running-extern-robot-controllers](https://www.cyberbotics.com/doc/guide/running-extern-robot-controllers)

##### JMRMEDEV 09/12/2020 15:25:26
Yup, I already looked at that info.


Like a puthon guy....


Have you programmed an external controller?

##### Simon Steinmann [Moderator] 09/12/2020 15:26:05
yes, constantly use them, but only python, and only on linux


did you set your environment variables?


as described in the second link?


that is the key

##### JMRMEDEV 09/12/2020 15:26:47
I get that. I don't actually know python programming, but I guess you have to use something like includes, using or any other references, right?

##### Simon Steinmann [Moderator] 09/12/2020 15:27:10
yep, "import <package\_name>"

##### JMRMEDEV 09/12/2020 15:27:13
Yes, I already set the enviroment variables. And controlled the simulated NAO with the external controller example.


So my actual question is related with which dependencies should I use.


That I'm not sure if there are specific ones for each robots or are like "universal".

##### Simon Steinmann [Moderator] 09/12/2020 15:28:19
\#include <webots/robot.h>


and if you are using a supervisor robot, then probably

\#include <webots/supervisor.h>

##### JMRMEDEV 09/12/2020 15:29:06
Okay. So they are indeed universal, right?

##### Simon Steinmann [Moderator] 09/12/2020 15:29:13
yes

##### JMRMEDEV 09/12/2020 15:29:19
For example, in the NAO controller, I see these includes:


\#include <assert.h>

\#include <stdio.h>

\#include <stdlib.h>

\#include <string.h>

\#include <webots/accelerometer.h>

\#include <webots/camera.h>

\#include <webots/distance\_sensor.h>

\#include <webots/gps.h>

\#include <webots/gyro.h>

\#include <webots/inertial\_unit.h>

\#include <webots/keyboard.h>

\#include <webots/led.h>

\#include <webots/motor.h>

\#include <webots/robot.h>

\#include <webots/touch\_sensor.h>

\#include <webots/utils/motion.h>

##### Simon Steinmann [Moderator] 09/12/2020 15:29:40
[https://cyberbotics.com/doc/reference/robot](https://cyberbotics.com/doc/reference/robot) this is your friend

##### JMRMEDEV 09/12/2020 15:29:48
And I see there's nothing like <webots/nao.h>


So the specific applications, extends 'robot' as I understood.


But well, I guess you already clarified my doubt.


Thank you.

##### Simon Steinmann [Moderator] 09/12/2020 15:31:34
in python you just import the robot. everything else should be pretty much a descendent of that


[https://cyberbotics.com/doc/reference/node-chart](https://cyberbotics.com/doc/reference/node-chart)

##### JMRMEDEV 09/12/2020 15:32:07
Thank you once more.

##### Simon Steinmann [Moderator] 09/12/2020 15:50:09
np 🙂


I think I found a way to install ikfast solvers with pip. And it should be possible to have them natively in c++ too. With that I'd need some help though.


can some try to build this. In linux it's 

pip install .

inside of the directory
> **Attachment**: [ikfast\_pybind.zip](https://cdn.discordapp.com/attachments/565155651395780609/755028033076723742/ikfast_pybind.zip)


with this world and controller you should be able to test it
> **Attachment**: [generik\_ikfast.zip](https://cdn.discordapp.com/attachments/565155651395780609/755028933589860442/generik_ikfast.zip)


it should automatically work with all the URe robots, puma, p-rob3, all 6 dof kukas


`@Olivier Michel` `@David Mansolino` Having created many protos now from urdf, and handling the already included robots in webots, I noticed a discrepency, which I think should be addressed and made consistent. The toolSlot of severral webots models has the y-axis pointing out, while almost every urdf model and also some webots models, have the z-axis pointing out. It would be great, if that is standardized, and I'm leaning towards the z-axis convention, as it is most common and compatible with most user-urdf conversions


also, the current toolSlot implementations in webots, create an issue when extracting the urdf from webots, as they are no solid


also the default rotation should be adjusted, so that things are oriented correctly by default (robot spawning upright, not on its side)

##### Olivier Michel [Cyberbotics] 09/14/2020 12:53:44
I agree with your proposal regarding orientation of the toolSlot. It would be good to open an issue about it and list which protos have a toolSlot orientation different from z-axis out. This will allow us to evaluate the amount of work to fix this.

##### Simon Steinmann [Moderator] 09/14/2020 12:54:04
this is, what my 'ideal' robot arm model looks like. It's basically an automated conversion, but I took your custom  boudning objects
> **Attachment**: [UR10e.zip](https://cdn.discordapp.com/attachments/565155651395780609/755048724740178001/UR10e.zip)


with my scripts I can probably automate a lot of these things.


also, I think my kuka conversions are pretty much good enough for official inclusion. The only thing might be the collision boxes, which could be split up. But they are already pretty damn good


same with gen3 kinova

##### Olivier Michel [Cyberbotics] 09/14/2020 13:19:44
In that case, feel free to open a PR to add these models to the main distribution of Webots. In addition to what you mention, we would also require some documentation pages and a working demo world.

##### Simon Steinmann [Moderator] 09/14/2020 13:30:28
what is your opinion on python wrapper for the ik\_solvers. If they are compiled for windows, linux and mac, they should all work right? Considering the amazing performance, it would be very cool, if that could be included

##### David Mansolino [Cyberbotics] 09/14/2020 13:32:12
Yes, but ideally we should not commit compiled binaries on Github, but rather provide the sources + compilation procedure.

##### Simon Steinmann [Moderator] 09/14/2020 13:34:47
For all those robotic arms, I would like to include these ik-controllers. Would it be possible to include the files and then prompt the user to compile, and that being exectued from within webots?


on linux, pip does everything automatically, but I dont know how it is on other OS

##### David Mansolino [Cyberbotics] 09/14/2020 13:40:41
Not sure, the best would be to try, if you want you can open the PR and make sure it works well for linux and we will try for other OS.

##### Simon Steinmann [Moderator] 09/14/2020 13:43:21
Say we kept the solvers in cpp, could it be possible to use the plugin functionality somehow?

##### David Mansolino [Cyberbotics] 09/14/2020 13:45:23
I am not sure to understand what you mean by plugin exactly?

##### Simon Steinmann [Moderator] 09/14/2020 13:45:39
physics plugin

##### David Mansolino [Cyberbotics] 09/14/2020 13:45:58
You want to integrate the ik solver in the physics plugin?

##### Simon Steinmann [Moderator] 09/14/2020 13:46:14
maybe something could be adjusted to create a plugin, that does the ik

##### David Mansolino [Cyberbotics] 09/14/2020 13:47:07
The physics plugin is probably not the best way to go, a simple first step would maybe to create a dynamical library that you can load from any controller.

##### Simon Steinmann [Moderator] 09/14/2020 13:48:32
you mean like creating a new functionality for the robot node for example?

##### David Mansolino [Cyberbotics] 09/14/2020 13:49:23
yes, somethign like what is done with the driver library that extends the robot API for 4wheeled vehicle: [https://github.com/cyberbotics/webots/tree/master/projects/default/libraries/vehicle](https://github.com/cyberbotics/webots/tree/master/projects/default/libraries/vehicle)

##### Simon Steinmann [Moderator] 09/14/2020 13:49:52
uh that looks promising


how does it work, being able to communicate with c, cpp, java and python?

##### David Mansolino [Cyberbotics] 09/14/2020 13:51:11
The library is written in C, and then we use wrappers from the other languages to call the c one.

##### Simon Steinmann [Moderator] 09/14/2020 13:51:34
but arent these precompiled?

##### David Mansolino [Cyberbotics] 09/14/2020 13:51:47
Once distributed, but not on Github

##### Simon Steinmann [Moderator] 09/14/2020 13:51:55
> Yes, but ideally we should not commit compiled binaries on Github, but rather provide the sources + compilation procedure.

`@David Mansolino`  cough cough


😄


i mean on github of course. but for the version 'normal' people download, stuff like this is precompiled right?

##### David Mansolino [Cyberbotics] 09/14/2020 13:54:15
Yes sure

##### Simon Steinmann [Moderator] 09/14/2020 13:54:26
sorry, to be annoying, just wanna understand how the stuff works, so I can implement my projects better


I'm confused, with the newest nightly build, a robot arm with z pointing up, gets aligned automatically, if the rotation is 0? In the past we had to specify the default rotation field. So now, all my robots are lying down, isntead of standing up. What is the new mechanism?


how does it know, what 'up' is for a proto model?


I'm guessing this has to do with automatic world coordinate calculations

##### David Mansolino [Cyberbotics] 09/14/2020 14:48:27
Which nightly are you using? R2020b-rev2 or R2021a ?

##### Simon Steinmann [Moderator] 09/14/2020 14:48:48
b-rev2

##### David Mansolino [Cyberbotics] 09/14/2020 14:49:54
And before you where using the official release right?

##### Simon Steinmann [Moderator] 09/14/2020 14:51:24
the latest nightly


webots-R2020b-rev2-x86-64\_ubuntu-16.04.tar.bz2


11-9-2020

##### David Mansolino [Cyberbotics] 09/14/2020 14:52:18
ok and now, which date ?

##### Simon Steinmann [Moderator] 09/14/2020 14:53:16
11-9-2020

##### David Mansolino [Cyberbotics] 09/14/2020 14:53:47
Ok, but then compared to which version the behavior changed?

##### Simon Steinmann [Moderator] 09/14/2020 14:54:26
I have the old webots folder, where can I check the version/date?

##### David Mansolino [Cyberbotics] 09/14/2020 14:55:13
can you try 'webots --version' ?

##### Simon Steinmann [Moderator] 09/14/2020 14:55:34
the webots file has the modified date of:

Mo 03 Aug 2020 23∶58∶00 CEST

##### David Mansolino [Cyberbotics] 09/14/2020 14:56:46
Oh ok, then probably you were using revision 1 ?

##### Simon Steinmann [Moderator] 09/14/2020 14:56:58
2021a nightly build 3/8/2020


oh was using 2021


which version is the one I should use for testing and latest features?

##### Olivier Michel [Cyberbotics] 09/14/2020 15:01:21
For the latest features, you should use R2021a nightly.

##### Simon Steinmann [Moderator] 09/14/2020 15:02:40
alright, downloading


question, how important are those modeled screws you guys have on the universal robot models?

##### David Mansolino [Cyberbotics] 09/15/2020 05:12:18
They are not particularly important, just to make the robot look slightly nicer.

##### Simon Steinmann [Moderator] 09/15/2020 14:23:18
`@David Mansolino` I reworked the multi-file script. Should adress everything now. Read the instructions (they changed). [https://github.com/cyberbotics/webots/pull/2226](https://github.com/cyberbotics/webots/pull/2226)

##### David Mansolino [Cyberbotics] 09/15/2020 14:37:38
Perfect, I will retry it

##### Simon Steinmann [Moderator] 09/15/2020 17:43:22
is it possible to have a exposed field in a proto hidden? So it can be addressed with a supervisor, but does not show up in the scene tree?

##### David Mansolino [Cyberbotics] 09/15/2020 18:23:11
Yes it is, we are using this mechanism for example for the kinematic vehicles to rotate the wheels, the angular velocity is an open field which is hidden because the user don't care about it, but the supervisor is getting it and changing its vaue: [https://github.com/cyberbotics/webots/blob/master/projects/vehicles/protos/bmw/BmwX5Simple.proto#L21](https://github.com/cyberbotics/webots/blob/master/projects/vehicles/protos/bmw/BmwX5Simple.proto#L21)

##### Simon Steinmann [Moderator] 09/15/2020 18:29:15
awesome! thank you, exactly what I was looking for

##### David Mansolino [Cyberbotics] 09/15/2020 18:49:26
You're welcome

##### Simon Steinmann [Moderator] 09/15/2020 23:08:23
Automated convex collision mesh creation. Visual .dae to collision .obj  

Less vertices than the usual .stl files and much more accurate and closer to the model. Based on v-hacd ([https://github.com/kmammou/v-hacd](https://github.com/kmammou/v-hacd))
%figure
![unknown.png](https://cdn.discordapp.com/attachments/565155651395780609/755565709655932928/unknown.png)
%end


added multithreading for the computation too, so it doesnt take very long.


TODO:

add feature to urdf2webots updfparser.py, so it does not merge meshes on  .obj import. Should behave more like collada import


I also managed to get automatically aligned minimal bounding boxes and cylinders to work (in contrast to axis aligned). Both methods combined could also greatly improve box-collision approximations

##### David Mansolino [Cyberbotics] 09/16/2020 05:09:03
That looks really good, looking forward to test this.

##### Simon Steinmann [Moderator] 09/16/2020 14:16:16
you can test this. --input=<.urdf file>
> **Attachment**: [urdf\_v\_hacd\_collision.zip](https://cdn.discordapp.com/attachments/565155651395780609/755794188418940998/urdf_v_hacd_collision.zip)


should create a new urdf in the same folder, with collision meshes replaced and everything in absolute paths


you can try this version of parserURDF.py, if you want to have the .obj collision as individual convex bounding objects
> **Attachment**: [parserURDF.py](https://cdn.discordapp.com/attachments/565155651395780609/755796417297252502/parserURDF.py)


wups, this was nut updated
> **Attachment**: [requirements.txt](https://cdn.discordapp.com/attachments/565155651395780609/755797102046740510/requirements.txt)

##### David Mansolino [Cyberbotics] 09/16/2020 14:30:09
Can you please create a PR with this on the urdf2webots repo (we don't have the time to test thi right now)

##### Simon Steinmann [Moderator] 09/16/2020 14:30:44
it requires pybullet and trimesh though ( the mesh optimization)


but the .obj as multiple files I can do a PR


[https://github.com/cyberbotics/urdf2webots/pull/83](https://github.com/cyberbotics/urdf2webots/pull/83)


would you want the collision mesh optimization also as port of the urdf2webots repository?


it's just a single script, but it has dependencies, namely pybullet. Which can be installed via pip easily, but still

##### David Mansolino [Cyberbotics] 09/17/2020 05:52:38
Let's start with the obj improvements first, as it seems already a new feature in itself.

##### Simon Steinmann [Moderator] 09/17/2020 12:35:41
both PRs should be cleaned up and working

##### David Mansolino [Cyberbotics] 09/17/2020 12:36:05
Just approved the first one, I am testing the second one

##### Simon Steinmann [Moderator] 09/17/2020 12:37:12
🥳


hmmm export as urdf does not work, when trying to export the gripper in the toolslot of a robot. only the whole robot can be exported

##### Darko Lukić [Cyberbotics] 09/17/2020 12:46:04
`@Simon Steinmann` You mean `get_urdf()`?

##### Simon Steinmann [Moderator] 09/17/2020 12:46:26
right-click -> export -> change extension to .urdf


oh most likely only robots can be exported?


since it is a Solid

##### David Mansolino [Cyberbotics] 09/17/2020 12:48:29
> oh most likely only robots can be exported?

`@Simon Steinmann` yes

##### Darko Lukić [Cyberbotics] 09/17/2020 12:48:46
You can create Robot node, add the solid inside, and then export it as URDF

##### David Mansolino [Cyberbotics] 09/17/2020 12:48:50
You should get a warning if it is not a solid

##### Simon Steinmann [Moderator] 09/17/2020 12:49:23
oh, terminal was hidden :p


would be nice if it were to work with other types too, but it's not the end of the world

##### David Mansolino [Cyberbotics] 09/17/2020 12:50:31
I am not 100% familiar with urdf, but not sure it supports something else than robot?

##### Simon Steinmann [Moderator] 09/17/2020 12:50:56
[https://tenor.com/view/elmo-shrug-gif-5094560](https://tenor.com/view/elmo-shrug-gif-5094560)


devices are usual defined as robotst in urdf, but in webots they need to be solids

##### David Mansolino [Cyberbotics] 09/17/2020 12:51:19
Since URDF stands for 'Unified **Robot** Description Format', I would expect it to be for robot only.

##### Simon Steinmann [Moderator] 09/17/2020 12:51:41
would be nice if one could export a gripper directly

##### David Mansolino [Cyberbotics] 09/17/2020 12:51:53
> devices are usual defined as robotst in urdf, but in webots they need to be solids

`@Simon Steinmann` yes you're right, in that case you should probably use the workaround `@Darko Lukić` proposed

##### Simon Steinmann [Moderator] 09/17/2020 12:52:09
or export only part of a robot


let's say we have a mobile robot with arms. would be nice to select the base solid of the arm and export as urdf

##### JMRMEDEV 09/17/2020 23:48:07
Hi guys, I'm developing a controller in C++.


But I get this message when tryng to set motor positions:


No symbol file loaded for Controller.dll


Thoughts?

##### David Mansolino [Cyberbotics] 09/18/2020 06:09:54
Hi, is it only with the wb\_motor\_set\_position function?

Which version of Webots are you using on and which OS?

Are you using regular controllers or extern controllers?

##### JMRMEDEV 09/18/2020 06:11:54
Well happened only with set\_position. In an external controller, Windows 10 OS.


I just noticed that for external controllers, the main function is the one that has to use the webots namespace and includes.


I tried to create a header with the webots namespace, logic and includes.


And by using as a header is when I got the error.


I re-designed my app to rely on webots as main, but that makes a pain modular programming. But anyway, so far I managed to do what I wanted, even if is not the way I wanted.


Thanks for the reply.

##### David Mansolino [Cyberbotics] 09/18/2020 06:14:57
> I re-designed my app to rely on webots as main, but that makes a pain modular programming. But anyway, so far I managed to do what I wanted, even if is not the way I wanted.

`@JMRMEDEV` yes that's indeed not very nice. Normally extern controller should compile and run the same way as normal controller.

Can you reproduce this with one of the sample controllers provided with Webots using the set\_position function?

##### JMRMEDEV 09/18/2020 06:16:05
Well, there is not a sample directly in C++. Only in C. But if I find the time, I will.


I mean, I will "translate" the sample from C to C++ implementing classes the way I tried.

##### David Mansolino [Cyberbotics] 09/18/2020 06:16:57
You can find one C++ sample in projects/languages/cpp


I just checked it uses setPosition:

[https://github.com/cyberbotics/webots/blob/master/projects/languages/cpp/controllers/slave/slave.cpp#L65](https://github.com/cyberbotics/webots/blob/master/projects/languages/cpp/controllers/slave/slave.cpp#L65)

##### JMRMEDEV 09/18/2020 06:18:04
🤔 I asked this before, but just to be sure... All the functions are compatible with all the robots, right?


> Well, there is not a sample directly in C++. Only in C. But if I find the time, I will.

`@JMRMEDEV` I mean, I'm writing a controller for URe. That's the robot where there's only a C controller sample.

##### David Mansolino [Cyberbotics] 09/18/2020 06:18:37
Yes (as long as the robot has the device).

##### JMRMEDEV 09/18/2020 06:19:08
But I'll try one of the samples that you referred.


Taking advantage of the topic... I tried to make a Dynamic Library (DLL) making reference to webots. It didn't work. I noticed that I do must build an executable application for it to work.


Are any implementations of Webots as a reference in a DLL?

##### David Mansolino [Cyberbotics] 09/18/2020 06:23:27
Yes, this is possible, we are using this for example with the darwin-op robot: [https://github.com/cyberbotics/webots/tree/master/projects/robots/robotis/darwin-op](https://github.com/cyberbotics/webots/tree/master/projects/robots/robotis/darwin-op)

We have created here a library that uses the Webtos API and can then be used directly from the controller: [https://github.com/cyberbotics/webots/tree/master/projects/robots/robotis/darwin-op/libraries/managers](https://github.com/cyberbotics/webots/tree/master/projects/robots/robotis/darwin-op/libraries/managers)

##### JMRMEDEV 09/18/2020 06:24:05
I'll take a look. Thank you so much!

##### David Mansolino [Cyberbotics] 09/18/2020 06:24:27
You're welcome

##### Simon Steinmann [Moderator] 09/18/2020 11:39:31
[https://github.com/cyberbotics/webots/pull/2226](https://github.com/cyberbotics/webots/pull/2226) should be finally done now 🙂

##### David Mansolino [Cyberbotics] 09/18/2020 12:13:56
I will have a look in a moment 🙂

##### Simon Steinmann [Moderator] 09/20/2020 18:27:58
I noticed something: when having a world with <extern> controller and setting the mode to 'run', the process uses 100% of its thread. Even though the simulation is not running. Whichever loop is running in the background, waiting for an extern controller to connect, should have a limited frequency

##### Stefania Pedrazzi [Cyberbotics] 09/21/2020 06:59:21
`@Simon Steinmann` Yes, Webots uses 100% because it tries to run as fast as possible but it is blocked by the missing extern controller.  In this case, the simulation IS running internally. In fact if you click on the pause button, then the process usage immediately decrease. We will check if there is way to improve it. Please open an issue on GitHub ([https://github.com/cyberbotics/webots/issues/new/choose](https://github.com/cyberbotics/webots/issues/new/choose)).

##### XZbot 09/21/2020 07:01:19
Hi, I am trying to use the latest Webots docker image within Kubernetes. I put 

        image: cyberbotics/webots:lastest

inside the container spec of a yaml file for a job or a pod. However, it shows the pod/job status as ErrImagePull or ImagePullBackOff. Could you please give me some advice on how to debug this error? 



Besides, I'd like to run Webots in the CI without GUI. Then still inside the yaml file for a pod or job, should I put 

        command: ["/bin/bash", "-c"] 

        args: ["xvfb-run webots --stdout --stderr --batch --mode=fast /path/to/persistentVolumeClaim/worldFile"]

there?



Many thanks!



(`@Stefania Pedrazzi`  I have deleted my message in the news channel and reposted here. Sorry about that.)

##### Stefania Pedrazzi [Cyberbotics] 09/21/2020 07:02:40
> Hi, I am trying to use the latest Webots docker image within Kubernetes. I put 

>         image: cyberbotics/webots:lastest

> inside the container spec of a yaml file for a job or a pod. However, it shows the pod/job status as ErrImagePull or ImagePullBackOff. Could you please give me some advice on how to debug this error? 

> 

> Besides, I'd like to run Webots in the CI without GUI. Then still inside the yaml file for a pod or job, should I put 

>         command: ["/bin/bash", "-c"] 

>         args: ["xvfb-run webots --stdout --stderr --batch --mode=fast /path/to/persistentVolumeClaim/worldFile"]

> there?

`@XZbot`  Yes, these are the options to use. There is no other option to completely run Webots without GUI.


I will check for the problem with the Docker image

##### XZbot 09/21/2020 07:06:34
> I will check for the problem with the Docker image

`@Stefania Pedrazzi` Thanks for checking 🙂

##### Stefania Pedrazzi [Cyberbotics] 09/21/2020 07:39:55
I checked and the Docker image works fine for me. We never tested the Webots docker image within Kuberbetes, so we cannot help you very much with this.

But I quickly checked and you can find many threads on the web regarding ErrImagePull or ImagePullBackOff errors. Probably looking at them you should be able to debug and identify what could be the issue.

##### XZbot 09/21/2020 09:51:55
> I checked and the Docker image works fine for me. We never tested the Webots docker image within Kuberbetes, so we cannot help you very much with this.

> But I quickly checked and you can find many threads on the web regarding ErrImagePull or ImagePullBackOff errors. Probably looking at them you should be able to debug and identify what could be the issue.

`@Stefania Pedrazzi` Using docker to pull and run the Webots image also works for me. Actually there was no issue of pulling your Webots image within Kubernetes two to three weeks ago, before you released the updates. I did not change the way I called the image in the yaml file for a job/pod. The Kubernetes cluster being used is running without any problem. So there is not much I can do from my end. It would be quite important and helpful to confirm that your Webots docker image can work in a CI, since some Webots projects (like ours) do require a lot of computing resources for necessarily complex world environment and for many concurrent simulation runs. For the past few months, we've tried on local desktops with 1 to 2 great GPUs and fast simulations without visualization in Webots, but still quite slow. That's why we are switching to cluster resources. Since the Webots docker image (both R2019b and the latest version) could no longer be pulled by the Kubernetes after your updates but other docker images being used by our group still work well within the same cluster, I think there is highly chance that you could do some slight modifications on your docker image and let it work again within Kubernetes. Thank you for your assistance!

##### Stefania Pedrazzi [Cyberbotics] 09/21/2020 10:05:30
We can look at it and inspect the issue as soon as possible and inspect the issue. But it will probably take some time.

In the meantime, here are the instructions to build your own docker image of Webots:

[https://github.com/cyberbotics/webots/wiki/Docker#create-your-own-image](https://github.com/cyberbotics/webots/wiki/Docker#create-your-own-image)

These are the instructions we used previously to build the docker image and have not been updated since June, so there is a chance that this will work for you.

##### XZbot 09/21/2020 10:06:35
> We can look at it and inspect the issue as soon as possible and inspect the issue. But it will probably take some time.

> In the meantime, here are the instructions to build your own docker image of Webots:

> [https://github.com/cyberbotics/webots/wiki/Docker#create-your-own-image](https://github.com/cyberbotics/webots/wiki/Docker#create-your-own-image)

> These are the instructions we used previously to build the docker image and have not been updated since June, so there is a chance that this will work for you.

`@Stefania Pedrazzi` Ok. Thanks!

##### Stefania Pedrazzi [Cyberbotics] 09/21/2020 10:07:10
You're welcome

##### XZbot 09/21/2020 10:17:09
> You're welcome

`@Stefania Pedrazzi` I just clicked on the link and noticed that actually I tried these steps on the same webpage to build my own docker image a month ago. But after starting a Ubuntu 16.04 image in the bash mode and during the process of installing the Webots dependencies, I encountered the following errors. I tried to update the node version but still did not work. Then I quit creating my own Webots image and switched to work on other project stuff. I wonder if you have encountered similar errors during this image creating process. Thanks.
%figure
![image.png](https://cdn.discordapp.com/attachments/565155651395780609/757545950951637032/image.png)
%end

##### Stefania Pedrazzi [Cyberbotics] 09/21/2020 11:44:59
I just checked again the isntructions on Ubuntu 18.04 and it works without any error. We are continuously fixing this kind of issues in the GitHub repo, so it is very likely that it would work now for you as well. Otherwise you could just skip the compilation of `web/wwi` that it is only needed for running Webots on the web


I can reproduce the same issue on the Ubuntu 16.04 docker image. If possible it would be better to use Ubuntu 18.04 or 20.04

##### XZbot 09/21/2020 12:27:39
> I just checked again the isntructions on Ubuntu 18.04 and it works without any error. We are continuously fixing this kind of issues in the GitHub repo, so it is very likely that it would work now for you as well. Otherwise you could just skip the compilation of `web/wwi` that it is only needed for running Webots on the web

`@Stefania Pedrazzi` Great. Thank you. I will try to recreate my own Webots docker image on Ubuntu 18.04 tomorrow. Just now still within the Kubernetes cluster, I created new pods and tested again / for the first time all your Webots image versions available (R2019b-rev1 and all on [https://hub.docker.com/r/cyberbotics/webots/tags](https://hub.docker.com/r/cyberbotics/webots/tags)). Now a pod with the image R2019b-rev1 still generates the ErrImagePull status. But a pod with one of the other five images does work now, including the latest version which did not work a few days ago. Not sure why though... Anyways, I can again use the latest version now 🙂
%figure
![images_work_or_not.JPG](https://cdn.discordapp.com/attachments/565155651395780609/757578794335862794/images_work_or_not.JPG)
%end

##### Stefania Pedrazzi [Cyberbotics] 09/21/2020 12:29:54
Thank you for the update!

##### XZbot 09/21/2020 12:30:23
No prob. Thank you for the help!

##### Simon Steinmann [Moderator] 09/21/2020 21:37:47
Reinforcement learning with Webots
> **Attachment**: [simplescreenrecorder-2020-09-21\_23.31.34.mp4](https://cdn.discordapp.com/attachments/565155651395780609/757717239729225798/simplescreenrecorder-2020-09-21_23.31.34.mp4)



> **Attachment**: [simplescreenrecorder-2020-09-21\_23.32.36.mp4](https://cdn.discordapp.com/attachments/565155651395780609/757717245324558427/simplescreenrecorder-2020-09-21_23.32.36.mp4)


how fast it trains, and speed with realtime factor of 1


using DDPG with HER (hindsight experience replay)


this was about after 20 minutes of training

##### Veverest 09/22/2020 06:46:39
Do you have a github repo for this? I'm sure a lot of us would love to take a look

##### Simon Steinmann [Moderator] 09/22/2020 08:00:05
Not yet, but I'm working on a clean workflow and implementation. Based on stable-baselines and rl-baselines-zoo


[https://www.cyberbotics.com/doc/guide/running-extern-robot-controllers#multiple-concurrent-simulations](https://www.cyberbotics.com/doc/guide/running-extern-robot-controllers#multiple-concurrent-simulations)  the webots PID, is that the webots PID, or webots-bin PID?



%figure
![unknown.png](https://cdn.discordapp.com/attachments/565155651395780609/757943039766429776/unknown.png)
%end

##### Olivier Michel [Cyberbotics] 09/22/2020 12:36:38
I believe it's Webots PID.

##### Simon Steinmann [Moderator] 09/22/2020 12:37:22
I'll try. I hope it is, because getting the PID of the webot-bin will be much more complicated


continuing here, as it's more development...


here the huge memory heap of webots really starts to become a problem


it's not structured and clean enough for a repo, but will come soon. It uses my ikfast solvers, which is a huge part of the incredible speed


yesterday I have played around with valgrind, Massif and all that, but I'm just starting to scratch the surface. Perhaps you can help with that.

##### Olivier Michel [Cyberbotics] 09/22/2020 16:08:49
I am not sure what can we make to reduce the heap used by Webots...

##### Simon Steinmann [Moderator] 09/22/2020 16:08:55
Ideally, it would be great, if webots could be started in a mode without gui, and only the bare minimums loaded


from my understanding, memory heap is not necessarily all used. just allocated

##### Olivier Michel [Cyberbotics] 09/22/2020 16:09:56
I believe the GUI doesn't consume that much of heap... Did you try opening a very simple world file (no textures,  a simple cube object). Does it make a significant heap reduction?

##### Simon Steinmann [Moderator] 09/22/2020 16:10:37
no matter what I load, the memory usage is at min. 1.1GB

##### Olivier Michel [Cyberbotics] 09/22/2020 16:10:49
If not used, it shouldn't be a problem as it will go the swap...

##### Simon Steinmann [Moderator] 09/22/2020 16:10:54
which is quite a bit, when wanting to have multiple instances loaded


ohhhhh wait... the now compiled version only uses 550MB

##### Olivier Michel [Cyberbotics] 09/22/2020 16:12:21
Did you compile with debug symbols (make debug) or without (make release)?

##### Simon Steinmann [Moderator] 09/22/2020 16:12:40
debug


nope, nvm, back at 1,1GB

##### Olivier Michel [Cyberbotics] 09/22/2020 16:13:23
release should produce a more optimized executable (in terms of speed and memory footprint)

##### Simon Steinmann [Moderator] 09/22/2020 16:13:38
let me try


could you merge that fix to develop branch real quick?

##### Olivier Michel [Cyberbotics] 09/22/2020 16:14:09
I first need to merge it to master and then merge master into develop.

##### Simon Steinmann [Moderator] 09/22/2020 16:14:24
I'll change it by hand until then

##### Olivier Michel [Cyberbotics] 09/22/2020 16:14:30
And I need a review of my colleagues for each stage.


If you approve the PR at [https://github.com/cyberbotics/webots/pull/2260](https://github.com/cyberbotics/webots/pull/2260), it may speed-up a little bit the process.

##### Simon Steinmann [Moderator] 09/22/2020 16:16:37
done


recompiling developer branch with those 2 lines changed. will test that as well


is there any good way to see, what exactly takes up the memory space? I tried Massif, but I couldnt make sense of the information

##### Olivier Michel [Cyberbotics] 09/22/2020 16:21:39
I don't know...


Note that you have to recompile Webots, e.g., from `cd webots/src/webots ; make -j 8 release`

##### Simon Steinmann [Moderator] 09/22/2020 16:22:22
just did


still a heap of 1.1GB


but the pid fix works 🙂


are you familiar with pybullet?

##### Olivier Michel [Cyberbotics] 09/22/2020 16:24:43
No.

##### Simon Steinmann [Moderator] 09/22/2020 16:25:40
it can import and load directly from python. for the Simulation benchmark, we are doing, it takes like 150MB. Doesn't have a full fletched gui, but for RL it is very convenient


there must be ways to drastically decrease the memory footprint of webots, when not everything is needed


`@Stefania Pedrazzi` I'm getting this error with valgrind. seems to be some issue with multithreating
%figure
![unknown.png](https://cdn.discordapp.com/attachments/565155651395780609/758025109008285706/unknown.png)
%end

##### Stefania Pedrazzi [Cyberbotics] 09/23/2020 06:36:21
`@Simon Steinmann` I just tested running Webots from the develop branch with valgrind (`valgrind-3.16.1`) and it works correctly for me. Here is command I used:

```
valgrind --log-file=valgrind.out --smc-check=all bin/webots-bin
```

##### Simon Steinmann [Moderator] 09/23/2020 07:55:33
Can you try if running valgrind tool=massif works for you?

##### Stefania Pedrazzi [Cyberbotics] 09/23/2020 07:57:23
This works fine as well

`valgrind --tool=massif --log-file=valgrind.out --smc-check=all bin/webots-bin`

##### Simon Steinmann [Moderator] 09/23/2020 07:57:39
Is webots actually launching?

##### Stefania Pedrazzi [Cyberbotics] 09/23/2020 07:57:48
yes

##### Simon Steinmann [Moderator] 09/23/2020 07:58:06
You you post the output file of massif?

##### Stefania Pedrazzi [Cyberbotics] 09/23/2020 07:59:03
Sorry but I have a meeting now, I will do it later

##### Simon Steinmann [Moderator] 09/23/2020 10:20:08
that would be great. Perhaps you can run this too?

`valgrind --tool=massif --depth=5  --alloc-fn=g_malloc --alloc-fn=g_realloc --alloc-fn=g_try_malloc  --alloc-fn=g_malloc0 --alloc-fn=g_mem_chunk_alloc --smc-check=all bin/webots-bin `

##### Stefania Pedrazzi [Cyberbotics] 09/23/2020 10:22:52
Sorry but I have lot of work and unfortunately I cannot debug it for you.

If valgrind doesn't work on your machine it could be that the environment is not properly set or that you have a different version of valgrind.

##### Simon Steinmann [Moderator] 09/23/2020 10:29:37
would be nice to just have the output file, should be fairly small and not take long. The one you ran earlier is fine too

##### Stefania Pedrazzi [Cyberbotics] 09/23/2020 11:00:11

> **Attachment**: [massif.out.1006](https://cdn.discordapp.com/attachments/565155651395780609/758281559358046229/massif.out.1006)



> **Attachment**: [massif.out.1049](https://cdn.discordapp.com/attachments/565155651395780609/758281566073651250/massif.out.1049)


Here are the massif log files

##### Simon Steinmann [Moderator] 09/23/2020 11:00:27
thx 🙂


just out of curiosity, what does your task manager say about the memory usage of webots-bin, when it is running?


and which version of valgrind are you running? I really want to find out, where that huge heap allocation is coming from. 1,1GB for me

##### Stefania Pedrazzi [Cyberbotics] 09/23/2020 11:27:36
valgrind version is `valgrind-3.16.1`

##### Simon Steinmann [Moderator] 09/23/2020 11:28:15
thx

##### Stefania Pedrazzi [Cyberbotics] 09/23/2020 11:31:01
> just out of curiosity, what does your task manager say about the memory usage of webots-bin, when it is running?

`@Simon Steinmann` currently it is 1.2 GB

##### Simon Steinmann [Moderator] 09/23/2020 11:31:34
that is about the same as mine. I dont quite understand why massif only sees up to 280MB


First preview of parallel RL learning with webots. Still work in progress and lots of optimization to be done though. Still... something satisfying about it 😄
> **Attachment**: [simplescreenrecorder-2020-09-23\_20.44.50.mp4](https://cdn.discordapp.com/attachments/565155651395780609/758410945290043462/simplescreenrecorder-2020-09-23_20.44.50.mp4)


I have bit of a more detailed question. I ran a c-profler on my webots controller, and I noticed that getting position data from object in the scene took very long. Here is a list of the times per call:

node.getPosition() = 23 851 ns

node.getOrientation() = 21 896 ns

Field.getSFVec3f() = 22 563 ns


If we compare that to a sensor:

PositionSensor.getValue() = 450 ns


these timings might seem short, but when having to perform 50 of those supervisor calls at a time, that takes about 1.1 ms. If I were to retrieve this data every timestep, it would be slower than the simulation itself


Is there a way, to get all the data at once? Or any other fast method? I would really like to avoid to turning every little object into a robot with a gps sensor (the timing of which I have not measured).

##### Olivier Michel [Cyberbotics] 09/25/2020 08:12:31
The problem with these calls is that they require sending a request to Webots and waiting for the answer, which takes long.


To speed-up things, we could implement the same mechanism as with sensors where we subscribe to a position/orientation service and get faster batched results.


In practice, that would require to add some API functions like `node.enablePosition(ms)` where ms would be the refresh rate of positions expressed in milliseconds (like in `PositionSensor.enable(ms)`).

##### Simon Steinmann [Moderator] 09/25/2020 09:25:26
that would be great


internally the values get retrieved from node fileds right?


would it be feasible to define a list of fields to and get all values at once?


But your suggestion alone would already be huge. Can I help with the implementation?

##### Olivier Michel [Cyberbotics] 09/25/2020 09:28:36
Sure, you are very welcome.


Basically, I would suggest that you open an issue, exposing the problem and proposing a resolution (i.e., based on what I suggested or if you have a better idea, please propose it). Your resolution should include a detailed description of what API functions would need to be implemented and how we would document them. Then, once we agree on the design, we will help to get started with the implementation if needed.

##### Simon Steinmann [Moderator] 09/25/2020 09:31:46
sounds good. I will think about it and make a proposal


[https://github.com/cyberbotics/webots/issues/2269](https://github.com/cyberbotics/webots/issues/2269)


I created a feature request, with a proposal on how the API could look like


I have a question regarding the integraded PID controllers, especially for the rotational motors (position control). The default values are 10, 0, 0. But it behaves incredibly stable, with basically no zero state error, even though Ki = 0. How can this be? Is there some secret sauce behind the scenes? Is there some higher frequency calculations, or is it tied to the timestep? Because a typical timestep of 32 or 16 ms, would only mean about 30-60hz, which is very slow for a PID controller.

##### Olivier Michel [Cyberbotics] 09/29/2020 11:05:30
Note that the PID controls the velocity, not the position of the motor which may explain why it is so stable. The position is controlled internally by ODE from the velocity and force and the magic probably is there, inside ODE.

##### Simon Steinmann [Moderator] 09/29/2020 11:05:56
ohhhh


so the whole PID controller is inside of ODE?

##### Olivier Michel [Cyberbotics] 09/29/2020 11:07:49
Yes for controlling the position from the velocity.

##### Simon Steinmann [Moderator] 09/29/2020 11:07:49
Or is  the translation from position control to velocity controll done by webots?

##### Olivier Michel [Cyberbotics] 09/29/2020 11:08:28
No, everything is computed inside ODE and I am no sure which tricks they use to make it super stable.

##### Simon Steinmann [Moderator] 09/29/2020 11:08:49
my brain hurts... So when chaning the PID for a motor node, we change the ODE PID values


but they do not correspond to the mode we are in (position, velocity, torque)

##### Olivier Michel [Cyberbotics] 09/29/2020 11:09:31
No: you change the PID used to control the velocity only.


Not the position.

##### Simon Steinmann [Moderator] 09/29/2020 11:09:54
Could you point me to the ODE documentation of the function you are using?

##### Olivier Michel [Cyberbotics] 09/29/2020 11:10:49
See [https://cyberbotics.com/doc/reference/motor#position-control](https://cyberbotics.com/doc/reference/motor#position-control) for the PID controlling velocity in Webots.

##### Simon Steinmann [Moderator] 09/29/2020 11:11:05
thank you 🙂

##### Olivier Michel [Cyberbotics] 09/29/2020 11:18:43
Motors in ODE can be controlled either in velocity or in force (resp. torque). See [https://ode.org/ode-latest-userguide.html](https://ode.org/ode-latest-userguide.html). Controlling them in velocity makes the PID control much more stable than controlling then in force.

##### Simon Steinmann [Moderator] 09/29/2020 11:27:16
thank you for the information. We are trying to get the motor control consisten across different simulations. This certainly helped


I dont know why I just noticed this, but webots uses a maximum of 8% of my 6 core cpu. I do have hyperthreating enabled, but shouldn't it still be able to use a full core (16%), if no other heavy task is running?


I'm on Ubuntu 18.04. Do you have experience with this?


this is a HUGE performance difference

##### Olivier Michel [Cyberbotics] 09/29/2020 13:40:05
6 cores with hyperthreading means 12 virtual cores, which correspond to 8% of CPU power.

##### Simon Steinmann [Moderator] 09/29/2020 13:40:44
On Windows (as far as I remember), the two treads per core can be scaled. the performance per thread is not halfed


per core*

##### Olivier Michel [Cyberbotics] 09/29/2020 13:40:56
Webots runs on a single virtual core unless your simulation can be split into mechanically isolated islands and you enable multi-threading.


The controllers run on different cores, so if they are CPU intensive it will scale well on multi-core CPUs.


The is no fundamental difference between Linux and Windows with respect to thread distribution.

##### Simon Steinmann [Moderator] 09/29/2020 13:43:18
having smt enabled should usually not cause such drastic differences. A single thread should still be able to use (almost) a full core, shouldn't it?

##### Olivier Michel [Cyberbotics] 09/29/2020 13:56:15
Yes, if you use the fast mode.

##### Simon Steinmann [Moderator] 09/29/2020 13:58:02
hmm it might just be, that the cpu utilization is not reported correctly. Do you know of any tool, that can show you the actual cpu usage of physical cores? Even with smt enabled?


alright, i just tested it. It indeed is the way, system utilization is displayed


turning off smt, does not change the performance


Webots can't be run without a x-server?


we are trying to put everything in a dockercontainer, and it's creating problems

##### Olivier Michel [Cyberbotics] 09/29/2020 14:17:41
No, it needs an X server.


But it's easy to have it in a docker container, even including hardware acceleration. We even provide docker images.


See [https://github.com/cyberbotics/webots/wiki/Docker](https://github.com/cyberbotics/webots/wiki/Docker)

##### Simon Steinmann [Moderator] 09/29/2020 14:19:09
thank you 😮


🙂

##### Olivier Michel [Cyberbotics] 09/29/2020 14:19:46
See also [https://github.com/cyberbotics/webots-docker](https://github.com/cyberbotics/webots-docker)


And [https://hub.docker.com/r/cyberbotics/webots](https://hub.docker.com/r/cyberbotics/webots)

##### Simon Steinmann [Moderator] 09/29/2020 14:23:36
thx


Quck question for general understanding, is the following correct?:



1. webots/src/Controller/api  -- this is the core functionality of webots

2. webots/src/webots/nodes  -- this is the core functionality for any api (the functionality of nodes api in the documentation gets defined here)

##### Olivier Michel [Cyberbotics] 09/30/2020 10:27:17
1. contains the Webots API (e.g., function that you can call from your controller program)


2. is part of the source code of webots.exe binary that implements nodes in Webots and also communicates with the libController for exchanging messages through a communication pipe.

##### Simon Steinmann [Moderator] 09/30/2020 10:28:16
Do you have some sort of flow chart, visualizing, how webots works? 😅


what exactly is the libController. I wanna understand how the basic structure works, and what the components are

##### Olivier Michel [Cyberbotics] 09/30/2020 10:29:13
Unfortunately, we don't have any chart.


libController is a shared library (DLL on Windows, .so file on Linux) that is linked with a controller program to allow the controller (which is a self-standing executable) to communicate with Webots.

##### Simon Steinmann [Moderator] 09/30/2020 10:31:05
okay, so src/webots is the core functionality. src/Controller  is the controller, communicating with src/webots?


So, in order to create a new functionality, I have to start with the src/webots/nodes part to create the underlying functionality. Then I have to create the api interface in src/Controller/api

##### Olivier Michel [Cyberbotics] 09/30/2020 10:37:29
Yes. You can start by either end (libController or Webots). At some point they will need to communicate with each other.


I would however recommend you to start on the libController side to implement the API function you need (and which will do nothing at the beginning).

##### Simon Steinmann [Moderator] 09/30/2020 10:39:09
hmm okay


am I correct in assuming, thath this here, is the data stream of sensors? And that I have to implement something similar for the fields?
%figure
![unknown.png](https://cdn.discordapp.com/attachments/565155651395780609/760813340834136064/unknown.png)
%end

##### Olivier Michel [Cyberbotics] 09/30/2020 10:42:38
Yes, exactly, you will see that the WbSupervisor class has the same methods into which you will have to add your new message and handle it.

##### Simon Steinmann [Moderator] 09/30/2020 10:42:52
oh boi... I will try 😄

## October


I have some questions about webots, especially regarding docker


is the xvfb (x virtual frame buffer) only needed for the gui, and is not used, if we run the simulation in fast mode and have no visual sensors?


because xvb is cpu based


Also, in our docker, we get this error:

```
Starting WeBots...
WeBots started with PID=49
Warning: could not connect to display
Info: Could not load the Qt platform plugin "xcb" in "/usr/local/webots/lib/webots/qt/plugins" even though it was found.
Fatal: This application failed to start because no Qt platform plugin could be initialized. Reinstalling the application may fix this problem.
Available platform plugins are: xcb.
/usr/local/webots/webots: line 88:    55 Aborted                 (core dumped) "$webots_home/bin/webots-bin" "$@"
Option f requires an argument
Error: type -h for help
```

##### Olivier Michel [Cyberbotics] 10/01/2020 10:14:10
xvfb is needed in any case.

##### Simon Steinmann [Moderator] 10/01/2020 10:16:26
but there should be no gpu usage, if no visual based sensors are included right?


it's merely for the gui


in that case


`@Olivier Michel` Any ideas on the QT error?

##### Stefania Pedrazzi [Cyberbotics] 10/01/2020 10:28:42
usually this Qt error is due to some issues in the path environment variables

##### Simon Steinmann [Moderator] 10/01/2020 10:28:55
on my system, I get exactly the same error, when trying to launch bin/webots-bin directly, instead of using the launcher


might be related

##### Stefania Pedrazzi [Cyberbotics] 10/01/2020 10:29:34
Yes, this is because you need to set the LD\_LIBRARY\_PATH and include `<WEBOTS_HOME>/lib/webots`

##### Simon Steinmann [Moderator] 10/01/2020 10:29:43
it is set

##### Stefania Pedrazzi [Cyberbotics] 10/01/2020 10:30:16
> on my system, I get exactly the same error, when trying to launch bin/webots-bin directly, instead of using the launcher

`@Simon Steinmann` The launcher automatically sets the LD\_LIBRARY\_PATH

##### Simon Steinmann [Moderator] 10/01/2020 10:30:21

%figure
![unknown.png](https://cdn.discordapp.com/attachments/565155651395780609/761173153388429322/unknown.png)
%end

##### Stefania Pedrazzi [Cyberbotics] 10/01/2020 10:31:02
To debug this issue, it could be useful to set the `QT_DEBUG_PLUGINS` variable before starting webots


this usually gives more details about why the plugin cannot be loaded

##### Simon Steinmann [Moderator] 10/01/2020 10:34:36
error with debug
> **Attachment**: [message.txt](https://cdn.discordapp.com/attachments/565155651395780609/761174222495809566/message.txt)


sorry, first one had html formatting

##### Stefania Pedrazzi [Cyberbotics] 10/01/2020 10:38:27
do you have other versions of Qt installed on the system?

##### Simon Steinmann [Moderator] 10/01/2020 10:39:18
I tried solving this error many times, sometimes successfully. But I think either ROS or something else might install it as a dependency


the thing is, it works when using the launcher

##### Stefania Pedrazzi [Cyberbotics] 10/01/2020 10:39:58
When setting manually the LD\_LIBRARY\_PATH do you prepend or append the webots lib folder?

##### Simon Steinmann [Moderator] 10/01/2020 10:40:17
right now It is the only one


```
(base) simon@simon-Legion-Y540:~/webots$ echo $LD_LIBRARY_PATH
/home/simon/webots/lib/controller
```

##### Stefania Pedrazzi [Cyberbotics] 10/01/2020 10:41:35
You should also add ``/home/simon/webots/lib/webots``

##### Simon Steinmann [Moderator] 10/01/2020 10:41:49
let me try

##### Stefania Pedrazzi [Cyberbotics] 10/01/2020 10:42:55
The `lib/controller` is needed for external controllers.

To run webots core GUI you need the `lib/webots` folder in the path

##### Simon Steinmann [Moderator] 10/01/2020 10:42:59
that does it


but it can't be run without gui right?

##### Stefania Pedrazzi [Cyberbotics] 10/01/2020 10:44:18
no, the GUI is part of the Webots core application

##### Simon Steinmann [Moderator] 10/01/2020 10:44:39
okay, but thx, this helped. gonna test if it works in docker too

##### Justin Fisher 10/02/2020 14:08:37
Currently Webots seems to restrict each controller to reading only those sensors that are descended from its own robot node.  This makes sense for ordinary controllers.  But supervisor controllers are near-omniscient.  Is there any reason not to let supervisors also read the other sensors in the world? 



(Simon and I were talking about this as another potential solution to the challenge of giving controllers quicker access to certain information, taking advantage of how pre-enabled sensors buffer information for quick controller assess, whereas supervisor field.getX operations are comparatively slow because they require slow messages to be piped back and forth between the API and Webots.  If supervisors could read every sensor, that would be pretty much equivalent to letting them "subscribe" to have quick access to whatever information those sensors detect.)

##### Olivier Michel [Cyberbotics] 10/02/2020 14:13:05
It is basically a design choice for robots: a robot should not be able to access the devices of another robot, which makes sense with respect to real robots. Now, since supervisors are a special kind of robot, we didn't yet implemented the possibility for a supervisor to access the sensor of another robot, but I see no objection to this. It just has to be implemented. Also, since a simulation often contains several robots which have the same sensor names, the supervisors should access devices in a different way, e.g., passing the robot name and the device name as the device name only wouldn't suffice. So, that means some API changes...

##### Justin Fisher 10/02/2020 14:21:45
After the simulation runs for a timestep, I think it iterates over the various sensors, giving them the opportunity to pipe out their current sensor readings to the API so that these readings will then be available for quick access by controllers.  Simon and I think we found the place where position sensors pipe out their current readings, but haven't yet found the place where the iteration is done that triggers them to do so.  Can you point us to that?



(If Simon goes ahead with the plan to make some "subscribed" fields also pipe out their values to make them quickly accessible, that should probably happen at about the same time as this iteration.  Or if we were to give supervisors the ability to read other sensors, we'd probably have to ensure that those other sensors were included in this iteration.)

##### Olivier Michel [Cyberbotics] 10/02/2020 14:25:13
It's basically here: [https://github.com/cyberbotics/webots/blob/master/src/webots/control/WbController.cpp#L917](https://github.com/cyberbotics/webots/blob/master/src/webots/control/WbController.cpp#L917)


This method will collect the answer for each sensor (line 941) and send the buffer of sensor data to the libController (line 951).

##### Justin Fisher 10/02/2020 14:34:41
Thanks.  One issue we'd considered is whether it would make sense to have sensor devices that aren't descended from robots, e.g., a GPS device attached to a freely moving object in the world whose position a supervisor wants to be able to track quickly.  It looks like this code assumes that each sensor will be in a robot, and wouldn't end up collecting answers from sensors that aren't in robots?

##### Olivier Michel [Cyberbotics] 10/02/2020 14:38:25
Yes. Another approach would be to have a supervisor node that includes the whole scene it wants to control, including child robots. That would allow for a cleaner access to robot devices...

##### Justin Fisher 10/02/2020 14:41:15
It hadn't occurred to me that we might want one robot to contain another, but since we're thinking of bending lots of other old "rules" here, that one's probably a good candidate for bending too!  (Regardless, you're right that a solution to the problem of GPS-tagging independent objects would be to make those objects be part of a supervisor.)


Does Webots already allow for nested robots?

##### Olivier Michel [Cyberbotics] 10/02/2020 14:42:15
I believe we worked on that a while ago, let me check the current status.

##### Justin Fisher 10/02/2020 14:43:23
(I could easily imagine wanting to set up a rolling platform with an arm attached, where the platform was one robot with a controller, the arm was descended from it, but was also a separate robot with its own controller)

##### Olivier Michel [Cyberbotics] 10/02/2020 14:45:51
Yes, it is indeed possible.

##### Justin Fisher 10/02/2020 14:46:37
Then it might already be possible for a supervisor to read another robot's sensors, so long as it includes that other robot as a descendant?

##### Olivier Michel [Cyberbotics] 10/02/2020 14:47:08
I am not sure about it, but it would certainly be the easiest to implement.

##### Justin Fisher 10/02/2020 14:51:24
That was my thinking too, which is why I'd suggested this as an alternative to Simon.  Why go to all the work of duplicating the long channel by which enabled sensors pass information out for quick access by controllers, if you could instead take advantage of the fact that sensors are already set up to make such information available quickly, so all we really need to do is let the supervisor read all the sensors?  



And maybe that'll just be as simple as making the supervisor contain everything else.  We'll try it and see!

##### Olivier Michel [Cyberbotics] 10/02/2020 14:57:36
This currently doesn't work. Although a Robot can have another Robot as a child, the parent Robot cannot access the devices of the child Robot. They are just mechanically linked to each other, but not logically linked. However, it would possible to implement it.

##### Justin Fisher 10/02/2020 15:04:45
I guess if it requires a change in implementation, I'd probably suggest that the change should be that every supervisor gets the potential to read every sensor, regardless of where it is in the scene tree (rather than a more limited change, e.g., to allow supervisors to read sensors within descendant robots).  I'd probably also let supervisors send commands to arbitrary devices.  Sure this could conflict with what those devices' own controllers command, but since we're already trusting supervisors with the power to delete these devices at will, it doesn't seem to be any worse to trust them not to send bad commands to them.

##### Olivier Michel [Cyberbotics] 10/02/2020 15:05:30
I agree.

##### Justin Fisher 10/02/2020 15:07:14
So it seems like the biggest change this would require would be in the getDevice command the supervisor uses?  It would need to be allowed to search more broadly to find devices, and maybe also should accept restrictions on where it'll search (e.g., within a particular robot, if there are two clone robots whose devices have the same names).

##### Olivier Michel [Cyberbotics] 10/02/2020 15:07:55
Yes, ideally, it should be "robot\_name.device\_name" or so.

##### Justin Fisher 10/02/2020 15:12:07
It's odd that Webots does have this functionality with DEF-names, and getNodeFromDef but not with device names and getDevice.  Is there a good reason for why these seem to duplicate a lot of each others' functionality?    If I were doing it from scratch, I'd probably do away with device names, and just make getDevice look up DEF-names, allowing for pathing just like getNodeFromDef does.

##### Olivier Michel [Cyberbotics] 10/02/2020 15:16:53
Yes, that's a good remark.

##### Justin Fisher 10/02/2020 15:27:20
Ok, I'll mention to Simon this an alternative way he might try to go to get the quicker access he wants for his supervisor: it may turn out that giving supervisors access to more sensors is a lot easier than trying to get arbitrary "subscribed" fields to pipe out copies of their values for quick access...


Thanks!

##### Olivier Michel [Cyberbotics] 10/02/2020 15:35:34
🤔 I am not sure that will be easier to implement... As it will require to rework some fundamental part inside Webots (like currently a device has a single owner, and this won't be the case any more, and this will induce many changes to fix conflicts here and there...). So this would be actually much more complicated to implement than a subscription-based system...

##### Justin Fisher 10/02/2020 15:36:17
ok, i'll warn him that too


i'd worried about whether there was some point where devices presume they have a single owner


it seems like it would be possible to implement it such that the API device is just there, ready to respond to inquiries from any controller, not just the one that "owns" it


but i have no idea whether it actually is implemented that way!


I think most of the things he wanted quick access to were world objects not situated inside of robots, so it may be that an easy solution to his particular problem is just to put those objects inside his supervisor and attach GPS devices to them for his supervisor to read.  The place where things get tricky is if you want a supervisor to be able to have quick access to what's going on inside another robot, since it currently can't read that robot's sensors and using field.getX functions is slower than Simon wanted.

##### Westin 10/09/2020 18:45:36
I just ran into an issue that I thought I would let you know about. I tried to use the VR view and it caused both SteamVR and Webots to crash. I wonder if it was too much for the GPU to handle. The GPU is at 100% just showing its home page. I then started Webots up again and it crashed immediately while loading the world without without the chance to turn off VR mode. I then disconnected the headset and tried again with the same issue. This makes me suspect the issue was not due to the GPU being overutilized. My solution was to change the SteamVR configuration files such that it uses the null headset, start Webots, then turn off VR mode. Its Webots R2020b and a Pimax headset. The Pimax drivers seem sketchy, so I'm sure that is at least partly to blame.

##### Justin Fisher 10/10/2020 03:45:49
I don't know much about getting VR to work, but another way you might have been able to get Webots running long enough for you to change the settings is by using the command line option to have Webots start with the simulation paused.  (I had to learn that to escape a different insta-crash loop I was stuck in!)

##### Lukulus 10/12/2020 07:59:48
Hello,

Is there a way to get like a world controller, which contains all the elements of a world and the positions?

##### David Mansolino [Cyberbotics] 10/12/2020 08:18:52
Hello, what you are looking for is called the Supervisor API: [https://www.cyberbotics.com/doc/reference/supervisor](https://www.cyberbotics.com/doc/reference/supervisor)


> I just ran into an issue that I thought I would let you know about. I tried to use the VR view and it caused both SteamVR and Webots to crash. I wonder if it was too much for the GPU to handle. The GPU is at 100% just showing its home page. I then started Webots up again and it crashed immediately while loading the world without without the chance to turn off VR mode. I then disconnected the headset and tried again with the same issue. This makes me suspect the issue was not due to the GPU being overutilized. My solution was to change the SteamVR configuration files such that it uses the null headset, start Webots, then turn off VR mode. Its Webots R2020b and a Pimax headset. The Pimax drivers seem sketchy, so I'm sure that is at least partly to blame.

`@Westin` We never tried with the Pimax headset, but have you tried reducing the image resolution in SteamVR (before startign Webots)?

##### Lukulus 10/12/2020 10:51:54
Is there a way to get the bounding box of a node in the supervisor, for calculate the distance between two nodes?

##### Olivier Michel [Cyberbotics] 10/12/2020 10:56:25
Yes, this is possible from the Supervisor API. You should retrieve the `boundingObject` field of the node you want to inspect.

##### Lukulus 10/12/2020 11:02:24
thank you! And is there also a class documentation where I can find class functions for the boundingObject like get int getDistance(boundingObject  destiny, this)?

##### Stefania Pedrazzi [Cyberbotics] 10/12/2020 11:21:03
Currently Webots doesn't provide any specific built-in functions for `boundingObjects` nodes.


Also note that the `boundingObjects` nodes are normal nodes. So you should be able to compute the distance in your controller program using the Supervisor API

##### Westin 10/12/2020 13:13:53
`@Justin Fisher` Thanks for the tip.

`@David Mansolino` If I get a chance, I'll try it out.

##### Justin Fisher 10/13/2020 01:28:07
`@Lukulus` If you're using a simple bounding object, like a sphere shape, the bounding object itself will be centered on the center of the solid that it is the bounding object for.  Suppose that solid has DEF name SOLID42, and that you called your supervisor robot sup.  Then, if your Supervisor is written in Python, you can get that solid's center, in global coordinates, with sup.getFromDef("SOLID42").getPosition().  (If you use some other language than Python, you can look up the equivalent functions for your language in Webots Supervisor docs -- I just gave a Python example because that's what I use.)  You can have more complex bounding shapes, e.g., ones starting with a group or translation field with many children.  In that case, you'd probably want to get an appropriate node from among those children and getPosition() from it.



You can similarly use getPosition() to find the position of the other solid you're interested in, and then you can compute the distance between those two positions with the good old fashioned Pythagorean theorem. 



If you're most interested in whether the objects are *colliding*, you may find it useful to use the supervisor get\_contact\_point functions, though I think those only tell you *where* on your solid the collision happened, not *which* other solid it collided with.

##### götz 10/19/2020 10:36:38
Hi there, hope this is the right place for this question, let me know if not. I just started to look into Webots and it seems to be what we're looking for: a great simulator that could replace our raspi-based robots in a robot hackathon event we have to convert to virtual now. Sigh. So my question: Our hackathon was based on robots students would control via RESTful API calls. I gave the tcpip controller a test and then tried Python with Flask as a controller to implement a REST interface. But as Flask is not returning (because it's listening itself) the process is killed. Is there a way to implement a RESTful controller API on a higher level directly in Webots I'm overlooking? Or would I have to implement it on a socket-devel base ("low-level" like tcpip controller example) and then interface it with a REST service running "outside" of Webots?

##### Olivier Michel [Cyberbotics] 10/19/2020 10:41:19
Hi `@götz`, yes this is possible and should be very easy to implement as a Python controller. However, your controller should remain responsive and call the Robot.step() function regularly. This is configurable with most Python HTTP servers, like in tornado for example. I don't have any experience with Flask, but I doubt it wouldn't be possible. Alternatively, you may run the REST server in a separate thread of your Python controller.

##### götz 10/19/2020 11:07:41
Hey `@Olivier Michel` thanks for the quick reply, sounds good! So I just have to make sure to call Robot.step() regularly from Flask of whatever and it would not get killed? Nice, I'll give it a try. I'd like to avoid getting into thread development, programming not really being in my main skill set... 😉

##### black\_hammer\_67 10/20/2020 16:03:54
I have a quastion about webots debuging, how can I debug my code, I write in python and usually I use pdb but in controller scripts it doesn't seem to work


the programm stops when pdb.set\_trace() is called


but I cannot type to the terminal

##### Olivier Michel [Cyberbotics] 10/20/2020 16:17:11
I usually rely on the print() function to debug my Python controllers. However, it may be possible to use pdb if you start the Python controller yourself with pdb. In that case, you should use an extern Python controller instead of a regular Webots Python controller.


[https://cyberbotics.com/doc/guide/running-extern-robot-controllers?tab-os=linux&tab-language=python](https://cyberbotics.com/doc/guide/running-extern-robot-controllers?tab-os=linux&tab-language=python)

##### black\_hammer\_67 10/20/2020 16:18:58
ok thank you Mr

##### götz 10/20/2020 17:10:25
I'll give up with getting my RestAPI embedded in a Python controller to work. Last try, maybe somebody can spot anything obviously wrong  here. 
```def robotstep():
    robot.step(32)

if __name__ == '__main__':
    app = Application()
    app.listen(3000)
    tornado.ioloop.PeriodicCallback(robotstep, 16).start()
    tornado.ioloop.IOLoop.instance().start()
```


It's working and I get the "OK" back from here 
```class ForwardHandler(tornado.web.RequestHandler):
    def get(self):
        leftMotor.setVelocity(3)
        rightMotor.setVelocity(3)        
        self.write('OK')
```


But the robot is not doing anything like it's not picked up by robot.step()


Sigh.

##### Olivier Michel [Cyberbotics] 10/20/2020 17:47:10
Can you write some print() statement in the robotstep() function to assess it actually is called?

##### götz 10/20/2020 17:53:32
Good point... just gave it a try, gets called a lot. 🙂


And when I change robotstep() to 
```def robotstep():
    leftMotor.setVelocity(3)
    rightMotor.setVelocity(3)
    robot.step(32)
    print("robotstep")
```


The robot starts to move forward. But not when left/rightMotor are called from tornados RequestHandler like above.


I just had a session with Simon, the RestAPI controller works for him. So it looks like the issue is somewhere outside of Webots, OS or Python versions. Thanks, Simon!


Looks like the issue was somehow connected to Fedora (tornado version or whatever), works perfectly on Ubuntu 20.04. So my Rest API Controller is on the way. 😃

##### DrVoodoo [Moderator] 10/29/2020 11:08:53
What is the best way to get the Node associated with a given Device? The ultimate aim is to get the orientation of a RangeFinder. Alternatively (and probably better) is for me to use an InertialUnit but I'm not sure how to go from the readings on an InertialUnit to a global orientation

##### David Mansolino [Cyberbotics] 10/29/2020 11:11:06
In Webots R2021a we introduced a new function doing exactly this: ``wb\_supervisor\_node\_get\_from\_device ``, you can already get a beta of this version from the nighly builds: [https://github.com/cyberbotics/webots/releases](https://github.com/cyberbotics/webots/releases)


Here is the documentation: [https://www.cyberbotics.com/doc/reference/supervisor?version=develop#wb\_supervisor\_node\_get\_from\_device](https://www.cyberbotics.com/doc/reference/supervisor?version=develop#wb_supervisor_node_get_from_device)

##### DrVoodoo [Moderator] 10/29/2020 11:12:09
oooh thanks, ok I'll give that a go

##### David Mansolino [Cyberbotics] 10/29/2020 11:12:19
You're welcome 😉

##### DrVoodoo [Moderator] 10/29/2020 11:13:14
but i am still a interested in understanding the inertialunit readings


oh hang on, just had a thought


nope, not that


so if i get the node of an inertialunit and grab the rotation matrix, the inertialunit rollpitchyaw readings appear to be different

##### David Mansolino [Cyberbotics] 10/29/2020 11:20:01
Probably that you have to check that the inertial unit orientation in the robot is correct.

##### DrVoodoo [Moderator] 10/29/2020 11:21:15
x forward, y up, z side to side?


ok will double check

##### Simon Steinmann [Moderator] 10/29/2020 14:56:04
Question: How many iterations does webots use for ODE collision detection? Where are the default ODE parameters, which cannot be changed by the api, defined?

##### David Mansolino [Cyberbotics] 10/29/2020 15:04:32
Here is where the ODE step function is called:[https://github.com/cyberbotics/webots/blob/d019ad4906e44a34a94fbea4e110d71af7172c07/src/webots/engine/WbSimulationCluster.cpp#L101](https://github.com/cyberbotics/webots/blob/d019ad4906e44a34a94fbea4e110d71af7172c07/src/webots/engine/WbSimulationCluster.cpp#L101)


And here is where ODE is initialize: [https://github.com/cyberbotics/webots/blob/d019ad4906e44a34a94fbea4e110d71af7172c07/src/webots/ode/WbOdeContext.cpp](https://github.com/cyberbotics/webots/blob/d019ad4906e44a34a94fbea4e110d71af7172c07/src/webots/ode/WbOdeContext.cpp)

##### Simon Steinmann [Moderator] 10/29/2020 18:11:22
Webots uses "world step" not "quick step" right?

##### David Mansolino [Cyberbotics] 10/29/2020 18:12:43
Exactly

##### Simon Steinmann [Moderator] 10/29/2020 18:13:11
This cannot be changed? (besides changing source code?)

##### David Mansolino [Cyberbotics] 10/29/2020 18:13:44
No, this is currently not open.

##### Simon Steinmann [Moderator] 10/29/2020 18:15:36
okay thank you 🙂


(would be cool, if things like this could be changed by the user in the future)

##### David Mansolino [Cyberbotics] 10/29/2020 18:18:19
Feel free to open a feature request 😉

[https://github.com/cyberbotics/webots/issues/new?template=feature\_request.md](https://github.com/cyberbotics/webots/issues/new?template=feature_request.md)

##### Simon Steinmann [Moderator] 10/29/2020 18:18:53
will do ^^


[https://github.com/cyberbotics/webots/blob/master/src/ode/ode/src/objects.cpp#L71](https://github.com/cyberbotics/webots/blob/master/src/ode/ode/src/objects.cpp#L71)


am I correct in assuming, that these are the default values for min\_depth and max\_vel?

##### David Mansolino [Cyberbotics] 10/29/2020 20:31:06
Yes you are.

##### Simon Steinmann [Moderator] 10/30/2020 15:58:31
I noticed something curious, 2020b runs over twice as fast as 2021a. Any ideas as to why this might be?

##### David Mansolino [Cyberbotics] 10/30/2020 16:01:32
Did you compiled them from sources?

##### Simon Steinmann [Moderator] 10/30/2020 16:03:23
2021a I did, 2020b is tarball I'm pretty sure

##### David Mansolino [Cyberbotics] 10/30/2020 16:04:01
Ok, did you by any chance compiled 2021a in debug mode?

##### Simon Steinmann [Moderator] 10/30/2020 16:04:27
should be in release. Can i check that after the fact?

##### David Mansolino [Cyberbotics] 10/30/2020 16:05:05
the simplest is to try to recompile in release, if it is doing nothing it means it was already in release

##### Simon Steinmann [Moderator] 10/30/2020 16:08:02
jup, was in release


jup, it's just 2-3 times slower

##### David Mansolino [Cyberbotics] 10/30/2020 16:11:07
Can you reproduce this on every simulations (let's say of the guided tour), or only on specific ones?

##### Simon Steinmann [Moderator] 10/30/2020 16:14:50
I'll investigate more later


ure sample world. 2020b is 3x faster
%figure
![unknown.png](https://cdn.discordapp.com/attachments/565155651395780609/771775850189291610/unknown.png)
%end


I pulled and recompiled 2021a


and it is purely the "robot.step()" function


that I can gather from our benchmark


some internal physics calculation may have changed

##### Olivier Michel [Cyberbotics] 10/30/2020 16:45:21
From the changelog at [https://github.com/cyberbotics/webots/blob/develop/docs/reference/changelog-r2021.md](https://github.com/cyberbotics/webots/blob/develop/docs/reference/changelog-r2021.md), I cannot see what could be the cause of this performance drop... 🤔

##### Simon Steinmann [Moderator] 10/30/2020 16:49:42
perhaps you can do the test yourself, open the ure.wbt world on 2020b and 20201a

##### Olivier Michel [Cyberbotics] 10/30/2020 17:00:00
OK, I just tested it and for me there is no significant difference between 2020b revision 1 (release) and the current develop branch (R2021a).

##### Simon Steinmann [Moderator] 10/30/2020 17:00:20
on linux?

##### Olivier Michel [Cyberbotics] 10/30/2020 17:00:30
Instead of using the version you compiled yourself for R2021a, can you try one of the nightly builds?


No, I am on Windows.


I can check on Linux as well...

##### Simon Steinmann [Moderator] 10/30/2020 17:01:59
downloading the tar

##### Olivier Michel [Cyberbotics] 10/30/2020 17:07:58
Are you on Ubuntu 20.04?

##### Simon Steinmann [Moderator] 10/30/2020 17:08:10
18.04

##### Olivier Michel [Cyberbotics] 10/30/2020 17:08:23
OK, same for me.

##### Simon Steinmann [Moderator] 10/30/2020 17:13:52
the tar version runs faster again

##### Olivier Michel [Cyberbotics] 10/30/2020 17:22:13
Good news. This means the problem may come from the way you compiled Webots... Can you try to type "make cleanse" at the top level and "make release" again to recompile the whole thing in optimization mode?

##### Simon Steinmann [Moderator] 10/30/2020 17:27:16
I'm currently doing everything fresh, clean pull etc.


I accidentally built the master branch. good news, that one works perfectly


okay, compiled the develop branch. works now too 🙂

##### Olivier Michel [Cyberbotics] 10/30/2020 21:22:25
It could be that you compiled some part in debug mode (either Webots, ODE, Wren or libController)...

##### Simon Steinmann [Moderator] 10/30/2020 21:22:59
that's my guess too. I did compile it at some point in debug mode

## November

##### DrVoodoo [Moderator] 11/02/2020 14:09:14
Is anyone able to advise on going from the rpy readings of an inertial unit to the equivilant rotation matrix? Assuming that both the inertial and the device (say a rangefinder) are located at the same position?


So if

```
double roll = inertial->getRollPitchYaw()[0]; 
double pitch = inertial->getRollPitchYaw()[1];
double yaw = inertial->getRollPitchYaw()[2];
```


I think the matrix for that should be

` R = Ry(yaw) * Rx(pitch) * Rz(roll)`


```Ry = 
[ cos(y)    0     sin(y)
    0       1      0
 -sin(y)    0     cos(y) ]
```


```Rx = 
[   1       0      0
    0     cos(p) -sin(p)
    0     sin(p)  cos(p) ]
```


```Rz = 
[ cos(r) -sin(r)   0 
  sin(r)  cos(r)   0
    0       0      1 ]
```


and that should give me the following matrix but I just cannot figure out where its going wrong


```
[ sin(p)sin(r)sin(y) + cos(r)cos(y)    sin(p)cos(r)sin(y) - sin(r)cos(y)    cos(p)sin(y)
  cos(p)sin(r)                         cos(p)cos(r)                         -sin(p)
  sin(p)sin(r)cos(y) - cos(r)sin(y)    sin(p)cos(r)cos(y) + sin(r)sin(y)    cos(p)cos(y)
]
```


it's tantilisingly close, but if I give an example of the resulting matrices


this is the output from the above


```rpyMatrix = 
0.878361 -0.005254 0.477970
-0.062284 0.990156 0.125343
-0.473923 -0.139866 0.869387
```


and this is matrix as pulled off the device using the supervisor


```devicematrix = 
0.487706 0.079376 -0.869392
0.062286 0.990156 0.125342
0.870783 -0.115281 0.477962
```

##### Darko Lukić [Cyberbotics] 11/02/2020 14:31:53
Hello `@DrVoodoo` , I think you are very close, I think it should be:

```
R = Ry(yaw) * Rz(pitch) * Rx(roll)
```


Here is a working example:

```Python
import transforms3d
from controller import Supervisor

robot = Supervisor()

timestep = int(robot.getBasicTimeStep())

imu_device = robot.getInertialUnit('inertial unit')
imu_device.enable(timestep)

imu_node = robot.getFromDef('IMU_SOLID')

while robot.step(timestep) != -1:
    # Print from InertialUnit
    rpy = imu_device.getRollPitchYaw()
    matrix = transforms3d.euler.euler2mat(rpy[2], rpy[1], rpy[0], axes='ryzx')
    # matrix = transforms3d.euler.euler2mat(rpy[0], rpy[1], rpy[2], axes='sxzy')
    
    print(matrix)

    # Print as supervisor
    print(imu_node.getOrientation())
```

##### DrVoodoo [Moderator] 11/02/2020 14:52:13
`R = Rz(pitch) * Ry(yaw) * Rx(roll)` still doesnt work for me but I'll have a look at the python in greater depth and see if I can spot where I'm going wrong


thanks

##### Darko Lukić [Cyberbotics] 11/02/2020 14:59:13
I found a rotation for which the Python example doesn't work. Let me fix it


`@DrVoodoo`, you can check the Python example now, both conventions (extrinsic and intrinsic) work

##### DrVoodoo [Moderator] 11/02/2020 15:26:06
ok but we cant compare the rotation matrix on the intertial unit with the matrix we get from the rpy values because inertial units are meant to be positioned with the x axis along the forward direction


but devices like rangefinders look backwards along the z axis

##### Darko Lukić [Cyberbotics] 11/02/2020 15:30:20
Why not rotating the inertial unit to match the rotation of the range finder?

##### DrVoodoo [Moderator] 11/02/2020 15:30:42
that might be the simplest solution


but the documentation does state that it should be positioned so forward is along the x


and it does mean that the RollPitchYaw would actually be PitchRollYaw (i think)


Thanks `@Darko Lukić` , can't do it now but I'll try just rotating the inertial so it matches the rangefinder and see if that does it

##### Darko Lukić [Cyberbotics] 11/02/2020 16:24:45
> but devices like rangefinders look backwards along the z axis



`@DrVoodoo` It seems inconsistent, but it is done to better match OpenCV convention which is important in case of Camera, Lidar and RangeFinder.

##### udits 11/03/2020 10:13:02
Hi! I'm new to using Webots and I am supposed to import a robot (.STL file) from Fusion360. I managed to import the 3D model but I am unsure on how I should proceed to define the joints and write the controller to get the robot moving.

##### DrVoodoo [Moderator] 11/03/2020 10:35:21
Right.


Firstly thanks to `@Darko Lukić` for their help yesterday


Ignoring the documentation and just rotating the inertialunit to the same orientation as the rangefinder was definitely the simplest solution


for the sake of avoiding [https://xkcd.com/979/](https://xkcd.com/979/) here's the solution I ended up with


So I ended up with `R = Ry(yaw)Rz(roll)Rx(pitch)`


which gives
%figure
![CodeCogsEqn.png](https://cdn.discordapp.com/attachments/565155651395780609/773134534190301234/CodeCogsEqn.png)
%end


or in code form


```struct RPY { double pitch, roll, yaw; };
const RPY s { sin(inertial->getRollPitchYaw()[0]),
              sin(inertial->getRollPitchYaw()[1]),
              sin(inertial->getRollPitchYaw()[2]) };
const RPY c { cos(inertial->getRollPitchYaw()[0]),
              cos(inertial->getRollPitchYaw()[1]),
              cos(inertial->getRollPitchYaw()[2]) };

const std::array<double,9> matrix 
{
    c.roll*c.yaw,
    s.pitch*s.yaw - c.pitch*s.roll*c.yaw,
    s.pitch*s.roll*c.yaw + c.pitch*s.yaw,

    s.roll,
    c.pitch*c.roll,
    s.pitch*(-c.roll),
    
    (-c.roll)*s.yaw,
    c.pitch*s.roll*s.yaw + s.pitch*c.yaw,
    c.pitch*c.yaw - s.pitch*s.roll*s.yaw      
};
```


`@udits` can you give some more details. what sort of robot, have you imported as a single object or as individual parts?

##### udits 11/03/2020 10:56:57
`@DrVoodoo` It's a small robot aimed at swarm robotic applications. I'm importing it as a single object but all the joints connecting the individual components are already defined in Fusion360 before saving as a .STL file

##### MumsDad 11/03/2020 11:06:21
`@udits` i can't remember how i've imported cad. pretty sure you can just drop the stl in and avoid all intermediate softwares (like in this tutorial they use blender).



read up on what stl actually is, it is simply a file format which saves your geometry from cad as a mesh of triangles. hence it doens't contain any information about your joints. you have to rig your model with joints, mass's, bounding box, physics ect in webots. See the for help



[https://www.youtube.com/watch?v=s151UClAnEk](https://www.youtube.com/watch?v=s151UClAnEk)

##### udits 11/03/2020 11:09:29
`@MumsDad` Thanks! I'll have a look and let you know how it goes!

##### Simon Steinmann [Moderator] 11/03/2020 14:29:19
`@DrVoodoo`  For future transformation issues, I find these two things really help:

Transforms3d library

[https://matthew-brett.github.io/transforms3d/](https://matthew-brett.github.io/transforms3d/)

and this to quickly convert and double check specific orientations:

[https://www.andre-gaschler.com/rotationconverter/](https://www.andre-gaschler.com/rotationconverter/)
<<<<<<< HEAD
=======

##### Daniele 11/07/2020 20:20:34
Hi everyone I don't know if it's the right place to write it so tell me if I'm wrong. So I have a code which is supposed to make e-puck robot avoid obstacles and follow the line. It follows the line as it should but when it approaches an obstacle it changes its direction but don't get back to the line. This is the code:


code
> **Attachment**: [test.py](https://cdn.discordapp.com/attachments/565155651395780609/774730160465379368/test.py)


Any help would be appreciated.

##### DrakerDG 11/09/2020 21:55:24
Hello, I am learning Python, what courses or books do you advise me to continue learning?  To be able to program in webots using phyton, since I have only been able to program in C code 😬🙏
>>>>>>> e306f3d9
<|MERGE_RESOLUTION|>--- conflicted
+++ resolved
@@ -7331,8 +7331,6 @@
 and this to quickly convert and double check specific orientations:
 
 [https://www.andre-gaschler.com/rotationconverter/](https://www.andre-gaschler.com/rotationconverter/)
-<<<<<<< HEAD
-=======
 
 ##### Daniele 11/07/2020 20:20:34
 Hi everyone I don't know if it's the right place to write it so tell me if I'm wrong. So I have a code which is supposed to make e-puck robot avoid obstacles and follow the line. It follows the line as it should but when it approaches an obstacle it changes its direction but don't get back to the line. This is the code:
@@ -7346,4 +7344,3 @@
 
 ##### DrakerDG 11/09/2020 21:55:24
 Hello, I am learning Python, what courses or books do you advise me to continue learning?  To be able to program in webots using phyton, since I have only been able to program in C code 😬🙏
->>>>>>> e306f3d9
