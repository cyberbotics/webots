# News

This is an archive of the `news` channel of the [Webots Discord server](https://discordapp.com/invite/nTWbN9m).

## 2021

<<<<<<< HEAD
##### Olivier Michel [Cyberbotics] 10/20/2021 07:16:32
=======
##### Olivier Michel [Cyberbotics] 11/01/2021 13:21:34
As you may have seen, I was elected at the ROS2 Technical Steering Committee. Thank you to those who voted! The only official announcement I found is there: [https://discourse.ros.org/t/ros-news-for-the-week-of-10-18-2021/22811](https://discourse.ros.org/t/ros-news-for-the-week-of-10-18-2021/22811)


Open position in Germany for a research engineer with experience with Webots, ROS/ROS2 & python: [http://duerer.usc.edu/pipermail/robotics-worldwide/2021-October/026190.html](http://duerer.usc.edu/pipermail/robotics-worldwide/2021-October/026190.html)

##### Benjamin Hug [Cyberbotics] 10/25/2021 11:54:35
Our Lightning Talk has been chosen and shown during the ROS World 2021 !



You can check it now to discover the improvements made on the Webots-ROS interface during the last year:

[https://vimeo.com/635607300#t=451s](https://vimeo.com/635607300#t=451s)

##### Olivier Michel [Cyberbotics] 10/22/2021 09:23:20
Webots in OpenRoberta online NAO simulations at [https://lab.open-roberta.org](https://lab.open-roberta.org). Select NAO and click on the SIM button to start the Webots simulation. You will be able to program the robot using the Blockly graphical programming language. See the press release here: [https://www.iais.fraunhofer.de/de/presse/presseinformationen/presseinformationen-2021/presseinformation-211019.html](https://www.iais.fraunhofer.de/de/presse/presseinformationen/presseinformationen-2021/presseinformation-211019.html) (in German).


>>>>>>> 7fcfd87e
If you like Webots and ROS and would like to help us, please take 10 seconds and vote for me (Olivier Michel) at the ROS2 Technical Steering Committee election: [https://civs1.civs.us/cgi-bin/vote.pl?id=E\_ee3018e9881cbe49&akey=7c1cdeb3142060b4](https://civs1.civs.us/cgi-bin/vote.pl?id=E_ee3018e9881cbe49&akey=7c1cdeb3142060b4)

##### Stefania Pedrazzi [Cyberbotics] 10/12/2021 07:47:51
We just published the presentation held at the IROS2021 Workshop "Open Deep Learning Toolkit for Robotics: Towards Democratizing Artificial Intelligence" workshop!"

[https://youtu.be/DqKBwGpRj\_Y](https://youtu.be/DqKBwGpRj_Y)

##### Soft\_illusion 10/11/2021 05:38:56
Do checkout obstacle avoidance tutorial with webots using ROS [https://youtu.be/NmObj\_QCnHY](https://youtu.be/NmObj_QCnHY)

##### Stefania Pedrazzi [Cyberbotics] 10/05/2021 07:40:41
No, we don't have any new yet. We are still checking if there are some restrictions on the presented material.

##### giaco\_mz 10/03/2021 10:36:29
news about it? i was really interested in the topic

##### Stefania Pedrazzi [Cyberbotics] 09/27/2021 06:28:42
After the workshop, we will decide if we will publish it on the Webots YouTube channel.

##### koyal 09/27/2021 05:32:34
A detailed video on Navigation framework **Move\_base** in Webots .

[https://youtu.be/B-7-xK-\_rYw](https://youtu.be/B-7-xK-_rYw)

##### giaco\_mz 09/25/2021 17:10:31
it will be possible to see it offline (it will be loaded on youtube or something similar) or we must to follow the workshop?

##### EEProf 09/23/2021 15:01:55
I got Webots (webots-R2020a-rev1) running on my M1 MBPro. I believe all the builds are available, I tried three different ones before it would work with 'archival' robot files that I had (Anki Vector 1.0), athough there is some quirkiness on rendering some objects. Idid not try to compile.

##### Stefania Pedrazzi [Cyberbotics] 09/20/2021 09:37:53
We will present how to use @Webots for #AI applications at #IROS2021 "Open Deep Learning Toolkit for Robotics: Towards Democratizing Artificial Intelligence" workshop! Join us on October 1!

For more information about the workshop:

[https://events.pal-robotics.com/Iros2021-Workshop](https://events.pal-robotics.com/Iros2021-Workshop)
%figure
![tweet_image_workshop.png](https://cdn.discordapp.com/attachments/568354695513374730/889445254250524672/tweet_image_workshop.png)
%end


Hi, no there is no official package of Webots compiled for ARM architectures.

In case, here are the instructions to compile Webots from sources:

[https://github.com/cyberbotics/webots/wiki/macOS-installation](https://github.com/cyberbotics/webots/wiki/macOS-installation)

##### uwe.arzt 09/19/2021 13:05:27
Tried to compile, but fails on my M1 Mac, because it compiles for ARM, but Webots is still X86. Is there a ARM + macOS versions of Webots available somewhere? Or do i have to crosscompile?

##### Darko Lukić [Cyberbotics] 09/06/2021 09:01:38
**Webots API binding for Rust**



We are happy to share a community contributed Webots API binding for Rust:

[https://github.com/acj/webots-rs](https://github.com/acj/webots-rs)



Hopefully, the project will be useful to the Rust community.

##### Olivier Michel [Cyberbotics] 08/19/2021 07:19:17
New tutorial in Webots Series: Move Your Robot to Specific Coordinates [https://levelup.gitconnected.com/webots-series-move-your-robot-to-specific-coordinates-ecf50cb4244b](https://levelup.gitconnected.com/webots-series-move-your-robot-to-specific-coordinates-ecf50cb4244b)

##### Usman 08/12/2021 02:15:26
nice

##### Olivier Michel [Cyberbotics] 08/11/2021 09:49:35
PAUL: disinfection robot simulated in Webots: [https://paul-bot.studio/how-it-works.html](https://paul-bot.studio/how-it-works.html)


Here is a Master thesis detailing how to run Webots on HPC: [https://arxiv.org/pdf/2108.00485](https://arxiv.org/pdf/2108.00485)


New paper published in Robotics and Autonomous Systems about multi-robot navigation in Webots: [https://www.sciencedirect.com/science/article/pii/S0921889021001342](https://www.sciencedirect.com/science/article/pii/S0921889021001342)


Nice article about scene-oriented grasp estimation using Webots: [https://link.springer.com/article/10.1007/s40747-021-00459-x](https://link.springer.com/article/10.1007/s40747-021-00459-x)

##### Soft\_illusion 08/09/2021 08:31:16
Third video with ROS and webots in Robotics Software  pico-degree .

[https://youtu.be/\_-MUEKbyMQI](https://youtu.be/_-MUEKbyMQI)

##### Olivier Michel [Cyberbotics] 08/05/2021 12:03:47
Nice article on Occupancy Grid Mapping with Webots and ROS2: [https://towardsdatascience.com/occupancy-grid-mapping-with-webots-and-ros2-a6162a644fab](https://towardsdatascience.com/occupancy-grid-mapping-with-webots-and-ros2-a6162a644fab)

##### Soft\_illusion 08/02/2021 07:24:32
Second video of Robotics Software  pico-degree .

Making of URDF in ROS with webots .



[https://youtu.be/0ybXPnkFFCo](https://youtu.be/0ybXPnkFFCo)


New video series with tutorials on Webots with ROS with a lot of Robotics concepts : 



[https://www.youtube.com/watch?v=Y8A5YaJXLSc](https://www.youtube.com/watch?v=Y8A5YaJXLSc)

##### Olivier Michel [Cyberbotics] 07/16/2021 14:33:06
**Webots R2021b released!**



We are happy to announce this new release of our #opensource #robot #simulator with many improvements including new models, better support of #AI and #ML applications and a new Web Rendering Engine.



See official announcement at [https://cyberbotics.com/doc/blog/Webots-2021-b-release](https://cyberbotics.com/doc/blog/Webots-2021-b-release)



Get it from [https://cyberbotics.com/](https://cyberbotics.com/) or [https://github.com/cyberbotics/webots/releases/tag/R2021b](https://github.com/cyberbotics/webots/releases/tag/R2021b)


Webots used in Robocup Junior Rescue: [https://rescue.rcj.cloud/events/2021/robocup2021/newsimulation/game/final/sd110](https://rescue.rcj.cloud/events/2021/robocup2021/newsimulation/game/final/sd110)


Yet another Webots-based robot competition: [https://roboticslab-uc3m.github.io/challenge-iros2021/](https://roboticslab-uc3m.github.io/challenge-iros2021/)


Here is the Robocup humanoid final game: [https://www.youtube.com/watch?v=\_9q26QjDluw](https://www.youtube.com/watch?v=_9q26QjDluw)

##### koyal 06/29/2021 06:45:43
Great work by Webots team to make Webots dockerized.

[https://www.youtube.com/watch?v=kFhOJDfpw3o](https://www.youtube.com/watch?v=kFhOJDfpw3o)

##### Olivier Michel [Cyberbotics] 06/28/2021 08:04:17
The Robocup 2021 is over. The humanoid league, based on Webots, was a great success with lots of fun and enthusiasm from the participants. Congratulation to the winners and thank you to the organizers and participants for such a wonderful competition. See the best moments in this video: [https://www.youtube.com/watch?v=sYTp1X3nGuE](https://www.youtube.com/watch?v=sYTp1X3nGuE)


Cyberbotics started to work on the OPTIMA EU\_H2020/EuroHPC\_JU project together with a consortium of industrial and academic partners including T.S.I, Fraunhofer ITWM, Exapsys, ICCS, M3E, MaxelerTech, FZ Juelich, EnginSoft and Appentra. The project aims at the optimization of industrial applications for heterogeneous HPC systems. More information is available from the project website: [https://optima-hpc.eu](https://optima-hpc.eu)


Webots appears in a pretty good position in this open source robotics simulation page: [https://www.libhunt.com/t/robotics-simulation](https://www.libhunt.com/t/robotics-simulation)


Here is a nice master thesis report making extensive use of Webots: [https://webthesis.biblio.polito.it/17504/1/tesi.pdf](https://webthesis.biblio.polito.it/17504/1/tesi.pdf)

##### Darko Lukić [Cyberbotics] 04/14/2021 06:36:47
**Check out this TIAGo Simulation in Webots with ROS 2, BehaviorTrees, Nav2, and plansys2**



[https://www.youtube.com/watch?v=ZnwPNG17jVQ](https://www.youtube.com/watch?v=ZnwPNG17jVQ)

##### baby\_droid\_yoda 04/07/2021 18:44:06
[https://lnkd.in/dApbakU](https://lnkd.in/dApbakU)



Hello everyone,



I created youtube list for you.

This list is about with Fusion360 and Webots.

##### Darko Lukić [Cyberbotics] 03/29/2021 15:25:52
**Cyberbotics helped to deploy ROS 2 on Raspberry Pi Pico**



Ubuntu has recently published a very nice article about deploying ROS 2 on Raspberry Pi Pico. The article is based on an example that Cyberbotics contributed.  It shows Cyberbotic's initiative to contribute to ROS 2 in aspects other than simulation.

 

[https://ubuntu.com/blog/getting-started-with-micro-ros-on-raspberry-pi-pico](https://ubuntu.com/blog/getting-started-with-micro-ros-on-raspberry-pi-pico)

##### Olivier Michel [Cyberbotics] 03/26/2021 13:12:39
Here is a new tutorial on how to install and run Webots with ROS2: [https://automaticaddison.com/how-to-install-and-demo-the-webots-robot-simulator-for-ros-2/](https://automaticaddison.com/how-to-install-and-demo-the-webots-robot-simulator-for-ros-2/)


Robotbenchmark got nominated at WSIS PRIZES 2021!

You can vote for us here: [https://www.itu.int/net4/wsis/stocktaking/Prizes/2021/Nominated?idx=11&page=9#start](https://www.itu.int/net4/wsis/stocktaking/Prizes/2021/Nominated?idx=11&page=9#start)

So, far we already received about 1500 votes, but we need more.

##### Darko Lukić [Cyberbotics] 03/15/2021 15:33:46
**Webots and `ros_control`**



For ROS 1 users, `ros_control` is now a part of the standard Webots `ros` controller!



See more details:

[https://discourse.ros.org/t/webots-and-ros-control/19463](https://discourse.ros.org/t/webots-and-ros-control/19463)

##### Soft\_illusion 03/07/2021 17:17:57
Special Thanks to `@Olivier Michel` `@Darko Lukić` `@David Mansolino`


It's true, when you are willing to learn, teach and share knowledge, we grow together as a community. 📚Today as we reach 1000 subscribers, we wish to thank and congratulate each one of you who's reading this. 🥳🎉 It's the curiosity and eagerness to learn from each one of you that keeps us going. 📈 If you aren't a part of our growing robotics community yet, do subscribe so that you don't miss out on more interesting content. 🤖 

[https://www.youtube.com/channel/UCrl9pLcAAKy8wuXkN-on3xQ](https://www.youtube.com/channel/UCrl9pLcAAKy8wuXkN-on3xQ)
%figure
![1000SubscribersMilestone.png](https://cdn.discordapp.com/attachments/568354695513374730/818170409890349056/1000SubscribersMilestone.png)
%end

##### Darko Lukić [Cyberbotics] 03/01/2021 14:14:31
**Tesla Model 3 simulation in Webots: The first step towards ROS 2 automobile integration **



More about this is available:

[https://discourse.ros.org/t/tesla-model-3-simulation-in-webots-the-first-step-towards-ros-2-automobile-integration/19213](https://discourse.ros.org/t/tesla-model-3-simulation-in-webots-the-first-step-towards-ros-2-automobile-integration/19213)

##### Olivier Michel [Cyberbotics] 02/16/2021 17:11:31
It is now official: Webots will be used as the simulation platform of the upcoming Robocup Virtual Humanoid Soccer Competition: [https://humanoid.robocup.org/hl-2021/call-for-participation/](https://humanoid.robocup.org/hl-2021/call-for-participation/)


Here is sneak preview of our brand new 3D web interface for Webots:  [https://cyberbotics.com/animations/nao\_room/nao\_room.html](https://cyberbotics.com/animations/nao_room/nao_room.html) 

It is based on a port of WREN (Webots Rendering ENgine) to webassembly and thus the rendering on the web page is very similar to the one you get in Webots. Moreover, it is fully compatible with the previous Webots animation format, so you can create a Webots animation (or re-use an existing one) and publish it on the web using this new 3D viewer.

##### Darko Lukić [Cyberbotics] 02/01/2021 14:04:59
**Navigation in Webots for ROS2 with Tiago**



Francisco Martín Rico has recently published a very nice simulation with a Tiago robot from PAL Robotics.



[https://www.linkedin.com/posts/fmrico\_nav2-webots-ros2-activity-6761640993717547009-Pgu5/](https://www.linkedin.com/posts/fmrico_nav2-webots-ros2-activity-6761640993717547009-Pgu5/)

##### Olivier Michel [Cyberbotics] 02/01/2021 09:17:48
Rescue Line Simulation Competition announced (to take place on February 6th): [http://www.icontact-archive.com/archive?c=348471&f=122878&s=130925&m=945046&t=eb7c45f08c6f41249a38a958d9974e197324482136cec8f5fadea7867fdd28c2](http://www.icontact-archive.com/archive?c=348471&f=122878&s=130925&m=945046&t=eb7c45f08c6f41249a38a958d9974e197324482136cec8f5fadea7867fdd28c2)

##### KajalGada 01/30/2021 18:58:54
Will do Olivier, thank you for the suggestion 🙂

##### Olivier Michel [Cyberbotics] 01/29/2021 13:18:14
`@KajalGada`: maybe you should post some announcement about it on ROS Discourse too: [https://discourse.ros.org/](https://discourse.ros.org/). This would be probably very much appreciated there.

##### KajalGada 01/28/2021 21:07:54
Tutorial on using Webots and ROS2 together. The tutorial goes over an example of driving epuck in Webots by sending messages on ROS2 topic.

[https://youtu.be/vu8l0MBxttk](https://youtu.be/vu8l0MBxttk)

##### Olivier Michel [Cyberbotics] 01/25/2021 15:54:17
The link to join our Webots ROS 2 meeting changed to this: [https://meet.google.com/bpn-bggz-wdx](https://meet.google.com/bpn-bggz-wdx)


**Webots internship available at Akka research** (France, Bordeaux): [https://www.wizbii.com/company/akka-technologies/job/ingenieur-systeme-simulation-robotique-h-f](https://www.wizbii.com/company/akka-technologies/job/ingenieur-systeme-simulation-robotique-h-f), [https://www.akka-technologies.com/akka-research/](https://www.akka-technologies.com/akka-research/)

##### Darko Lukić [Cyberbotics] 01/21/2021 08:19:11
**RoboCupJunior has published a nice soccer competition based on Webots!**



> Tip: To organize a competition you can use the Supervisor node to create the "automatic referee".



Article:

[https://robocupjuniortc.github.io/rcj-soccer-sim/](https://robocupjuniortc.github.io/rcj-soccer-sim/)



Source code:

[https://github.com/RoboCupJuniorTC/rcj-soccer-sim](https://github.com/RoboCupJuniorTC/rcj-soccer-sim)

##### Olivier Michel [Cyberbotics] 01/15/2021 08:42:05
We are happy to announce the first **ROS 2 and Webots Community Meeting** to be held on **January 25th, 2021 at 8am PST** (5pm CET).



**Agenda**:

- Introduction to Webots and ROS 2 support [`@Olivier Michel`, Cyberbotics Ltd, Switzerland, 10 minutes]

- Contributions to the URDF2Webots converter [`@Luftwaffel`, DLR, Germany, 15 minutes + 5 minutes for questions]

- Roadmap for Webots and ROS 2 [`@Darko Lukić`, Cyberbotics Ltd., Switzerland, 10 minutes]

- Round table and QA session [all, 20 minutes]



Total duration of the meeting: 60 minutes.



Meeting ID: [https://meet.google.com/xpc-ugcq-fah](https://meet.google.com/xpc-ugcq-fah) (we will share a video of the meeting afterwards)



Looking forward to your participation!

##### Soft\_illusion 01/14/2021 19:35:02
Thank you for the appreciation and motivational words. The Google Season of Docs was a great experience for our team as well. This achievement would surely have not been possible without the Webots team. Special thanks to `@Olivier Michel` `@Darko Lukić` and `@David Mansolino` . Looking forward for more collaborative work. 😇

##### KajalGada 01/14/2021 19:24:45
A tutorial video to make a wall following robot using e-puck in Webots. It is a good project to understand the use of sensors and actuators. Code in Python. Link: [https://youtu.be/tHENC-HEIW8](https://youtu.be/tHENC-HEIW8)

##### Olivier Michel [Cyberbotics] 01/13/2021 08:16:38
Here is a very nice project allowing you to program robots in Webots using Google Blockly graphical programming interface: [https://www.stormingrobots.com/prod/dev2.html](https://www.stormingrobots.com/prod/dev2.html)


I would like to congratulate `@Soft_illusion` team for their achievement in the Google Season of Docs project. The successful project is described on the official Google page: [https://developers.google.com/season-of-docs/docs/participants](https://developers.google.com/season-of-docs/docs/participants) (search for Webots). A nice report is available here: [https://drive.google.com/file/d/1OWk9Ctxk4baHeFzMGUR6VktcF-maFK9s/view](https://drive.google.com/file/d/1OWk9Ctxk4baHeFzMGUR6VktcF-maFK9s/view). Finally, the playlist is here: [https://www.youtube.com/playlist?list=PLt69C9MnPchlWEV5AEhfT2HajlE2SJ55V](https://www.youtube.com/playlist?list=PLt69C9MnPchlWEV5AEhfT2HajlE2SJ55V). We are planning to apply to Google Summer of Code and to a new Google Season of Docs, so stay tuned.

##### Aleena 01/01/2021 07:56:16
Happy New Year everyone 🎉 🥳

##### Soft\_illusion 01/01/2021 07:50:51
[https://youtu.be/-88UzHYHrxg](https://youtu.be/-88UzHYHrxg)



🤖 Happy New Year !!! 🤖

💥🎂🎼🎉🥳



Let’s take a moment and celebrate a new year with the community.

So we have a setup a small Robot show do checkout and share the video

## 2020

##### Olivier Michel [Cyberbotics] 12/15/2020 16:30:40
**Webots R2021a released!**

With camera segmentation feature, improved ROS2 integration, new API functions, new models, many bug fixes and improvements. See official announcement at [[https://cyberbotics.com](https://cyberbotics.com)/doc/blog/Webots-2021-a-release]([https://cyberbotics.com](https://cyberbotics.com)/doc/blog/Webots-2021-a-release). Get it now from [https://cyberbotics.com](https://cyberbotics.com) or [https://github.com/cyberbotics/webots/releases](https://github.com/cyberbotics/webots/releases)
%figure
![R2021a.png](https://cdn.discordapp.com/attachments/568354695513374730/788442918821429248/R2021a.png)
%end


We recently opened a GitHub Discussions page, so that you can open discussion threads there to share ideas and get your questions answered by the community, including the developers of Webots. Feel free to post messages there, we are eager to see the first posts coming in 😉 [https://github.com/cyberbotics/webots/discussions](https://github.com/cyberbotics/webots/discussions)

##### Soft\_illusion 12/01/2020 16:33:04
We are back with the 8th episode of the Webots ROS2 video tutorial series. Video 8: RQT\_graph, ROS2 topic echo | Debugging tools [https://www.youtube.com/watch?v=xLthJMv7QYA&t=11s](https://www.youtube.com/watch?v=xLthJMv7QYA&t=11s) Stay tuned for more upcoming interesting episodes.

Special Thanks to webots team for their support.

##### AngelAyala 11/26/2020 19:06:19
I'm glad to contribute, there was some missing aspect in the comparison, but still was accepted in a very good conference

##### Soft\_illusion 11/25/2020 18:28:50
We are back with the 7th episode of the Webots ROS2 video tutorial series . Video 7: Tutorial on Basics and Advance features of Rviz2 [https://www.youtube.com/watch?v=L9lD4QQJ8Cw](https://www.youtube.com/watch?v=L9lD4QQJ8Cw) Stay tuned for more upcoming interesting episodes.  

Special Thanks to Webots Team for their guidance. 👏

##### KajalGada 11/22/2020 03:06:28
Back with another tutorial: How to use Position sensor in Webots to compute robot odometry. Code is in Python.

[https://youtu.be/WSjTWcTojHg](https://youtu.be/WSjTWcTojHg)

##### Olivier Michel [Cyberbotics] 11/19/2020 10:41:18
The AI World Cup is running its second edition with a nice Webots simulation of humanoid soccer robots. See [http://aiworldcup.org](http://aiworldcup.org) and [https://vimeo.com/458892241](https://vimeo.com/458892241). The finals will run this Saturday. Videos of qualification matches are already available online: [http://aiworldcup.org](http://aiworldcup.org)/video/

##### KajalGada 11/13/2020 20:13:36
Get started with writing your own controller code in Python in Webots with this tutorial. I go over differential drive kinematics and do a small project of driving the robot along a square path. [https://youtu.be/CDOrTKQAOqs](https://youtu.be/CDOrTKQAOqs)

##### Olivier Michel [Cyberbotics] 11/13/2020 08:57:04
You can also check the presentation of Nobleo Technology in the same video at 13:25 [https://vimeo.com/478574166#t=13m25s](https://vimeo.com/478574166#t=13m25s) which relies on a very nice Webots simulation for their autonomous pallet truck "Ida".


Here the lightning talk introducing Webots for ROS2 at ROSWorld 2020 conference: [https://vimeo.com/478574166](https://vimeo.com/478574166).


Here is episode 6 of the Webots ROS2 video tutorial series. In this nice tutorial, you will learn how to implement a line following behavior for a custom robot with ROS2. [https://youtu.be/ZTJa5f5F5fU](https://youtu.be/ZTJa5f5F5fU)

##### KajalGada 11/11/2020 01:06:46
`@Soft_illusion` appreciate your videos in contributing to the community. Can you stop tagging everyone? it triggers an email notification. I would like to reserve those for DMs and important messages. Tx

##### Soft\_illusion 11/07/2020 02:08:52
We are back with the fifth episode of the Webots ROS2 video tutorial series . Video 5: Tutorial on Subscribers in ROS2 [https://www.youtube.com/watch?v=mUmOwr-U\_68](https://www.youtube.com/watch?v=mUmOwr-U_68) Stay tuned for more upcoming interesting episodes. @everyone 

Special Thanks to Webots Team for their guidance.

##### Olivier Michel [Cyberbotics] 11/06/2020 13:41:27
Here is new nice video tutorial teaching you how to create a robot model from scratch: [https://www.youtube.com/watch?v=ebGJzymXv-o](https://www.youtube.com/watch?v=ebGJzymXv-o)

##### Soft\_illusion 11/02/2020 07:06:45
We are back with the fourth episode of the Webots ROS2 video tutorial series . Video 4: Tutorial on Publishers in ROS2 with Webots [https://www.youtube.com/watch?v=-owqJOH3Des](https://www.youtube.com/watch?v=-owqJOH3Des) Stay tuned for more upcoming interesting episodes. @everyone

##### Siddhi 10/28/2020 17:46:29
Machines have never ceased to amaze us with the ways they have found a place in our lives. Do you also want to build a machine that will fascinatingly mimic life? *Innerve'20*✨ presents You this competition to put your creation to a trial. You will *simulate your robots to follow a standardised pathway*🤖🤖 set by us in the most accurate way possible. *The platform is Webots.* So get your robots ready now for this exciting battle!👾



*Date: 7 November, 2020*🗓️

*Time: 2pm*⏰



All students from schools and colleges can participate and get the chance to *win prizes worth Rs.60000*🎁💰💸



*Register at:* 💫 [https://www.innerve-igdtuw.in/events/mae.html](https://www.innerve-igdtuw.in/events/mae.html)



*For queries email us at:* offtrackbotmaetech@gmail.com



Find more such exciting events. *Visit our website:* ✨ [https://www.innerve-igdtuw.in/](https://www.innerve-igdtuw.in/)



[https://www.instagram.com/p/CG2iDRUle7x/?igshid=1a4o9pwbtbllz](https://www.instagram.com/p/CG2iDRUle7x/?igshid=1a4o9pwbtbllz)



[https://www.facebook.com/833869116723997/posts/3176497582461127/?app=fbl](https://www.facebook.com/833869116723997/posts/3176497582461127/?app=fbl)



[https://twitter.com/Innerveigdtuw/status/1321112692485017601?s=19](https://twitter.com/Innerveigdtuw/status/1321112692485017601?s=19)



[https://www.linkedin.com/posts/innerve\_innerve-innerve2020-igdtuw-activity-6726877525621956608-eVLy](https://www.linkedin.com/posts/innerve_innerve-innerve2020-igdtuw-activity-6726877525621956608-eVLy)



\#participate <\#568354695513374730>

##### Soft\_illusion 10/26/2020 22:30:31
We are back with the third episode of the Webots ROS2 video tutorial series . Video 3: Using ROS2 Services to interact with Webots. [https://www.youtube.com/watch?v=JS6rwZ3Yql8](https://www.youtube.com/watch?v=JS6rwZ3Yql8). Stay tuned for more upcoming interesting episodes. @everyone

##### Soft\_illusion 10/19/2020 00:56:39
We are back with the second episode of the Webots ROS2 video tutorial series . Video 2: Different examples in Webots with ROS2. [https://www.youtube.com/watch?v=MOEkD8iWchw](https://www.youtube.com/watch?v=MOEkD8iWchw). Stay tuned for more upcoming interesting episodes. @everyone

##### Olivier Michel [Cyberbotics] 10/12/2020 06:14:32
Here is the first episode of the Webots ROS2 video tutorial series by Soft Illusion. Video 1: Installation of ROS2, Webots, webots\_ros2 pkg and VScode. [https://youtu.be/jU\_FD1\_zAqo](https://youtu.be/jU_FD1_zAqo). Stay tuned for more episodes coming soon!

##### David Mansolino [Cyberbotics] 09/14/2020 12:50:16
Webots Docker containers are now available on dockerhub: [https://hub.docker.com/r/cyberbotics/webots](https://hub.docker.com/r/cyberbotics/webots)



These containers support GPU acceleration so that you can use Webots as if it was natively installed.



Alternatively, if you want to use them in your CI, they support headless mode too!



Find installation and usage instructions here: [https://cyberbotics.com/doc/guide/installation-procedure#installing-the-docker-image](https://cyberbotics.com/doc/guide/installation-procedure#installing-the-docker-image)



We are looking forward to receive feedback from you!
%figure
![SPOILER_webots_docker.png](https://cdn.discordapp.com/attachments/568354695513374730/755047768887656608/SPOILER_webots_docker.png)
%end

##### Soft\_illusion 09/04/2020 17:00:48
Get it from : [https://youtu.be/xMPyqbtYc\_E](https://youtu.be/xMPyqbtYc_E)


3. Code review of the controller ..


2. Applications of supervisor API ?


1. What is supervisor ?


Our latest video is on tutorial of Supervisor API which will answer some questions like :


Get it from : [https://www.youtube.com/watch?v=yi4e5FoVWbQ&list=PLt69C9MnPchlWEV5AEhfT2HajlE2SJ55V](https://www.youtube.com/watch?v=yi4e5FoVWbQ&list=PLt69C9MnPchlWEV5AEhfT2HajlE2SJ55V)


This is a new tutorial Series on Webots. Kindly take a look it includers step by step tutorials from making a custom robot , using different sensors and implementing different controllers.

##### Stefania Pedrazzi [Cyberbotics] 09/02/2020 12:09:51
We are happy to annouce the release of #Webots "R2020b revision 1".



This maintenance release fixes several issues. In particular we focused on fixing specific issues reported by users and improving the support on macOS. 



Get it from [https://github.com/cyberbotics/webots/releases/tag/R2020b-rev1](https://github.com/cyberbotics/webots/releases/tag/R2020b-rev1)
%figure
![webots_R2020b_rev1.jpg](https://cdn.discordapp.com/attachments/568354695513374730/750688942646362203/webots_R2020b_rev1.jpg)
%end

##### Olivier Michel [Cyberbotics] 08/17/2020 07:53:07
Here is a new publication comparing Webots to Gazebo and V-REP, performance wise (use of system resources): [https://arxiv.org/abs/2008.04627](https://arxiv.org/abs/2008.04627).

##### Luftwaffel [Moderator] 08/14/2020 16:02:38
Multiple KUKA robotic arms are now available in the Community Projects Repository!! Check them out :)

[https://github.com/cyberbotics/community-projects](https://github.com/cyberbotics/community-projects)
%figure
![unknown.png](https://cdn.discordapp.com/attachments/568354695513374730/743862156612730880/unknown.png)
%end


New tutorial on how to convert a ROS repository (or other URDF files) into a Webots PROTO model and load it into your world. [https://github.com/cyberbotics/urdf2webots/blob/master/docs/tutorial.md](https://github.com/cyberbotics/urdf2webots/blob/master/docs/tutorial.md)

##### Olivier Michel [Cyberbotics] 08/10/2020 08:39:48
A nice video tutorial on Creating a Simple Twin Robot in Webots: [https://www.youtube.com/watch?v=mX8p07a7K30](https://www.youtube.com/watch?v=mX8p07a7K30)


Thanks for the nice words. I seems Webots 2020b also made it to ArchLinux thanks to Dan Trickey: [https://aur.archlinux.org/packages/webots/](https://aur.archlinux.org/packages/webots/)

##### W.El-Badry 08/02/2020 19:59:36

%figure
![f70171d9-4f76-4409-b78f-8ed9b0076e12-a34d0bc7-017e-4af6-9f41-7d6e3df66887-v1.png](https://cdn.discordapp.com/attachments/568354695513374730/739573135350956142/f70171d9-4f76-4409-b78f-8ed9b0076e12-a34d0bc7-017e-4af6-9f41-7d6e3df66887-v1.png)
%end


You are amazing `@Olivier Michel` . By making Webots open source, you opened a window to researchers worldwide to take advantage of what you and your teammates built for years with high quality and endless hours.

##### Olivier Michel [Cyberbotics] 07/29/2020 16:04:12
We are pleased to announce a new release of the open-source Webots robot simulator: R2020b.



This version brings new robot models, new features, improved support for ROS2 and bug fixes.

Read our online announcement for more details and pictures: [https://cyberbotics.com/doc/blog/Webots-2020-b-release](https://cyberbotics.com/doc/blog/Webots-2020-b-release)



Binary packages for Windows, Linux and mac OS: [https://cyberbotics.com](https://cyberbotics.com)

Source code: [https://github.com/cyberbotics/webots](https://github.com/cyberbotics/webots)

Change Log: [https://cyberbotics.com/doc/reference/changelog-r2020](https://cyberbotics.com/doc/reference/changelog-r2020)



Your contributions are welcome:

- Share your Webots simulations: [https://github.com/cyberbotics/community-projects](https://github.com/cyberbotics/community-projects)

- Contribute to the source code and documentation of Webots on GitHub.

- Subscribe to one of our support plans at [https://cyberbotics.com#plans](https://cyberbotics.com#plans).

- Team-up with Cyberbotics on EU project proposals or any other project proposal involving robot simulation.



Together with you, we are committed  to provide high quality, free and open source software to the robotics community on the long run.

##### Doc 07/25/2020 14:11:35
Final of the student robotics virtual competition live now [https://youtu.be/xBPVqsb\_Ydk](https://youtu.be/xBPVqsb_Ydk)

##### amitsaini 07/24/2020 15:35:03
Hi I am testing a Robotic Dog on Webots. Earlier I was using CoppelliaSim but faced some problems. So now switching to Webots. 

[https://www.youtube.com/watch?v=4oXSDRn0iBA](https://www.youtube.com/watch?v=4oXSDRn0iBA)

##### David Mansolino [Cyberbotics] 07/14/2020 07:10:56
We have created a new repository for the community to share your PROTO, controllers, worlds, etc.

We hope to receive many contributions from the community:

[https://github.com/cyberbotics/community-projects](https://github.com/cyberbotics/community-projects)

##### Olivier Michel [Cyberbotics] 07/13/2020 14:34:21
We received a total of 35 submissions to the Webots Google season of Docs. We are now in the process of selecting the best applications.

##### Doc 07/11/2020 14:22:55
That competition is live now [https://www.youtube.com/watch?v=xLL7SoQywf4](https://www.youtube.com/watch?v=xLL7SoQywf4)

##### Olivier Michel [Cyberbotics] 06/13/2020 09:21:11
Student competition based on Webots: [https://studentrobotics.org/docs/competition-simulator/](https://studentrobotics.org/docs/competition-simulator/)

##### baby\_droid\_yoda 06/10/2020 13:17:09
[Turkish] [https://www.youtube.com/watch?v=S4mC2UuwNv0&list=PL2gHOyQeamXK-UtKcDOBqy1TC7iazIaWE](https://www.youtube.com/watch?v=S4mC2UuwNv0&list=PL2gHOyQeamXK-UtKcDOBqy1TC7iazIaWE)

##### iagsav 06/05/2020 21:59:47
I use Webots to simulate a maze crawl [https://www.instagram.com/p/CBEX0s1DUg8/?igshid=15cw8mooaxre1](https://www.instagram.com/p/CBEX0s1DUg8/?igshid=15cw8mooaxre1)


Hi! One more video about Webots [in Russian] [https://www.youtube.com/watch?v=\_bF6-MiNqwg](https://www.youtube.com/watch?v=_bF6-MiNqwg) 🙂

##### David Mansolino [Cyberbotics] 06/03/2020 06:38:22
I like how they say Gazebo is not realistic enough so they use Webots instead 😂

##### Olivier Michel [Cyberbotics] 06/03/2020 06:24:59
Here is an interesting paper: Deepbots: A Webots-Based Deep Reinforcement Learning Framework for Robotics. [https://link.springer.com/chapter/10.1007/978-3-030-49186-4\_6](https://link.springer.com/chapter/10.1007/978-3-030-49186-4_6)

##### dralorg 05/31/2020 19:25:46
Oh I was just referring to robotbenchmark.net `@iagsav`

##### iagsav 05/31/2020 14:14:36
> I didn't know about that page, looks so cool! `@iagsav`

`@dralorg` Hi! I didn't understand your message about the page! What did you mean?

##### dralorg 05/30/2020 21:53:27
I didn't know about that page, looks so cool! `@iagsav`

##### iagsav 05/29/2020 21:57:56
Hi! I want to share the result obtained by my students. During the lab classes, the Visual Tracking problem was solved from robotbenchmark.net. The solution to the problem is based on a simplified Kalman filter, translation of the image into the HSV space and more precise control over the motor. Performance of proposed solution - 77.94% (ranking # 2/67). Author of the solution - Abrosimov Kirill. [https://www.instagram.com/p/CAyZ8Zrq5aL](https://www.instagram.com/p/CAyZ8Zrq5aL)

##### Alfian 05/27/2020 00:21:07
`@AngelAyala` If you want to make the drone move, you can change the target position using keyboard input. The default target position is x=0, y=0

##### AngelAyala 05/27/2020 00:11:30
`@Alfian` thats ok, I used his algorithm as base for controlling the drone with PID, but if is improved, can't take all the credits, its just that. How you control the drone, you pass the X and Y position where must be? I'm trying to controlling manipulating the angles with a keyboard input.

##### Alfian 05/27/2020 00:07:15
`@AngelAyala` When I try the file is not working correctly. So I fix it. Thus, anyone can run the simulation correctly. Okay, I will reference it. Thank you.

##### AngelAyala 05/26/2020 23:47:09
> Here, i make the simulation about lock and move position of DJI Mavic 2 Pro using the PD controller. Thank you.

> [https://youtu.be/vXC9\_T7ekWE](https://youtu.be/vXC9_T7ekWE)

`@Alfian` the code is yours? it looks like was previously implemented here, [https://github.com/PrasadNR/Webots-Quadcopter-Python-SITL](https://github.com/PrasadNR/Webots-Quadcopter-Python-SITL) I think you must at least reference the work

##### David Mansolino [Cyberbotics] 05/25/2020 06:10:46
You can create a pull-request directly on the Webots github repository:

[https://github.com/cyberbotics/webots](https://github.com/cyberbotics/webots)

Here is a very short guide:

[https://github.com/cyberbotics/webots/blob/master/CONTRIBUTING.md](https://github.com/cyberbotics/webots/blob/master/CONTRIBUTING.md)

Feel free to open the PR and then we will guide you from the PR directly.

##### Alfian 05/25/2020 06:09:30
> `@Alfian` very nice video! Would you like to share the code and integrate it in Webots?

`@David Mansolino` Of course. Where could I put the code?

##### David Mansolino [Cyberbotics] 05/25/2020 05:43:22
`@Alfian` very nice video! Would you like to share the code and integrate it in Webots?

##### Alfian 05/25/2020 04:53:00
Here, I share about stabilizing the position of UAV Quadrotor DJI Mavic 2 Pro Using PID Controller in Python programming.

Also, I share the code in github. Please, give an advice, suggestion or comment for the simulation.



[https://youtu.be/63LNRWnQPoY](https://youtu.be/63LNRWnQPoY)


Here, i make the simulation about lock and move position of DJI Mavic 2 Pro using the PD controller. Thank you.

[https://youtu.be/vXC9\_T7ekWE](https://youtu.be/vXC9_T7ekWE)

##### Olivier Michel [Cyberbotics] 05/18/2020 19:19:50
Here is a nice youtube channel with a dozen of recent Webots tutorials: [https://www.youtube.com/watch?v=dt\_iQmPGSrc&list=PLt69C9MnPchlWEV5AEhfT2HajlE2SJ55V](https://www.youtube.com/watch?v=dt_iQmPGSrc&list=PLt69C9MnPchlWEV5AEhfT2HajlE2SJ55V)


Nice @starwars AT-ST inspired Walker running in Webots: [https://twitter.com/mantisrobot/status/1254693299702714369](https://twitter.com/mantisrobot/status/1254693299702714369)


**Get Paid by Google to contribute to the Webots Documentation!**



Cyberbotics is happy to announce it was accepted for participation in Google Season of Docs.

That means that you can get paid by Google (from $2,400 to $6,000) to write some technical documentation for Webots.

More information is available here: [https://cyberbotics.com/gsod](https://cyberbotics.com/gsod)

##### David Mansolino [Cyberbotics] 05/04/2020 13:56:31
You can fin the documentation about this new Webots robot model here: [https://cyberbotics.com/doc/guide/spot](https://cyberbotics.com/doc/guide/spot)


We are happy to share with you a simulation of the Spot robot from Boston Dynamic in Webots: [https://www.youtube.com/watch?v=b5mVe6dk0wI](https://www.youtube.com/watch?v=b5mVe6dk0wI)

##### Luftwaffel [Moderator] 04/14/2020 12:25:54
This in python and with inverse kinematics would be awesome 😄

##### sh33p 04/08/2020 20:17:10
Oh wow great!

##### Olivier Michel [Cyberbotics] 04/06/2020 14:45:33
For those interested in Deep Reinforcement Learning with Webots, this github repo is a very good starting point:  [https://github.com/LucasWaelti/RL\_Webots](https://github.com/LucasWaelti/RL_Webots)

##### David Mansolino [Cyberbotics] 02/13/2020 10:16:18
We are happy to share with you our preliminary demonstration of the AROSYS project which aims at integrating Webots into the SmartMDSD Toolchain in collaboration with the *Technische Hochschule Ulm*: [https://youtu.be/7rNtWxuXHKs](https://youtu.be/7rNtWxuXHKs)

More information about the project: [http://robmosys.eu/arosys](http://robmosys.eu/arosys)

##### junjihashimoto 02/13/2020 08:49:29
I've developed VRML library for haskell ,too. It is useful to generate webots's world-file.


[https://hackage.haskell.org/package/VRML](https://hackage.haskell.org/package/VRML)


Hello, I'm Junji Hashimoto, Gree Inc. I've developed webots-bindings for haskell.  [https://hackage.haskell.org/package/HsWebots](https://hackage.haskell.org/package/HsWebots)

##### David Mansolino [Cyberbotics] 01/15/2020 08:51:43
We are happy to announce the release of Webots "R2020a revision 1".

This maintenance release fixes several issues, in particular, we cleaned up the libcontroller to remove all the external dependencies to avoid possible conflicts.

Get it from: [https://github.com/cyberbotics/webots/releases/tag/R2020a-rev1](https://github.com/cyberbotics/webots/releases/tag/R2020a-rev1)
%figure
![R2020a-rev1.png](https://cdn.discordapp.com/attachments/568354695513374730/666927483819393024/R2020a-rev1.png)
%end

##### dagd 01/13/2020 10:30:54
OpenDR / Thessaloniki



%figure
![image0.jpg](https://cdn.discordapp.com/attachments/568354695513374730/666227627719131137/image0.jpg)
%end

## 2019

##### Olivier Michel [Cyberbotics] 12/20/2019 16:46:04
`@machinekoder` Thank you for the feedback! Merry Christmas!

##### machinekoder 12/20/2019 16:45:23
And merry X-mas 🎄


`@Olivier Michel` Debian repo is fixed👍  Thanks.

##### David Mansolino [Cyberbotics] 12/20/2019 15:49:25
Thank you, you too!

##### Hayden Woodger 12/20/2019 15:49:11
🎅


Thanks for your help with all my novice questions. I hope you all have a very merry Christmas and a happy new year

##### David Mansolino [Cyberbotics] 12/20/2019 15:46:50
Dear @everyone the Cyberbotics team is going to be on holidays during the Christmas break, we will therefore not be able to answer your questions until January 6 (but I am sure that the community will be here for helping each other). We whish you all a Merry Christmas and Happy New Year 2020! 🎄 🤶🏻 🎉

##### Olivier Michel [Cyberbotics] 12/20/2019 14:22:23
I believe I also fixed the debian repository. Can you try again and confirm?


The download link should be fixed now.

##### David Mansolino [Cyberbotics] 12/20/2019 10:53:10
We are currently migratign our webserver to a more powerfull one, and not all the features have been restored yet, this is why some links/features are not available anymore

##### machinekoder 12/20/2019 10:51:45
`@David Mansolino` I noticed that the Debian repo is dead `deb [https://www.cyberbotics.com/debian/](https://www.cyberbotics.com/debian/) binary-amd64/` is still supported or has it been dropped?

##### David Mansolino [Cyberbotics] 12/20/2019 10:46:42
Indeed, thank you we will fix this right now.

##### machinekoder 12/20/2019 10:44:40
It's cyberbotics.com/#download now


Thanks. Btw. this download link is dead:
%figure
![unknown.png](https://cdn.discordapp.com/attachments/568354695513374730/657533768306786314/unknown.png)
%end

##### David Mansolino [Cyberbotics] 12/20/2019 10:43:13
Hi `@machinekoder` yes R2020a is compatible with ROS1 kinetic and melodic and ROS2 crystal, dashing and eloquent.

##### machinekoder 12/20/2019 10:41:23
`@Stefania Pedrazzi` Is RWebots 2020a also released for Ubuntu Melodic or do we have to wait for the next and last ROS classic release with Py3 support?

##### Stefania Pedrazzi [Cyberbotics] 12/19/2019 09:09:25
Webots "R2020a" released!

This new release adds new robot models other than fixing several issues in particular with #AI and #ML applications.

Get it from [https://github.com/omichel/webots/releases/tag/R2020a](https://github.com/omichel/webots/releases/tag/R2020a)
%figure
![Webots-R2020a-splash.jpg](https://cdn.discordapp.com/attachments/568354695513374730/657147468823396372/Webots-R2020a-splash.jpg)
%end

##### Olivier Michel [Cyberbotics] 12/17/2019 16:02:49
Yet another one: [https://www.youtube.com/watch?v=Z3UyRjnFePk](https://www.youtube.com/watch?v=Z3UyRjnFePk)


New progresses with the SnowSpeeder: [https://www.youtube.com/watch?v=Xjg2M2iK\_rE](https://www.youtube.com/watch?v=Xjg2M2iK_rE)


Follow-up of the SnowSpeeder story: getting ready to attack the AT-AT. [https://youtu.be/7hU\_cipgiDc](https://youtu.be/7hU_cipgiDc)

##### SimonDK 11/27/2019 16:54:27
Great news `@Fabien Rohrer` , I think you may be winning over many Gazebo and vrep users 🙂  I hope integration with ROS will further improve as there is a big research community that would be interested in Webots!

##### Fabien Rohrer [Moderator] 11/19/2019 13:34:31
Our Discord community has just gone beyond 500 people! 🕺🏻

##### Olivier Michel [Cyberbotics] 10/31/2019 08:42:21
LEGO SnowSpeederBrick drone flying in Webots. This simulation was developed by Jaime A, see original post here: [https://youtu.be/y4p-PjtfxQI](https://youtu.be/y4p-PjtfxQI)
> **Attachment**: [SnowSpeederBrick\_drone\_for\_webots.mp4](https://cdn.discordapp.com/attachments/568354695513374730/639383651007594496/SnowSpeederBrick_drone_for_webots.mp4)


We just released Webots R2019b revision 1 on the snap store [https://snapcraft.io/webots](https://snapcraft.io/webots) so that you can install it easily on your favorite Linux distribution (all dependencies are included).

##### Fabien Rohrer [Moderator] 10/03/2019 09:41:34
We are happy to announce the release of Webots "R2019b revision 1".

This maintenance release fixes several issues, adds a bunch of new assets, updates some dependencies and adds new device examples.

Download it from here: [https://github.com/cyberbotics/webots/releases/tag/R2019b-rev1](https://github.com/cyberbotics/webots/releases/tag/R2019b-rev1)

Comlete changelog: [https://cyberbotics.com/doc/reference/changelog-r2019](https://cyberbotics.com/doc/reference/changelog-r2019)


The Construct just published a ROS developers podcast about how to use Webots with ROS featuring `@Olivier Michel` and Ricardo Tellez.

[http://www.theconstructsim.com/webots-robot-simulator-ros-olivier-michel](http://www.theconstructsim.com/webots-robot-simulator-ros-olivier-michel)


Would like to share with us when you're using Webots? 🐞

1. Open Webots

2. Go in `Discord Settings / Game Activity / Add it`, and select `Webots` 😁
%figure
![Capture_decran_2019-09-18_a_16.17.22.png](https://cdn.discordapp.com/attachments/568354695513374730/623886266953498634/Capture_decran_2019-09-18_a_16.17.22.png)
%end


The main Webots git repository (and other repositories) has been migrated to our brand-new "Cyberbotics" GitHub organization: [https://github.com/cyberbotics](https://github.com/cyberbotics)

##### David Mansolino [Cyberbotics] 08/13/2019 16:04:48
New release of the webots\_ros package: [http://wiki.ros.org/webots\_ros](http://wiki.ros.org/webots_ros)



The webots\_ros package lets you use Webots together with ROS.



This new version of the package greatly simplifies the interface between Webots and ROS, new launch files are provided to start your node and the corresponding simulation easily. We also wrote some documentation about the available sample simulations: [http://wiki.ros.org/webots\_ros/Tutorials/Sample%20Simulations](http://wiki.ros.org/webots_ros/Tutorials/Sample%20Simulations)

##### Fabien Rohrer [Moderator] 07/25/2019 08:21:22
New model of drone: please welcome the DJI Mavic 2 PRO drone in Webots: [https://bit.ly/2JQZNgA](https://bit.ly/2JQZNgA)

##### David Mansolino [Cyberbotics] 07/19/2019 06:57:39
Demonstration of a Telemax robot: [https://www.youtube.com/watch?v=lUWMGk0i9Tc](https://www.youtube.com/watch?v=lUWMGk0i9Tc)

This simulation is available in R2019b, if you didn't already updated to this new version give it a try!

##### Fabien Rohrer [Moderator] 07/17/2019 12:58:12
Our community on Discord has just gone beyond 200 people, this is great!


We have just created a new channel for the robotbenchmark community. We are looking forward to seeing you there! [https://discord.gg/Gn6Buyt](https://discord.gg/Gn6Buyt) [https://robotbenchmark.net](https://robotbenchmark.net)


Webots R2019b has just been released!

[https://www.cyberbotics.com/doc/blog/Webots-2019-b-release](https://www.cyberbotics.com/doc/blog/Webots-2019-b-release)



Get it now from [https://github.com/omichel/webots/releases/tag/R2019b](https://github.com/omichel/webots/releases/tag/R2019b)


Demonstration of a Universal Robot UR5e with grippers: [https://youtu.be/WIY9ebqSXUc](https://youtu.be/WIY9ebqSXUc)

##### Olivier Michel [Cyberbotics] 04/18/2019 08:39:15
Short story about robotbenchmark: [https://www.eosc-hub.eu/news/robotbenchmark-%E2%80%93-cloud-based-robot-simulations-eosc-marketplace](https://www.eosc-hub.eu/news/robotbenchmark-%E2%80%93-cloud-based-robot-simulations-eosc-marketplace)
<|MERGE_RESOLUTION|>--- conflicted
+++ resolved
@@ -4,9 +4,6 @@
 
 ## 2021
 
-<<<<<<< HEAD
-##### Olivier Michel [Cyberbotics] 10/20/2021 07:16:32
-=======
 ##### Olivier Michel [Cyberbotics] 11/01/2021 13:21:34
 As you may have seen, I was elected at the ROS2 Technical Steering Committee. Thank you to those who voted! The only official announcement I found is there: [https://discourse.ros.org/t/ros-news-for-the-week-of-10-18-2021/22811](https://discourse.ros.org/t/ros-news-for-the-week-of-10-18-2021/22811)
 
@@ -26,7 +23,6 @@
 Webots in OpenRoberta online NAO simulations at [https://lab.open-roberta.org](https://lab.open-roberta.org). Select NAO and click on the SIM button to start the Webots simulation. You will be able to program the robot using the Blockly graphical programming language. See the press release here: [https://www.iais.fraunhofer.de/de/presse/presseinformationen/presseinformationen-2021/presseinformation-211019.html](https://www.iais.fraunhofer.de/de/presse/presseinformationen/presseinformationen-2021/presseinformation-211019.html) (in German).
 
 
->>>>>>> 7fcfd87e
 If you like Webots and ROS and would like to help us, please take 10 seconds and vote for me (Olivier Michel) at the ROS2 Technical Steering Committee election: [https://civs1.civs.us/cgi-bin/vote.pl?id=E\_ee3018e9881cbe49&akey=7c1cdeb3142060b4](https://civs1.civs.us/cgi-bin/vote.pl?id=E_ee3018e9881cbe49&akey=7c1cdeb3142060b4)
 
 ##### Stefania Pedrazzi [Cyberbotics] 10/12/2021 07:47:51
@@ -126,7 +122,7 @@
 [https://youtu.be/0ybXPnkFFCo](https://youtu.be/0ybXPnkFFCo)
 
 
-New video series with tutorials on Webots with ROS with a lot of Robotics concepts : 
+New video series with tutorials on Webots with ROS with a lot of Robotics concepts :
 
 
 
@@ -200,7 +196,7 @@
 
 Ubuntu has recently published a very nice article about deploying ROS 2 on Raspberry Pi Pico. The article is based on an example that Cyberbotics contributed.  It shows Cyberbotic's initiative to contribute to ROS 2 in aspects other than simulation.
 
- 
+
 
 [https://ubuntu.com/blog/getting-started-with-micro-ros-on-raspberry-pi-pico](https://ubuntu.com/blog/getting-started-with-micro-ros-on-raspberry-pi-pico)
 
@@ -231,7 +227,7 @@
 Special Thanks to `@Olivier Michel` `@Darko Lukić` `@David Mansolino`
 
 
-It's true, when you are willing to learn, teach and share knowledge, we grow together as a community. 📚Today as we reach 1000 subscribers, we wish to thank and congratulate each one of you who's reading this. 🥳🎉 It's the curiosity and eagerness to learn from each one of you that keeps us going. 📈 If you aren't a part of our growing robotics community yet, do subscribe so that you don't miss out on more interesting content. 🤖 
+It's true, when you are willing to learn, teach and share knowledge, we grow together as a community. 📚Today as we reach 1000 subscribers, we wish to thank and congratulate each one of you who's reading this. 🥳🎉 It's the curiosity and eagerness to learn from each one of you that keeps us going. 📈 If you aren't a part of our growing robotics community yet, do subscribe so that you don't miss out on more interesting content. 🤖
 
 [https://www.youtube.com/channel/UCrl9pLcAAKy8wuXkN-on3xQ](https://www.youtube.com/channel/UCrl9pLcAAKy8wuXkN-on3xQ)
 %figure
@@ -251,7 +247,7 @@
 It is now official: Webots will be used as the simulation platform of the upcoming Robocup Virtual Humanoid Soccer Competition: [https://humanoid.robocup.org/hl-2021/call-for-participation/](https://humanoid.robocup.org/hl-2021/call-for-participation/)
 
 
-Here is sneak preview of our brand new 3D web interface for Webots:  [https://cyberbotics.com/animations/nao\_room/nao\_room.html](https://cyberbotics.com/animations/nao_room/nao_room.html) 
+Here is sneak preview of our brand new 3D web interface for Webots:  [https://cyberbotics.com/animations/nao\_room/nao\_room.html](https://cyberbotics.com/animations/nao_room/nao_room.html)
 
 It is based on a port of WREN (Webots Rendering ENgine) to webassembly and thus the rendering on the web page is very similar to the one you get in Webots. Moreover, it is fully compatible with the previous Webots animation format, so you can create a Webots animation (or re-use an existing one) and publish it on the web using this new 3D viewer.
 
@@ -412,7 +408,7 @@
 `@Soft_illusion` appreciate your videos in contributing to the community. Can you stop tagging everyone? it triggers an email notification. I would like to reserve those for DMs and important messages. Tx
 
 ##### Soft\_illusion 11/07/2020 02:08:52
-We are back with the fifth episode of the Webots ROS2 video tutorial series . Video 5: Tutorial on Subscribers in ROS2 [https://www.youtube.com/watch?v=mUmOwr-U\_68](https://www.youtube.com/watch?v=mUmOwr-U_68) Stay tuned for more upcoming interesting episodes. @everyone 
+We are back with the fifth episode of the Webots ROS2 video tutorial series . Video 5: Tutorial on Subscribers in ROS2 [https://www.youtube.com/watch?v=mUmOwr-U\_68](https://www.youtube.com/watch?v=mUmOwr-U_68) Stay tuned for more upcoming interesting episodes. @everyone
 
 Special Thanks to Webots Team for their guidance.
 
@@ -524,7 +520,7 @@
 
 
 
-This maintenance release fixes several issues. In particular we focused on fixing specific issues reported by users and improving the support on macOS. 
+This maintenance release fixes several issues. In particular we focused on fixing specific issues reported by users and improving the support on macOS.
 
 
 
@@ -599,7 +595,7 @@
 Final of the student robotics virtual competition live now [https://youtu.be/xBPVqsb\_Ydk](https://youtu.be/xBPVqsb_Ydk)
 
 ##### amitsaini 07/24/2020 15:35:03
-Hi I am testing a Robotic Dog on Webots. Earlier I was using CoppelliaSim but faced some problems. So now switching to Webots. 
+Hi I am testing a Robotic Dog on Webots. Earlier I was using CoppelliaSim but faced some problems. So now switching to Webots.
 
 [https://www.youtube.com/watch?v=4oXSDRn0iBA](https://www.youtube.com/watch?v=4oXSDRn0iBA)
 
@@ -912,4 +908,4 @@
 Demonstration of a Universal Robot UR5e with grippers: [https://youtu.be/WIY9ebqSXUc](https://youtu.be/WIY9ebqSXUc)
 
 ##### Olivier Michel [Cyberbotics] 04/18/2019 08:39:15
-Short story about robotbenchmark: [https://www.eosc-hub.eu/news/robotbenchmark-%E2%80%93-cloud-based-robot-simulations-eosc-marketplace](https://www.eosc-hub.eu/news/robotbenchmark-%E2%80%93-cloud-based-robot-simulations-eosc-marketplace)
+Short story about robotbenchmark: [https://www.eosc-hub.eu/news/robotbenchmark-%E2%80%93-cloud-based-robot-simulations-eosc-marketplace](https://www.eosc-hub.eu/news/robotbenchmark-%E2%80%93-cloud-based-robot-simulations-eosc-marketplace)