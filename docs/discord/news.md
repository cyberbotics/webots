--- conflicted
+++ resolved
@@ -4,8 +4,6 @@
 
 ## 2020
 
-<<<<<<< HEAD
-=======
 ##### KajalGada 11/22/2020 03:06:28
 Back with another tutorial: How to use Position sensor in Webots to compute robot odometry. Code is in Python.
 
@@ -26,7 +24,6 @@
 
 Here is episode 6 of the Webots ROS2 video tutorial series. In this nice tutorial, you will learn how to implement a line following behavior for a custom robot with ROS2. [https://youtu.be/ZTJa5f5F5fU](https://youtu.be/ZTJa5f5F5fU)
 
->>>>>>> 1028ef15
 ##### KajalGada 11/11/2020 01:06:46
 `@Soft_illusion` appreciate your videos in contributing to the community. Can you stop tagging everyone? it triggers an email notification. I would like to reserve those for DMs and important messages. Tx
 
