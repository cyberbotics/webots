--- conflicted
+++ resolved
@@ -6,15 +6,10 @@
 For these reasons, from R2022b, all PROTO files used by a world need to be declared using the `EXTERNPROTO` keyword.
 Similarly, every PROTO inserted during the execution of the simulation by a supervisor needs to be declared an `IMPORTABLE EXTERNPROTO` prior to import it.
 
-<<<<<<< HEAD
+For a comprehensive list of the changes, please refer to the [Change Log](../reference/changelog-r2022.md).
+
 ## What is New
 ### What is EXTERNPROTO
-=======
-For a comprehensive list of the changes, please refer to the [Change Log](../reference/changelog-r2022.md).
-
-## What Is New
-### What Is EXTERNPROTO
->>>>>>> ccdd6d0f
 
 It is a keyword at the top of your world/proto file that allows Webots to know where it should search for a defined proto. Most of the time it will be on the official github respository of Cyberbotics.
 However, it is also possible to define the source as being a proto you designed or even one from another person on github.
