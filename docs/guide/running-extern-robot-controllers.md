# Running Extern Robot Controllers

This chapter describes extern robot controllers and how to use them.

## Introduction

Normally, Webots launches automatically the robot controller specified in the `controller` field of each [Robot](../reference/robot.md) node.
However, if this field is set to `<extern>`, no controller is launched and the robot will behave like if its `controller` field was an empty string, that is, the robot will not be controlled.
But as soon as a Webots controller is launched manually on the same computer, it will attempt to connect to this `<extern>` robot controller in order to control this robot.
It is also possible to connect `<extern>` controllers from remote computers using a TCP connection.

## Usefulness

Running an extern robot controller requires that the controller is launched manually.
This may seem inconvenient, but in several cases, it turns out to be very useful, because the user has full control over the controller process.
For example, it may run it within a debugging environment, like *gdb*, a command line tool like *$ shell*, or within some Integrated Development Environment (IDE), such as *Visual C++*, *Eclipse* or *PyCharm*.
Also, the standard output and error streams (`stdout` and `stderr`) remain under the user control and are not sent to the Webots console.
It is even possible to read the standard input stream (`stdin`) like with any standard program.
Moreover, starting external controllers remotely allows to run Webots on a different machine than the controller, which can be useful if the specifications required by the two processes are very different.

> **Note**: If the `robot.synchronization` field is set to `TRUE` Webots will wait for the extern controller to be launched, otherwise the simulation will run whether the controller is started or not.

## Launcher

Webots is distributed with a controller launcher.
It must be used to start any extern controller file.
Compatible file types are listed below:
* **Executables**: no extension on Linux/macOS and `.exe` on Windows.
* **Python**: `.py`.
* **Java**: `.jar` and `.class`.
* **Matlab**: `.m`.

The `WEBOTS_HOME` environment variable must be set to the installation folder of Webots.
For example:

<<<<<<< HEAD
%tab-component "os"

%tab "Windows"
| Environment Variable                            | Typical Value                                                       |
|-------------------------------------------------|---------------------------------------------------------------------|
| WEBOTS\_HOME                                    | `C:\Program Files\Webots`                                           |
| Path (all controllers except Python)            | add `%WEBOTS_HOME%\lib\controller;%WEBOTS_HOME%\msys64\mingw64\bin` |
| Path (for C++, Java and e-puck robot)           | add `%WEBOTS_HOME%\msys64\mingw64\bin\cpp`                          |
| PYTHONPATH (for Python)                         | add `${WEBOTS_HOME}\lib\controller\python`                          |
| PYTHONIOENCODING (for Python)                   | `UTF-8`                                                             |
| WEBOTS\_PROJECT (for MATLAB)                    | `C:\Users\MyUsername\my_folder\my_webots_project`                   |
| WEBOTS\_CONTROLLER\_NAME (for MATLAB)           | `my_robot_controller`                                               |
| WEBOTS\_CONTROLLER\_ARGS (for MATLAB, optional) | `arg1;arg2`                                                         |
| WEBOTS\_VERSION (for MATLAB)                    | `{{ webots.version.full }}`                                         |

&nbsp;

**MATLAB**: Here is an example of what you should enter in the MATLAB console:

```matlab
>> setenv('WEBOTS_PROJECT', 'C:\Users\MyUsername\my_folder\my_webots_project')
>> setenv('WEBOTS_CONTROLLER_NAME', 'my_robot_controller')
>> setenv('WEBOTS_CONTROLLER_ARGS', 'arg1;arg2')
>> setenv('WEBOTS_VERSION', '{{ webots.version.full }}')
>> cd(getenv('WEBOTS_HOME'))
>> cd('lib/controller/matlab')
>> launcher
```

&nbsp;

**Java**: You should add the following options to the `java` command line for launching the Java controller:
- `-classpath $WEBOTS_HOME\lib\controller\java\Controller.jar:$WEBOTS_HOME\my_project\controllers\MyController\`
- `-Djava.library.path=$WEBOTS_HOME\lib\controller\java`

For example to launch the `Driver` Java controller, type:
=======
>>>>>>> 65f0bdfc
```bash
export WEBOTS_HOME=/home/username/webots
```

If you are using the snap version of Webots, please refer to the corresponding section: [Running Extern Robot Controller with the Snap Version of Webots](#running-extern-robot-controller-with-the-snap-version-of-webots).

The following command line should be used to start a controller:

%tab-component "os"

%tab "Windows"

<<<<<<< HEAD
| Environment Variable                                  | Typical Value                                    |
|-------------------------------------------------------|--------------------------------------------------|
| WEBOTS\_HOME                                          | `/usr/local/webots`                              |
| LD\_LIBRARY\_PATH (not needed for Python controllers) | add `${WEBOTS_HOME}/lib/controller`              |
| PYTHONPATH (for Python)                               | add `${WEBOTS_HOME}/lib/controller/python`       |
| PYTHONIOENCODING (for Python)                         | `UTF-8`                                          |
| WEBOTS\_PROJECT (for MATLAB)                          | `/home/my_username/my_folder/my_webots_project`  |
| WEBOTS\_CONTROLLER\_NAME (for MATLAB)                 | `my_robot_controller`                            |
| WEBOTS\_CONTROLLER\_ARGS (for MATLAB, optional)       | `arg1;arg2`                                      |
| WEBOTS\_VERSION (for MATLAB)                          | `{{ webots.version.full }}`                      |

&nbsp;

**MATLAB**: Here is an example of what you should enter in the MATLAB console:

```matlab
>> setenv('WEBOTS_PROJECT','/home/my_username/my_folder/my_webots_project')
>> setenv('WEBOTS_CONTROLLER_NAME', 'my_robot_controller')
>> setenv('WEBOTS_CONTROLLER_ARGS', 'arg1;arg2')
>> setenv('WEBOTS_VERSION', '{{ webots.version.full }}')
>> cd(getenv('WEBOTS_HOME'))
>> cd('lib/controller/matlab')
>> launcher
=======
```bash
webots-controller.exe [options] path/to/controller/file [controller-args]
>>>>>>> 65f0bdfc
```

%tab-end

%tab "Linux"

```bash
$WEBOTS_HOME/webots-controller [options] path/to/controller/file [controller-args]
```

%tab-end

%tab "macOS"

<<<<<<< HEAD
| Environment Variable                                  | Typical Value                                              |
|-------------------------------------------------------|------------------------------------------------------------|
| WEBOTS\_HOME                                          | `/Applications/Webots.app`                                 |
| DYLD\_LIBRARY\_PATH                                   | add `${WEBOTS_HOME}/Contents/lib/controller`               |
| PYTHONPATH                                            | add `${WEBOTS_HOME}/Contents/lib/controller/python`        |
| PYTHONIOENCODING (for Python)                         | `UTF-8`                                                    |
| WEBOTS\_PROJECT (for MATLAB)                          | `/Users/my_username/my_folder/my_webots_project`           |
| WEBOTS\_CONTROLLER\_NAME (for MATLAB)                 | `my_robot_controller`                                      |
| WEBOTS\_CONTROLLER\_ARGS (for MATLAB, optional)       | `arg1;arg2`                                                |
| WEBOTS\_VERSION (for MATLAB)                          | `{{ webots.version.full }}`                                |

&nbsp;

**MATLAB**: Here is an example of what you should enter in the MATLAB console:

```matlab
>> setenv('WEBOTS_PROJECT','/Users/my_username/my_folder/my_webots_project')
>> setenv('WEBOTS_CONTROLLER_NAME', 'my_robot_controller')
>> setenv('WEBOTS_CONTROLLER_ARGS', 'arg1;arg2')
>> setenv('WEBOTS_VERSION', '{{ webots.version.full }}')
>> cd(getenv('WEBOTS_HOME'))
>> cd('lib/controller/matlab')
>> launcher
```

&nbsp;

**Java**: You should add the following options to the `java` command line for launching the Java controller:
- `-classpath $WEBOTS_HOME/lib/controller/java/Controller.jar:$WEBOTS_HOME/my_project/controllers/MyController/`
- `-Djava.library.path=${WEBOTS_HOME}/lib/controller/java`

For example to launch the `Driver` Java controller, type:
=======
>>>>>>> 65f0bdfc
```bash
$WEBOTS_HOME/Contents/MacOS/webots-controller [options] path/to/controller/file [controller-args]
```

%tab-end

%end

> **Note**: The controller file path can be absolute or relative to the directory from which the launcher is started.

### Options

The following options are available when starting an extern controller with the launcher.
Concrete use cases are discussed in the [Setup](#setup) section.

```
  --help
    Display this help message and exit.

  --protocol=<ipc|tcp>
    Define the protocol to use to communicate between the controller and Webots.
    `ipc` is used by default.
    `ipc` should be used when Webots is running on the same machine as the extern controller.
    `tcp` should be used when connecting to a remote instance of Webots.

  --ip-address=<ip-address>
    The IP address of the remote machine on which the Webots instance is running.
    This option should only be used with the `tcp` protocol (i.e. remote controllers).

  --port=<port>
    Define the port to which the controller should connect. 1234 is used by default, as it is the default port for Webots.
    This setting allows you to connect to a specific instance of Webots if there are multiple instances running on the target machine.
    The port of a Webots instance can be set at its launch.

  --robot-name=<robot-name>
    Target a specific robot by specifying its name in case multiple robots wait for an extern controller in the Webots instance.

  --matlab-path=<matlab-path>
    For MATLAB controllers, this option allows to specify the path to the executable of a specific MATLAB version.
    By default, the launcher checks in the default MATLAB installation folder.

  --stdout-redirect
    Redirect the stdout of the controller to the Webots console.

  --stderr-redirect
    Redirect the stderr of the controller to the Webots console.
```

## Setup

To run a local extern controller, both Webots and the controller should run from the same user account.
This is not needed for a remote extern controller where Webots and the controller run on different machines.
Different use cases are detailed here from the most simple to the most complex:

### Single Simulation and Single Local Extern Robot Controller

You are running a single Webots simulation simultaneously on the same machine and this simulation has only one robot that you want to control from an extern controller.
In this case, you simply need to set the `controller` field of this robot to `<extern>` and to launch the controller with the launcher.
No specific option is needed in this case, as default parameters will automatically target the correct instance of Webots and the single available robot.
Once an extern controller is connected to the robot, any other attempt to connect to that robot will be refused by Webots and the controller attempting to connect will terminate immediately.

### Single Simulation and Multiple Local Extern Robot Controllers

You are running a single Webots simulation simultaneously on the same machine and this simulation has several robots that you want to control from extern controllers.
In this case, for each robot that you want to control externally, you should set their `controller` field to `<extern>`.
Then, you should set the `--robot-name` option of the controller launcher to match the `name` field of the [Robot](../reference/robot.md) node you want to control.
The started controller will connect to the extern robot whose `name` matches the one provided in the command line.
This operation can be repeated in a new terminal for each robot in the simulation.

### Multiple Concurrent Simulations and Single Local Extern Robot Controller

If you are running multiple simulations simultaneously on the same machine, and each simulation has only one robot that you want to control from an extern controller, then you need to indicate to the controller to which instance of Webots it should try to connect.
This can be achieved by setting the `--port` option of the launcher to the TCP port of the target Webots instance (defined with the equivalent `--port` command line option at Webots launch) to which you want to connect your controller.

### Multiple Concurrent Simulations and Multiple Local Extern Robot Controllers

If you are running multiple simulations simultaneously on the same machine, and each simulation has several robots that you want to control from extern controllers, then you need to indicate to each controller to which instance of Webots and to which robot it should try to connect.
To achieve this, simply set the launcher `--port` option to the TCP port of the target Webots instance (set with the equivalent `--port` command line option when launching Webots) and the `--robot-name` option to the name of the target robot to which you want to connect your controller.

### Remote Extern Controllers

`<extern>` controllers can also be started from a remote machine.
In this case, when starting the controller with the launcher, the `--protocol` option should be set to `tcp`.
The `--ip-address` option must be set to the IP address of the remote machine on which the target instance of Webots is running.
If multiple instances of Webots are running on the remote machine, the `--port` option must be set to the TCP port (defined with the `--port` command line option at Webots launch) of the Webots instance to which you want to connect your controller.
Finally, if the target instance contains multiple robots waiting for an extern controller connection, the `--robot-name` option can be set to the name of the robot to which you want to connect your controller.

It is possible to restrict the IP addresses that can connect to a Webots instance.
To do this, the allowed IP addresses can be added in the format `X.X.X.X` in the Webots preferences in the `Network` tab.
It is also possible to allow a range of addresses using a subnet mask in [CIDR](https://en.wikipedia.org/wiki/Classless_Inter-Domain_Routing) notation, with the following format: `X.X.X.X/<netmask>`.
Note that if the list is left empty, all incoming connections are allowed.

### Running Extern Robot Controller with the Snap Version of Webots

In order to compile and execute extern controllers, the following environment variables should be set:
```
export WEBOTS_HOME=/snap/webots/current/usr/share/webots
export LD_LIBRARY_PATH=$WEBOTS_HOME/lib/controller
```

Because of the snap sand-boxing system, Webots has to use a special temporary folder to share information with robot controllers.
When you launch the snap version of Webots, the launcher computes the `WEBOTS_TMPDIR` environment variable if it is not already set.
This variable is computed from the `SNAP_USER_COMMON` environment variable which typically points to `/home/username/snap/webots/common`, a folder accessible by both Webots and your own programs.
Similarly, the libController will automatically check this folder and its contents to determine if it should use it to communicate with Webots.
It is recommended that you do not override this `WEBOTS_TMPDIR` environment variable, unless you want to experiment a different mechanism.

### Running a MATLAB Extern Robot Controller

Matlab controllers can also be started using the launcher.
By default, the launcher will look for the latest installed version of MATLAB in the following locations, depending on the OS:

- **Windows**: C:\Program Files\MATLAB\R20XXx\bin\win64\MATLAB.exe
- **Linux**: /usr/local/MATLAB/R20XXx/bin/matlab
- **MacOS**: /Applications/MATLAB_R20XXx.app

It is also possible to give a custom MATLAB installation path to the launcher, by providing the absolute path to the executable in the `--matlab-path` option.

## Example Usage

1. Set WEBOTS_HOME to the Webots installation directory, for example:

  ```bash
  export WEBOTS_HOME=/usr/local/webots
  ```

2. Open for example the "WEBOTS\_HOME/projects/robots/softbank/nao/worlds/nao_demo.wbt" world file.
3. If the simulation was running, stop it and revert it.
4. Then, open the Nao node in the scene tree and change its controller field from `nao_demo` to `<extern>`.
5. Save the simulation, restart it and run it.
6. Open a terminal and start the `nao_demo` controller with:

  ```bash
  $WEBOTS_HOME/webots-controller $WEBOTS_HOME/projects/robots/softbank/nao/controllers/nao_demo/nao_demo
  ```

  **Note**: If you need to connect to a remote Webots instance, the controller can be started the following way:

  ```bash
  $WEBOTS_HOME/webots-controller --protocol=tcp --ip-address=127.0.0.1 $WEBOTS_HOME/projects/robots/softbank/nao/controllers/nao_demo/nao_demo
  ```

  Simply replace `127.0.0.1` by the IP address of your remote machine.
7. You should see the Nao robot moving in the simulation, controlled by the `nao_demo` program you just started.<|MERGE_RESOLUTION|>--- conflicted
+++ resolved
@@ -33,85 +33,20 @@
 The `WEBOTS_HOME` environment variable must be set to the installation folder of Webots.
 For example:
 
-<<<<<<< HEAD
+```bash
+export WEBOTS_HOME=/home/username/webots
+```
+
+If you are using the snap version of Webots, please refer to the corresponding section: [Running Extern Robot Controller with the Snap Version of Webots](#running-extern-robot-controller-with-the-snap-version-of-webots).
+
+The following command line should be used to start a controller:
+
 %tab-component "os"
 
 %tab "Windows"
-| Environment Variable                            | Typical Value                                                       |
-|-------------------------------------------------|---------------------------------------------------------------------|
-| WEBOTS\_HOME                                    | `C:\Program Files\Webots`                                           |
-| Path (all controllers except Python)            | add `%WEBOTS_HOME%\lib\controller;%WEBOTS_HOME%\msys64\mingw64\bin` |
-| Path (for C++, Java and e-puck robot)           | add `%WEBOTS_HOME%\msys64\mingw64\bin\cpp`                          |
-| PYTHONPATH (for Python)                         | add `${WEBOTS_HOME}\lib\controller\python`                          |
-| PYTHONIOENCODING (for Python)                   | `UTF-8`                                                             |
-| WEBOTS\_PROJECT (for MATLAB)                    | `C:\Users\MyUsername\my_folder\my_webots_project`                   |
-| WEBOTS\_CONTROLLER\_NAME (for MATLAB)           | `my_robot_controller`                                               |
-| WEBOTS\_CONTROLLER\_ARGS (for MATLAB, optional) | `arg1;arg2`                                                         |
-| WEBOTS\_VERSION (for MATLAB)                    | `{{ webots.version.full }}`                                         |
-
-&nbsp;
-
-**MATLAB**: Here is an example of what you should enter in the MATLAB console:
-
-```matlab
->> setenv('WEBOTS_PROJECT', 'C:\Users\MyUsername\my_folder\my_webots_project')
->> setenv('WEBOTS_CONTROLLER_NAME', 'my_robot_controller')
->> setenv('WEBOTS_CONTROLLER_ARGS', 'arg1;arg2')
->> setenv('WEBOTS_VERSION', '{{ webots.version.full }}')
->> cd(getenv('WEBOTS_HOME'))
->> cd('lib/controller/matlab')
->> launcher
-```
-
-&nbsp;
-
-**Java**: You should add the following options to the `java` command line for launching the Java controller:
-- `-classpath $WEBOTS_HOME\lib\controller\java\Controller.jar:$WEBOTS_HOME\my_project\controllers\MyController\`
-- `-Djava.library.path=$WEBOTS_HOME\lib\controller\java`
-
-For example to launch the `Driver` Java controller, type:
-=======
->>>>>>> 65f0bdfc
-```bash
-export WEBOTS_HOME=/home/username/webots
-```
-
-If you are using the snap version of Webots, please refer to the corresponding section: [Running Extern Robot Controller with the Snap Version of Webots](#running-extern-robot-controller-with-the-snap-version-of-webots).
-
-The following command line should be used to start a controller:
-
-%tab-component "os"
-
-%tab "Windows"
-
-<<<<<<< HEAD
-| Environment Variable                                  | Typical Value                                    |
-|-------------------------------------------------------|--------------------------------------------------|
-| WEBOTS\_HOME                                          | `/usr/local/webots`                              |
-| LD\_LIBRARY\_PATH (not needed for Python controllers) | add `${WEBOTS_HOME}/lib/controller`              |
-| PYTHONPATH (for Python)                               | add `${WEBOTS_HOME}/lib/controller/python`       |
-| PYTHONIOENCODING (for Python)                         | `UTF-8`                                          |
-| WEBOTS\_PROJECT (for MATLAB)                          | `/home/my_username/my_folder/my_webots_project`  |
-| WEBOTS\_CONTROLLER\_NAME (for MATLAB)                 | `my_robot_controller`                            |
-| WEBOTS\_CONTROLLER\_ARGS (for MATLAB, optional)       | `arg1;arg2`                                      |
-| WEBOTS\_VERSION (for MATLAB)                          | `{{ webots.version.full }}`                      |
-
-&nbsp;
-
-**MATLAB**: Here is an example of what you should enter in the MATLAB console:
-
-```matlab
->> setenv('WEBOTS_PROJECT','/home/my_username/my_folder/my_webots_project')
->> setenv('WEBOTS_CONTROLLER_NAME', 'my_robot_controller')
->> setenv('WEBOTS_CONTROLLER_ARGS', 'arg1;arg2')
->> setenv('WEBOTS_VERSION', '{{ webots.version.full }}')
->> cd(getenv('WEBOTS_HOME'))
->> cd('lib/controller/matlab')
->> launcher
-=======
+
 ```bash
 webots-controller.exe [options] path/to/controller/file [controller-args]
->>>>>>> 65f0bdfc
 ```
 
 %tab-end
@@ -126,41 +61,6 @@
 
 %tab "macOS"
 
-<<<<<<< HEAD
-| Environment Variable                                  | Typical Value                                              |
-|-------------------------------------------------------|------------------------------------------------------------|
-| WEBOTS\_HOME                                          | `/Applications/Webots.app`                                 |
-| DYLD\_LIBRARY\_PATH                                   | add `${WEBOTS_HOME}/Contents/lib/controller`               |
-| PYTHONPATH                                            | add `${WEBOTS_HOME}/Contents/lib/controller/python`        |
-| PYTHONIOENCODING (for Python)                         | `UTF-8`                                                    |
-| WEBOTS\_PROJECT (for MATLAB)                          | `/Users/my_username/my_folder/my_webots_project`           |
-| WEBOTS\_CONTROLLER\_NAME (for MATLAB)                 | `my_robot_controller`                                      |
-| WEBOTS\_CONTROLLER\_ARGS (for MATLAB, optional)       | `arg1;arg2`                                                |
-| WEBOTS\_VERSION (for MATLAB)                          | `{{ webots.version.full }}`                                |
-
-&nbsp;
-
-**MATLAB**: Here is an example of what you should enter in the MATLAB console:
-
-```matlab
->> setenv('WEBOTS_PROJECT','/Users/my_username/my_folder/my_webots_project')
->> setenv('WEBOTS_CONTROLLER_NAME', 'my_robot_controller')
->> setenv('WEBOTS_CONTROLLER_ARGS', 'arg1;arg2')
->> setenv('WEBOTS_VERSION', '{{ webots.version.full }}')
->> cd(getenv('WEBOTS_HOME'))
->> cd('lib/controller/matlab')
->> launcher
-```
-
-&nbsp;
-
-**Java**: You should add the following options to the `java` command line for launching the Java controller:
-- `-classpath $WEBOTS_HOME/lib/controller/java/Controller.jar:$WEBOTS_HOME/my_project/controllers/MyController/`
-- `-Djava.library.path=${WEBOTS_HOME}/lib/controller/java`
-
-For example to launch the `Driver` Java controller, type:
-=======
->>>>>>> 65f0bdfc
 ```bash
 $WEBOTS_HOME/Contents/MacOS/webots-controller [options] path/to/controller/file [controller-args]
 ```
