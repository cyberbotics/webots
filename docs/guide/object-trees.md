--- conflicted
+++ resolved
@@ -336,11 +336,7 @@
   SFVec3f    translation          0 0 0
   SFRotation rotation             0 0 1 0
   SFString   name                 "tree"
-<<<<<<< HEAD
-  SFVec3f    scale                1 4 1
-=======
   SFVec3f    scale                1 1 4
->>>>>>> 2da4213b
   MFString   texture              "https://raw.githubusercontent.com/cyberbotics/webots/R2022b/projects/objects/trees/protos/textures/cherry_tree.png"
   SFNode     boundingObject       NULL
   SFBool     locked               TRUE
