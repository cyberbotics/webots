--- conflicted
+++ resolved
@@ -75,11 +75,7 @@
     - For Java: `.class` or `.jar`.
 - `SL_PREFIX` is the prefix of a shared library: `lib` on Linux or macOS, and an empty string on Windows.
 - `SL_SUFFIX` is the suffix of a shared library: `.so` on Linux, `.dylib` on macOS and `.dll` on Windows.
-<<<<<<< HEAD
-- `PYTHON_VERSION` is your Python version, but concatenated (`37`, `310`, etc.).
-=======
 - `PYTHON_VERSION` is your Python version, but concatenated (`310`, `39`, `38`, etc.).
->>>>>>> 1ead4138
 
 ---
 
