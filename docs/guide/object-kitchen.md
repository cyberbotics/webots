# Kitchen

## Breakfast

### BiscuitBox

A customizable (size, texture, etc.) biscuit box.

%figure

![BiscuitBox](images/objects/breakfast/BiscuitBox/model.thumbnail.png)

%end

Derived from [Solid](../reference/solid.md).

```
BiscuitBox {
  SFVec3f    translation 0 0 0
  SFRotation rotation    0 0 1 0
  SFString   name        "biscuit box"
<<<<<<< HEAD
  SFVec3f    size        0.24 0.04 0.08
=======
  SFVec3f    size        0.08 0.24 0.04
>>>>>>> 2da4213b
  MFString   textureUrl  "https://raw.githubusercontent.com/cyberbotics/webots/R2022b/projects/objects/kitchen/breakfast/protos/textures/biscuit_box.jpg"
  SFFloat    mass        0.4
}
```

> **File location**: "[WEBOTS\_HOME/projects/objects/kitchen/breakfast/protos/BiscuitBox.proto]({{ url.github_tree }}/projects/objects/kitchen/breakfast/protos/BiscuitBox.proto)"

> **License**: Copyright Cyberbotics Ltd. Licensed for use only with Webots.
[More information.](https://cyberbotics.com/webots_assets_license)

#### BiscuitBox Field Summary

- `size`: Defines the size of the box.

- `textureUrl`: Defines the texture used for the box.

- `mass`: Defines the mass of the box in kg.

### CerealBox

A customizable (size, texture, etc.) cereal box.

%figure

![CerealBox](images/objects/breakfast/CerealBox/model.thumbnail.png)

%end

Derived from [Solid](../reference/solid.md).

```
CerealBox {
  SFVec3f    translation 0 0 0
  SFRotation rotation    0 0 1 0
  SFString   name        "cereal box"
<<<<<<< HEAD
  SFVec3f    size        0.08 0.3 0.2
=======
  SFVec3f    size        0.08 0.2 0.3
>>>>>>> 2da4213b
  MFString   textureUrl  "https://raw.githubusercontent.com/cyberbotics/webots/R2022b/projects/objects/kitchen/breakfast/protos/textures/cereal_box_2.jpg"
  SFFloat    mass        1
}
```

> **File location**: "[WEBOTS\_HOME/projects/objects/kitchen/breakfast/protos/CerealBox.proto]({{ url.github_tree }}/projects/objects/kitchen/breakfast/protos/CerealBox.proto)"

> **License**: Copyright Cyberbotics Ltd. Licensed for use only with Webots.
[More information.](https://cyberbotics.com/webots_assets_license)

#### CerealBox Field Summary

- `size`: Defines the size of the box.

- `textureUrl`: Defines the texture used for the box.

- `mass`: Defines the mass of the box in kg.

### HoneyJar

A honey jar.

%figure

![HoneyJar](images/objects/breakfast/HoneyJar/model.thumbnail.png)

%end

Derived from [Solid](../reference/solid.md).

```
HoneyJar {
  SFVec3f    translation    0 0 0
  SFRotation rotation       0 0 1 0
  SFString   name           "honey jar"
  MFString   textureLidUrl  "https://raw.githubusercontent.com/cyberbotics/webots/R2022b/projects/objects/kitchen/breakfast/protos/textures/bee_lid.jpg"
  SFFloat    mass           0.5
  SFColor    color          0.839216 0.572549 0.105882
}
```

> **File location**: "[WEBOTS\_HOME/projects/objects/kitchen/breakfast/protos/HoneyJar.proto]({{ url.github_tree }}/projects/objects/kitchen/breakfast/protos/HoneyJar.proto)"

> **License**: Copyright Cyberbotics Ltd. Licensed for use only with Webots.
[More information.](https://cyberbotics.com/webots_assets_license)

#### HoneyJar Field Summary

- `textureLidUrl`: Defines the texture used for the lid of the jar.

- `mass`: Defines the mass of the jar in kg.

- `color`: Defines the color of the jar.

### JamJar

A jam jar.

%figure

![JamJar](images/objects/breakfast/JamJar/model.thumbnail.png)

%end

Derived from [Solid](../reference/solid.md).

```
JamJar {
  SFVec3f    translation   0 0 0
  SFRotation rotation      0 0 1 0
  SFString   name          "jam jar"
  MFString   textureLidUrl "https://raw.githubusercontent.com/cyberbotics/webots/R2022b/projects/objects/kitchen/breakfast/protos/textures/blue_jar_lid.jpg"
  SFFloat    mass          0.5
}
```

> **File location**: "[WEBOTS\_HOME/projects/objects/kitchen/breakfast/protos/JamJar.proto]({{ url.github_tree }}/projects/objects/kitchen/breakfast/protos/JamJar.proto)"

> **License**: Copyright Cyberbotics Ltd. Licensed for use only with Webots.
[More information.](https://cyberbotics.com/webots_assets_license)

#### JamJar Field Summary

- `textureLidUrl`: Defines the texture used for the lid of the jar.

- `mass`: Defines the mass of the jar in kg.

## Components

### HotPlate

An hot plate.

%figure

![HotPlate](images/objects/components/HotPlate/model.thumbnail.png)

%end

Derived from [Solid](../reference/solid.md).

```
HotPlate {
  SFVec3f    translation 0 0 0.71
  SFRotation rotation    0 0 1 0
  SFString   name        "hot plate"
  MFString   textureUrl  "https://raw.githubusercontent.com/cyberbotics/webots/R2022b/projects/objects/kitchen/components/protos/textures/components.jpg"
}
```

> **File location**: "[WEBOTS\_HOME/projects/objects/kitchen/components/protos/HotPlate.proto]({{ url.github_tree }}/projects/objects/kitchen/components/protos/HotPlate.proto)"

> **License**: Copyright Cyberbotics Ltd. Licensed for use only with Webots.
[More information.](https://cyberbotics.com/webots_assets_license)

#### HotPlate Field Summary

- `textureUrl`: Defines the texture used for the hot plate.

### Sink

A sink.

%figure

![Sink](images/objects/components/Sink/model.thumbnail.png)

%end

Derived from [Solid](../reference/solid.md).

```
Sink {
  SFVec3f    translation 0 0 0.72
  SFRotation rotation    0 0 1 0
  SFString   name        "sink"
  MFString   textureUrl  "https://raw.githubusercontent.com/cyberbotics/webots/R2022b/projects/objects/kitchen/components/protos/textures/components.jpg"
}
```

> **File location**: "[WEBOTS\_HOME/projects/objects/kitchen/components/protos/Sink.proto]({{ url.github_tree }}/projects/objects/kitchen/components/protos/Sink.proto)"

> **License**: Copyright Cyberbotics Ltd. Licensed for use only with Webots.
[More information.](https://cyberbotics.com/webots_assets_license)

#### Sink Field Summary

- `textureUrl`: Defines the texture used for the sink.

### Worktop

A customizable worktop.

%figure

![Worktop](images/objects/components/Worktop/model.thumbnail.png)

%end

Derived from [Solid](../reference/solid.md).

```
Worktop {
  SFVec3f    translation  0 0 0.71
  SFRotation rotation     0 0 1 0
  SFString   name         "worktop"
  SFVec3f    size         0.7 0.44 0.06
  SFNode     appearance   Marble { }
}
```

> **File location**: "[WEBOTS\_HOME/projects/objects/kitchen/components/protos/Worktop.proto]({{ url.github_tree }}/projects/objects/kitchen/components/protos/Worktop.proto)"

> **License**: Copyright Cyberbotics Ltd. Licensed for use only with Webots.
[More information.](https://cyberbotics.com/webots_assets_license)

#### Worktop Field Summary

- `size`: Defines the size of the worktop.

- `appearance`: Defines the appearance.

## Fridge

### Fridge PROTO

A fridge with 2 doors (0.7 x 0.7 x 1.8 m).

%figure

![Fridge](images/objects/fridge/Fridge/model.thumbnail.png)

%end

Derived from [Solid](../reference/solid.md).

```
Fridge {
  SFVec3f    translation    0 0 0
  SFRotation rotation       0 0 1 0
  SFString   name           "fridge"
  SFColor    mainColor      1 1 1
}
```

> **File location**: "[WEBOTS\_HOME/projects/objects/kitchen/fridge/protos/Fridge.proto]({{ url.github_tree }}/projects/objects/kitchen/fridge/protos/Fridge.proto)"

> **License**: Copyright Cyberbotics Ltd. Licensed for use only with Webots.
[More information.](https://cyberbotics.com/webots_assets_license)

#### Fridge Field Summary

- `mainColor`: Defines the color of the fridge.

## Oven

### Oven PROTO

An oven (0.5 x 0.44 x 0.68 m) or a microwave (0.25 x 0.528 x 0.272 m).

%figure

![Oven](images/objects/oven/Oven/model.thumbnail.png)

%end

Derived from [Solid](../reference/solid.md).

```
Oven {
  SFVec3f    translation    0 0 0
  SFRotation rotation       0 0 1 0
  SFString   name           "oven"
  SFColor    mainColor      1 1 1
  SFString   type           "oven"
}
```

> **File location**: "[WEBOTS\_HOME/projects/objects/kitchen/oven/protos/Oven.proto]({{ url.github_tree }}/projects/objects/kitchen/oven/protos/Oven.proto)"

> **License**: Copyright Cyberbotics Ltd. Licensed for use only with Webots.
[More information.](https://cyberbotics.com/webots_assets_license)

#### Oven Field Summary

- `mainColor`: Defines the color of the oven.

- `type`: Either "oven" or "microwave".

## Utensils

### Carafe

A carafe.

%figure

![Carafe](images/objects/utensils/Carafe/model.thumbnail.png)

%end

Derived from [Solid](../reference/solid.md).

```
Carafe {
  SFVec3f    translation 0 0 0
  SFRotation rotation    0 0 1 0
  SFString   name        "carafe"
  SFFloat    mass        1
}
```

> **File location**: "[WEBOTS\_HOME/projects/objects/kitchen/utensils/protos/Carafe.proto]({{ url.github_tree }}/projects/objects/kitchen/utensils/protos/Carafe.proto)"

> **License**: Copyright Cyberbotics Ltd. Licensed for use only with Webots.
[More information.](https://cyberbotics.com/webots_assets_license)

#### Carafe Field Summary

- `mass`: Defines the mass of the carafe in kg.

### Cookware

A cookware.

%figure

![Cookware](images/objects/utensils/Cookware/model.thumbnail.png)

%end

Derived from [Solid](../reference/solid.md).

```
Cookware {
  SFVec3f    translation 0 0 0
  SFRotation rotation    0 0 1 0
  SFString   name       "cookware"
  SFColor    color      0.7 0.7 0.7
  SFFloat    mass       0.7
}
```

> **File location**: "[WEBOTS\_HOME/projects/objects/kitchen/utensils/protos/Cookware.proto]({{ url.github_tree }}/projects/objects/kitchen/utensils/protos/Cookware.proto)"

> **License**: Copyright Cyberbotics Ltd. Licensed for use only with Webots.
[More information.](https://cyberbotics.com/webots_assets_license)

#### Cookware Field Summary

- `color`: Defines the color of the cookware.

- `mass`: Defines the mass of the cookware in kg.

### Fork

A fork.

%figure

![Fork](images/objects/utensils/Fork/model.thumbnail.png)

%end

Derived from [Solid](../reference/solid.md).

```
Fork {
  SFVec3f    translation 0 0 0
  SFRotation rotation    0 0 1 0
  SFString   name        "fork"
  SFColor    color       0.75 0.75 0.75
}
```

> **File location**: "[WEBOTS\_HOME/projects/objects/kitchen/utensils/protos/Fork.proto]({{ url.github_tree }}/projects/objects/kitchen/utensils/protos/Fork.proto)"

> **License**: Copyright Cyberbotics Ltd. Licensed for use only with Webots.
[More information.](https://cyberbotics.com/webots_assets_license)

#### Fork Field Summary

- `color`: Defines the color of the fork.

### Glass

A glass.

%figure

![Glass](images/objects/utensils/Glass/model.thumbnail.png)

%end

Derived from [Solid](../reference/solid.md).

```
Glass {
  SFVec3f    translation 0 0 0
  SFRotation rotation    0 0 1 0
  SFString   name        "glass"
  SFFloat    mass        0.17
}
```

> **File location**: "[WEBOTS\_HOME/projects/objects/kitchen/utensils/protos/Glass.proto]({{ url.github_tree }}/projects/objects/kitchen/utensils/protos/Glass.proto)"

> **License**: Copyright Cyberbotics Ltd. Licensed for use only with Webots.
[More information.](https://cyberbotics.com/webots_assets_license)

#### Glass Field Summary

- `mass`: Defines the mass of the glass in kg.

### Knife

A knife.

%figure

![Knife](images/objects/utensils/Knife/model.thumbnail.png)

%end

Derived from [Solid](../reference/solid.md).

```
Knife {
  SFVec3f    translation 0 0 0
  SFRotation rotation    0 0 1 0
  SFString   name        "knife"
  SFColor    color       0.75 0.75 0.75
}
```

> **File location**: "[WEBOTS\_HOME/projects/objects/kitchen/utensils/protos/Knife.proto]({{ url.github_tree }}/projects/objects/kitchen/utensils/protos/Knife.proto)"

> **License**: Copyright Cyberbotics Ltd. Licensed for use only with Webots.
[More information.](https://cyberbotics.com/webots_assets_license)

#### Knife Field Summary

- `color`: Defines the color of the knife.

### Lid

A lid.

%figure

![Lid](images/objects/utensils/Lid/model.thumbnail.png)

%end

Derived from [Solid](../reference/solid.md).

```
Lid {
  SFVec3f    translation 0 0.068 0
  SFRotation rotation    0 0 1 0
  SFString   name        "lid"
  SFColor    color       0.7 0.7 0.7
  SFFloat    mass        0.19
}
```

> **File location**: "[WEBOTS\_HOME/projects/objects/kitchen/utensils/protos/Lid.proto]({{ url.github_tree }}/projects/objects/kitchen/utensils/protos/Lid.proto)"

> **License**: Copyright Cyberbotics Ltd. Licensed for use only with Webots.
[More information.](https://cyberbotics.com/webots_assets_license)

#### Lid Field Summary

- `color`: Defines the color of the lid.

- `mass`: Defines the mass of the lid in kg.

### Plate

A customizable (dimensions, texture, etc. ) plate.

%figure

![Plate](images/objects/utensils/Plate/model.thumbnail.png)

%end

Derived from [Solid](../reference/solid.md).

```
Plate {
  SFVec3f    translation 0 0 0
  SFRotation rotation    0 0 1 0
  SFString   name        "plate"
  MFString   textureUrl  "https://raw.githubusercontent.com/cyberbotics/webots/R2022b/projects/objects/kitchen/utensils/protos/textures/floral_plate.jpg"
  SFFloat    height      0.01
  SFFloat    radius      0.11
  SFFloat    mass        0.3
}
```

> **File location**: "[WEBOTS\_HOME/projects/objects/kitchen/utensils/protos/Plate.proto]({{ url.github_tree }}/projects/objects/kitchen/utensils/protos/Plate.proto)"

> **License**: Copyright Cyberbotics Ltd. Licensed for use only with Webots.
[More information.](https://cyberbotics.com/webots_assets_license)

#### Plate Field Summary

- `textureUrl`: Defines the textures used for of the plate.

- `height`: Defines the height of the plate.

- `radius`: Defines the radius of the plate.

- `mass`: Defines the mass of the plate in kg.

### Spoon

A spoon.

%figure

![Spoon](images/objects/utensils/Spoon/model.thumbnail.png)

%end

Derived from [Solid](../reference/solid.md).

```
Spoon {
  SFVec3f     translation 0 0 0
  SFRotation  rotation    0 0 1 0
  SFString    name        "spoon"
  SFColor     color       0.75 0.75 0.75
  SFString    type        "table"
}
```

> **File location**: "[WEBOTS\_HOME/projects/objects/kitchen/utensils/protos/Spoon.proto]({{ url.github_tree }}/projects/objects/kitchen/utensils/protos/Spoon.proto)"

> **License**: Copyright Cyberbotics Ltd. Licensed for use only with Webots.
[More information.](https://cyberbotics.com/webots_assets_license)

#### Spoon Field Summary

- `color`: Defines the color of the spoon.

- `type`: Defines the type of spoon. The value should be either `table` or `tea`.

### Wineglass

A wine glass.

%figure

![Wineglass](images/objects/utensils/Wineglass/model.thumbnail.png)

%end

Derived from [Solid](../reference/solid.md).

```
Wineglass {
  SFVec3f    translation 0 0 0
  SFRotation rotation    0 0 1 0
  SFString   name        "wine glass"
  SFFloat    mass        0.2
}
```

> **File location**: "[WEBOTS\_HOME/projects/objects/kitchen/utensils/protos/Wineglass.proto]({{ url.github_tree }}/projects/objects/kitchen/utensils/protos/Wineglass.proto)"

> **License**: Copyright Cyberbotics Ltd. Licensed for use only with Webots.
[More information.](https://cyberbotics.com/webots_assets_license)

#### Wineglass Field Summary

- `mass`: Defines the mass of the wine glass in kg.

### WoodenSpoon

A wooden spoon.

%figure

![WoodenSpoon](images/objects/utensils/WoodenSpoon/model.thumbnail.png)

%end

Derived from [Solid](../reference/solid.md).

```
WoodenSpoon {
  SFVec3f    translation 0 0 0
  SFRotation rotation    0 0 1 0
  SFString   name        "wooden spoon"
  MFString   textureUrl  "https://raw.githubusercontent.com/cyberbotics/webots/R2022b/projects/objects/kitchen/utensils/protos/textures/wooden_spoon.jpg"
}
```

> **File location**: "[WEBOTS\_HOME/projects/objects/kitchen/utensils/protos/WoodenSpoon.proto]({{ url.github_tree }}/projects/objects/kitchen/utensils/protos/WoodenSpoon.proto)"

> **License**: Copyright Cyberbotics Ltd. Licensed for use only with Webots.
[More information.](https://cyberbotics.com/webots_assets_license)

#### WoodenSpoon Field Summary

- `textureUrl`: Defines the texture used for the spoon.
<|MERGE_RESOLUTION|>--- conflicted
+++ resolved
@@ -19,11 +19,7 @@
   SFVec3f    translation 0 0 0
   SFRotation rotation    0 0 1 0
   SFString   name        "biscuit box"
-<<<<<<< HEAD
-  SFVec3f    size        0.24 0.04 0.08
-=======
   SFVec3f    size        0.08 0.24 0.04
->>>>>>> 2da4213b
   MFString   textureUrl  "https://raw.githubusercontent.com/cyberbotics/webots/R2022b/projects/objects/kitchen/breakfast/protos/textures/biscuit_box.jpg"
   SFFloat    mass        0.4
 }
@@ -59,11 +55,7 @@
   SFVec3f    translation 0 0 0
   SFRotation rotation    0 0 1 0
   SFString   name        "cereal box"
-<<<<<<< HEAD
-  SFVec3f    size        0.08 0.3 0.2
-=======
   SFVec3f    size        0.08 0.2 0.3
->>>>>>> 2da4213b
   MFString   textureUrl  "https://raw.githubusercontent.com/cyberbotics/webots/R2022b/projects/objects/kitchen/breakfast/protos/textures/cereal_box_2.jpg"
   SFFloat    mass        1
 }
