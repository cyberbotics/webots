## Using Python

### Introduction

The Python API has been generated from the C++ API by using SWIG.
This implies that their class hierarchy, their class names and their function names are almost identical.
The Python API is currently composed of a set of about 25 classes having about 200 public functions located in the module called *controller*.
The classes are either representations of a node of the scene tree (such as Robot, LED, etc.) or utility classes (such as Motion, ImageRef, etc.).
A complete description of these functions can be found in the reference guide while the instructions about the common way to program a Python controller can be found in [this chapter](programming-fundamentals.md).

<<<<<<< HEAD
The Python API of Webots supports Python versions 3.7, 3.8 and 3.9.
On Linux it also supports Python version 3.10.
=======
The Python API of Webots supports Python versions 3.7, 3.8, 3.9, and 3.10.
On Ubuntu 18.04 it also supports Python version 3.6.
>>>>>>> 1ead4138

Alternatively to the Webots built-in editor, [PyCharm](https://www.jetbrains.com/pycharm) can be used to edit and launch Python controllers, see the [Using PyCharm with Webots](using-your-ide.md#pycharm) chapter for a step-by-step procedure.

### Installation

Webots starts Python using the standard `python` command line.
As a consequence, it executes the first `python` binary found in the current `PATH`.
If you want to use a different version of Python, please install it if needed and configure your environment so that it becomes the default `python` version when called from the command line in a terminal.
Alternatively, you can change the default Python command from the Webots Preferences in the General tab.
If you set it for example to `python3.8` instead of `python`, this version of Python will be used by default, if available from the command line.
It is also possible to set a different version of Python for each robot controller by editing the `[python]` section of the `runtime.ini` file in each robot controller directory and setting the `COMMAND` value to `python3`, `python3.10` or `python3.8`, etc.
If specified in the `runtime.ini` file of a controller, this Python command will be executed instead of the default one to launch this controller.
On Linux and macOS, it is also possible to override this value by setting a standard Python shebang header line in your main python controller file, for example:

```python
#!/usr/bin/env python3.8
```

On Windows, the shebang header line option is not supported.
However, it is parsed and a warning is displayed in case of mismatch, e.g., if the version specified on the shebang header line mismatches the actual version of Python used by Webots.

#### Linux Installation

Most of the Linux distributions have Python 3 already installed.
To check the versions of Python installed on your system, you can type in a terminal: `python --version`, `python3.8 --version`, `python3 --version`, etc.

#### macOS Installation

You can install Python 3.7, 3.8, 3.9 or 3.10 from the [Python web site](https://www.python.org) or using [Homebrew](https://brew.sh).
To check the versions of Python installed on your system, you can type in a terminal: `python --version`, `python3.8 --version`, `python3 --version`, etc.

> **Note**: To use Python 3.x on macOS, it is recommended to set the absolute path to the python3 executable (e.g. `/Library/Frameworks/Python.framework/Versions/3.x/bin/python3`) in the [`Python command` option of the Preferences](preferences.md#general).

#### Windows Installation

You should install the latest 64-bit version of Python 3.10, 3.9, 3.8 or 3.7 from the official [Python website](https://www.python.org).
Then, you have to modify your `PATH` environment variable to add the path to the `python.exe` binary which is located in the main installation folder.
To check this was done properly, you can open a DOS console (`CMD.EXE`) and type `python --version`.
If it displays the correct Python version, then, everything is setup properly and you should be able to run the Python example provided with Webots in the `WEBOTS_HOME/projects/languages/python/worlds/example.wbt` world file.

### Libraries

The `WEBOTS_HOME/projects/web/visual_tracking` sample simulation uses the Python [OpenCV](http://opencv.org/) and [NumPy](http://numpy.org/) packages.
These packages have to be installed on the system in order to correctly run this simulation.
Using Python *pip*, the *NumPy* package is automatically installed with *opencv-python* package.

#### Linux Libraries

Use the `pip` command to install OpenCV:

```sh
sudo apt-get install python3-pip
sudo pip3 install opencv-python
```

#### macOS Libraries

Open a Terminal and type:
```sh
pip install opencv-python --user
```

#### Windows Libraries

Open the DOS console (CMD.EXE) and type:

```sh
PYTHON_PATH\Scripts\pip.exe install opencv-python
```

Where `PYTHON_PATH` is the path to the Python installation directory, for example `C:\Python36`.

### Use an Alternative Python Version

As explained above, the Python libraries for Webots are precompiled for the standard versions of Python 3.7, 3.8, 3.9, 3.10 and on Ubuntu for the default Python 3 version provided with the system.
It is possible however to use another Python version, like Anaconda Python, by recompiling the Webots Python libraries.
Such a task requires some knowledge in software installation, compilation from sources and Makefile.

The general idea is to walk through the following steps:

1. Install a new Python version and add the path to the new python binary in your `PATH` environment variable, so that you can execute `python --version` from a console and get the correct version number.
2. Get [SWIG](http://www.swig.org/download.html).
3. Recompile the [Python wrapper](https://github.com/omichel/webots/tree/released/src/controller/python) using its [Makefile](https://github.com/omichel/webots/tree/released/src/controller/python/Makefile) (see details inside to understand how to call it with different options).

On Windows you will need to install [MSYS2 for x86\_64](http://www.msys2.org/) and run it in administrator mode to be able to modify files in `$WEBOTS_HOME`.
From the MSYS2 console, you will need to install at least `gcc` `make` and `swig` with the `pacman` command:
```bash
pacman -S gcc make swig
```
From here you can now continue with step 3.<|MERGE_RESOLUTION|>--- conflicted
+++ resolved
@@ -8,13 +8,7 @@
 The classes are either representations of a node of the scene tree (such as Robot, LED, etc.) or utility classes (such as Motion, ImageRef, etc.).
 A complete description of these functions can be found in the reference guide while the instructions about the common way to program a Python controller can be found in [this chapter](programming-fundamentals.md).
 
-<<<<<<< HEAD
-The Python API of Webots supports Python versions 3.7, 3.8 and 3.9.
-On Linux it also supports Python version 3.10.
-=======
 The Python API of Webots supports Python versions 3.7, 3.8, 3.9, and 3.10.
-On Ubuntu 18.04 it also supports Python version 3.6.
->>>>>>> 1ead4138
 
 Alternatively to the Webots built-in editor, [PyCharm](https://www.jetbrains.com/pycharm) can be used to edit and launch Python controllers, see the [Using PyCharm with Webots](using-your-ide.md#pycharm) chapter for a step-by-step procedure.
 
