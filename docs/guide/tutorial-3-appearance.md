## Tutorial 3: Appearance (20 Minutes)

The aim of this tutorial is to familiarize yourself with some nodes related to the graphical rendering.
Good looking simulations can be created very quickly when these nodes are used adequately.
A good graphics quality does not only enhance the user's experience, it is also essential for simulations where robots perceive their environment (camera image processing, line following, etc.).

The result at the end of this tutorial is shown in [this figure](#simulation-after-having-setup-the-light-and-the-pbrappearance-nodes).

### New Simulation

> **Hands-on #1**: From the results of the previous tutorial, create a new simulation called "appearance.wbt" by using the `File / Save World As...` menu.

### Lights

The lighting of a world is determined by [Light](../reference/light.md) nodes and the [Background](../reference/background.md) .
There are three types of light nodes: the [DirectionalLight](../reference/directionallight.md), the [PointLight](../reference/pointlight.md) and the [SpotLight](../reference/spotlight.md).
A [DirectionalLight](../reference/directionallight.md) simulates a light which is infinitely far (ex: the sun), a [PointLight](../reference/pointlight.md) simulates light emitted from a single point (ex: a light bulb), and a [SpotLight](../reference/spotlight.md) simulates a conical light (ex: a flashlight).
[This figure](#comparison-of-the-three-lighting-possible-in-webots-left-directionallight-middle-spotlight-and-right-pointlight) shows a comparison between them.
Each type of light node can cast shadows.
You can find their complete documentation in the [Reference Manual](../reference/nodes-and-api-functions.md).

%figure "Comparison of the three lighting possible in Webots. Left DirectionalLight, middle SpotLight and right PointLight."

![tutorial_light_comparison.png](images/tutorial_light_comparison.thumbnail.jpg)

%end

Lights are costly in term of performance and reduce the simulation speed (especially when they cast shadows).
Minimizing the number of lights increases the rendering speed.
A [PointLight](../reference/pointlight.md) is more efficient than a [SpotLight](../reference/spotlight.md), but less than a [DirectionalLight](../reference/directionallight.md).

In this simulation, the [Light](../reference/light.md) node is not visible in the scene tree because it is contained in the [TexturedBackgroundLight](object-backgrounds.md#texturedbackgroundlight) PROTO node.
It consists of a [DirectionalLight](../reference/directionallight.md) whose intensity and direction is computed automatically according to the background of the scene.

### Modify the Appearance of the Walls

The aim of this subsection is to color the walls in blue.

The [Appearance](../reference/appearance.md) and [PBRAppearance](../reference/pbrappearance.md) nodes of the [Shape](../reference/shape.md) node determine the graphical appearance of the object.
Among other things, these nodes are responsible for the color and texture of objects.

Prefer [PBRAppearances](../reference/pbrappearance.md) for a better rendering as shown in the following comparison.

%figure "Comparison between Appearance node (left) and PBRAppearance node (right)."

![tutorial_appearance_comparison.png](images/tutorial_appearance_comparison.thumbnail.jpg)

%end


> **Hands-on #2**: In the [Shape](../reference/shape.md) node representing graphically the first wall, add a [PBRAppearance](../reference/pbrappearance.md) node to the `appearance` field.
1. Set its `baseColor` field to blue using the color selector.
2. Set its `metalness` field to 0 using the field editor.
3. Finally, set its `roughness` field to 0.5 using the field editor.
4. If the DEF-USE mechanism of the previous tutorial has been correctly implemented, all the walls should turn blue.

### Add a Texture to the Ball

The aim of this subsection is to apply a texture on the ball.
A texture on a rolling object can help to appreciate its movement.

> **Hands-on #3**: Similarly add a [PBRAppearance](../reference/pbrappearance.md) node to the ball.
1. Add an [ImageTexture](../reference/imagetexture.md) node to the `baseColorMap` field of the [PBRAppearance](../reference/pbrappearance.md) node.
2. Add an item to the [ImageTexture](../reference/imagetexture.md)'s `url` field using the `Add` button.
3. Then set the value of the newly added `url` item using the "Select" button.
<<<<<<< HEAD
4. Follow the path "[WEBOTS\_HOME/projects/default/worlds/textures/red\_brick\_wall.jpg]({{ url.github_tree  }}/projects/default/worlds/textures/red_brick_wall.jpg)". Normally it should be "usr/local/webots/projects/default/worlds/textures/red\_brick\_wall.jpg".

The texture URLs must be defined either relative to the `worlds` directory of your project directory or relative to the default project directory [`WEBOTS_HOME/projects/default/worlds`]({{ url.github_tree  }}/projects/default/worlds).
=======
4. Follow the path "[WEBOTS\_HOME/projects/default/worlds/textures/red\_brick\_wall.jpg](https://github.com/cyberbotics/webots/tree/released/projects/default/worlds/textures/red_brick_wall.jpg)". `WEBOTS_HOME` is the location where you installated Webots. It is typically "/usr/local/webots/" on Linux, "/Applications/webots.app" on macOS and "C:\Program Files\Webots" or "C:\Users\<MyUsername>\AppData\Local\Programs\Webots" on Windows.

The texture URLs must be defined either relative to the `worlds` directory of your project directory or relative to the default project directory [`WEBOTS_HOME/projects/default/worlds`](https://github.com/cyberbotics/webots/tree/released/projects/default/worlds).
>>>>>>> 446f5ea3
In the default project directory you will find textures that are available for every world.

Open the `red_brick_wall.jpg` texture in an image viewer while you observe how it is mapped onto the [Sphere](../reference/sphere.md) node in Webots.

Textures are mapped onto Geometry nodes according to predefined **UV mapping** functions described in the [Reference Manual](../reference/imagetexture.md).
A UV mapping function maps a 2D image representation to a 3D model.

%figure "Simulation after having setup the Light and the `PBRAppearance` nodes."

![tutorial_appearance.png](images/tutorial_appearance.thumbnail.jpg)

%end

### Rendering Options

Webots offers several rendering modes available in the `View` menu.

> **Hands-on #4**: View the simulation in wireframe mode by using the `View / Wireframe Rendering` menu item.
Then restore the plain rendering mode: `View / Plain Rendering`.

Others rendering features can be helpful:
- View Coordinates systems: `View / Optional Rendering / Show Coordinates System` <kbd>ctrl</kbd>-<kbd>F1</kbd>
- View distance sensor rays: `View / Optional Rendering / Show DistanceSensor Rays` <kbd>ctrl</kbd>-<kbd>F10</kbd>

### Solution: World File

To compare your world with the solution, go to your files and find the folder named "my\_first\_simulation" created in [Tutorial 1](tutorial-1-your-first-simulation-in-webots.md), then go to the "worlds" folder and open with a text editor the right world.
[This solution](https://github.com/cyberbotics/webots/blob/released/projects/samples/tutorials/worlds/appearance.wbt) as the others is located in the [solution directory](https://github.com/cyberbotics/webots/blob/released/projects/samples/tutorials/worlds/).

### Conclusion

In this tutorial, you have learned how to set up a good looking environment using the [PBRAppearance](../reference/pbrappearance.md) node and the light nodes.

You can go further on this topic by reading the detailed description of these nodes in the `Reference Manual`.
This [section](modeling.md#how-to-get-a-realisitc-and-efficient-rendering) will give you a method to efficiently setup these nodes.<|MERGE_RESOLUTION|>--- conflicted
+++ resolved
@@ -63,15 +63,9 @@
 1. Add an [ImageTexture](../reference/imagetexture.md) node to the `baseColorMap` field of the [PBRAppearance](../reference/pbrappearance.md) node.
 2. Add an item to the [ImageTexture](../reference/imagetexture.md)'s `url` field using the `Add` button.
 3. Then set the value of the newly added `url` item using the "Select" button.
-<<<<<<< HEAD
 4. Follow the path "[WEBOTS\_HOME/projects/default/worlds/textures/red\_brick\_wall.jpg]({{ url.github_tree  }}/projects/default/worlds/textures/red_brick_wall.jpg)". Normally it should be "usr/local/webots/projects/default/worlds/textures/red\_brick\_wall.jpg".
 
 The texture URLs must be defined either relative to the `worlds` directory of your project directory or relative to the default project directory [`WEBOTS_HOME/projects/default/worlds`]({{ url.github_tree  }}/projects/default/worlds).
-=======
-4. Follow the path "[WEBOTS\_HOME/projects/default/worlds/textures/red\_brick\_wall.jpg](https://github.com/cyberbotics/webots/tree/released/projects/default/worlds/textures/red_brick_wall.jpg)". `WEBOTS_HOME` is the location where you installated Webots. It is typically "/usr/local/webots/" on Linux, "/Applications/webots.app" on macOS and "C:\Program Files\Webots" or "C:\Users\<MyUsername>\AppData\Local\Programs\Webots" on Windows.
-
-The texture URLs must be defined either relative to the `worlds` directory of your project directory or relative to the default project directory [`WEBOTS_HOME/projects/default/worlds`](https://github.com/cyberbotics/webots/tree/released/projects/default/worlds).
->>>>>>> 446f5ea3
 In the default project directory you will find textures that are available for every world.
 
 Open the `red_brick_wall.jpg` texture in an image viewer while you observe how it is mapped onto the [Sphere](../reference/sphere.md) node in Webots.
@@ -93,13 +87,13 @@
 Then restore the plain rendering mode: `View / Plain Rendering`.
 
 Others rendering features can be helpful:
-- View Coordinates systems: `View / Optional Rendering / Show Coordinates System` <kbd>ctrl</kbd>-<kbd>F1</kbd>
-- View distance sensor rays: `View / Optional Rendering / Show DistanceSensor Rays` <kbd>ctrl</kbd>-<kbd>F10</kbd>
+- View Coordinates systems: `View / Optional Rendering / Show Coordinates System (Ctrl + F1)`.
+- View distance sensor rays: `View / Optional Rendering / Show DistanceSensor Rays (Ctrl + F10)`.
 
 ### Solution: World File
 
 To compare your world with the solution, go to your files and find the folder named "my\_first\_simulation" created in [Tutorial 1](tutorial-1-your-first-simulation-in-webots.md), then go to the "worlds" folder and open with a text editor the right world.
-[This solution](https://github.com/cyberbotics/webots/blob/released/projects/samples/tutorials/worlds/appearance.wbt) as the others is located in the [solution directory](https://github.com/cyberbotics/webots/blob/released/projects/samples/tutorials/worlds/).
+[This solution](https://github.com/cyberbotics/webots/blob/master/projects/samples/tutorials/worlds/appearance.wbt) as the others is located in the [solution directory](https://github.com/cyberbotics/webots/blob/master/projects/samples/tutorials/worlds/).
 
 ### Conclusion
 
