# Upgrade from R2021b to R2022a

Starting from the R2022a version, all geometries, devices, and PROTOs that come with Webots use the _FLU_ axis orientation (x-**F**orward, y-**L**eft, and z-**U**p).
We introduced the update to be consistent with ROS (see [REP 103](https://www.ros.org/reps/rep-0103.html)) and other robotics systems.
If your Webots world uses Webots geometries, devices, and PROTOs then you will probably need to adapt your world.

| ![spot2021b.png](images/spot_nue.png) | ![spot2022a.png](images/spot_enu.png) |
|:--:|:--:|
| *spot.wbt in 2021b: spot is RUB and the world is NUE.* | *spot.wbt in 2022a: spot is FLU and the world is ENU.* |

<<<<<<< HEAD
## How to Adapt your World or PROTO to Webots R2022a
=======
For a comprehensive list of the changes, please refer to the [Change Log](../reference/changelog-r2022.md).

## How to Adapt Your World or PROTO to Webots R2022a
>>>>>>> ccdd6d0f

### Backward Compatibility Mechanism
We introduced a backward compatibility mechanism to adapt worlds automatically.
This mechanism will be launched when you open a world in the R2022a version. It will keep the same axis orientation and objects axis system you had before but it will rotate the geometries and devices to retrieve the old behavior.
Nevertheless, the mechanism has limited capabilities and it is likely you will need to assist the world adaptation.

* If your world or PROTO does not contain too many objects, you should simply adapt them as wanted using the interface and save it.

* If your world or PROTO is too complex to be handled by hand, you should directly use the script to convert it to _ENU/FLU_ (see [automatic conversion to ENU FLU](#automatic-conversion-to-enu-flu)). Instead of the backward compatibility algorithm, this script can perform children nodes conversion and takes in charge some of the Webots PROTOs which can be useful to avoid to rotate them by hand.

In any case, it is important to understand how Webots nodes are affected by the update and how they should be rotated to preserve the old behavior:

| Node | Required rotation to preserve the old behavior | Strategy code |
|---|:---:|:---:|
| [Cylinder](../reference/cylinder.md) | <img src="https://render.githubusercontent.com/render/math?math=\color{gray}\large(-\frac{\pi}{2}, 0, 0)">| B1 |
| [Capsule](../reference/capsule.md) | <img src="https://render.githubusercontent.com/render/math?math=\color{gray}\large(-\frac{\pi}{2}, 0, 0)"> | B1 |
| [ElevationGrid](../reference/elevationgrid.md) | <img src="https://render.githubusercontent.com/render/math?math=\color{gray}\large(-\frac{\pi}{2}, 0, 0)"> | B1 |
| [Cone](../reference/cone.md) | <img src="https://render.githubusercontent.com/render/math?math=\color{gray}\large(-\frac{\pi}{2}, 0, 0)"> | B1 |
| [Plane](../reference/plane.md) | <img src="https://render.githubusercontent.com/render/math?math=\color{gray}\large(-\frac{\pi}{2}, 0, 0)"> | B1 |
| [Camera](../reference/camera.md) | <img src="https://render.githubusercontent.com/render/math?math=\color{gray}\large(-\frac{\pi}{2}, 0, \frac{\pi}{2})"> | A2 |
| [Lidar](../reference/lidar.md) | <img src="https://render.githubusercontent.com/render/math?math=\color{gray}\large(-\frac{\pi}{2}, 0, \frac{\pi}{2})"> | A2 |
| [Radar](../reference/radar.md) | <img src="https://render.githubusercontent.com/render/math?math=\color{gray}\large(-\frac{\pi}{2}, 0, \frac{\pi}{2})"> | A2 |
| [Viewpoint](../reference/viewpoint.md) | <img src="https://render.githubusercontent.com/render/math?math=\color{gray}\large(-\frac{\pi}{2}, 0, \frac{\pi}{2})"> | A1 |
| [Track](../reference/track.md) | <img src="https://render.githubusercontent.com/render/math?math=\color{gray}\large(-\frac{\pi}{2}, 0, \frac{\pi}{2})"> | A2 |
| [Pen](../reference/camera.md) | <img src="https://render.githubusercontent.com/render/math?math=\color{gray}\large(-\frac{\pi}{2}, 0, 0)"> | A2 |
| [Emitter](../reference/emitter.md) | <img src="https://render.githubusercontent.com/render/math?math=\color{gray}\large(-\frac{\pi}{2}, 0, -\frac{\pi}{2})"> | A2 |
| [Receiver](../reference/receiver.md) | <img src="https://render.githubusercontent.com/render/math?math=\color{gray}\large(-\frac{\pi}{2}, 0, -\frac{\pi}{2})"> | A2 |
| [Connector](../reference/connector.md) | <img src="https://render.githubusercontent.com/render/math?math=\color{gray}\large(-\frac{\pi}{2}, 0, -\frac{\pi}{2})"> | A2 |
| [TouchSensor](../reference/touchsensor.md) | <img src="https://render.githubusercontent.com/render/math?math=\color{gray}\large(-\frac{\pi}{2}, 0, -\frac{\pi}{2})"> | A2 |
| Webots PROTOs | <img src="https://render.githubusercontent.com/render/math?math=\color{gray}\large(-\frac{\pi}{2}, 0, \frac{\pi}{2})">, but there are numerous exceptions to this rule as the protos did not followed any specific convention any now | C |

### Automatic Conversion to ENU FLU

This script [convert\_nue\_to\_enu\_rub\_to\_flu.py](https://github.com/cyberbotics/webots/blob/master/scripts/converter/convert_nue_to_enu_rub_to_flu.py) intends to help you to adapt your world or PROTOs from an old version to the new version of Webots.
You can find detailed explanations into the script (dependencies, usage, limitations and conversion process).

| ![village_realistic.png](https://user-images.githubusercontent.com/48200998/145968884-a52c67b0-056c-480b-9a62-d40057b9a01f.png) | ![village_realistic_converted.png](https://user-images.githubusercontent.com/48200998/145969111-507bfca1-0470-4d03-91e4-5e227645ddb9.png) |  
|:--:|:--:|
| *Example of a complex world (village_realistic.wbt) after backward compatibility algorithm.* | *Example of a complex world after the execution of the script.* |

This script will convert your world from _NUE_ to _ENU_ and the objects contained in the world from _RUB_ to _FLU_. It could be needed to rotate some parts by hand.

Simple usage:
```
python3 convert_nue_to_enu_rub_to_flu.py /your_path_to_your_projects/worlds/my_world.wbt
```

If your PROTO is _RUB_ (x-**R**ight, y-**U**p, z-**B**ack) and does not contain JavaScript or Lua code, you can convert it to _FLU_ using the same script. You may have to rotate some parts of your PROTOs by hand.

**Notes:** check that the conversion went successfully by displaying the different renderings `View/Optional rendering`. In addition, we advise you to check the differences of your `.wbt` or `.proto` before and after the script with a text comparator.

### Convert Forest to FLU

To meet the [Forest.proto](https://github.com/cyberbotics/webots/blob/master/projects/objects/trees/protos/Forest.proto) R2022a version, you need to convert your `.forest` files. you can use the script [convert\_forest\_flu.py](https://github.com/cyberbotics/webots/blob/master/scripts/converter/convert_forest_flu.py):
```
python convert_forest_flu.py /path/to/forest/file.forest
```

## New Axis System Recommendations (Optional)

Once the world and PROTOs have the desired behavior in Webots R2022a, you can change the object axis system to _FLU_ and the world axis system to _ENU_. Indeed, as of Webots R2022a, we recommend the _FLU_ (x-**F**orward, y-**L**eft, and z-**U**p) axis orientation for objects and _ENU_ (x-**E**ast, y-**N**orth, and z-**U**p, see [Axes conventions](https://en.wikipedia.org/wiki/Axes_conventions)) for worlds.

### Convert PROTOs to FLU

If your PROTO file does not contain JavaScript or Lua code and it follows the _RUB_ axis system (x-**R**ight, y-**U**p, z-**B**ack) then you can use the script [convert\_proto.py](https://github.com/cyberbotics/webots/blob/master/scripts/converter/convert_proto.py):
```
python scripts/converter/convert_proto.py /path/to/PROTO/file.PROTO
```

### Convert Worlds to ENU

You can use the script [convert\_nue\_to\_enu.py](https://github.com/cyberbotics/webots/blob/master/scripts/converter/convert_nue_to_enu.py) to convert _NUE_ worlds to _ENU_ axis system:
```
python scripts/converter/convert_nue_to_enu.py /path/to/world/file.wbt
```<|MERGE_RESOLUTION|>--- conflicted
+++ resolved
@@ -8,13 +8,9 @@
 |:--:|:--:|
 | *spot.wbt in 2021b: spot is RUB and the world is NUE.* | *spot.wbt in 2022a: spot is FLU and the world is ENU.* |
 
-<<<<<<< HEAD
-## How to Adapt your World or PROTO to Webots R2022a
-=======
 For a comprehensive list of the changes, please refer to the [Change Log](../reference/changelog-r2022.md).
 
-## How to Adapt Your World or PROTO to Webots R2022a
->>>>>>> ccdd6d0f
+## How to Adapt your World or PROTO to Webots R2022a
 
 ### Backward Compatibility Mechanism
 We introduced a backward compatibility mechanism to adapt worlds automatically.
