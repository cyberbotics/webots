--- conflicted
+++ resolved
@@ -306,11 +306,7 @@
 brew cask install webots
 ```
 
-<<<<<<< HEAD
-### Working around macOS Gatekeeper
-=======
 #### Working around macOS Gatekeeper
->>>>>>> e306f3d9
 
 If Webots was downloaded from a web browser (e.g., not from a Terminal with `curl` or `wget`) macOS Gatekeeper may refuse to run Webots because it is from an unidentified developer (see [this figure](#unidentified-developer-dialog)).
 You will need administrator privileges to be able to install Webots.
