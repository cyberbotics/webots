--- conflicted
+++ resolved
@@ -1,44 +1,32 @@
-## PAL Robotics' TIAGopp
+## PAL Robotics' TIAGo++
 
-%robot tiagopp images/robots/tiagopp/model.thumbnail.png
+%robot tiagopp images/robots/tiago++/model.thumbnail.png
 
-Designed by PAL Robotics, TIAGopp is a two-wheeled human-like robot with two articulated arms finished by parallel grippers as end-effector.
+Designed by PAL Robotics, TIAGo++ is a two-wheeled human-like robot with two articulated arms finished by parallel grippers as end-effector.
 The model includes two articulated arms with 7-DoF to perform coordinated dual-arm actions.
 As the TIAGo model, this bi-manual version is completely ROS based, fully customizable and expandable with extra sensors and devices like end-effector (parallel gripper or Hey5 hand).
 
-<<<<<<< HEAD
-More information on the TIAGopp robot can be found on their [website](http://blog.pal-robotics.com/tiago-bi-manual-robot-research/) or in the [technical specifications datasheet](http://pal-robotics.com/wp-content/uploads/2019/07/Datasheet_TIAGo_Complete.pdf).
-=======
 More information on the TIAGo++ robot can be found on their [website](http://blog.pal-robotics.com/tiago-bi-manual-robot-research/) or in the [technical specifications datasheet](https://pal-robotics.com/wp-content/uploads/2022/04/Datasheet_TIAGo.pdf).
->>>>>>> af706958
 
 ### Movie Presentation
 
 ![youtube video](https://www.youtube.com/watch?v=2KYpuaREQm0)
 
-### Tiagopp PROTO
+### Tiago++ PROTO
 
 Derived from [Robot](../reference/robot.md).
 ```
-Tiagopp {
+Tiago++ {
   SFVec3f     translation           0 0 0.095
   SFRotation  rotation              0 0 1 0
-  SFString    name                  "TIAGopp"
-  SFString    controller            "tiagopp"
+  SFString    name                  "TIAGo++"
+  SFString    controller            "tiago++"
   MFString    controllerArgs        []
   SFString    window                "<generic>"
   SFString    customData            ""
   SFBool      supervisor            FALSE
   SFBool      synchronization       TRUE
   SFBool      selfCollision         FALSE
-<<<<<<< HEAD
-  MFNode      lidarSlot             []
-  SFNode      endEffectorRightSlot  TiagoGripper { name "right" }
-  SFNode      endEffectorLeftSlot   TiagoGripper { name "left" }
-}
-```
-> **File location**: "[WEBOTS\_HOME/projects/robots/pal\_robotics/tiagopp/protos/Tiagopp.proto]({{ url.github_tree }}/projects/robots/pal_robotics/tiagopp/protos/Tiagopp.proto)"
-=======
   MFNode      cameraSlot            Astra { translation -0.028 -0.035 -0.009 rotation 1 0 0 -1.5708}
   SFNode      endEffectorRightSlot  TiagoGripper { name "right" }
   SFNode      endEffectorLeftSlot   TiagoGripper { name "left" }
@@ -46,29 +34,19 @@
 }
 ```
 > **File location**: "[WEBOTS\_HOME/projects/robots/pal\_robotics/tiagopp/protos/Tiago++.proto]({{ url.github_tree }}/projects/robots/pal_robotics/tiagopp/protos/Tiago++.proto)"
->>>>>>> af706958
 
-#### Tiagopp Field Summary
+#### Tiago++ Field Summary
 
-<<<<<<< HEAD
-- `endEffectorRightSlot`: Extends the right arm with a new node (such as the `TiagoRightHey5` for example).
-- `endEffectorLeftSlot`: Extends the left arm with a new node (such as the `TiagoLeftHey5` for example).
-=======
 - `cameraSlot`: Extends the robot with a camera at head level.
 - `endEffectorRightSlot`: Extends the right arm with a new node (such as the `TiagoRightHey5` for example).
 - `endEffectorLeftSlot`: Extends the left arm with a new node (such as the `TiagoLeftHey5` for example).
 - `lidarSlot`: Extends the robot with a lidar sensor (such as Sick TIM551 or Hokuyo URG 04LX_UG01 for example).
->>>>>>> af706958
 
 ### Sample
 
 You will find the following sample in this folder: "[WEBOTS\_HOME/projects/robots/pal\_robotics/tiagopp/worlds]({{ url.github_tree }}/projects/robots/pal_robotics/tiagopp/worlds)".
 
-#### tiagopp.wbt
+#### tiago++.wbt
 
-<<<<<<< HEAD
-![tiagopp.wbt.png](images/robots/tiagopp/tiagopp.wbt.thumbnail.jpg) This simulation shows a Tiagopp making hello with both arms in an industrial environment. It can also be controlled using the arrows on the keyboard.
-=======
 ![tiago++.wbt.png](images/robots/tiago++/tiago++.wbt.thumbnail.jpg) This simulation shows a TIAGo++ making hello with both arms in an industrial environment.
-It can also be controlled using the arrows on the keyboard.
->>>>>>> af706958
+It can also be controlled using the arrows on the keyboard.