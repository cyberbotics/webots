--- conflicted
+++ resolved
@@ -67,8 +67,6 @@
 The *velocity* can be changed at run-time with the `wb_motor_set_velocity` function.
 The value should always be positive (the default is 10).
 
-<<<<<<< HEAD
-=======
 - The `multiplier` field specifies the factor by which position, velocity and force/torque commands sent by the controller are multiplied.
 Only the following API functions are affected by this field: `wb_motor_set_position`, `wb_motor_set_velocity`, `wb_motor_set_torque` and `wb_motor_set_force`.
 By default, this field is 1.
@@ -76,7 +74,6 @@
 > **Note:** When using a multiplier different from 1, the values `minPosition`, `maxPosition` and `maxVelocity` as displayed in the interface do not reflect the practical limits.
 For example, for a motor with `multiplier` = 2 and `maxVelocity` = 10, to remain within this limit the maximal velocity that the controller can set is 5, not 10.
 
->>>>>>> 2a10be8f
 - The `sound` field specifies the URL of a WAVE sound file.
 If the `sound` value starts with `http://` or `https://`, Webots will get the file from the web.
 Otherwise it is considered as a relative URL with respect to the location of the world file or PROTO file which contains the `Motor` node.
