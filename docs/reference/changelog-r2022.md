--- conflicted
+++ resolved
@@ -15,7 +15,6 @@
     - Increased the mouse wheel speed when zooming the 3D window ([#3565](https://github.com/cyberbotics/webots/pull/3565)).
     - Added warning when attempting to add a node to an already started simulation ([#3926](https://github.com/cyberbotics/webots/pull/3926)).
   - Bug fixes
-<<<<<<< HEAD
     - Fixed memory leak due to incorrect cleaning of [ImageTexture](imagetexture.md) nodes ([#3830](https://github.com/cyberbotics/webots/pull/3830)).
     - Fixed various Python API functions crashing with Python 3.9 ([#3502](https://github.com/cyberbotics/webots/pull/3502)).
     - Fixed a crash caused when getting contact points of a PROTO ([#3522](https://github.com/cyberbotics/webots/pull/3522)).
@@ -24,9 +23,6 @@
     - Fixed bug which made the points returned by `getPointCloud` python API inaccessible ([#3558](https://github.com/cyberbotics/webots/pull/3558)).
     - Fixed starting of Webots from the Windows CMD.exe console ([#3512](https://github.com/cyberbotics/webots/pull/3512)).
     - Fixed 'Convert to Base Node(s)' with textures defined by urls ([#3591](https://github.com/cyberbotics/webots/pull/3591)).
-=======
-    - Display a warning in case a file cannot be saved or a build process would fail because of insufficient write permissions ([#4046](https://github.com/cyberbotics/webots/pull/4046)).
->>>>>>> 176e9a88
     - Fixed memory leak due to incorrect cleaning of shadow coords buffer ([#4038](https://github.com/cyberbotics/webots/pull/4038)).
     - Fixed the force direction applied by the [Track](track.md) node ([#3693](https://github.com/cyberbotics/webots/pull/3693)).
     - Fixed broken Lua gd on Windows ([#3769](https://github.com/cyberbotics/webots/pull/3769)).
@@ -46,5 +42,6 @@
     - Fixed incorrect node enumeration in Matlab API and missing `WB_MF_ROTATION` constant ([#3808](https://github.com/cyberbotics/webots/pull/3808)).
     - Fixed incorrect boundingSphere computation for ElevationGrid ([#3828](https://github.com/cyberbotics/webots/pull/3828)).
     - Fixed bug where deleting a node from [Supervisor](supervisor.md) did not refresh the scene tree ([#3867](https://github.com/cyberbotics/webots/pull/3867)).
+    - Display a warning in case a file cannot be saved or a build process would fail because of insufficient write permissions ([#4046](https://github.com/cyberbotics/webots/pull/4046)).
   - Dependency Updates
     - **Stopped support for Ubuntu 16.04 ([#3480](https://github.com/cyberbotics/webots/pull/3480)).**