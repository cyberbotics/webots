# Webots R2022 Change Log

## Webots R2022b
Released on XX, XXth, 2022.

  - New Features:
<<<<<<< HEAD
    - Added a share button to upload scenes and animations to [webots.cloud](https://webots.cloud) ([#3971](https://github.com/cyberbotics/webots/pull/3971)).
=======
    - Moved the robot windows to the web browser ([#4085](https://github.com/cyberbotics/webots/pull/4085)).
    - Added a share button to upload scenes and animations to [webots.cloud](https://webots.cloud) ([#3971](https://github.com/cyberbotics/webots/pull/3971)).
    - Added Wizard for the creation of PROTO files ([#4104](https://github.com/cyberbotics/webots/pull/4104)).
    - Added two new Robot API functions, `wb_robot_step_begin` and `wb_robot_step_end`, to optimize computer intensive controllers ([#4107](https://github.com/cyberbotics/webots/pull/4107)).
  - New Objects:
    - Added some objects on the hospital theme: hospital bed, drip stand, medicine bottle, hand sanitizer, curtain, photo frame, flower pot, emergency exit sign and a fabric appearance ([#4166](https://github.com/cyberbotics/webots/pull/4166)).
  - Added [SCARA T6](../guide/scara-epson-t6.md) robot and a demo showing it sorting fruits in a food industry setting ([#4192](https://github.com/cyberbotics/webots/pull/4192).
  - Enhancements:
    - Improved the structure of the **Nao** PROTO: the **version** field changed and the **color** field was replaced with a **customColor** field ([#4180](https://github.com/cyberbotics/webots/pull/4180)).
    - Allowed negative `scale` values in the [Transform](transform.md) node and added a `ccw` field in the [Mesh](mesh.md) node ([#4243](https://github.com/cyberbotics/webots/pull/4243)).
    - Added rendering of anchors in joints ([#4256](https://github.com/cyberbotics/webots/pull/4256)).
  - Dependency Updates
    - remove WebKit, WebChannel and WebEngine dependencies ([#4137](https://github.com/cyberbotics/webots/pull/4137)).

## Webots R2022a Revision 1
Released on XX XX, 2022.
  - Enhancements
    - Added two new PBR appearances: ScuffedPlastic and WornBurlap ([#4174](https://github.com/cyberbotics/webots/pull/4174)).
    - Added a new HDR background: `music_hall` ([#4177](https://github.com/cyberbotics/webots/pull/4177)).
    - Replaced cubic background PNG images with more efficient JPG images ([#4182](https://github.com/cyberbotics/webots/pull/4182)).
    - Changed the way MATLAB is detected in the system using a new Webots preference ([#4233](https://github.com/cyberbotics/webots/pull/4233)).
    - Forbid the USE of [TrackWheel](trackwheel.md) to avoid wrong behavior ([#4257](https://github.com/cyberbotics/webots/pull/4257)).
  - Cleanup
    - Removed `wb_robot_get_type` API function as it no longer serves a purpose ([#4125](https://github.com/cyberbotics/webots/pull/4125)).
  - Bug fixes
    - Fixed the URDF exportation of [SolidReference](solidreference.md) nodes ([#4102](https://github.com/cyberbotics/webots/pull/4102)).
    - Fixed insufficient value sanity check in Solid's `postPhysicsStep` resulting in exploding [Track](track.md) ([#4133](https://github.com/cyberbotics/webots/pull/4133)).
    - Fixed `wb_supervisor_world_save` behavior when no argument is provided in non-C APIs ([#4140](https://github.com/cyberbotics/webots/pull/4140)).
    - Fixed the ROS `camera/recognition_objects` topic that was always returning an empty list of objects ([#4139](https://github.com/cyberbotics/webots/pull/4139)).
    - Fixed depths greater than `maxRange` to return `inf` for the `RangeFinder` device ([#4167](https://github.com/cyberbotics/webots/pull/4167)).
    - Converted missing sample world `gears.wbt` to ENU ([4201](https://github.com/cyberbotics/webots/pull/4201)).
    - Fixed texture of [Camera](camera.md) devices not being retrieved ([#4218](https://github.com/cyberbotics/webots/pull/4218)).
    - Fixed bug where changes in a DEF node did not propagate for PROTO ([#4245](https://github.com/cyberbotics/webots/pull/4245)).
    - Fixed incorrect update of [Mesh](mesh.md) node in a [Shape](shape.md) when the url is updated either manually or from a supervisor ([#4245](https://github.com/cyberbotics/webots/pull/4245)).
    - Fixed a bug that caused an object to sink into the ground after moving it with a supervisor ([#4070](https://github.com/cyberbotics/webots/pull/4070)).
>>>>>>> 2da4213b

## Webots R2022a
Released on December 21th, 2021.

  - New Features:
    - Released [Skin](skin.md) node ([#3566](https://github.com/cyberbotics/webots/pull/3566)).
    - Added support for rolling friction in [ContactProperties](contactproperties.md) ([#3771](https://github.com/cyberbotics/webots/pull/3771)).
    - Added the [ColladaShapes](../guide/object-shapes.md#colladashapes) PROTO that allows importing a Collada file on the fly ([#3956](https://github.com/cyberbotics/webots/pull/3956)).
    - **The entire library of robots, objects and worlds has been converted to the FLU/ENU coordinate system, and might require manual changes of your local files. Additional details are available [here](https://github.com/cyberbotics/webots/wiki/How-to-adapt-your-world-or-PROTO-to-Webots-R2022a).**
  - Enhancements
    - Improved performance on [Lidar](lidar.md) point cloud generation ([#3499](https://github.com/cyberbotics/webots/pull/3499)).
    - Added speed vector output to GPS ([#3742](https://github.com/cyberbotics/webots/pull/3742)).
    - Added `wbu_car_set_[right/left]_steering_angle` that allows to directly control the steering of the wheels ([#3933](https://github.com/cyberbotics/webots/pull/3933)).
    - Improved the user experience when using the object rotation around axis feature ([#3540](https://github.com/cyberbotics/webots/pull/3540)).
    - Increased the mouse wheel speed when zooming the 3D window ([#3565](https://github.com/cyberbotics/webots/pull/3565)).
    - Added warning when attempting to add a node to an already started simulation ([#3926](https://github.com/cyberbotics/webots/pull/3926)).
  - Bug fixes
    - Fixed memory leak due to incorrect cleaning of [ImageTexture](imagetexture.md) nodes ([#3830](https://github.com/cyberbotics/webots/pull/3830)).
    - Fixed various Python API functions crashing with Python 3.9 ([#3502](https://github.com/cyberbotics/webots/pull/3502)).
    - Fixed a crash caused when getting contact points of a PROTO ([#3522](https://github.com/cyberbotics/webots/pull/3522)).
    - Fixed a crash caused by acos function being called with an out-of-range value and leading to a stack overflow ([#3734](https://github.com/cyberbotics/webots/pull/3734)).
    - Fixed crash caused by the auto-regeneration of a [Robot](robot.md) node ([#3869](https://github.com/cyberbotics/webots/pull/3869)).
    - Fixed bug which made the points returned by `getPointCloud` python API inaccessible ([#3558](https://github.com/cyberbotics/webots/pull/3558)).
    - Fixed starting of Webots from the Windows CMD.exe console ([#3512](https://github.com/cyberbotics/webots/pull/3512)).
    - Fixed 'Convert to Base Node(s)' with textures defined by urls ([#3591](https://github.com/cyberbotics/webots/pull/3591)).
    - Fixed memory leak due to incorrect cleaning of shadow coords buffer ([#4038](https://github.com/cyberbotics/webots/pull/4038)).
    - Fixed the force direction applied by the [Track](track.md) node ([#3693](https://github.com/cyberbotics/webots/pull/3693)).
    - Fixed broken Lua gd on Windows ([#3769](https://github.com/cyberbotics/webots/pull/3769)).
    - Fixed [`wb_supervisor_node_set_visibility`](supervisor.md#wb_supervisor_node_set_visibility) applying visibility to parent and sibling nodes if not used with geometry or [Transform](transform.md) nodes ([#3543](https://github.com/cyberbotics/webots/pull/3543)).
    - Fixed updating the robot window after restarting an extern controller ([#3544](https://github.com/cyberbotics/webots/pull/3544)).
    - Fixed calculation of `front_speed_sum` in the Driver library so that both front wheels are considered in case of 4x4 cars ([#3546](https://github.com/cyberbotics/webots/pull/3546)).
    - Fixed Shift + Left Button drag event when the picked [Solid](solid.md) is child of a [Transform](transform.md) node and the horizontal plane is not clearly visible from view ([#3530](https://github.com/cyberbotics/webots/pull/3530)).
    - Fixed mass computation after inserting a [Physics](physics.md) node in case the [Solid.boundingObject](solid.md) was already defined ([#3240](https://github.com/cyberbotics/webots/pull/3240)).
    - Fixed pickable state for cone and cylinder ([#3644](https://github.com/cyberbotics/webots/pull/3644)).
    - Fixed mass calculation of Mesh nodes ([#3719](https://github.com/cyberbotics/webots/pull/3719)).
    - Fixed regression where the v3.3 (21 DoF) variant of the [Nao](../guide/nao.md) PROTO had no hands ([#3696](https://github.com/cyberbotics/webots/pull/3696)).
    - Fixed laser and infra-red distance sensors hitting fully transparent objects ([#3726](https://github.com/cyberbotics/webots/pull/3726)).
    - Fixed propagation of rotation change from supervisor ([#3752](https://github.com/cyberbotics/webots/pull/3752)).
    - Fixed incorrect update of the differential slip ratio in 4x4 vehicles ([#3770](https://github.com/cyberbotics/webots/pull/3770)).
    - Fixed `wb_keyboard_get_key()` to be MT-safe ([#3783](https://github.com/cyberbotics/webots/pull/3783)).
    - Display a warning in the console when the robot battery is empty ([#3783](https://github.com/cyberbotics/webots/pull/3783)).
    - Fixed incorrect node enumeration in Matlab API and missing `WB_MF_ROTATION` constant ([#3808](https://github.com/cyberbotics/webots/pull/3808)).
    - Fixed incorrect boundingSphere computation for ElevationGrid ([#3828](https://github.com/cyberbotics/webots/pull/3828)).
    - Fixed bug where deleting a node from [Supervisor](supervisor.md) did not refresh the scene tree ([#3867](https://github.com/cyberbotics/webots/pull/3867)).
    - Display a warning in case a file cannot be saved or a build process would fail because of insufficient write permissions ([#4046](https://github.com/cyberbotics/webots/pull/4046)).
  - Dependency Updates
    - **Stopped support for Ubuntu 16.04 ([#3480](https://github.com/cyberbotics/webots/pull/3480)).**<|MERGE_RESOLUTION|>--- conflicted
+++ resolved
@@ -4,9 +4,6 @@
 Released on XX, XXth, 2022.
 
   - New Features:
-<<<<<<< HEAD
-    - Added a share button to upload scenes and animations to [webots.cloud](https://webots.cloud) ([#3971](https://github.com/cyberbotics/webots/pull/3971)).
-=======
     - Moved the robot windows to the web browser ([#4085](https://github.com/cyberbotics/webots/pull/4085)).
     - Added a share button to upload scenes and animations to [webots.cloud](https://webots.cloud) ([#3971](https://github.com/cyberbotics/webots/pull/3971)).
     - Added Wizard for the creation of PROTO files ([#4104](https://github.com/cyberbotics/webots/pull/4104)).
@@ -42,7 +39,6 @@
     - Fixed bug where changes in a DEF node did not propagate for PROTO ([#4245](https://github.com/cyberbotics/webots/pull/4245)).
     - Fixed incorrect update of [Mesh](mesh.md) node in a [Shape](shape.md) when the url is updated either manually or from a supervisor ([#4245](https://github.com/cyberbotics/webots/pull/4245)).
     - Fixed a bug that caused an object to sink into the ground after moving it with a supervisor ([#4070](https://github.com/cyberbotics/webots/pull/4070)).
->>>>>>> 2da4213b
 
 ## Webots R2022a
 Released on December 21th, 2021.
