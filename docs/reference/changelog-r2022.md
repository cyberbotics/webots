--- conflicted
+++ resolved
@@ -3,13 +3,9 @@
 ## Webots R2022b
 Released on XX, XXth, 2022.
 
-<<<<<<< HEAD
-  - New Features:
+  - New Features
     - Native support for Apple M1 processors on macOS ([#4543](https://github.com/cyberbotics/webots/pull/4543)).
-=======
-  - New Features
     - Changed the pipes between Webots and robot controllers to allow to run them in separate docker containers ([#4344](https://github.com/cyberbotics/webots/pull/4344)).
->>>>>>> 4f8471f3
     - Upgraded the simulation server to docker-compose to run Theia IDE on webots.cloud ([#4259](https://github.com/cyberbotics/webots/pull/4259)).
     - Moved the robot windows to the web browser ([#4085](https://github.com/cyberbotics/webots/pull/4085)).
     - Added floating windows to web streaming ([#4355](https://github.com/cyberbotics/webots/pull/4355)).
