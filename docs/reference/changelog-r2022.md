--- conflicted
+++ resolved
@@ -31,14 +31,11 @@
     - Upgraded assimp from 5.0.1 to 5.2.3 on macOS and Linux ([#4285](https://github.com/cyberbotics/webots/pull/4285)).
   - Feature Removal:
     - 3D model import menu option was removed as with the introduction of the [CadShape](cadshape.md) node it no longer serves a purpose ([#4285](https://github.com/cyberbotics/webots/pull/4285)).
-<<<<<<< HEAD
+  - Cleanup:
+    - New controller and plugin specifications ([#4501](https://github.com/cyberbotics/webots/pull/4501)).
   - Dependency Updates
     - Added support for Ubuntu 22.04 LTS and **stopped support for Ubuntu 18.04** ([#4502](https://github.com/cyberbotics/webots/pull/4502)).
-    - **Removed support of Python 3.6** and add support of Python 3.10 on Linux ([#4502](https://github.com/cyberbotics/webots/pull/4502)).
-=======
-  - Cleanup:
-    - New controller and plugin specifications ([#4501](https://github.com/cyberbotics/webots/pull/4501)).
->>>>>>> 6677a09f
+    - **Removed support of Python 3.6 on Linux ([#4502](https://github.com/cyberbotics/webots/pull/4502))**.
 
 ## Webots R2022a Revision 1
 Released on XX XX, 2022.
