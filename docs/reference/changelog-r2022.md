--- conflicted
+++ resolved
@@ -23,12 +23,8 @@
     - Fixed incorrect update of [Mesh](mesh.md) node in a [Shape](shape.md) when the url is updated either manually or from a supervisor ([#4245](https://github.com/cyberbotics/webots/pull/4245)).
     - Fixed a bug that caused an object to sink into the ground after moving it with a supervisor ([#4070](https://github.com/cyberbotics/webots/pull/4070)).
     - Fixed bug where the [Skin](skin.md) node was invisible both to segmentation and `RangeFinder` devices ([#4281](https://github.com/cyberbotics/webots/pull/4281)).
-<<<<<<< HEAD
+    - Fixed measurements close to the near plane for the [RangeFinder](rangefinder.md) device ([#4309](https://github.com/cyberbotics/webots/pull/4309)).
     - Fixed bug where updating the url of a [Mesh](mesh.md) node resulted in multiple updated being issued ([#4325](https://github.com/cyberbotics/webots/pull/4325)).
-=======
-    - Fixed measurements close to the near plane for the [RangeFinder](rangefinder.md) device ([#4309](https://github.com/cyberbotics/webots/pull/4309)).
->>>>>>> 87fdad1f
-
 ## Webots R2022a
 Released on December 21th, 2022.
 
