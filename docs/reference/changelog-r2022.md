--- conflicted
+++ resolved
@@ -12,11 +12,8 @@
     - Added some objects on the hospital theme: hospital bed, drip stand, medicine bottle, hand sanitizer, curtain, photo frame, flower pot, emergency exit sign and a fabric appearance ([#4166](https://github.com/cyberbotics/webots/pull/4166)).
   - Enhancements:
     - Improved the structure of the **Nao** PROTO: the **version** field changed and the **color** field was replaced with a **customColor** field ([#4180](https://github.com/cyberbotics/webots/pull/4180)).
-<<<<<<< HEAD
     - Allowed negative scale values in the [Transform](transform.md) node and added a `ccw` field in the [Mesh](mesh.md) node ([#4243](https://github.com/cyberbotics/webots/pull/4243)).
-=======
     - Added rendering of anchors in joints ([#4256](https://github.com/cyberbotics/webots/pull/4256)).
->>>>>>> 4ee911a9
   - Dependency Updates
     - remove WebKit, WebChannel and WebEngine dependencies ([#4137](https://github.com/cyberbotics/webots/pull/4137)).
 
