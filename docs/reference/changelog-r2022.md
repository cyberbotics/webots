# Webots R2022 Change Log

## Webots R2022b
Released on XX, XXth, 2022.

<<<<<<< HEAD
  - New Features:
    - Changed the pipes between Webots and robot controllers to allow to run them in separate docker containers ([#4344](https://github.com/cyberbotics/webots/pull/4344)).
=======
  - New Features
>>>>>>> 990ab911
    - Upgraded the simulation server to docker-compose to run Theia IDE on webots.cloud ([#4259](https://github.com/cyberbotics/webots/pull/4259)).
    - Moved the robot windows to the web browser ([#4085](https://github.com/cyberbotics/webots/pull/4085)).
    - Added floating windows to web streaming ([#4355](https://github.com/cyberbotics/webots/pull/4355)).
    - Added a share button to upload scenes and animations to [webots.cloud](https://webots.cloud) ([#3971](https://github.com/cyberbotics/webots/pull/3971)).
    - Added Wizard for the creation of PROTO files ([#4104](https://github.com/cyberbotics/webots/pull/4104)).
    - Added two new Robot API functions, `wb_robot_step_begin` and `wb_robot_step_end`, to optimize computer intensive controllers ([#4107](https://github.com/cyberbotics/webots/pull/4107)).
    - Changed the behavior of `wb_robot_wwi_receive_text` to iterate through the received messages buffer ([#4336](https://github.com/cyberbotics/webots/pull/4336)).
    - Added the ability to define multiple `Extra Project` paths through the Preferences menu, and an alternative method by setting the `WEBOTS_EXTRA_PROJECT_PATH` environment variable. ([#4364](https://github.com/cyberbotics/webots/pull/4364)).
    **Previously set Extra project paths should be re-set in the preferences menu**.
    - Added support for [TrackWheel](trackwheel.md) and [Track](track.md) animation in WebotsJS ([#4394](https://github.com/cyberbotics/webots/pull/4394)).
    - Added Franka Emika's [Panda](../guide/panda.md) robot ([#4194](https://github.com/cyberbotics/webots/pull/4194)).
    - Added support for updates of the fields `on` and `color` of [Light](light.md) in WebotsJS ([#4537](https://github.com/cyberbotics/webots/pull/4537).
  - New Objects
    - Added some objects on the hospital theme: hospital bed, drip stand, medicine bottle, hand sanitizer, curtain, photo frame, flower pot, emergency exit sign and a fabric appearance ([#4166](https://github.com/cyberbotics/webots/pull/4166)).
    - Extended the CardboardBox to become a container and added a cardboard appearance ([#4359](https://github.com/cyberbotics/webots/pull/4359)).
    - Added a proto of a gas canister ([#4536](https://github.com/cyberbotics/webots/pull/4536)).
  - Added [SCARA T6](../guide/scara-epson-t6.md) robot and a demo showing it sorting fruits in a food industry setting ([#4192](https://github.com/cyberbotics/webots/pull/4192).
  - Enhancements
    - Add a python controller for the Mavic to show how to move the drone to specific coordinates and altitude ([#4293](https://github.com/cyberbotics/webots/pull/4293)).
    - Improved the structure of the **Nao** PROTO: the **version** field changed and the **color** field was replaced with a **customColor** field ([#4180](https://github.com/cyberbotics/webots/pull/4180)).
    - Allowed negative `scale` values in the [Transform](transform.md) node and added a `ccw` field in the [Mesh](mesh.md) node ([#4243](https://github.com/cyberbotics/webots/pull/4243)).
    - Added rendering of anchors in joints ([#4256](https://github.com/cyberbotics/webots/pull/4256)).
    - The ColladaShapes PROTO was replaced by the [CadShape](cadshape.md) node ([#4285](https://github.com/cyberbotics/webots/pull/4285)).
  - Cleanup
    - New controller and plugin specifications ([#4501](https://github.com/cyberbotics/webots/pull/4501)).
    - 3D model import menu option was removed as with the introduction of the [CadShape](cadshape.md) node it no longer serves a purpose ([#4285](https://github.com/cyberbotics/webots/pull/4285)).
  - Dependency Updates
    - Upgraded to Qt6.2 on Windows, macOS and Linux ([#4189](https://github.com/cyberbotics/webots/pull/4189)).
    - Removed Qt WebKit, WebChannel and WebEngine dependencies ([#4137](https://github.com/cyberbotics/webots/pull/4137)).
    - Upgraded assimp from 5.0.1 to 5.2.3 on macOS and Linux ([#4285](https://github.com/cyberbotics/webots/pull/4285)).
    - Linux: added support for Ubuntu 22.04 LTS and **stopped support for Ubuntu 18.04** ([#4502](https://github.com/cyberbotics/webots/pull/4502)).
    - **Linux: removed support of Python 3.6 ([#4502](https://github.com/cyberbotics/webots/pull/4502))**.
    - Linux: upgraded SUMO version to 1.13.0 ([#4502](https://github.com/cyberbotics/webots/pull/4502)).

## Webots R2022a Revision 1
Released on XX XX, 2022.
  - Enhancements
    - Added two new PBR appearances: ScuffedPlastic and WornBurlap ([#4174](https://github.com/cyberbotics/webots/pull/4174)).
    - Added a new HDR background: `music_hall` ([#4177](https://github.com/cyberbotics/webots/pull/4177)).
    - Replaced cubic background PNG images with more efficient JPG images ([#4182](https://github.com/cyberbotics/webots/pull/4182)).
    - Changed the way MATLAB is detected in the system using a new Webots preference ([#4233](https://github.com/cyberbotics/webots/pull/4233)).
    - Forbid the USE of [TrackWheel](trackwheel.md) to avoid wrong behavior ([#4257](https://github.com/cyberbotics/webots/pull/4257)).
    - Added support for Python 3.10 ([#4474](https://github.com/cyberbotics/webots/pull/4474)).
  - Cleanup
    - Removed `wb_robot_get_type` API function as it no longer serves a purpose ([#4125](https://github.com/cyberbotics/webots/pull/4125)).
    - **Renamed CameraRecognitionObject and ContactPoint related API methods to use camel case ([#4477](https://github.com/cyberbotics/webots/pull/4477)).**
  - Bug fixes
    - Fixed bug in [`wb_supervisor_node_get_field_by_index`](supervisor.md#wb_supervisor_node_get_field_by_index) and [`wb_supervisor_node_get_proto_field_by_index`](supervisor.md#wb_supervisor_node_get_proto_field_by_index) API functions ([#4366](https://github.com/cyberbotics/webots/pull/4366)).
    - Fixed redirection of stdout/stderr to the terminal when no Webots console is open ([#4372](https://github.com/cyberbotics/webots/pull/4372)).
    - Fixed a situation where the joystick's release button status could not be obtained when using ros, and the POV data could not be read using the Int8Stamped type ([#4405](https://github.com/cyberbotics/webots/pull/4405)).
    - Fixed the URDF exportation of [SolidReference](solidreference.md) nodes ([#4102](https://github.com/cyberbotics/webots/pull/4102)).
    - Fixed insufficient value sanity check in Solid's `postPhysicsStep` resulting in exploding [Track](track.md) ([#4133](https://github.com/cyberbotics/webots/pull/4133)).
    - Fixed `wb_supervisor_world_save` behavior when no argument is provided in non-C APIs ([#4140](https://github.com/cyberbotics/webots/pull/4140)).
    - Fixed the ROS `camera/recognition_objects` topic that was always returning an empty list of objects ([#4139](https://github.com/cyberbotics/webots/pull/4139)).
    - Fixed depths greater than `maxRange` to return `inf` for the [RangeFinder](rangefinder.md) device ([#4167](https://github.com/cyberbotics/webots/pull/4167)).
    - Converted missing sample world `gears.wbt` to ENU ([4201](https://github.com/cyberbotics/webots/pull/4201)).
    - Fixed texture of [Camera](camera.md) devices not being retrieved ([#4218](https://github.com/cyberbotics/webots/pull/4218)).
    - Fixed bug where changes in a DEF node did not propagate for PROTO ([#4245](https://github.com/cyberbotics/webots/pull/4245)).
    - Fixed incorrect update of [Mesh](mesh.md) node in a [Shape](shape.md) when the url is updated either manually or from a supervisor ([#4245](https://github.com/cyberbotics/webots/pull/4245)).
    - Fixed a bug that caused an object to sink into the ground after moving it with a supervisor ([#4070](https://github.com/cyberbotics/webots/pull/4070)).
    - Fixed bug where the [Skin](skin.md) node was invisible both to segmentation and `RangeFinder` devices ([#4281](https://github.com/cyberbotics/webots/pull/4281)).
    - Fixed measurements close to the near plane for the [RangeFinder](rangefinder.md) device ([#4309](https://github.com/cyberbotics/webots/pull/4309)).
    - Fixed bug where updating the url of a [Mesh](mesh.md) node resulted in multiple updated being issued ([#4325](https://github.com/cyberbotics/webots/pull/4325)).
    - Fixed perspective (i.e., when the layout is changed) saving logic and camera menu overlay ([#4350](https://github.com/cyberbotics/webots/pull/4350)).
    - Fixed virtual reality and `get_contact_points` ROS services, and no longer advertise deprecated ones: `get_number_of_contact_points`, `get_contact_point` and `get_contact_point_node` ([#4371](https://github.com/cyberbotics/webots/pull/4371)).
    - Fixed crash when streaming very large [ElevationGrid](elevationgrid.md) ([#4426](https://github.com/cyberbotics/webots/pull/4426)).
    - Fixed collision logic for kinematic robots ([#4509](https://github.com/cyberbotics/webots/pull/4509)).

## Webots R2022a
Released on December 21th, 2021.

  - New Features:
    - Released [Skin](skin.md) node ([#3566](https://github.com/cyberbotics/webots/pull/3566)).
    - Added support for rolling friction in [ContactProperties](contactproperties.md) ([#3771](https://github.com/cyberbotics/webots/pull/3771)).
    - Added the ColladaShapes PROTO that allows importing a Collada file on the fly ([#3956](https://github.com/cyberbotics/webots/pull/3956)).
    - **The entire library of robots, objects and worlds has been converted to the FLU/ENU coordinate system, and might require manual changes of your local files. Additional details are available [here](https://github.com/cyberbotics/webots/wiki/How-to-adapt-your-world-or-PROTO-to-Webots-R2022a).**
  - Enhancements
    - Improved performance on [Lidar](lidar.md) point cloud generation ([#3499](https://github.com/cyberbotics/webots/pull/3499)).
    - Added speed vector output to GPS ([#3742](https://github.com/cyberbotics/webots/pull/3742)).
    - Added `wbu_car_set_[right/left]_steering_angle` that allows to directly control the steering of the wheels ([#3933](https://github.com/cyberbotics/webots/pull/3933)).
    - Improved the user experience when using the object rotation around axis feature ([#3540](https://github.com/cyberbotics/webots/pull/3540)).
    - Increased the mouse wheel speed when zooming the 3D window ([#3565](https://github.com/cyberbotics/webots/pull/3565)).
    - Added warning when attempting to add a node to an already started simulation ([#3926](https://github.com/cyberbotics/webots/pull/3926)).
  - Bug fixes
    - Fixed memory leak due to incorrect cleaning of [ImageTexture](imagetexture.md) nodes ([#3830](https://github.com/cyberbotics/webots/pull/3830)).
    - Fixed various Python API functions crashing with Python 3.9 ([#3502](https://github.com/cyberbotics/webots/pull/3502)).
    - Fixed a crash caused when getting contact points of a PROTO ([#3522](https://github.com/cyberbotics/webots/pull/3522)).
    - Fixed a crash caused by acos function being called with an out-of-range value and leading to a stack overflow ([#3734](https://github.com/cyberbotics/webots/pull/3734)).
    - Fixed crash caused by the auto-regeneration of a [Robot](robot.md) node ([#3869](https://github.com/cyberbotics/webots/pull/3869)).
    - Fixed bug which made the points returned by `getPointCloud` python API inaccessible ([#3558](https://github.com/cyberbotics/webots/pull/3558)).
    - Fixed starting of Webots from the Windows CMD.exe console ([#3512](https://github.com/cyberbotics/webots/pull/3512)).
    - Fixed 'Convert to Base Node(s)' with textures defined by urls ([#3591](https://github.com/cyberbotics/webots/pull/3591)).
    - Fixed memory leak due to incorrect cleaning of shadow coords buffer ([#4038](https://github.com/cyberbotics/webots/pull/4038)).
    - Fixed the force direction applied by the [Track](track.md) node ([#3693](https://github.com/cyberbotics/webots/pull/3693)).
    - Fixed broken Lua gd on Windows ([#3769](https://github.com/cyberbotics/webots/pull/3769)).
    - Fixed [`wb_supervisor_node_set_visibility`](supervisor.md#wb_supervisor_node_set_visibility) applying visibility to parent and sibling nodes if not used with geometry or [Transform](transform.md) nodes ([#3543](https://github.com/cyberbotics/webots/pull/3543)).
    - Fixed updating the robot window after restarting an extern controller ([#3544](https://github.com/cyberbotics/webots/pull/3544)).
    - Fixed calculation of `front_speed_sum` in the Driver library so that both front wheels are considered in case of 4x4 cars ([#3546](https://github.com/cyberbotics/webots/pull/3546)).
    - Fixed Shift + Left Button drag event when the picked [Solid](solid.md) is child of a [Transform](transform.md) node and the horizontal plane is not clearly visible from view ([#3530](https://github.com/cyberbotics/webots/pull/3530)).
    - Fixed mass computation after inserting a [Physics](physics.md) node in case the [Solid.boundingObject](solid.md) was already defined ([#3240](https://github.com/cyberbotics/webots/pull/3240)).
    - Fixed pickable state for cone and cylinder ([#3644](https://github.com/cyberbotics/webots/pull/3644)).
    - Fixed mass calculation of Mesh nodes ([#3719](https://github.com/cyberbotics/webots/pull/3719)).
    - Fixed regression where the v3.3 (21 DoF) variant of the [Nao](../guide/nao.md) PROTO had no hands ([#3696](https://github.com/cyberbotics/webots/pull/3696)).
    - Fixed laser and infra-red distance sensors hitting fully transparent objects ([#3726](https://github.com/cyberbotics/webots/pull/3726)).
    - Fixed propagation of rotation change from supervisor ([#3752](https://github.com/cyberbotics/webots/pull/3752)).
    - Fixed incorrect update of the differential slip ratio in 4x4 vehicles ([#3770](https://github.com/cyberbotics/webots/pull/3770)).
    - Fixed `wb_keyboard_get_key()` to be MT-safe ([#3783](https://github.com/cyberbotics/webots/pull/3783)).
    - Display a warning in the console when the robot battery is empty ([#3783](https://github.com/cyberbotics/webots/pull/3783)).
    - Fixed incorrect node enumeration in Matlab API and missing `WB_MF_ROTATION` constant ([#3808](https://github.com/cyberbotics/webots/pull/3808)).
    - Fixed incorrect boundingSphere computation for ElevationGrid ([#3828](https://github.com/cyberbotics/webots/pull/3828)).
    - Fixed bug where deleting a node from [Supervisor](supervisor.md) did not refresh the scene tree ([#3867](https://github.com/cyberbotics/webots/pull/3867)).
    - Display a warning in case a file cannot be saved or a build process would fail because of insufficient write permissions ([#4046](https://github.com/cyberbotics/webots/pull/4046)).
  - Dependency Updates
    - **Stopped support for Ubuntu 16.04 ([#3480](https://github.com/cyberbotics/webots/pull/3480)).**<|MERGE_RESOLUTION|>--- conflicted
+++ resolved
@@ -3,12 +3,8 @@
 ## Webots R2022b
 Released on XX, XXth, 2022.
 
-<<<<<<< HEAD
-  - New Features:
+  - New Features
     - Changed the pipes between Webots and robot controllers to allow to run them in separate docker containers ([#4344](https://github.com/cyberbotics/webots/pull/4344)).
-=======
-  - New Features
->>>>>>> 990ab911
     - Upgraded the simulation server to docker-compose to run Theia IDE on webots.cloud ([#4259](https://github.com/cyberbotics/webots/pull/4259)).
     - Moved the robot windows to the web browser ([#4085](https://github.com/cyberbotics/webots/pull/4085)).
     - Added floating windows to web streaming ([#4355](https://github.com/cyberbotics/webots/pull/4355)).
