--- conflicted
+++ resolved
@@ -17,8 +17,5 @@
     - Fixed handling of device objects with the same name in the controller API ([#6579](https://github.com/cyberbotics/webots/pull/6579)).
     - Fixed crashes (with some graphics cards) caused by references to unused GLSL uniforms ([#6587](https://github.com/cyberbotics/webots/pull/6587)).
     - Fixed `Brake`s added to the second axis of a `Hinge2Joint` being applied to the non-transformed axis ([#6584](https://github.com/cyberbotics/webots/pull/6584)).
-<<<<<<< HEAD
     - Fixed invalid absolute sound file path resulted in crash ([#6593](https://github.com/cyberbotics/webots/pull/6593))
-=======
-    - Fixed handling of remote assets from unofficial sources ([#6585](https://github.com/cyberbotics/webots/pull/6585)).
->>>>>>> 738ca14a
+    - Fixed handling of remote assets from unofficial sources ([#6585](https://github.com/cyberbotics/webots/pull/6585)).