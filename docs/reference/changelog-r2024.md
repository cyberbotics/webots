--- conflicted
+++ resolved
@@ -43,8 +43,7 @@
     - Fixed crash when `wb_supervisor_field_get_name` was called with NULL ([#6647](https://github.com/cyberbotics/webots/pull/6647)).
     - Fixed bug where the wrong y coordinate was used for one corner of the box drawn to represent a box-plane collision ([#6677](https://github.com/cyberbotics/webots/pull/6677)).
     - Fixed a bug where Webots would crash if a geometry was inserted into a `Shape` node used a bounding box ([#6691](https://github.com/cyberbotics/webots/pull/6691)).
-<<<<<<< HEAD
+
     - Removed the old `wb_supervisor_field_import_sf_node` and `wb_supervisor_field_import_mf_node` functions from the list of editor autocomplete suggestions ([#6701](https://github.com/cyberbotics/webots/pull/6701)).
-=======
+
     - Fixed handling of remote assets from unofficial sources ([#6585](https://github.com/cyberbotics/webots/pull/6585)).
->>>>>>> 90cb38d9
