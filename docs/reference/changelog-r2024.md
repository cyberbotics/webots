--- conflicted
+++ resolved
@@ -14,8 +14,5 @@
     - Fixed length of arrays returned by `getPose()` in Java ([#6556](https://github.com/cyberbotics/webots/pull/6556)).
     - Fixed length of arrays returned by `CameraRecognitionObject.getColors()` in Java ([#6564](https://github.com/cyberbotics/webots/pull/6564)).
     - Fixed handling of device objects with the same name in the controller API ([#6579](https://github.com/cyberbotics/webots/pull/6579)).
-<<<<<<< HEAD
     - Fixed crashes (with some graphics cards) caused by references to unused GLSL uniforms ([#6587](https://github.com/cyberbotics/webots/pull/6587)).
-=======
-    - Fixed `Brake`s added to the second axis of a `Hinge2Joint` being applied to the non-transformed axis ([#6584](https://github.com/cyberbotics/webots/pull/6584)).
->>>>>>> 25d36133
+    - Fixed `Brake`s added to the second axis of a `Hinge2Joint` being applied to the non-transformed axis ([#6584](https://github.com/cyberbotics/webots/pull/6584)).