# Webots R2024 Change Log

## Webots R2024a
Released on December **th, 2023.
  - New Features
    - **Change the name of the web scene format from `X3D` to `W3D` ([#6280](https://github.com/cyberbotics/webots/pull/6280)).**
    - Removed support for macOS 11 "Big Sur" and added support for macOS 14 "Sonoma" ([#6580](https://github.com/cyberbotics/webots/pull/6580)).
    - Added the `indirectFieldAccess` tag to allow the `fields` variable to be used in proto templates without referencing a specific field ([#6614](https://github.com/cyberbotics/webots/pull/6614)).
    - Added a method to include all subtypes of a node type in a PROTO field restriction ([#6574](https://github.com/cyberbotics/webots/pull/6574)).
<<<<<<< HEAD
    - Improved the node field query api ([#6613](https://github.com/cyberbotics/webots/issues/6613)).
      - **Renamed the `wb_supervisor_node_get_proto_*` methods to `wb_supervisor_node_get_base_node_*`**
      - **Renamed the `proto` field in the `supervisor_node_get_field_*` ROS services to `queryBaseNode`**
      - Added the `WbProtoRef` type to the supervisor API.
      - Added the ability to query the internal structure and fields of a proto node.
      - Added the ability to query the field in the scene tree that corresponds to a proto internal field.
=======
    - Removed support for Lua as a PROTO scripting language ([#6642](https://github.com/cyberbotics/webots/pull/6642)).
>>>>>>> 46f5ebdb
  - Enhancements
    - Improved the image range of the rotating [Lidar](lidar.md) ([#6324](https://github.com/cyberbotics/webots/pull/6324)).
  - Cleanup
    - Removed deprecated `windowPosition`, `pixelSize` fields of [Display](display.md) node ([#6327](https://github.com/cyberbotics/webots/pull/6327)).
  - Bug Fixes
    - Fixed error message on Windows when `libssl-3-x64.dll` was added to `PATH` ([#6553](https://github.com/cyberbotics/webots/pull/6553)).
    - Fixed length of arrays returned by `getPose()` in Java ([#6556](https://github.com/cyberbotics/webots/pull/6556)).
    - Fixed length of arrays returned by `CameraRecognitionObject.getColors()` in Java ([#6564](https://github.com/cyberbotics/webots/pull/6564)).
    - Fixed handling of device objects with the same name in the controller API ([#6579](https://github.com/cyberbotics/webots/pull/6579)).
    - Fixed crashes (with some graphics cards) caused by references to unused GLSL uniforms ([#6587](https://github.com/cyberbotics/webots/pull/6587)).
    - Fixed `Brake`s added to the second axis of a `Hinge2Joint` being applied to the non-transformed axis ([#6584](https://github.com/cyberbotics/webots/pull/6584)).
    - Fixed invalid absolute sound file path resulted in crash ([#6593](https://github.com/cyberbotics/webots/pull/6593))
    - Fixed Speaker relative sound file path not working with external controller ([#6605](https://github.com/cyberbotics/webots/pull/6605)).
    - Fixed the bug that when the language is Python, getTargets() cannot correctly obtain the multi-target data detected by the radar ([#6606](https://github.com/cyberbotics/webots/pull/6606))
    - Fixed incomplete loading while minimized under some windowing systems ([#6617](https://github.com/cyberbotics/webots/pull/6617)).
    - Fixed unitialized sliding friction when using asymmetric rolling friction ([#6618](https://github.com/cyberbotics/webots/pull/6618)).
    - Made `supervisor_export_image` work even if using the `--minimize --no-rendering` options ([#6622](https://github.com/cyberbotics/webots/pull/6622)).
    - Fixed CA certificates needed by `test_suite.py` missing in Windows development environment ([#6628](https://github.com/cyberbotics/webots/pull/6628)).
    - Fixed to use a version of Qt that is still supported ([#6623](https://github.com/cyberbotics/webots/pull/6623)).
    - Fixed connection errors when using long robot names in some environments ([#6635](https://github.com/cyberbotics/webots/pull/6635)).
    - Fixed crash on macos when closing Webots under some circumstances ([#6635](https://github.com/cyberbotics/webots/pull/6635)).
    - Fixed error on macos when when putting displays and cameras in separate windows ([#6635](https://github.com/cyberbotics/webots/pull/6635)).
    - Fixed handling of remote assets from unofficial sources ([#6585](https://github.com/cyberbotics/webots/pull/6585)).<|MERGE_RESOLUTION|>--- conflicted
+++ resolved
@@ -7,16 +7,13 @@
     - Removed support for macOS 11 "Big Sur" and added support for macOS 14 "Sonoma" ([#6580](https://github.com/cyberbotics/webots/pull/6580)).
     - Added the `indirectFieldAccess` tag to allow the `fields` variable to be used in proto templates without referencing a specific field ([#6614](https://github.com/cyberbotics/webots/pull/6614)).
     - Added a method to include all subtypes of a node type in a PROTO field restriction ([#6574](https://github.com/cyberbotics/webots/pull/6574)).
-<<<<<<< HEAD
     - Improved the node field query api ([#6613](https://github.com/cyberbotics/webots/issues/6613)).
       - **Renamed the `wb_supervisor_node_get_proto_*` methods to `wb_supervisor_node_get_base_node_*`**
       - **Renamed the `proto` field in the `supervisor_node_get_field_*` ROS services to `queryBaseNode`**
       - Added the `WbProtoRef` type to the supervisor API.
       - Added the ability to query the internal structure and fields of a proto node.
       - Added the ability to query the field in the scene tree that corresponds to a proto internal field.
-=======
     - Removed support for Lua as a PROTO scripting language ([#6642](https://github.com/cyberbotics/webots/pull/6642)).
->>>>>>> 46f5ebdb
   - Enhancements
     - Improved the image range of the rotating [Lidar](lidar.md) ([#6324](https://github.com/cyberbotics/webots/pull/6324)).
   - Cleanup
