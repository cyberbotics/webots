--- conflicted
+++ resolved
@@ -18,8 +18,5 @@
     - Fixed crashes (with some graphics cards) caused by references to unused GLSL uniforms ([#6587](https://github.com/cyberbotics/webots/pull/6587)).
     - Fixed `Brake`s added to the second axis of a `Hinge2Joint` being applied to the non-transformed axis ([#6584](https://github.com/cyberbotics/webots/pull/6584)).
     - Fixed invalid absolute sound file path resulted in crash ([#6593](https://github.com/cyberbotics/webots/pull/6593))
-<<<<<<< HEAD
     - Fixed the bug that when the language is Python, getTargets() cannot correctly obtain the multi-target data detected by the radar ([#6606](https://github.com/cyberbotics/webots/pull/6606))
-=======
-    - Fixed handling of remote assets from unofficial sources ([#6585](https://github.com/cyberbotics/webots/pull/6585)).
->>>>>>> f4be7480
+    - Fixed handling of remote assets from unofficial sources ([#6585](https://github.com/cyberbotics/webots/pull/6585)).