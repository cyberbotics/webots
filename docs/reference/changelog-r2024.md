# Webots R2024 Change Log

## Webots R2024a
Released on December **th, 2023.
  - New Features
    - **Change the name of the web scene format from `X3D` to `W3D` ([#6280](https://github.com/cyberbotics/webots/pull/6280)).**
    - Removed support for macOS 11 "Big Sur" and added support for macOS 14 "Sonoma" ([#6580](https://github.com/cyberbotics/webots/pull/6580)).
<<<<<<< HEAD
    - Added the `indirectFieldAccess` tag to allow the `fields` variable to be used in proto templates without referencing a specific field ([#6614](https://github.com/cyberbotics/webots/pull/6614)).
=======
    - Added a method to include all subtypes of a node type in a PROTO field restriction ([#6574](https://github.com/cyberbotics/webots/pull/6574)).
>>>>>>> cfd63e87
  - Enhancements
    - Improved the image range of the rotating [Lidar](lidar.md) ([#6324](https://github.com/cyberbotics/webots/pull/6324)).
  - Cleanup
    - Removed deprecated `windowPosition`, `pixelSize` fields of [Display](display.md) node ([#6327](https://github.com/cyberbotics/webots/pull/6327)).
  - Bug Fixes
    - Fixed error message on Windows when `libssl-3-x64.dll` was added to `PATH` ([#6553](https://github.com/cyberbotics/webots/pull/6553)).
    - Fixed length of arrays returned by `getPose()` in Java ([#6556](https://github.com/cyberbotics/webots/pull/6556)).
    - Fixed length of arrays returned by `CameraRecognitionObject.getColors()` in Java ([#6564](https://github.com/cyberbotics/webots/pull/6564)).
    - Fixed handling of device objects with the same name in the controller API ([#6579](https://github.com/cyberbotics/webots/pull/6579)).
    - Fixed crashes (with some graphics cards) caused by references to unused GLSL uniforms ([#6587](https://github.com/cyberbotics/webots/pull/6587)).
    - Fixed `Brake`s added to the second axis of a `Hinge2Joint` being applied to the non-transformed axis ([#6584](https://github.com/cyberbotics/webots/pull/6584)).
    - Fixed invalid absolute sound file path resulted in crash ([#6593](https://github.com/cyberbotics/webots/pull/6593))
    - Fixed Speaker relative sound file path not working with external controller ([#6605](https://github.com/cyberbotics/webots/pull/6605)).
    - Fixed the bug that when the language is Python, getTargets() cannot correctly obtain the multi-target data detected by the radar ([#6606](https://github.com/cyberbotics/webots/pull/6606))
    - Fixed unitialized sliding friction when using asymmetric rolling friction ([#6618](https://github.com/cyberbotics/webots/pull/6618)).
    - Fixed handling of remote assets from unofficial sources ([#6585](https://github.com/cyberbotics/webots/pull/6585)).<|MERGE_RESOLUTION|>--- conflicted
+++ resolved
@@ -5,11 +5,8 @@
   - New Features
     - **Change the name of the web scene format from `X3D` to `W3D` ([#6280](https://github.com/cyberbotics/webots/pull/6280)).**
     - Removed support for macOS 11 "Big Sur" and added support for macOS 14 "Sonoma" ([#6580](https://github.com/cyberbotics/webots/pull/6580)).
-<<<<<<< HEAD
     - Added the `indirectFieldAccess` tag to allow the `fields` variable to be used in proto templates without referencing a specific field ([#6614](https://github.com/cyberbotics/webots/pull/6614)).
-=======
     - Added a method to include all subtypes of a node type in a PROTO field restriction ([#6574](https://github.com/cyberbotics/webots/pull/6574)).
->>>>>>> cfd63e87
   - Enhancements
     - Improved the image range of the rotating [Lidar](lidar.md) ([#6324](https://github.com/cyberbotics/webots/pull/6324)).
   - Cleanup
