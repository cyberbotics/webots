--- conflicted
+++ resolved
@@ -30,8 +30,5 @@
     - Fixed connection errors when using long robot names in some environments ([#6635](https://github.com/cyberbotics/webots/pull/6635)).
     - Fixed crash on macos when closing Webots under some circumstances ([#6635](https://github.com/cyberbotics/webots/pull/6635)).
     - Fixed error on macos when when putting displays and cameras in separate windows ([#6635](https://github.com/cyberbotics/webots/pull/6635)).
-<<<<<<< HEAD
     - Fixed crash when `wb_supervisor_field_get_name` was called with NULL ([#6647](https://github.com/cyberbotics/webots/pull/6647)).
-=======
-    - Fixed handling of remote assets from unofficial sources ([#6585](https://github.com/cyberbotics/webots/pull/6585)).
->>>>>>> 0ae30895
+    - Fixed handling of remote assets from unofficial sources ([#6585](https://github.com/cyberbotics/webots/pull/6585)).