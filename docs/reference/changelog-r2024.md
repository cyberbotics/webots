# Webots R2024 Change Log

## Webots R2024a
Released on December **th, 2023.
  - New Features
    - **Change the name of the web scene format from `X3D` to `W3D` ([#6280](https://github.com/cyberbotics/webots/pull/6280)).**
    - Removed support for macOS 11 "Big Sur" and added support for macOS 14 "Sonoma" ([#6580](https://github.com/cyberbotics/webots/pull/6580)).
  - Enhancements
    - Improved the image range of the rotating [Lidar](lidar.md) ([#6324](https://github.com/cyberbotics/webots/pull/6324)).
  - Cleanup
    - Removed deprecated `windowPosition`, `pixelSize` fields of [Display](display.md) node ([#6327](https://github.com/cyberbotics/webots/pull/6327)).
  - Bug Fixes
    - Fixed error message on Windows when `libssl-3-x64.dll` was added to `PATH` ([#6553](https://github.com/cyberbotics/webots/pull/6553)).
    - Fixed length of arrays returned by `getPose()` in Java ([#6556](https://github.com/cyberbotics/webots/pull/6556)).
<<<<<<< HEAD
    - Fixed length of arrays returned by `CameraRecognitionObject.getColors()` in Java ([#6564](https://github.com/cyberbotics/webots/pull/6564)).
=======
    - Fixed length of arrays returned by `CameraRecognitionObject.getColors()` in Java ([#6564](https://github.com/cyberbotics/webots/pull/6564))
    - Fixed handling of device objects with the same name in the controller API ([#6579](https://github.com/cyberbotics/webots/pull/6579))
>>>>>>> a01ffad9
<|MERGE_RESOLUTION|>--- conflicted
+++ resolved
@@ -12,9 +12,5 @@
   - Bug Fixes
     - Fixed error message on Windows when `libssl-3-x64.dll` was added to `PATH` ([#6553](https://github.com/cyberbotics/webots/pull/6553)).
     - Fixed length of arrays returned by `getPose()` in Java ([#6556](https://github.com/cyberbotics/webots/pull/6556)).
-<<<<<<< HEAD
     - Fixed length of arrays returned by `CameraRecognitionObject.getColors()` in Java ([#6564](https://github.com/cyberbotics/webots/pull/6564)).
-=======
-    - Fixed length of arrays returned by `CameraRecognitionObject.getColors()` in Java ([#6564](https://github.com/cyberbotics/webots/pull/6564))
-    - Fixed handling of device objects with the same name in the controller API ([#6579](https://github.com/cyberbotics/webots/pull/6579))
->>>>>>> a01ffad9
+    - Fixed handling of device objects with the same name in the controller API ([#6579](https://github.com/cyberbotics/webots/pull/6579)).