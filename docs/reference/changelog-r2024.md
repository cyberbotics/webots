# Webots R2024 Change Log

## Webots R2024a
Released on December **th, 2023.
  - New Features
    - **Change the name of the web scene format from `X3D` to `W3D` ([#6280](https://github.com/cyberbotics/webots/pull/6280)).**
    - Removed support for macOS 11 "Big Sur" and added support for macOS 14 "Sonoma" ([#6580](https://github.com/cyberbotics/webots/pull/6580)).
    - Added the `indirectFieldAccess` tag to allow the `fields` variable to be used in proto templates without referencing a specific field ([#6614](https://github.com/cyberbotics/webots/pull/6614)).
    - Added a method to include all subtypes of a node type in a PROTO field restriction ([#6574](https://github.com/cyberbotics/webots/pull/6574)).
  - Enhancements
    - Improved the image range of the rotating [Lidar](lidar.md) ([#6324](https://github.com/cyberbotics/webots/pull/6324)).
  - Cleanup
    - Removed deprecated `windowPosition`, `pixelSize` fields of [Display](display.md) node ([#6327](https://github.com/cyberbotics/webots/pull/6327)).
  - Bug Fixes
    - Fixed error message on Windows when `libssl-3-x64.dll` was added to `PATH` ([#6553](https://github.com/cyberbotics/webots/pull/6553)).
    - Fixed length of arrays returned by `getPose()` in Java ([#6556](https://github.com/cyberbotics/webots/pull/6556)).
    - Fixed length of arrays returned by `CameraRecognitionObject.getColors()` in Java ([#6564](https://github.com/cyberbotics/webots/pull/6564)).
    - Fixed handling of device objects with the same name in the controller API ([#6579](https://github.com/cyberbotics/webots/pull/6579)).
    - Fixed crashes (with some graphics cards) caused by references to unused GLSL uniforms ([#6587](https://github.com/cyberbotics/webots/pull/6587)).
    - Fixed `Brake`s added to the second axis of a `Hinge2Joint` being applied to the non-transformed axis ([#6584](https://github.com/cyberbotics/webots/pull/6584)).
    - Fixed invalid absolute sound file path resulted in crash ([#6593](https://github.com/cyberbotics/webots/pull/6593))
    - Fixed Speaker relative sound file path not working with external controller ([#6605](https://github.com/cyberbotics/webots/pull/6605)).
    - Fixed the bug that when the language is Python, getTargets() cannot correctly obtain the multi-target data detected by the radar ([#6606](https://github.com/cyberbotics/webots/pull/6606))
    - Fixed incomplete loading while minimized under some windowing systems ([#6617](https://github.com/cyberbotics/webots/pull/6617)).
    - Fixed unitialized sliding friction when using asymmetric rolling friction ([#6618](https://github.com/cyberbotics/webots/pull/6618)).
    - Made `supervisor_export_image` work even if using the `--minimize --no-rendering` options ([#6622](https://github.com/cyberbotics/webots/pull/6622)).
<<<<<<< HEAD
    - Fixed to use a version of Qt that is still supported ([#6623](https://github.com/cyberbotics/webots/pull/6623)).
=======
    - Fixed handling of remote assets from unofficial sources ([#6585](https://github.com/cyberbotics/webots/pull/6585)).
>>>>>>> c5c1ae1e
<|MERGE_RESOLUTION|>--- conflicted
+++ resolved
@@ -24,8 +24,9 @@
     - Fixed incomplete loading while minimized under some windowing systems ([#6617](https://github.com/cyberbotics/webots/pull/6617)).
     - Fixed unitialized sliding friction when using asymmetric rolling friction ([#6618](https://github.com/cyberbotics/webots/pull/6618)).
     - Made `supervisor_export_image` work even if using the `--minimize --no-rendering` options ([#6622](https://github.com/cyberbotics/webots/pull/6622)).
-<<<<<<< HEAD
+
     - Fixed to use a version of Qt that is still supported ([#6623](https://github.com/cyberbotics/webots/pull/6623)).
-=======
+
     - Fixed handling of remote assets from unofficial sources ([#6585](https://github.com/cyberbotics/webots/pull/6585)).
->>>>>>> c5c1ae1e
+
+⁶