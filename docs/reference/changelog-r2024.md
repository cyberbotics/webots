--- conflicted
+++ resolved
@@ -20,8 +20,5 @@
     - Fixed invalid absolute sound file path resulted in crash ([#6593](https://github.com/cyberbotics/webots/pull/6593))
     - Fixed Speaker relative sound file path not working with external controller ([#6605](https://github.com/cyberbotics/webots/pull/6605)).
     - Fixed the bug that when the language is Python, getTargets() cannot correctly obtain the multi-target data detected by the radar ([#6606](https://github.com/cyberbotics/webots/pull/6606))
-<<<<<<< HEAD
     - Fixed unitialized sliding friction when using asymmetric rolling friction ([#6618](https://github.com/cyberbotics/webots/pull/6618)).
-=======
-    - Fixed handling of remote assets from unofficial sources ([#6585](https://github.com/cyberbotics/webots/pull/6585)).
->>>>>>> 22c9c8a8
+    - Fixed handling of remote assets from unofficial sources ([#6585](https://github.com/cyberbotics/webots/pull/6585)).