# Webots R2024 Change Log

## Webots R2024a
Released on December **th, 2023.
  - New Features
    - **Change the name of the web scene format from `X3D` to `W3D` ([#6280](https://github.com/cyberbotics/webots/pull/6280)).**
    - Removed support for macOS 11 "Big Sur" and added support for macOS 14 "Sonoma" ([#6580](https://github.com/cyberbotics/webots/pull/6580)).
  - Enhancements
    - Improved the image range of the rotating [Lidar](lidar.md) ([#6324](https://github.com/cyberbotics/webots/pull/6324)).
  - Cleanup
    - Removed deprecated `windowPosition`, `pixelSize` fields of [Display](display.md) node ([#6327](https://github.com/cyberbotics/webots/pull/6327)).
  - Bug Fixes
    - Fixed error message on Windows when `libssl-3-x64.dll` was added to `PATH` ([#6553](https://github.com/cyberbotics/webots/pull/6553)).
    - Fixed length of arrays returned by `getPose()` in Java ([#6556](https://github.com/cyberbotics/webots/pull/6556)).
    - Fixed length of arrays returned by `CameraRecognitionObject.getColors()` in Java ([#6564](https://github.com/cyberbotics/webots/pull/6564)).
    - Fixed handling of device objects with the same name in the controller API ([#6579](https://github.com/cyberbotics/webots/pull/6579)).
    - Fixed crashes (with some graphics cards) caused by references to unused GLSL uniforms ([#6587](https://github.com/cyberbotics/webots/pull/6587)).
    - Fixed `Brake`s added to the second axis of a `Hinge2Joint` being applied to the non-transformed axis ([#6584](https://github.com/cyberbotics/webots/pull/6584)).
    - Fixed invalid absolute sound file path resulted in crash ([#6593](https://github.com/cyberbotics/webots/pull/6593))
    - Fixed Speaker relative sound file path not working with external controller ([#6605](https://github.com/cyberbotics/webots/pull/6605)).
    - Fixed the bug that when the language is Python, getTargets() cannot correctly obtain the multi-target data detected by the radar ([#6606](https://github.com/cyberbotics/webots/pull/6606))
<<<<<<< HEAD
    - Fixed incomplete loading while minimized under some windowing systems ([#6617](https://github.com/cyberbotics/webots/pull/6617)).
=======
    - Fixed unitialized sliding friction when using asymmetric rolling friction ([#6618](https://github.com/cyberbotics/webots/pull/6618)).
>>>>>>> 6b49409d
<|MERGE_RESOLUTION|>--- conflicted
+++ resolved
@@ -19,8 +19,5 @@
     - Fixed invalid absolute sound file path resulted in crash ([#6593](https://github.com/cyberbotics/webots/pull/6593))
     - Fixed Speaker relative sound file path not working with external controller ([#6605](https://github.com/cyberbotics/webots/pull/6605)).
     - Fixed the bug that when the language is Python, getTargets() cannot correctly obtain the multi-target data detected by the radar ([#6606](https://github.com/cyberbotics/webots/pull/6606))
-<<<<<<< HEAD
     - Fixed incomplete loading while minimized under some windowing systems ([#6617](https://github.com/cyberbotics/webots/pull/6617)).
-=======
-    - Fixed unitialized sliding friction when using asymmetric rolling friction ([#6618](https://github.com/cyberbotics/webots/pull/6618)).
->>>>>>> 6b49409d
+    - Fixed unitialized sliding friction when using asymmetric rolling friction ([#6618](https://github.com/cyberbotics/webots/pull/6618)).