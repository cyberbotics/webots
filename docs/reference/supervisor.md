--- conflicted
+++ resolved
@@ -1005,17 +1005,10 @@
 
 ---
 
-<<<<<<< HEAD
-#### `wb_supervisor_node_get_contact_point`
-#### `wb_supervisor_node_get_contact_point_node`
-#### `wb_supervisor_node_get_number_of_contact_points`
-=======
 #### `wb_supervisor_node_get_contact_points`
 #### `wb_supervisor_node_enable_contact_point_tracking`
 #### `wb_supervisor_node_disable_contact_point_tracking`
 
->>>>>>> e4a6da3a
-
 %tab-component "language"
 
 %tab "C"
@@ -1023,15 +1016,9 @@
 ```c
 #include <webots/supervisor.h>
 
-<<<<<<< HEAD
-const double *wb_supervisor_node_get_contact_point(WbNodeRef node, int index);
-WbNodeRef wb_supervisor_node_get_contact_point_node(WbNodeRef node, int index);
-int wb_supervisor_node_get_number_of_contact_points(WbNodeRef node, bool include_descendants);
-=======
 WbContactPoint *wb_supervisor_node_get_contact_points(WbNodeRef node, bool include_descendants, int *size);
 wb_supervisor_node_enable_contact_point_tracking(WbNodeRef node, int sampling_period, bool include_descendants);
 wb_supervisor_node_disable_contact_point_tracking(WbNodeRef node, bool include_descendants);
->>>>>>> e4a6da3a
 ```
 
 %tab-end
@@ -1043,15 +1030,9 @@
 
 namespace webots {
   class Node {
-<<<<<<< HEAD
-    const double *getContactPoint(int index) const;
-    Node *getContactPointNode(int index) const;
-    int getNumberOfContactPoints(bool includeDescendants = false) const;
-=======
     ContactPoint *getContactPoints(bool includeDescendants, int *size) const;
     void enableContactPointsTracking(int samplingPeriod, bool includeDescendants = false) const;
     void disableContactPointsTracking(bool includeDescendants = false) const;
->>>>>>> e4a6da3a
     // ...
   }
 }
@@ -1065,15 +1046,9 @@
 from controller import Node
 
 class Node:
-<<<<<<< HEAD
-    def getContactPoint(self, index):
-    def getContactPointNode(self, index):
-    def getNumberOfContactPoints(self, includeDescendants=False):
-=======
     def getContactPoints(includeDescendants=False):
     def enableContactPointsTracking(samplingPeriod, includeDescendants=False):
     def disableContactPointsTracking(includeDescendants=False):
->>>>>>> e4a6da3a
     # ...
 ```
 
@@ -1085,15 +1060,9 @@
 import com.cyberbotics.webots.controller.Node;
 
 public class Node {
-<<<<<<< HEAD
-  public double[] getContactPoint(int index);
-  public Node getContactPointNode(int index);
-  public int getNumberOfContactPoints(boolean includeDescendants);
-=======
   public ContactPoint[] getContactPoints(boolean includeDescendants);
   public enableContactPointsTracking(int samplingPeriod, boolean includeDescendants = false);
   public disableContactPointsTracking(boolean includeDescendants = false);
->>>>>>> e4a6da3a
   // ...
 }
 ```
@@ -1103,15 +1072,9 @@
 %tab "MATLAB"
 
 ```MATLAB
-<<<<<<< HEAD
-contact_point = wb_supervisor_node_get_contact_point(node, index)
-node = wb_supervisor_node_get_contact_point_node(node, index);
-number_of_contacts = wb_supervisor_node_get_number_of_contact_points(node, include_descendants)
-=======
 contact_point = wb_supervisor_node_get_contact_points(include_descendants):
 wb_supervisor_node_enable_contact_point_tracking(sampling_period, include_descendants):
 wb_supervisor_node_disable_contact_point_tracking(include_descendants):
->>>>>>> e4a6da3a
 ```
 
 %tab-end
@@ -1120,15 +1083,9 @@
 
 | name | service/topic | data type | data type definition |
 | --- | --- | --- | --- |
-<<<<<<< HEAD
-| `/supervisor/node/get_number_of_contact_points` | `service` | `webots_ros::node_get_number_of_contact_points` | `uint64 node`<br/>`bool includeDescendants`<br/>`---`<br/>`int32 numberOfContactPoints` |
-| `/supervisor/node/get_contact_point` | `service` | `webots_ros::node_get_contact_point` | `uint64 node`<br/>`int32 index`<br/>`---`<br/>[`geometry_msgs/Point`](http://docs.ros.org/api/geometry_msgs/html/msg/Point.html) point |
-| `/supervisor/node/get_contact_point_node` | `service` | `webots_ros::node_get_contact_point_node` | `uint64 node`<br/>`int32 index`<br/>`---`<br/>`uint64 node`` |
-=======
 | `/supervisor/node/get_contact_points` | `service` | `webots_ros::node_get_contact_points` | `uint64 node`<br/>`---`<br/>[`webots_ros/ContactPoint[]`](supervisor.md#contact-point) contact_points |
 | `/supervisor/node/enable_contact_point_tracking` | `service` | `webots_ros::enable_contact_point_tracking` | `uint64 node`<br/>`int32 sampling_period`<br/>`bool include_descendants`<br/>`---`<br/>`int32 success` |
 | `/supervisor/node/disable_contact_points_tracking` | `service` | `webots_ros::disable_contact_points_tracking` | `uint64 node`<br/>`bool include_descendants`<br/>`---`<br/>`int32 success` |
->>>>>>> e4a6da3a
 
 %tab-end
 
@@ -1136,24 +1093,6 @@
 
 ##### Description
 
-<<<<<<< HEAD
-*get the contact point with given index in the contact point list of the given solid.*
-
-The `wb_supervisor_node_get_contact_point` function returns the contact point with given index in the contact point list of the given `Solid`.
-The `wb_supervisor_node_get_number_of_contact_points` function allows you to retrieve the length of this list.
-Contact points are expressed in the global (world) coordinate system.
-If the index is less than the number of contact points, then the x (resp. y, z) coordinate (expressed in the global (world) coordinate system) of the *index*th contact point is the element number *0* (resp. *1, 2*) in the returned array.
-Otherwise the function returns a `NaN` (Not a Number) value for each of these numbers.
-The `node` argument must be a [Solid](solid.md) node (or a derived node), which moreover has no `Solid` parent, otherwise the function will print a warning message and return `NaN` values on the first 3 array components.
-
-The `wb_supervisor_node_get_contact_point_node` function allows you to retrieve the node associated to a contact point. This is useful when contact points of the descendants are included, to know which part the contact belongs to.
-
-The `wb_supervisor_node_get_number_of_contact_points` function returns the number of contact points of the given `Solid`.
-The `node` argument must be a [Solid](solid.md) node (or a derived node), which moreover has no `Solid` parent, otherwise the function will print a warning message and return `-1`.
-The `include_descendants` argument defines whether the descendant nodes should also generate contact points or not. The descendant nodes are the nodes included within the node given as an argument.
-
-The "[WEBOTS\_HOME/projects/samples/howto/cylinder_stack/worlds/cylinder\_stack.wbt]({{ url.github_tree }}/projects/samples/howto/cylinder_stack/worlds/cylinder_stack.wbt)" project shows how to use this function.
-=======
 The `wb_supervisor_node_get_contact_points` function returns a list of contact points of the given `Solid`.
 Contact points are expressed in the global (world) coordinate system.
 The `node` argument must be a [Solid](solid.md) node (or a derived node), which moreover has no `Solid` parent.
@@ -1168,7 +1107,6 @@
 The `wb_supervisor_node_disable_contact_point_tracking` function disables contact point data tracking.
 
 The "[WEBOTS\_HOME/projects/samples/howto/cylinder\_stack/worlds/cylinder\_stack.wbt]({{ url.github_tree }}/projects/samples/howto/cylinder_stack/worlds/cylinder_stack.wbt)" project shows how to use this function.
->>>>>>> e4a6da3a
 
 > **Note**: The returned pointer is valid during one time step only as memory will be deallocated at the next time step.
 
