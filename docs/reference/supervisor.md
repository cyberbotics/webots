## Supervisor

The [Supervisor](#supervisor) is not a node, it is a set of functions available for each [Robot](robot.md) node whose `supervisor` field is set to `TRUE`.
The [Supervisor API](#supervisor) can be used to access to extra functions that are not available to a regular [Robot](robot.md).

> **Note**: Note that in some special cases the [Supervisor](#supervisor) functions might return wrong values and it might not be possible to retrieve fields and nodes.
This occurs when closing a world and quitting its controllers, i.e. reloading the current world, opening a new world, or closing Webots.
In this case the return value will be a NULL pointer or a default value.
For functions returning a string, an empty string is returned instead of a NULL pointer.

### Supervisor Functions

As for a regular [Robot](robot.md) controller, the `wb_robot_init`, `wb_robot_step`, etc. functions must be used in a [Supervisor](#supervisor) controller.

#### `wb_supervisor_node_get_root`
#### `wb_supervisor_node_get_self`
#### `wb_supervisor_node_get_from_def`
#### `wb_supervisor_node_get_from_id`
#### `wb_supervisor_node_get_from_device`
#### `wb_supervisor_node_get_selected`

%tab-component "language"

%tab "C"

```c
#include <webots/supervisor.h>

WbNodeRef wb_supervisor_node_get_root();
WbNodeRef wb_supervisor_node_get_self();
WbNodeRef wb_supervisor_node_get_from_def(const char *def);
WbNodeRef wb_supervisor_node_get_from_id(int id);
WbNodeRef wb_supervisor_node_get_from_device(WbDeviceTag tag);
WbNodeRef wb_supervisor_node_get_selected();
```

%tab-end

%tab "C++"

```cpp
#include <webots/Supervisor.hpp>

namespace webots {
  class Supervisor : public Robot {
    Node *getRoot();
    Node *getSelf();
    Node *getFromDef(const std::string &name);
    Node *getFromId(int id);
    Node *getFromDevice(const Device *device);
    Node *getSelected();
    // ...
  }
}
```

%tab-end

%tab "Python"

```python
from controller import Supervisor

class Supervisor (Robot):
    def getRoot(self):
    def getSelf(self):
    def getFromDef(self, name):
    def getFromId(self, id):
    def getFromDevice(self, device);
    def getSelected(self):
    # ...
```

%tab-end

%tab "Java"

```java
import com.cyberbotics.webots.controller.Supervisor;

public class Supervisor extends Robot {
  public Node getRoot();
  public Node getSelf();
  public Node getFromDef(String name);
  public Node getFromId(int id);
  public Node getFromDevice(Device device);
  public Node getSelected();
  // ...
}
```

%tab-end

%tab "MATLAB"

```MATLAB
node = wb_supervisor_node_get_root()
node = wb_supervisor_node_get_self()
node = wb_supervisor_node_get_from_def('def')
node = wb_supervisor_node_get_from_id(id)
node = wb_supervisor_node_get_from_device(tag)
node = wb_supervisor_node_get_selected()
```

%tab-end

%tab "ROS"

| name | service/topic | data type | data type definition |
| --- | --- | --- | --- |
| `/supervisor/get_root` | `service` | [`webots_ros::get_uint64`](ros-api.md#common-services) | |
| `/supervisor/get_self` | `service` | [`webots_ros::get_uint64`](ros-api.md#common-services) | |
| `/supervisor/get_from_def` | `service` | `webots_ros::supervisor_get_from_def` | `string name`<br/>`uint64 proto`<br/>`---`<br/>`uint64 node` |
| `/supervisor/get_from_id` | `service` | `webots_ros::supervisor_get_from_id` | `int32 id`<br/>`---`<br/>`uint64 node` |
| `/supervisor/get_from_device` | `service` | `webots_ros::supervisor_get_from_string` | `string value`<br/>`---`<br/>`uint64 node` |
| `/supervisor/get_selected` | `service` | [`webots_ros::get_uint64`](ros-api.md#common-services) | |

%tab-end

%end

##### Description

*get a handle to a node in the world*

The `wb_supervisor_node_get_from_def` function returns a handle to a node in the world from its DEF name.
The return value can be used for subsequent calls to functions which require a `WbNodeRef` parameter.
If the requested node does not exist in the current world file or is an internal node of a PROTO, the function returns NULL.
If a handle to an internal node of a PROTO should be retrieved, the `wb_supervisor_node_get_from_proto_def` should be used instead.

Note that in case of [procedural PROTO nodes](procedural-proto-nodes.md) regeneration, nodes retrieved by `wb_supervisor_node_get_from_proto_def` might become invalid as well as all the descendant nodes and fields.
In this case, after triggering the PROTO regeneration, the nodes and fields should be retrieved again using the [Supervisor](#supervisor) API functions.

It is possible to use dots (.) as scoping operator in the DEF parameter.
Dots can be used when looking for a specific node path in the node hierarchy.
For example:

```c
WbNodeRef node = wb_supervisor_node_get_from_def("ROBOT.JOINT.SOLID");
```

This means that we are searching for a node named "SOLID" inside a node named "JOINT", inside a node named "ROBOT".

The `wb_supervisor_node_get_from_id` function retrieves a handle to a node, but from its unique identifier (the `id` parameter).
The function returns NULL if the given identifier doesn't match with any node of the current world.
It is recommended to use this function only when knowing formerly the identifier (rather than looping on this function to retrieve all the nodes of a world).
For example, when exporting an X3D file, its XML nodes are containing an `id` attribute which matches with the unique identifier described here.

The `wb_supervisor_node_get_from_device` function retrieves the node's handle for a [Device](device.md) object.
The function returns NULL if the given device is invalid or is an internal node of a PROTO.
Note that in the ROS API the device name has to be used to retrieve the handle to the node.

The `wb_supervisor_node_get_root` function returns a handle to the root node which is actually a [Group](group.md) node containing all the nodes visible at the top level in the scene tree window of Webots.
Like any [Group](group.md) node, the root node has a MFNode field called "children" which can be parsed to read each node in the scene tree.
An example of such a usage is provided in the "supervisor.wbt" sample worlds (located in the "projects/samples/devices/worlds" directory of Webots.

The `wb_supervisor_node_get_self` function returns a handle to the [Robot](robot.md) node itself on which the controller is run.
This is a utility function that simplifies the task of retrieving the base node without having to define a DEF name for it.

The `wb_supervisor_node_get_selected` function returns a handle to the currently selected node in the scene tree.
If no node is currently selected, the function returns NULL.

---

#### `wb_supervisor_node_get_def`
#### `wb_supervisor_node_get_id`
#### `wb_supervisor_node_get_parent_node`
#### `wb_supervisor_node_is_proto`
#### `wb_supervisor_node_get_from_proto_def`

%tab-component "language"

%tab "C"

```c
#include <webots/supervisor.h>

const char *wb_supervisor_node_get_def(WbNodeRef node);
int wb_supervisor_node_get_id(WbNodeRef node);
WbNodeRef wb_supervisor_node_get_parent_node(WbNodeRef node);
bool wb_supervisor_node_is_proto(WbNodeRef node);
WbNodeRef wb_supervisor_node_get_from_proto_def(WbNodeRef node, const char *def);
```

%tab-end

%tab "C++"

```cpp
#include <webots/Node.hpp>

namespace webots {
  class Node {
    int getId() const;
    std::string getDef() const;
    Node *getParentNode() const;
    bool isProto() const;
    Node *getFromProtoDef(const std::string &name);
    // ...
  }
}
```

%tab-end

%tab "Python"

```python
from controller import Node

class Node:
    def getId(self):
    def getDef(self):
    def getParentNode(self):
    def isProto(self):
    def getFromProtoDef(self, name):
    # ...
```

%tab-end

%tab "Java"

```java
import com.cyberbotics.webots.controller.Node;

public class Node {
  public int getId();
  public String getDef();
  public Node getParentNode();
  public boolean isProto();
  public Node getFromProtoDef(String name);
  // ...
}
```

%tab-end

%tab "MATLAB"

```MATLAB
id = wb_supervisor_node_get_id(node)
s = wb_supervisor_node_get_def(node)
node = wb_supervisor_node_get_parent_node(node)
b = wb_supervisor_node_is_proto(node)
node = wb_supervisor_node_get_from_proto_def(node, 'def')
```

%tab-end

%tab "ROS"

| name | service/topic | data type | data type definition |
| --- | --- | --- | --- |
| `/supervisor/node/get_id` | `service` | `webots_ros::node_get_id` | `uint64 node`<br/>`---`<br/>`int32 id` |
| `/supervisor/node/get_def` | `service` | `webots_ros::node_get_name` | `uint64 node`<br/>`---`<br/>`string name` |
| `/supervisor/node/get_parent_node` | `service` | `webots_ros::node_get_parent_node` | `uint64 node`<br/>`---`<br/>`uint64 node` |
| `/supervisor/node/is_proto` | `service` | `webots_ros::node_is_proto` | `uint64 node`<br/>`---`<br/>`bool value` |
| `/supervisor/get_from_def` | `service` | `webots_ros::supervisor_get_from_def` | `string name`<br/>`uint64 proto`<br/>`---`<br/>`uint64 node` |

%tab-end

%end

##### Description

*get node info*

The `wb_supervisor_node_get_def` function retrieves the DEF name of the node passed as a parameter.
If no DEF name is specified, this function returns the empty string.

The `wb_supervisor_node_get_id` function retrieves the unique identifier of the node given in parameter.

The `wb_supervisor_node_get_parent_node` function retrieves the reference to the direct parent node of the node given in parameter.

The `wb_supervisor_node_is_proto` function returns `true` if the node given in the argument is a [PROTO node](proto.md).

The `wb_supervisor_node_get_from_proto_def` function returns a handle to a node defined in the [PROTO body](proto-definition.md) of the specified node from its DEF name.
Note that this function works only for PROTO nodes.

---

#### `wb_supervisor_node_get_type`
#### `wb_supervisor_node_get_type_name`
#### `wb_supervisor_node_get_base_type_name`

%tab-component "language"

%tab "C"

```c
#include <webots/supervisor.h>
#include <webots/node.h>

typedef enum {
  WB_NODE_NO_NODE,
  /* 3D rendering */
  WB_NODE_APPEARANCE,
  WB_NODE_BACKGROUND,
  WB_NODE_BOX,
  WB_NODE_CAPSULE,
  WB_NODE_COLOR,
  WB_NODE_CONE,
  WB_NODE_COORDINATE,
  WB_NODE_CYLINDER,
  WB_NODE_DIRECTIONAL_LIGHT,
  WB_NODE_ELEVATION_GRID,
  WB_NODE_FOG,
  WB_NODE_GROUP,
  WB_NODE_IMAGE_TEXTURE,
  WB_NODE_INDEXED_FACE_SET,
  WB_NODE_INDEXED_LINE_SET,
  WB_NODE_MATERIAL,
  WB_NODE_MESH,
  WB_NODE_MUSCLE,
  WB_NODE_NORMAL,
  WB_NODE_PBR_APPEARANCE,
  WB_NODE_PLANE,
  WB_NODE_POINT_LIGHT,
  WB_NODE_POINT_SET,
  WB_NODE_SHAPE,
  WB_NODE_SPHERE,
  WB_NODE_SPOT_LIGHT,
  WB_NODE_TEXTURE_COORDINATE,
  WB_NODE_TEXTURE_TRANSFORM,
  WB_NODE_TRANSFORM,
  WB_NODE_VIEWPOINT,
  /* robots */
  WB_NODE_ROBOT,
  WB_NODE_DIFFERENTIAL_WHEELS,
  /* devices */
  WB_NODE_ACCELEROMETER,
  WB_NODE_BRAKE,
  WB_NODE_CAMERA,
  WB_NODE_COMPASS,
  WB_NODE_CONNECTOR,
  WB_NODE_DISPLAY,
  WB_NODE_DISTANCE_SENSOR,
  WB_NODE_EMITTER,
  WB_NODE_GPS,
  WB_NODE_GYRO,
  WB_NODE_INERTIAL_UNIT,
  WB_NODE_LED,
  WB_NODE_LIDAR,
  WB_NODE_LIGHT_SENSOR,
  WB_NODE_LINEAR_MOTOR,
  WB_NODE_PEN,
  WB_NODE_POSITION_SENSOR,
  WB_NODE_PROPELLER,
  WB_NODE_RADAR,
  WB_NODE_RANGE_FINDER,
  WB_NODE_RECEIVER,
  WB_NODE_ROTATIONAL_MOTOR,
  WB_NODE_SPEAKER,
  WB_NODE_TOUCH_SENSOR,
  /* misc */
  WB_NODE_BALL_JOINT,
  WB_NODE_BALL_JOINT_PARAMETERS,
  WB_NODE_CHARGER,
  WB_NODE_CONTACT_PROPERTIES,
  WB_NODE_DAMPING,
  WB_NODE_FLUID,
  WB_NODE_FOCUS,
  WB_NODE_HINGE_JOINT,
  WB_NODE_HINGE_JOINT_PARAMETERS,
  WB_NODE_HINGE_2_JOINT,
  WB_NODE_IMMERSION_PROPERTIES,
  WB_NODE_JOINT_PARAMETERS,
  WB_NODE_LENS,
  WB_NODE_LENS_FLARE,
  WB_NODE_PHYSICS,
  WB_NODE_RECOGNITION,
  WB_NODE_SLIDER_JOINT,
  WB_NODE_SLOT,
  WB_NODE_SOLID,
  WB_NODE_SOLID_REFERENCE,
  WB_NODE_TRACK,
  WB_NODE_TRACK_WHEEL,
  WB_NODE_WORLD_INFO,
  WB_NODE_ZOOM
} WbNodeType;

WbNodeType wb_supervisor_node_get_type(WbNodeRef node);
const char *wb_supervisor_node_get_type_name(WbNodeRef node);
const char *wb_supervisor_node_get_base_type_name(WbNodeRef node);
```

%tab-end

%tab "C++"

```cpp
#include <webots/Node.hpp>

namespace webots {
  class Node {
    typedef enum {
      NO_NODE,
      // 3D rendering
      APPEARANCE, BACKGROUND, BOX, CAPSULE, COLOR, CONE, COORDINATE,
      CYLINDER, DIRECTIONAL_LIGHT, ELEVATION_GRID, FOG, GROUP, IMAGE_TEXTURE,
      INDEXED_FACE_SET, INDEXED_LINE_SET, MATERIAL, MESH, MUSCLE, NORMAL, PBR_APPEARANCE,
      PLANE, POINT_LIGHT, POINT_SET, SHAPE, SPHERE, SPOT_LIGHT, TEXTURE_COORDINATE,
      TEXTURE_TRANSFORM, TRANSFORM, VIEWPOINT,
      // robots
      ROBOT, DIFFERENTIAL_WHEELS,
      // devices
      ACCELEROMETER, BRAKE, CAMERA, COMPASS, CONNECTOR, DISPLAY,
      DISTANCE_SENSOR, EMITTER, GPS, GYRO, INERTIAL_UNIT, LED, LIDAR,
      LIGHT_SENSOR, LINEAR_MOTOR, PEN, POSITION_SENSOR, PROPELLER,
      RADAR, RANGE_FINDER, RECEIVER, ROTATIONAL_MOTOR, SPEAKER, TOUCH_SENSOR,
      // misc
      BALL_JOINT, BALL_JOINT_PARAMETERS, CHARGER, CONTACT_PROPERTIES,
      DAMPING, FLUID, FOCUS, HINGE_JOINT, HINGE_JOINT_PARAMETERS, HINGE_2_JOINT,
      IMMERSION_PROPERTIES, JOINT_PARAMETERS, LENS, LENS_FLARE, PHYSICS, RECOGNITION,
      SLIDER_JOINT, SLOT, SOLID, SOLID_REFERENCE, TRACK, TRACK_WHEEL, WORLD_INFO, ZOOM
    } Type;

    Type getType() const;
    std::string getTypeName() const;
    std::string getBaseTypeName() const;
    // ...
  }
}
```

%tab-end

%tab "Python"

```python
from controller import Node

class Node:
    NO_NODE,
    # 3D rendering
    APPEARANCE, BACKGROUND, BOX, CAPSULE, COLOR, CONE, COORDINATE,
    CYLINDER, DIRECTIONAL_LIGHT, ELEVATION_GRID, FOG, GROUP, IMAGE_TEXTURE,
    INDEXED_FACE_SET, INDEXED_LINE_SET, MATERIAL, MESH, MUSCLE, NORMAL, PBR_APPEARANCE,
    PLANE, POINT_LIGHT, POINT_SET, SHAPE, SPHERE, SPOT_LIGHT, TEXTURE_COORDINATE,
    TEXTURE_TRANSFORM, TRANSFORM, VIEWPOINT,
    # robots
    ROBOT, DIFFERENTIAL_WHEELS,
    # devices
    ACCELEROMETER, BRAKE, CAMERA, COMPASS, CONNECTOR, DISPLAY,
    DISTANCE_SENSOR, EMITTER, GPS, GYRO, INERTIAL_UNIT, LED, LIDAR,
    LIGHT_SENSOR, LINEAR_MOTOR, PEN, POSITION_SENSOR, PROPELLER,
    RADAR, RANGE_FINDER, RECEIVER, ROTATIONAL_MOTOR, SPEAKER, TOUCH_SENSOR,
    # misc
    BALL_JOINT, BALL_JOINT_PARAMETERS, CHARGER, CONTACT_PROPERTIES,
    DAMPING, FLUID, FOCUS, HINGE_JOINT, HINGE_JOINT_PARAMETERS, HINGE_2_JOINT,
    IMMERSION_PROPERTIES, JOINT_PARAMETERS, LENS, LENS_FLARE, PHYSICS, RECOGNITION,
    SLIDER_JOINT, SLOT, SOLID, SOLID_REFERENCE, TRACK, TRACK_WHEEL, WORLD_INFO, ZOOM

    def getType(self):
    def getTypeName(self):
    def getBaseTypeName(self):
    # ...
```

%tab-end

%tab "Java"

```java
import com.cyberbotics.webots.controller.Node;

public class Node {
  public final static int
    NO_NODE,
    // 3D rendering
    APPEARANCE, BACKGROUND, BOX, CAPSULE, COLOR, CONE, COORDINATE,
    CYLINDER, DIRECTIONAL_LIGHT, ELEVATION_GRID, FOG, GROUP, IMAGE_TEXTURE,
    INDEXED_FACE_SET, INDEXED_LINE_SET, MATERIAL, MESH, MUSCLE, NORMAL, PBR_APPEARANCE,
    PLANE, POINT_LIGHT, POINT_SET, SHAPE, SPHERE, SPOT_LIGHT, TEXTURE_COORDINATE,
    TEXTURE_TRANSFORM, TRANSFORM, VIEWPOINT,
    // robots
    ROBOT, DIFFERENTIAL_WHEELS,
    // devices
    ACCELEROMETER, BRAKE, CAMERA, COMPASS, CONNECTOR, DISPLAY,
    DISTANCE_SENSOR, EMITTER, GPS, GYRO, INERTIAL_UNIT, LED, LIDAR,
    LIGHT_SENSOR, LINEAR_MOTOR, PEN, POSITION_SENSOR, PROPELLER,
    RADAR, RANGE_FINDER, RECEIVER, ROTATIONAL_MOTOR, SPEAKER, TOUCH_SENSOR,
    // misc
    BALL_JOINT, BALL_JOINT_PARAMETERS, CHARGER, CONTACT_PROPERTIES,
    DAMPING, FLUID, FOCUS, HINGE_JOINT, HINGE_JOINT_PARAMETERS, HINGE_2_JOINT,
    IMMERSION_PROPERTIES, JOINT_PARAMETERS, LENS, LENS_FLARE, PHYSICS, RECOGNITION,
    SLIDER_JOINT, SLOT, SOLID, SOLID_REFERENCE, TRACK, TRACK_WHEEL, WORLD_INFO, ZOOM;

  public int getType();
  public String getTypeName();
  public String getBaseTypeName();
  // ...
}
```

%tab-end

%tab "MATLAB"

```MATLAB
WB_NODE_NO_NODE,
% 3D rendering
WB_NODE_APPEARANCE, WB_NODE_BACKGROUND, WB_NODE_BOX, WB_NODE_CAPSULE,
WB_NODE_COLOR, WB_NODE_CONE, WB_NODE_COORDINATE,
WB_NODE_CYLINDER, WB_NODE_DIRECTIONAL_LIGHT, WB_NODE_ELEVATION_GRID, WB_NODE_FOG,
WB_NODE_GROUP, WB_NODE_IMAGE_TEXTURE, WB_NODE_INDEXED_FACE_SET, WB_NODE_INDEXED_LINE_SET,
WB_NODE_MATERIAL, WB_NODE_MESH, WB_NODE_MUSCLE, WB_NODE_NORMAL,
WB_NODE_PBR_APPEARANCE, WB_NODE_PLANE, WB_NODE_POINT_LIGHT, WB_NODE_POINT_SET,
WB_NODE_SHAPE, WB_NODE_SPHERE, WB_NODE_SPOT_LIGHT, WB_NODE_TEXTURE_COORDINATE,
WB_NODE_TEXTURE_TRANSFORM, WB_NODE_TRANSFORM, WB_NODE_VIEWPOINT,
% robots
WB_NODE_ROBOT, WB_NODE_DIFFERENTIAL_WHEELS,
% devices
WB_NODE_ACCELEROMETER, WB_NODE_BRAKE, WB_NODE_CAMERA, WB_NODE_COMPASS,
WB_NODE_CONNECTOR, WB_NODE_DISPLAY, WB_NODE_DISTANCE_SENSOR, WB_NODE_EMITTER,
WB_NODE_GPS, WB_NODE_GYRO, WB_NODE_INERTIAL_UNIT, WB_NODE_LED, WB_NODE_LIDAR,
WB_NODE_LIGHT_SENSOR, WB_NODE_LINEAR_MOTOR, WB_NODE_PEN,
WB_NODE_POSITION_SENSOR, WB_NODE_PROPELLER, WB_NODE_RADAR,
WB_NODE_RANGE_FINDER, WB_NODE_RECEIVER, WB_NODE_ROTATIONAL_MOTOR,
WB_NODE_SPEAKER, WB_NODE_TOUCH_SENSOR,
% misc
WB_NODE_BALL_JOINT, WB_NODE_BALL_JOINT_PARAMETERS, WB_NODE_CHARGER,
WB_NODE_CONTACT_PROPERTIES, WB_NODE_DAMPING, WB_NODE_FLUID,
WB_NODE_FOCUS, WB_NODE_HINGE_JOINT, WB_NODE_HINGE_JOINT_PARAMETERS,
WB_NODE_HINGE_2_JOINT, WB_NODE_IMMERSION_PROPERTIES, WB_NODE_JOINT_PARAMETERS,
WB_NODE_LENS, WB_NODE_LENS_FLARE, WB_NODE_PHYSICS, WB_NODE_RECOGNITION,
WB_NODE_SLIDER_JOINT, WB_NODE_SLOT, WB_NODE_SOLID, WB_NODE_SOLID_REFERENCE,
WB_NODE_TRACK, WB_NODE_TRACK_WHEEL, WB_NODE_WORLD_INFO, WB_NODE_ZOOM

type = wb_supervisor_node_get_type(node)
name = wb_supervisor_node_get_type_name(node)
name = wb_supervisor_node_get_base_type_name(node)
```

%tab-end

%tab "ROS"

| name | service/topic | data type | data type definition |
| --- | --- | --- | --- |
| `/supervisor/node/get_type` | `service` | `webots_ros::node_get_type` | `uint64 node`<br/>`---`<br/>`int32 type` |
| `/supervisor/node/get_type_name` | `service` | `webots_ros::node_get_name` | `uint64 node`<br/>`---`<br/>`string name` |
| `/supervisor/node/get_base_type_name` | `service` | `webots_ros::node_get_name` | `uint64 node`<br/>`---`<br/>`string name` |

%tab-end

%end

##### Description

*get information on a specified node*

The `wb_supervisor_node_get_type` function returns a symbolic value corresponding the type of the node specified as an argument.
If the argument is NULL, it returns `WB_NODE_NO_NODE`.
A list of all node types is provided in the "webots/nodes.h" include file.
Node types include `WB_NODE_DIFFERENTIAL_WHEELS`, `WB_NODE_APPEARANCE`, `WB_NODE_LIGHT_SENSOR`, etc.

The `wb_supervisor_node_get_type_name` function returns a text string corresponding to the name of the node.
If the argument node is a PROTO node, this function returns the PROTO name, like "E-puck", "RectangleArena", "Door", etc.
Otherwise if the argument node is not a PROTO node the returned value is the same as the output of `wb_supervisor_node_get_base_type_name` function, i.e. "Robot", "Appearance", "LightSensor", etc.
If the argument is NULL, the function returns the empty string.

The `wb_supervisor_node_get_base_type_name` function returns a text string corresponding to the base type name of the node, like "Robot", "Appearance", "LightSensor", etc.
If the argument is NULL, the function returns the empty string.

> **Note** [C++, Java, Python]: In the oriented-object APIs, the `WB_NODE_*` constants are available as static integers of the `Node` class (for example, Node::DIFFERENTIAL\_WHEELS).
These integers can be directly compared with the output of the `Node::getType` function.

---

#### `wb_supervisor_node_remove`

%tab-component "language"

%tab "C"

```c
#include <webots/supervisor.h>

void wb_supervisor_node_remove(WbNodeRef node);
```

%tab-end

%tab "C++"

```cpp
#include <webots/Node.hpp>

namespace webots {
  class Node {
    virtual void remove();
    // ...
  }
}
```

%tab-end

%tab "Python"

```python
from controller import Node

class Node:
    def remove(self):
    # ...
```

%tab-end

%tab "Java"

```java
import com.cyberbotics.webots.controller.Node;

public class Node {
  public void remove();
  // ...
}
```

%tab-end

%tab "MATLAB"

```MATLAB
wb_supervisor_node_remove(node)
```

%tab-end

%tab "ROS"

| name | service/topic | data type | data type definition |
| --- | --- | --- | --- |
| `/supervisor/node/remove` | `service` | `webots_ros::node_remove` | `uint64 node`<br/>`---`<br/>`int8 success` |

%tab-end

%end

##### Description

*Remove a specified node*

The `wb_supervisor_node_remove` function removes the node specified as an argument from the Webots scene tree.
If the node given in argument is the [Robot](robot.md) node itself, it is removed only at the end of the step.

---

#### `wb_supervisor_node_get_field`
#### `wb_supervisor_node_get_proto_field`

%tab-component "language"

%tab "C"

```c
#include <webots/supervisor.h>

WbFieldRef wb_supervisor_node_get_field(WbNodeRef node, const char *field_name);
WbFieldRef wb_supervisor_node_get_proto_field(WbNodeRef node, const char *field_name);
```

%tab-end

%tab "C++"

```cpp
#include <webots/Node.hpp>

namespace webots {
  class Node {
    Field *getField(const std::string &fieldName) const;
    Field *getProtoField(const std::string &fieldName) const;
    // ...
  }
}
```

%tab-end

%tab "Python"

```python
from controller import Node

class Node:
    def getField(self, fieldName):
    def getProtoField(self, fieldName):
    # ...
```

%tab-end

%tab "Java"

```java
import com.cyberbotics.webots.controller.Node;

public class Node {
  public Field getField(String fieldName);
  public Field getProtoField(String fieldName);
  // ...
}
```

%tab-end

%tab "MATLAB"

```MATLAB
field = wb_supervisor_node_get_field(node, 'field_name')
field = wb_supervisor_node_get_proto_field(node, 'field_name')
```

%tab-end

%tab "ROS"

| name | service/topic | data type | data type definition |
| --- | --- | --- | --- |
| `/supervisor/node/get_field` | `service` | `webots_ros::node_get_field` | `uint64 node`<br/>`string fieldName`<br/>`bool proto`<br/>`---`<br/>`uint64 field` |

%tab-end

%end

##### Description

*get a field reference from a node*

The `wb_supervisor_node_get_field` function retrieves a handler to a node field.
The field is specified by its name in `field_name` and the `node` it belongs to.
It can be a single field (SF) or a multiple field (MF).
If no such field name exists for the specified node or the field is an internal field of a PROTO, the return value is NULL.
Otherwise, it returns a handler to a field.

> **Note**: The `wb_supervisor_node_get_field` function will return a valid field handler if the field corresponding to the field name is an hidden field.

If the field is an internal field of a PROTO, the `wb_supervisor_node_get_proto_field` function should be used instead.

> **Note**: fields retrieved with the `wb_supervisor_node_get_proto_field` function are read-only. Which means that it is not possible to change them using any of the [`wb_supervisor_field_set_*`](#wb_supervisor_field_set_sf_bool) functions.

---

#### `wb_supervisor_node_get_position`
#### `wb_supervisor_node_get_orientation`

%tab-component "language"

%tab "C"

```c
#include <webots/supervisor.h>

const double *wb_supervisor_node_get_position(WbNodeRef node);
const double *wb_supervisor_node_get_orientation(WbNodeRef node);
```

%tab-end

%tab "C++"

```cpp
#include <webots/Node.hpp>

namespace webots {
  class Node {
    const double *getPosition() const;
    const double *getOrientation() const;
    // ...
  }
}
```

%tab-end

%tab "Python"

```python
from controller import Node

class Node:
    def getPosition(self):
    def getOrientation(self):
    # ...
```

%tab-end

%tab "Java"

```java
import com.cyberbotics.webots.controller.Node;

public class Node {
  public double[] getPosition();
  public double[] getOrientation();
  // ...
}
```

%tab-end

%tab "MATLAB"

```MATLAB
position = wb_supervisor_node_get_position(node)
orientation = wb_supervisor_node_get_orientation(node)
```

%tab-end

%tab "ROS"

| name | service/topic | data type | data type definition |
| --- | --- | --- | --- |
| `/supervisor/node/get_position` | `service` | `webots_ros::node_get_position` | `uint64 node`<br/>`---`<br/>[`geometry_msgs/Point`](http://docs.ros.org/api/geometry_msgs/html/msg/Point.html) position |
| `/supervisor/node/get_orientation` | `service` | `webots_ros::node_get_orientation` | `uint64 node`<br/>`---`<br/>[`geometry_msgs/Quaternion`](http://docs.ros.org/api/geometry_msgs/html/msg/Quaternion.html) orientation |

%tab-end

%end

##### Description

*get the global (world) position/orientation of a node*

The `wb_supervisor_node_get_position` function returns the position of a node expressed in the global (world) coordinate system.
The `node` argument must be a [Transform](transform.md) node (or a derived node), otherwise the function will print a warning message and return 3 `NaN` (Not a Number) values.
This function returns a vector containing exactly 3 values.

The `wb_supervisor_node_get_orientation` function returns a matrix that represents the rotation of the node in the global (world) coordinate system.
The `node` argument must be a [Transform](transform.md) node (or a derived node), otherwise the function will print a warning message and return 9 `NaN` (Not a Number) values.
This function returns a matrix containing exactly 9 values that shall be interpreted as a 3 x 3 orthogonal rotation matrix:

```
[ R[0] R[1] R[2] ]
[ R[3] R[4] R[5] ]
[ R[6] R[7] R[8] ]
```

Each column of the matrix represents where each of the three main axes (*x*, *y* and *z*) is pointing in the node's coordinate system.
The columns (and the rows) of the matrix are pairwise orthogonal unit vectors (i.e., they form an orthonormal basis).
Because the matrix is orthogonal, its transpose is also its inverse.
So by transposing the matrix you can get the inverse rotation.
Please find more info [here](http://en.wikipedia.org/wiki/Rotation_representation).

By multiplying the rotation matrix on the right with a vector and then adding the position vector you can express the coordinates of a point in the global (world) coordinate system knowing its coordinates in a local (node) coordinate system.
For example:

```
p' = R * p + T
```

Where *p* is a point whose coordinates are given with respect to the local coordinate system of a node, *R* the rotation matrix returned by the `wb_supervisor_node_get_orientation` function, *T* is the position returned by the `wb_supervisor_node_get_position` function and *p'* represents the same point but this time with coordinates expressed in the global (world) coordinate system.

%spoiler "**Python Example**: How to calculate relative positions and orientations?"

The following Python example calculates the position and orientation of a node relatively to another node.
It should be easily adaptable to any other language, as it uses simple matrix and vector calculations.

```python
from controller import Supervisor
import numpy as np

robot = Supervisor()
ur10e = robot.getFromDef('ur10e')
box = robot.getFromDef('box')

# Get the transposed rotation matrix of the robot, so we can calculate poses of
# everything relative to it.
# Get orientation of the Node we want as our new reference frame and turn it into
# a numpy array. Returns 1-dim list of len=9.
rot_ur10e = np.array(ur10e.getOrientation())
# reshape into a 3x3 rotation matrix
rot_ur10e.reshape(3, 3)
# Transpose the matrix, because we need world relative to the robot, not the
# robot relative to world.
rot_ur10e = np.transpose(rot_ur10e)

# Get the translation between the robot and the world (basically where the origin
# of our new relative frame is).
# No need to use the reverse vector, as we will subtract instead of add it later.
pos_ur10e = np.array(ur10e.getPosition())


# Box position relative to world.
box_pos_world = np.array(box.getPosition())
# Calculate the relative translation between the box and the robot.
box_pos_world = np.subtract(box_pos_world, pos_ur10e)
# Matrix multiplication with rotation matrix: box posistion relative to robot.
box_pos_robot = np.dot(rot_ur10e, box_pos_world)

# Calculate the orientation of the box, relative to the robot, all in one line.
box_rot_robot = np.dot(rot_ur10e, np.array(box.getOrientation()).reshape(3, 3))
```

%end

<<<<<<< HEAD
The "[WEBOTS\_HOME/projects/robots/neuronics/ipr/worlds/ipr\_cube.wbt]({{ url.github_tree  }}/projects/robots/neuronics/ipr/worlds/ipr_cube.wbt)" simulation shows how to use these functions to achieve this.
=======
The "[WEBOTS\_HOME/projects/robots/neuronics/ipr/worlds/ipr\_cube.wbt](https://github.com/cyberbotics/webots/tree/released/projects/robots/neuronics/ipr/worlds/ipr_cube.wbt)" simulation shows how to use these functions to achieve this.
>>>>>>> 446f5ea3

> **Note**: The returned pointers are valid during one time step only as memory will be deallocated at the next time step.

---

#### `wb_supervisor_node_get_center_of_mass`

%tab-component "language"

%tab "C"

```c
#include <webots/supervisor.h>

const double *wb_supervisor_node_get_center_of_mass(WbNodeRef node);
```

%tab-end

%tab "C++"

```cpp
#include <webots/Node.hpp>

namespace webots {
  class Node {
    const double *getCenterOfMass() const;
    // ...
  }
}
```

%tab-end

%tab "Python"

```python
from controller import Node

class Node:
    def getCenterOfMass(self):
    # ...
```

%tab-end

%tab "Java"

```java
import com.cyberbotics.webots.controller.Node;

public class Node {
  public double[] getCenterOfMass();
  // ...
}
```

%tab-end

%tab "MATLAB"

```MATLAB
com = wb_supervisor_node_get_center_of_mass(node)
```

%tab-end

%tab "ROS"

| name | service/topic | data type | data type definition |
| --- | --- | --- | --- |
| `/supervisor/node/get_center_of_mass` | `service` | `webots_ros::node_get_center_of_mass` | `uint64 node`<br/>`---`<br/>[`geometry_msgs/Point`](http://docs.ros.org/api/geometry_msgs/html/msg/Point.html) centerOfMass |

%tab-end

%end

##### Description

*get the global position of a solid's center of mass*

The `wb_supervisor_node_get_center_of_mass` function returns the position of the center of mass of a Solid node (including its descendant Solid nodes) expressed in the global (world) coordinate system.
The `node` argument must be a [Solid](solid.md) node (or a derived node), otherwise the function will print a warning message and return 3 `NaN` (Not a Number) values.
This function returns a vector containing exactly 3 values.
If the `node` argument has a `NULL` `physics` node, the return value is always the zero vector.

<<<<<<< HEAD
The "[WEBOTS\_HOME/projects/samples/howto/center\_of\_mass/worlds/center\_of\_mass.wbt]({{ url.github_tree  }}/projects/samples/howto/center_of_mass/worlds/center_of_mass.wbt)" simulation shows how to use this function.
=======
The "[WEBOTS\_HOME/projects/samples/howto/worlds/center\_of\_mass.wbt](https://github.com/cyberbotics/webots/tree/released/projects/samples/howto/worlds/center_of_mass.wbt)" simulation shows how to use this function.
>>>>>>> 446f5ea3

> **Note**: The returned pointer is valid during one time step only as memory will be deallocated at the next time step.

---

#### `wb_supervisor_node_get_contact_point`
#### `wb_supervisor_node_get_contact_point_node`
#### `wb_supervisor_node_get_number_of_contact_points`

%tab-component "language"

%tab "C"

```c
#include <webots/supervisor.h>

const double *wb_supervisor_node_get_contact_point(WbNodeRef node, int index);
WbNodeRef wb_supervisor_node_get_contact_point_node(WbNodeRef node, int index);
int wb_supervisor_node_get_number_of_contact_points(WbNodeRef node, bool include_descendants);
```

%tab-end

%tab "C++"

```cpp
#include <webots/Node.hpp>

namespace webots {
  class Node {
    const double *getContactPoint(int index) const;
    Node *getContactPointNode(int index) const;
    int getNumberOfContactPoints(bool includeDescendants = false) const;
    // ...
  }
}
```

%tab-end

%tab "Python"

```python
from controller import Node

class Node:
    def getContactPoint(self, index):
    def getContactPointNode(self, index):
    def getNumberOfContactPoints(self, includeDescendants=False):
    # ...
```

%tab-end

%tab "Java"

```java
import com.cyberbotics.webots.controller.Node;

public class Node {
  public double[] getContactPoint(int index);
  public Node getContactPointNode(int index);
  public int getNumberOfContactPoints(boolean includeDescendants);
  // ...
}
```

%tab-end

%tab "MATLAB"

```MATLAB
contact_point = wb_supervisor_node_get_contact_point(node, index)
node = wb_supervisor_node_get_contact_point_node(node, index);
number_of_contacts = wb_supervisor_node_get_number_of_contact_points(node, include_descendants)
```

%tab-end

%tab "ROS"

| name | service/topic | data type | data type definition |
| --- | --- | --- | --- |
| `/supervisor/node/get_number_of_contact_points` | `service` | `webots_ros::node_get_number_of_contact_points` | `uint64 node`<br/>`bool includeDescendants`<br/>`---`<br/>`int32 numberOfContactPoints` |
| `/supervisor/node/get_contact_point` | `service` | `webots_ros::node_get_contact_point` | `uint64 node`<br/>`int32 index`<br/>`---`<br/>[`geometry_msgs/Point`](http://docs.ros.org/api/geometry_msgs/html/msg/Point.html) point |
| `/supervisor/node/get_contact_point_node` | `service` | `webots_ros::node_get_contact_point_node` | `uint64 node`<br/>`int32 index`<br/>`---`<br/>`uint64 node`` |

%tab-end

%end

##### Description

*get the contact point with given index in the contact point list of the given solid.*

The `wb_supervisor_node_get_contact_point` function returns the contact point with given index in the contact point list of the given `Solid`.
The `wb_supervisor_node_get_number_of_contact_points` function allows you to retrieve the length of this list.
Contact points are expressed in the global (world) coordinate system.
If the index is less than the number of contact points, then the x (resp. y, z) coordinate (expressed in the global (world) coordinate system) of the *index*th contact point is the element number *0* (resp. *1, 2*) in the returned array.
Otherwise the function returns a `NaN` (Not a Number) value for each of these numbers.
The `node` argument must be a [Solid](solid.md) node (or a derived node), which moreover has no `Solid` parent, otherwise the function will print a warning message and return `NaN` values on the first 3 array components.

The `wb_supervisor_node_get_contact_point_node` function allows you to retrieve the node associated to a contact point. This is useful when contact points of the descendants are included, to know which part the contact belongs to.

The `wb_supervisor_node_get_number_of_contact_points` function returns the number of contact points of the given `Solid`.
The `node` argument must be a [Solid](solid.md) node (or a derived node), which moreover has no `Solid` parent, otherwise the function will print a warning message and return `-1`.
The `include_descendants` argument defines whether the descendant nodes should also generate contact points or not. The descendant nodes are the nodes included within the node given as an argument.

<<<<<<< HEAD
The "[WEBOTS\_HOME/projects/samples/howto/cylinder_stack/worlds/cylinder\_stack.wbt]({{ url.github_tree  }}/projects/samples/howto/cylinder_stack/worlds/cylinder_stack.wbt)" project shows how to use this function.
=======
The "[WEBOTS\_HOME/projects/samples/howto/worlds/cylinder\_stack.wbt](https://github.com/cyberbotics/webots/tree/released/projects/samples/howto/worlds/cylinder_stack.wbt)" project shows how to use this function.
>>>>>>> 446f5ea3

> **Note**: The returned pointer is valid during one time step only as memory will be deallocated at the next time step.

---

#### `wb_supervisor_node_get_static_balance`

%tab-component "language"

%tab "C"

```c
#include <webots/supervisor.h>

bool wb_supervisor_node_get_static_balance(WbNodeRef node);
```

%tab-end

%tab "C++"

```cpp
#include <webots/Node.hpp>

namespace webots {
  class Node {
    bool getStaticBalance() const;
    // ...
  }
}
```

%tab-end

%tab "Python"

```python
from controller import Node

class Node:
    def getStaticBalance(self):
    # ...
```

%tab-end

%tab "Java"

```java
import com.cyberbotics.webots.controller.Node;

public class Node {
  public boolean getStaticBalance();
  // ...
}
```

%tab-end

%tab "MATLAB"

```MATLAB
balance = wb_supervisor_node_get_static_balance(node)
```

%tab-end

%tab "ROS"

| name | service/topic | data type | data type definition |
| --- | --- | --- | --- |
| `/supervisor/node/get_static_balance` | `service` | `webots_ros::node_get_static_balance` | `uint64 node`<br/>`---`<br/>`uint8 balance` |

%tab-end

%end

##### Description

*return the boolean value of the static balance test based on the support polygon of a solid*

The `wb_supervisor_node_get_static_balance` function returns the boolean value of the static balance test based on the support polygon of a solid.
The `node` argument must be a [Solid](solid.md) node (or a derived node), which moreover has no `Solid` parent.
Otherwise the function will print a warning message and return `false`.
The support polygon of a solid is the convex hull of the solid's contact points projected onto a plane that is orthognal to the gravity direction.
The test consists in checking whether the projection of the center of mass onto this plane lies inside or outside the support polygon.

---

#### `wb_supervisor_node_get_velocity`
#### `wb_supervisor_node_set_velocity`

%tab-component "language"

%tab "C"

```c
#include <webots/supervisor.h>

const double *wb_supervisor_node_get_velocity(WbNodeRef node);
void wb_supervisor_node_set_velocity(WbNodeRef node, const double velocity[6]);
```

%tab-end

%tab "C++"

```cpp
#include <webots/Node.hpp>

namespace webots {
  class Node {
    const double *getVelocity() const;
    void setVelocity(const double velocity[6]);
    // ...
  }
}
```

%tab-end

%tab "Python"

```python
from controller import Node

class Node:
    def getVelocity(self):
    def setVelocity(self, velocity):
    # ...
```

%tab-end

%tab "Java"

```java
import com.cyberbotics.webots.controller.Node;

public class Node {
  public double[] getVelocity();
  public void setVelocity(double velocity[6]);
  // ...
}
```

%tab-end

%tab "MATLAB"

```MATLAB
velocity = wb_supervisor_node_get_velocity(node)
wb_supervisor_node_set_velocity(node, velocity)
```

%tab-end

%tab "ROS"

| name | service/topic | data type | data type definition |
| --- | --- | --- | --- |
| `/supervisor/node/get_velocity` | `service` | `webots_ros::node_get_velocity` | `uint64 node`<br/>`---`<br/>[`geometry_msgs/Twist`](http://docs.ros.org/api/geometry_msgs/html/msg/Twist.html) velocity |
| `/supervisor/node/set_velocity` | `service` | `webots_ros::node_set_velocity` | `uint64 node`<br/>[`geometry_msgs/Twist`](http://docs.ros.org/api/geometry_msgs/html/msg/Twist.html) `velocity`<br/>`---`<br/>`int32 success` |

%tab-end

%end

##### Description

*get/set the angular and linear velocities of a Solid node.*

The `wb_supervisor_node_get_velocity` function returns the absolute velocity (both linear and angular) of a node expressed in the global (world) coordinate system.
The `node` argument must be a [Solid](solid.md) node (or a derived node), otherwise the function will print a warning message and return 6 `NaN` (Not a Number) values.
This function returns a vector containing exactly 6 values.
The first three are respectively the linear velocities in the x, y and z direction.
The last three are respectively the angular velocities around the x, y and z axes.

The `wb_supervisor_node_set_velocity` function sets the absolute velocity (both linear and angular) of a node expressed in the global (world) coordinate system.
The `node` argument must be a [Solid](solid.md) node (or a derived node), otherwise the function will print a warning message and have no effect.
The `velocity` argument must be a vector containing exactly 6 values.
The first three are respectively the linear velocities in the x, y and z direction.
The last three are respectively the angular velocities around the x, y and z axes.

---

#### `wb_supervisor_node_reset_physics`

%tab-component "language"

%tab "C"

```c
#include <webots/supervisor.h>

void wb_supervisor_node_reset_physics(WbNodeRef node);
```

%tab-end

%tab "C++"

```cpp
#include <webots/Node.hpp>

namespace webots {
  class Node {
    void resetPhysics();
    // ...
  }
}
```

%tab-end

%tab "Python"

```python
from controller import Node

class Node:
    def resetPhysics(self):
    # ...
```

%tab-end

%tab "Java"

```java
import com.cyberbotics.webots.controller.Node;

public class Node {
  public void resetPhysics();
  // ...
}
```

%tab-end

%tab "MATLAB"

```MATLAB
wb_supervisor_node_reset_physics(node)
```

%tab-end

%tab "ROS"

| name | service/topic | data type | data type definition |
| --- | --- | --- | --- |
| `/supervisor/node/reset_physics` | `service` | `webots_ros::node_reset_functions` | `uint64 node`<br/>`---`<br/>`int8 success` |

%tab-end

%end

##### Description

*stops the inertia of the given solid*

The `wb_supervisor_node_reset_physics` function stops the inertia of the given solid.
If the specified node is physics-enables, i.e. it contains a [Physics](physics.md) node, then the linear and angular velocities of the corresonding body are reset to 0, hence the inertia is also zeroed.
The `node` argument must be a [Solid](solid.md) node (or a derived node).
This function could be useful for resetting the physics of a solid after changing its translation or rotation.
To stop the inertia of all available solids please refer to [this section](#wb_supervisor_simulation_reset_physics).

---

#### `wb_supervisor_node_restart_controller`

%tab-component "language"

%tab "C"

```c
#include <webots/supervisor.h>

void wb_supervisor_node_restart_controller(WbNodeRef node);
```

%tab-end

%tab "C++"

```cpp
#include <webots/Node.hpp>

namespace webots {
  class Node {
    void restartController();
    // ...
  }
}
```

%tab-end

%tab "Python"

```python
from controller import Node

class Node:
    def restartController(self):
    # ...
```

%tab-end

%tab "Java"

```java
import com.cyberbotics.webots.controller.Node;

public class Node {
  public void restartController();
  // ...
}
```

%tab-end

%tab "MATLAB"

```MATLAB
wb_supervisor_node_restart_controller(node)
```

%tab-end

%tab "ROS"

| name | service/topic | data type | data type definition |
| --- | --- | --- | --- |
| `/supervisor/node/restart_controller` | `service` | `webots_ros::node_reset_functions` | `uint64 node`<br/>`---`<br/>`int8 success` |

%tab-end

%end

##### Description

*restarts the controller of the given robot*

The `wb_supervisor_node_restart_controller` function restarts the controller of the Robot passed to it.
If a node other than a [Robot](robot.md) is passed to this function, no change is effected, and a warning message is printed to the console.
Note that if a robot window is specified for the [Robot](robot.md) node, the robot window will be restarted as well.

---

#### `wb_supervisor_node_move_viewpoint`

%tab-component "language"

%tab "C"

```c
#include <webots/supervisor.h>

void wb_supervisor_node_move_viewpoint(WbNodeRef node);
```

%tab-end

%tab "C++"

```cpp
#include <webots/Node.hpp>

namespace webots {
  class Node {
    void moveViewpoint() const;
    // ...
  }
}
```

%tab-end

%tab "Python"

```python
from controller import Node

class Node:
    def moveViewpoint(self):
    # ...
```

%tab-end

%tab "Java"

```java
import com.cyberbotics.webots.controller.Node;

public class Node {
  public void moveViewpoint();
  // ...
}
```

%tab-end

%tab "MATLAB"

```MATLAB
wb_supervisor_node_move_viewpoint(node)
```

%tab-end

%tab "ROS"

| name | service/topic | data type | data type definition |
| --- | --- | --- | --- |
| `/supervisor/node/move_viewpoint` | `service` | `webots_ros::node_move_viewpoint` | `uint64 node`<br/>---`<br/>`int8 success` |

%tab-end

%end

##### Description

*move the viewpoint to the node*

The `wb_supervisor_node_move_viewpoint` function moves the [Viewpoint](viewpoint.md) to the node given in argument.
Calling this function is equivalent to using the 'Move Viewpoint to Object' menu from the GUI.

---

#### `wb_supervisor_node_set_visibility`

%tab-component "language"

%tab "C"

```c
#include <webots/supervisor.h>

void wb_supervisor_node_set_visibility(WbNodeRef node, WbNodeRef from, bool visible);
```

%tab-end

%tab "C++"

```cpp
#include <webots/Node.hpp>

namespace webots {
  class Node {
    void setVisibility(Node *from, bool visible);
    // ...
  }
}
```

%tab-end

%tab "Python"

```python
from controller import Node

class Node:
    def setVisibility(self, from, visible):
    # ...
```

%tab-end

%tab "Java"

```java
import com.cyberbotics.webots.controller.Node;

public class Node {
  public void setVisibility(Node from, boolean visible);
  // ...
}
```

%tab-end

%tab "MATLAB"

```MATLAB
wb_supervisor_node_set_visibility(node, from, visible)
```

%tab-end

%tab "ROS"

| name | service/topic | data type | data type definition |
| --- | --- | --- | --- |
| `/supervisor/node/set_visibility` | `service` | `webots_ros::node_hide_from_camera` | `uint64 node`<br/>`uint64 from`<br/>`uint8 visible`<br/>`---`<br/>`int8 success` |

%tab-end

%end

##### Description

*set the visibility of a node*

The `wb_supervisor_node_set_visibility` function sets the visibility of a node from the specified [Camera](camera.md), [Lidar](lidar.md), [RangeFinder](rangefinder.md) or [Viewpoint](viewpoint.md) node.
In particular it defines if the node is visible in the image recorded by the `from` device.
The `from` argument must be either a [Camera](camera.md), [Lidar](lidar.md), [RangeFinder](rangefinder.md) or [Viewpoint](viewpoint.md) node.
In case of the [Viewpoint](viewpoint.md) the node is hidden or shown in the main 3D scene.
The `node` argument is the node to hide or show, if the node has some children they all will be recursively hidden too, any type of node is allowed but it doesn't make sense to hide a node that has no visual appearance in the 3D scene.
The `visible` argument specifies whether the node should be hidden (false) or shown (true).
By default, all the nodes are visible.
It is relevant to show a node only if it was previously hidden using this function.

---

#### `wb_supervisor_node_add_force`
#### `wb_supervisor_node_add_force_with_offset`
#### `wb_supervisor_node_add_torque`

%tab-component "language"

%tab "C"

```c
#include <webots/supervisor.h>

void wb_supervisor_node_add_force(WbNodeRef node, const double force[3], bool relative);
void wb_supervisor_node_add_force_with_offset(WbNodeRef node, const double force[3], const double offset[3], bool relative);
void wb_supervisor_node_add_torque(WbNodeRef node, const double torque[3], bool relative);
```

%tab-end

%tab "C++"

```cpp
#include <webots/Node.hpp>

namespace webots {
  class Node {
    void addForce(const double force[3], bool relative);
    void addForceWithOffset(const double force[3], const double offset[3], bool relative);
    void addTorque(const double torque[3], bool relative);
    // ...
  }
}
```

%tab-end

%tab "Python"

```python
from controller import Node

class Node:
    def addForce(self, force, relative)
    def addForceWithOffset(self, force, offset, relative)
    def addTorque(self, torque, relative)
    # ...
```

%tab-end

%tab "Java"

```java
import com.cyberbotics.webots.controller.Node;

public class Node {
  public void addForce(double force[3], boolean relative);
  public void addForceWithOffset(double force[3], double offset[3], boolean relative);
  public void addTorque(double torque[3], boolean relative);
  // ...
}
```

%tab-end

%tab "MATLAB"

```MATLAB
void wb_supervisor_node_add_force(node, force, relative)
void wb_supervisor_node_add_force_with_offset(node, force, offset, relative)
void wb_supervisor_node_add_torque(node, torque, relative)
```

%tab-end

%tab "ROS"

| name | service/topic | data type | data type definition |
| --- | --- | --- | --- |
| `/supervisor/node/add_force` | `service` | `webots_ros::node_add_force_or_torque` | `uint64 node`<br/>[`geometry_msgs/Twist`](http://docs.ros.org/api/geometry_msgs/html/msg/Vector3.html) force<br/>`uint8 relative`<br/>`---`<br/>`int32 success` |
| `/supervisor/node/add_force_with_offset` | `service` | `webots_ros::node_add_force_with_offset` | `uint64 node`<br/>[`geometry_msgs/Twist`](http://docs.ros.org/api/geometry_msgs/html/msg/Vector3.html) force<br/>[`geometry_msgs/Twist`](http://docs.ros.org/api/geometry_msgs/html/msg/Vector3.html) offset<br/>`uint8 relative`<br/>`---`<br/>`int32 success` |
| `/supervisor/node/add_torque` | `service` | `webots_ros::node_add_force_or_torque` | `uint64 node`<br/>[`geometry_msgs/Twist`](http://docs.ros.org/api/geometry_msgs/html/msg/Vector3.html) force<br/>`uint8 relative`<br/>`---`<br/>`int32 success` |

%tab-end

%end

##### Description

*add force or torque to a Solid node.*

The `wb_supervisor_node_add_force` function adds a force to the [Solid](solid.md) node at its center of mass, the `relative` argument defines if the force is expressed in world coordinate system (`relative` set to false) or relatively to the node (`relative` set to true).
The `wb_supervisor_node_add_force_with_offset` function adds a force to the [Solid](solid.md) node at the location (expressed in the node coordinate system) defined by the `offset` argument.
The `wb_supervisor_node_add_torque` function adds a torque to the [Solid](solid.md) node.

---

#### `wb_supervisor_set_label`

%tab-component "language"

%tab "C"

```c
#include <webots/supervisor.h>

void wb_supervisor_set_label(int id, const char *text, double x, double y, double size, int color, double transparency, const char *font);
```

%tab-end

%tab "C++"

```cpp
#include <webots/Supervisor.hpp>

namespace webots {
  class Supervisor : public Robot {
    virtual void setLabel(int id, const std::string &label, double xpos, double ypos,
      double size, int color, double transparency, const std::string &font="Arial");
    // ...
  }
}
```

%tab-end

%tab "Python"

```python
from controller import Supervisor

class Supervisor (Robot):
    def setLabel(self, id, label, xpos, ypos, size, color, transparency, font="Arial"):
    # ...
```

%tab-end

%tab "Java"

```java
import com.cyberbotics.webots.controller.Supervisor;

public class Supervisor extends Robot {
  public void setLabel(int id, String label, double xpos, double ypos,
     double size, int color, double transparency, String font);
  // ...
}
```

%tab-end

%tab "MATLAB"

```MATLAB
wb_supervisor_set_label(id, 'text', x, y, size, [r g b], transparency)
```

%tab-end

%tab "ROS"

| name | service/topic | data type | data type definition |
| --- | --- | --- | --- |
| `/supervisor/set_label` | `service` | `webots_ros::supervisor_set_label` | `int32 id`<br/>`string label`<br/>`float64 xpos`<br/>`float64 ypos`<br/>`float64 size`<br/>`int32 color`<br/>`float64 transparency`<br/>`string font`<br/>`---`<br/>`int8 success` |

%tab-end

%end

##### Description

*overlay a text label on the 3D scene*

The `wb_supervisor_set_label` function displays a text label overlaying the 3D scene in Webots' main window.
The `id` parameter is an identifier for the label; you can choose any value in the range 0 to 65534.
The same value may be used later if you want to change that label, or update the text.
Id value 65535 is reserved for automatic video caption.
The `text` parameter is a text string which should contain only displayable characters in the range 32-127.
The `x` and `y` parameters are the coordinates of the upper left corner of the text, relative to the upper left corner of the 3D window.
These floating point values are expressed in percent of the 3D window width and height, hence, they should lie in the range 0-1.
The `size` parameter defines the size of the font to be used.
It is expressed in the same unit as the `y` parameter.
The `color` parameter defines the color of the label.
It is expressed as a 3 bytes RGB integer, the most significant byte (leftmost byte in hexadecimal representation) represents the red component, the second most significant byte represents the green component and the third byte represents the blue component.
The `transparency` parameter defines the transparency of the label.
A transparency level of 0 means no transparency, while a transparency level of 1 means total transparency (the text will be invisible).
Intermediate values correspond to semi-transparent levels.
Finally, the `font` parameter defines the font used to draw the text, the following standard fonts are available:

- Arial
-  Arial Black
-  Comic Sans MS
-  Courier New
-  Georgia
-  Impact
-  Lucida Console
-  Lucida Sans Unicode
-  Palatino Linotype
-  Tahoma
-  Times New Roman
-  Trebuchet MS
-  Verdana

##### Examples

```c
wb_supervisor_set_label(0,"hello world",0,0,0.1,0xff0000,0,"Arial");
```

This will display the label "hello world" in red at the upper left corner of the 3D window.

```c
wb_supervisor_set_label(1,"hello Webots",0,0.1,0.1,0x00ff00,0.5,"Impact");
```

This will display the label "hello Webots" in semi-transparent green, just below.

```c
supervisor_set_label(0,"hello universe",0,0,0.1,0xffff00,0,"Times New Roman");
```

This will change the label "hello world" defined earlier into "hello universe", using a yellow color for the new text.

> **Note** [MATLAB]: In the MATLAB version of the `wb_supervisor_set_label` function, the `color` argument must be a vector containing the three RGB components: `[RED GREEN BLUE]`.
Each component must be a value between 0.0 and 1.0.
For example the vector `[1 0 1]` represents the magenta color.

---

#### `wb_supervisor_simulation_quit`

%tab-component "language"

%tab "C"

```c
#include <webots/supervisor.h>

void wb_supervisor_simulation_quit(int status);
```

%tab-end

%tab "C++"

```cpp
#include <webots/Supervisor.hpp>

namespace webots {
  class Supervisor : public Robot {
    virtual void simulationQuit(int status);
    // ...
  }
}
```

%tab-end

%tab "Python"

```python
from controller import Supervisor

class Supervisor (Robot):
    def simulationQuit(self, status):
    # ...
```

%tab-end

%tab "Java"

```java
import com.cyberbotics.webots.controller.Supervisor;

public class Supervisor extends Robot {
  public void simulationQuit(int status);
  // ...
}
```

%tab-end

%tab "MATLAB"

```MATLAB
wb_supervisor_simulation_quit(status)
```

%tab-end

%tab "ROS"

| name | service/topic | data type | data type definition |
| --- | --- | --- | --- |
| `/supervisor/simulation_quit` | `service` | [`webots_ros::set_int`](ros-api.md#common-services) | |

%tab-end

%end

##### Description

*terminate the simulator and controller processes*

The `wb_supervisor_simulator_quit` function quits Webots, as if one was using the menu `File / Quit Webots`.
This function makes it easier to invoke a Webots simulation from a script because it allows to terminate the simulation automatically, without human intervention.
As a result of quitting the simulator process, all controller processes, including the calling supervisor controller, will terminate.
The `wb_supervisor_simulator_quit` function sends a request to quit the simulator and immediately returns to the controller process, it does not wait for the effective termination of the simulator.
After the call to the `wb_supervisor_simulator_quit` function, the controller should call the `wb_robot_cleanup` function and then exit.
The POSIX exit status returned by Webots can be defined by the status `status` parameter.
Some typical values for this are the `EXIT_SUCCESS` or `EXIT_FAILURE` macros defined into the "stdlib.h" file.
Here is a C example:

```c
#include <webots/robot.h>
#include <webots/supervisor.h>
#include <stdlib.h>

#define TIME_STEP 32

int main(int argc, char *argv[]) {
  wb_robot_init();
  ...
  while (! finished) {
    // your controller code here
    ...
    if (wb_robot_step(TIME_STEP) == -1)
      break;
  }
  saveExperimentsData();
  wb_supervisor_simulation_quit(EXIT_SUCCESS); // ask Webots to terminate
  wb_robot_cleanup(); // cleanup resources
  return 0;
}
```

In object-oriented languages, there is no `wb_robot_cleanup` function, in this case the controller should call its destructor.
Here is a C++ example:

```c
#include <webots/Robot.hpp>
#include <webots/Supervisor.hpp>
#include <cstdlib>

#define TIME_STEP 32

using namespace webots;

int main(int argc, char *argv[]) {
  Supervisor *controller = new Supervisor();

  ...
  while (! finished) {
    // your controller code here
    ...
    if (controller->step(TIME_STEP) == -1)
      break;
  }
  controller->simulationQuit(EXIT_SUCCESS);  // ask Webots to terminate

  delete controller; // cleanup resources
  return 0;
}
```

---

#### `wb_supervisor_simulation_get_mode`
#### `wb_supervisor_simulation_set_mode`

%tab-component "language"

%tab "C"

```c
#include <webots/supervisor.h>

typedef enum {
  WB_SUPERVISOR_SIMULATION_MODE_PAUSE,
  WB_SUPERVISOR_SIMULATION_MODE_REAL_TIME,
  WB_SUPERVISOR_SIMULATION_MODE_FAST
} WbSimulationMode;

WbSimulationMode wb_supervisor_simulation_get_mode();
void wb_supervisor_simulation_set_mode(WbSimulationMode mode);
```

%tab-end

%tab "C++"

```cpp
#include <webots/Supervisor.hpp>

namespace webots {
  class Supervisor : public Robot {
    typedef enum {
      SIMULATION_MODE_PAUSE, SIMULATION_MODE_REAL_TIME, SIMULATION_MODE_FAST
    } SimulationMode;

    SimulationMode simulationGetMode() const;
    virtual void simulationSetMode(SimulationMode mode);
    // ...
  }
}
```

%tab-end

%tab "Python"

```python
from controller import Supervisor

class Supervisor (Robot):
    SIMULATION_MODE_PAUSE, SIMULATION_MODE_REAL_TIME, SIMULATION_MODE_FAST

    def simulationGetMode(self):
    def simulationSetMode(self, mode):
    # ...
```

%tab-end

%tab "Java"

```java
import com.cyberbotics.webots.controller.Supervisor;

public class Supervisor extends Robot {
  public final static int SIMULATION_MODE_PAUSE, SIMULATION_MODE_REAL_TIME, SIMULATION_MODE_FAST;

  public int simulationGetMode();
  public void simulationSetMode(int mode);
  // ...
}
```

%tab-end

%tab "MATLAB"

```MATLAB
WB_SUPERVISOR_SIMULATION_MODE_PAUSE, WB_SUPERVISOR_SIMULATION_MODE_REAL_TIME, WB_SUPERVISOR_SIMULATION_MODE_FAST

mode = wb_supervisor_simulation_get_mode()
wb_supervisor_simulation_set_mode(mode)
```

%tab-end

%tab "ROS"

| name | service/topic | data type | data type definition |
| --- | --- | --- | --- |
| `/supervisor/supervisor_simulation_get_mode` | `service` | [`webots_ros::get_int`](ros-api.md#common-services) | |
| `/supervisor/supervisor_simulation_set_mode` | `service` | [`webots_ros::set_int`](ros-api.md#common-services) | |

%tab-end

%end

##### Description

*get and set the simulation mode*

The `wb_supervisor_simulation_get_mode` function returns an integer matching with the current simulation mode, i.e., if the simulation is currently paused, is running in real-time, or in fast mode with or without the graphical renderings.
The macros described in the [table](#simulation-modes) are matching with the return value of this function.
The value returned by this function is updated during the previous function call of the `wb_robot_init` or `wb_robot_step` functions.

The `wb_supervisor_simulation_set_mode` function allows to set the simulation mode.
Note that if the `WB_SUPERVISOR_SIMULATION_MODE_PAUSE` is set by the current supervisor, then calling the `wb_robot_step(time_step)` function with a `time_step` argument different from 0 will make the controller wait until the simulation is resumed.
Calling `wb_robot_step(0)` could be useful to send information to Webots when it is paused (such as modifying, moving, adding or deleting objects).
The simulation can then go on by calling for example `wb_supervisor_simulation_set_mode(WB_SUPERVISOR_SIMULATION_MODE_FAST)`.

The current simulation mode can also be modified by the Webots user, when he's clicking on the corresponding buttons in the user interface.

%figure "Simulation modes"

| Mode                                         | Description                                                                     |
| -------------------------------------------- | ------------------------------------------------------------------------------- |
| `WB_SUPERVISOR_SIMULATION_MODE_PAUSE`        | The simulation is paused.                                                       |
| `WB_SUPERVISOR_SIMULATION_MODE_REAL_TIME`    | The simulation is running as close as possible to the real-time.                |
| `WB_SUPERVISOR_SIMULATION_MODE_FAST`         | The simulation is running as fast as possible without the graphical renderings. |

%end

---

#### `wb_supervisor_simulation_reset`

%tab-component "language"

%tab "C"

```c
#include <webots/supervisor.h>

void wb_supervisor_simulation_reset();
```

%tab-end

%tab "C++"

```cpp
#include <webots/Supervisor.hpp>

namespace webots {
  class Supervisor : public Robot {
    virtual void simulationReset();
    // ...
  }
}
```

%tab-end

%tab "Python"

```python
from controller import Supervisor

class Supervisor (Robot):
    def simulationReset(self):
    # ...
```

%tab-end

%tab "Java"

```java
import com.cyberbotics.webots.controller.Supervisor;

public class Supervisor extends Robot {
  public void simulationReset();
  // ...
}
```

%tab-end

%tab "MATLAB"

```MATLAB
wb_supervisor_simulation_reset()
```

%tab-end

%tab "ROS"

| name | service/topic | data type | data type definition |
| --- | --- | --- | --- |
| `/supervisor/simulation_reset` | `service` | [`webots_ros::get_bool`](ros-api.md#common-services) | |

%tab-end

%end

##### Description

*reset the simulation*

The `wb_supervisor_simulation_reset` function sends a request to the simulator process, asking it to reset the simulation at the end of the step.
The reset process is explained in detail in the [User Guide](https://www.cyberbotics.com/doc/guide/the-user-interface#file-menu), the only difference is that the supervisor and robot controllers are not restarted, if needed, they have to be restarted with the `wb_supervisor_node_restart_controller` function.
You may wish to save some data in a file from your supervisor and robot controller programs in order to reload it when they restart.

---

#### `wb_supervisor_simulation_reset_physics`

%tab-component "language"

%tab "C"

```c
#include <webots/supervisor.h>

void wb_supervisor_simulation_reset_physics();
```

%tab-end

%tab "C++"

```cpp
#include <webots/Supervisor.hpp>

namespace webots {
  class Supervisor : public Robot {
    virtual void simulationResetPhysics();
    // ...
  }
}
```

%tab-end

%tab "Python"

```python
from controller import Supervisor

class Supervisor (Robot):
    def simulationResetPhysics(self):
    # ...
```

%tab-end

%tab "Java"

```java
import com.cyberbotics.webots.controller.Supervisor;

public class Supervisor extends Robot {
  public void simulationResetPhysics();
  // ...
}
```

%tab-end

%tab "MATLAB"

```MATLAB
wb_supervisor_simulation_reset_physics()
```

%tab-end

%tab "ROS"

| name | service/topic | data type | data type definition |
| --- | --- | --- | --- |
| `/supervisor/simulation_reset_physics` | `service` | [`webots_ros::get_bool`](ros-api.md#common-services) | |

%tab-end

%end

##### Description

*stop the inertia of all solids in the world and reset the random number generator*

The `wb_supervisor_simulation_reset_physics` function sends a request to the simulator process, asking it to stop the movement of all physics-enabled solids in the world.
It means that for any [Solid](solid.md) node containing a [Physics](physics.md) node, the linear and angular velocities of the corresponding body are reset to 0, hence the inertia is also zeroed.
This is actually implemented by calling the ODE's `dBodySetLinearVel` and `dBodySetAngularVel` functions for all bodies with a zero velocity parameter.
This function is especially useful for resetting a robot to its initial position and inertia.
To stop the inertia of a single [Solid](solid.md) node please refer to [this section](#wb_supervisor_node_reset_physics).

---

#### `wb_supervisor_world_load`
#### `wb_supervisor_world_save`
#### `wb_supervisor_world_reload`

%tab-component "language"

%tab "C"

```c
#include <webots/supervisor.h>

void wb_supervisor_world_load(const char *filename);
bool wb_supervisor_world_save(const char *filename);
void wb_supervisor_world_reload();
```

%tab-end

%tab "C++"

```cpp
#include <webots/Supervisor.hpp>

namespace webots {
  class Supervisor : public Robot {
    virtual void worldLoad(const std::string &file);
    virtual bool worldSave();
    virtual bool worldSave(const std::string &file);
    virtual void worldReload();
    // ...
  }
}
```

%tab-end

%tab "Python"

```python
from controller import Supervisor

class Supervisor (Robot):
    def worldLoad(self, file):
    def worldSave(self, file=None):
    def worldReload(self):
    # ...
```

%tab-end

%tab "Java"

```java
import com.cyberbotics.webots.controller.Supervisor;

public class Supervisor extends Robot {
  public void worldLoad(String file);
  public boolean worldSave();
  public boolean worldSave(String file);
  public void worldReload();
  // ...
}
```

%tab-end

%tab "MATLAB"

```MATLAB
wb_supervisor_world_load('filename')
success = wb_supervisor_world_save()
success = wb_supervisor_world_save('filename')
wb_supervisor_world_reload()
```

%tab-end

%tab "ROS"

| name | service/topic | data type | data type definition |
| --- | --- | --- | --- |
| `/supervisor/world_load` | `service` | [`webots_ros::set_string`](ros-api.md#common-services) | |
| `/supervisor/world_save` | `service` | [`webots_ros::set_string`](ros-api.md#common-services) | |
| `/supervisor/world_reload` | `service` | [`webots_ros::get_bool`](ros-api.md#common-services) | |

%tab-end

%end

##### Description

*Load, save or reload the current world.*

The `wb_supervisor_world_load` function sends a request to the simulator process, asking it to stop the current simulation and load the world given in argument immediately.
As a result of changing the current world, all the supervisor and robot controller processes are terminated and the new one are restarted with the new world.
You may wish to save some data in a file from your supervisor and robot controller programs in order to reload it from the new world.

The `wb_supervisor_world_save` function saves the current world.
The `filename` parameter defines the path to the target world file.
It should end with the `.wbt` extension.
It can be defined either as an absolute path, or as a path relative to the current supervisor controller.
If NULL, the current world path is used instead (e.g., a simple save operation).
The boolean return value indicates the success of the save operation.
Be aware that this function can overwrite silently existing files, so that the corresponding data may be lost.

> **Note** [C++, Java, Python, MATLAB]: In the other APIs, the `Robot.worldSave` function can be called without argument.
In this case, a simple save operation is performed.

The `wb_supervisor_world_reload` function sends a request to the simulator process, asking it to reload the current world immediately.
As a result of reloading the current world, all the supervisor and robot controller processes are terminated and restarted.
You may wish to save some data in a file from your supervisor and robot controller programs in order to reload it when they restart.

---

#### `wb_supervisor_export_image`

%tab-component "language"

%tab "C"

```c
#include <webots/supervisor.h>

void wb_supervisor_export_image(const char *filename, int quality);
```

%tab-end

%tab "C++"

```cpp
#include <webots/Supervisor.hpp>

namespace webots {
  class Supervisor : public Robot {
    void exportImage(const std::string &file, int quality) const;
    // ...
  }
}
```

%tab-end

%tab "Python"

```python
from controller import Supervisor

class Supervisor (Robot):
    def exportImage(self, file, quality):
    # ...
```

%tab-end

%tab "Java"

```java
import com.cyberbotics.webots.controller.Supervisor;

public class Supervisor extends Robot {
  public void exportImage(String file, int quality);
  // ...
}
```

%tab-end

%tab "MATLAB"

```MATLAB
wb_supervisor_export_image('filename', quality)
```

%tab-end

%tab "ROS"

| name | service/topic | data type | data type definition |
| --- | --- | --- | --- |
| `/supervisor/export_image` | `service` | `webots_ros::save_image` | `string filename`<br/>`int32 quality`<br/>`---`<br/>`int8 success` |

%tab-end

%end

##### Description

*save the current 3D image of the simulator into a JPEG file, suitable for building a webcam system*

The `wb_supervisor_export_image` function saves the current image of Webots main window into a JPEG file as specified by the `filename` parameter.
If the target file exists, it will be silently overwritten.
The `quality` parameter defines the JPEG quality (in the range 1 - 100).
The `filename` parameter should specify a valid (absolute or relative) file name, e.g., "snapshot.jpg" or "/var/www/html/images/snapshot.jpg".
In fact, a temporary file is first saved, and then renamed to the requested `filename`.
This avoids having a temporary unfinished (and hence corrupted) file for webcam applications.

---

#### `wb_supervisor_movie_start_recording`
#### `wb_supervisor_movie_stop_recording`
#### `wb_supervisor_movie_is_ready`
#### `wb_supervisor_movie_failed`

%tab-component "language"

%tab "C"

```c
#include <webots/supervisor.h>

void wb_supervisor_movie_start_recording(const char *filename, int width, int height, int codec, int quality, int acceleration, bool caption);
void wb_supervisor_movie_stop_recording();
bool wb_supervisor_movie_is_ready();
bool wb_supervisor_movie_failed();
```

%tab-end

%tab "C++"

```cpp
#include <webots/Supervisor.hpp>

namespace webots {
  class Supervisor : public Robot {
    virtual void movieStartRecording(const std::string &file, int width, int height, int codec, int quality, int acceleration, bool caption) const;
    virtual void movieStopRecording();
    bool movieIsReady() const;
    bool movieFailed() const;
    // ...
  }
}
```

%tab-end

%tab "Python"

```python
from controller import Supervisor

class Supervisor (Robot):
    def movieStartRecording(self, file, width, height, codec, quality, acceleration, caption):
    def movieStopRecording(self):
    def movieIsReady(self):
    def movieFailed(self):
    # ...
```

%tab-end

%tab "Java"

```java
import com.cyberbotics.webots.controller.Supervisor;

public class Supervisor extends Robot {
  public void movieStartRecording(String file, int width, int height, int codec, int quality, int acceleration, boolean caption);
  public void movieStopRecording();
  public boolean movieIsReady();
  public boolean movieFailed();
  // ...
}
```

%tab-end

%tab "MATLAB"

```MATLAB
wb_supervisor_movie_start_recording('filename', width, height, codec, quality,
acceleration, caption)
wb_supervisor_movie_stop_recording()
status = wb_supervisor_movie_is_ready()
status = wb_supervisor_movie_failed()
```

%tab-end

%tab "ROS"

| name | service/topic | data type | data type definition |
| --- | --- | --- | --- |
| `/supervisor/movie_start_recording` | `service` | `webots_ros::supervisor_movie_start_recording` | `string filename`<br/>`int32 width`<br/>`int32 height`<br/>`int32 codec`<br/>`int32 quality`<br/>`int32 acceleration`<br/>`uint8 caption`<br/>`---`<br/>`int8 success` |
| `/supervisor/movie_stop_recording` | `service` | [`webots_ros::get_bool`](ros-api.md#common-services) | |
| `/supervisor/movie_is_ready` | `service` | `webots_ros::node_get_status` | `uint8 ask`<br/>`---`<br/>`uint8 status` |
| `/supervisor/movie_failed` | `service` | `webots_ros::node_get_status` | `uint8 ask`<br/>`---`<br/>`uint8 status` |

%tab-end

%end

##### Description

*export the current simulation into a movie file*

The `wb_supervisor_movie_start_recording` function starts saving the current simulation into a movie file.
The movie creation process will complete after the `wb_supervisor_movie_stop_recording` function is called.
The movie is saved in the file defined by the `filename` parameter.
If the `filename` doesn't end with a ".mp4" extension, the file extension is completed automatically.
If the target file exists, it will be silently overwritten.
The `codec` parameter specify the codec used when creating the movie.
Currently only MPEG-4/AVC encoding is available and the `codec` value is ignored.
The `quality` corresponds to the movie compression factor that affects the movie quality and file size.
It should be a value between 1 and 100.
Beware, that choosing a too small value may cause the video encoding program to fail because of a too low bitrate.
The movie frame rate is automatically computed based on the `basicTimeStep` value of the simulation in order to produce a real-time movie.
The `acceleration` specifies the acceleration factor of the created movie with respect to the real simulation time.
Default value is 1, i.e. no acceleration.
If `caption` parameters is set to true, a default caption is printed on the top right corner of the movie showing the current `acceleration` value.

The `wb_supervisor_movie_is_ready` function returns `true` if the application is ready to start recording a movie, i.e. if another recording process is not already running.
So it could be used to check if the encoding process is completed and the file has been created.
Note that if the recording process failed, this function will return `true`.
In order to detect a failure the `wb_supervisor_movie_failed` function has to be called.

The `wb_supervisor_movie_failed` function returns `true` if the recording process failed.
After starting a new recording process the returned value is reset to `false`.

---

#### `wb_supervisor_animation_start_recording`
#### `wb_supervisor_animation_stop_recording`

%tab-component "language"

%tab "C"

```c
#include <webots/supervisor.h>

bool wb_supervisor_animation_start_recording(const char *filename);
bool wb_supervisor_animation_stop_recording();
```

%tab-end

%tab "C++"

```cpp
#include <webots/Supervisor.hpp>

namespace webots {
  class Supervisor : public Robot {
    virtual bool animationStartRecording(const std::string &file);
    virtual bool animationStopRecording();
    // ...
  }
}
```

%tab-end

%tab "Python"

```python
from controller import Supervisor

class Supervisor (Robot):
    def animationStartRecording(self, file):
    def animationStopRecording(self):
    # ...
```

%tab-end

%tab "Java"

```java
import com.cyberbotics.webots.controller.Supervisor;

public class Supervisor extends Robot {
  public boolean animationStartRecording(String file);
  public boolean animationStopRecording();
  // ...
}
```

%tab-end

%tab "MATLAB"

```MATLAB
success = wb_supervisor_animation_start_recording('filename')
success = wb_supervisor_animation_stop_recording()
```

%tab-end

%tab "ROS"

| name | service/topic | data type | data type definition |
| --- | --- | --- | --- |
| `/supervisor/animation_start_recording` | `service` | [`webots_ros::set_string`](ros-api.md#common-services) | |
| `/supervisor/animation_stop_recording` | `service` | [`webots_ros::get_bool`](ros-api.md#common-services) | |

%tab-end

%end

##### Description

*export the current simulation into an animation file*

The `wb_supervisor_animation_start_recording` function starts saving the current simulation into an animation file.
The animation creation process will complete after the `wb_supervisor_animation_stop_recording` function is called.
Only one animation can be created at the same time.
The animation is saved in the file defined by the `filename` parameter.
If the target file exists, it will be silently overwritten.
The `filename` should ends with the ".html" extension.
The animation frame rate is automatically computed based on the `basicTimeStep` value of the simulation in order to produce a real-time animation.

Both `wb_supervisor_animation_start_recording` and `wb_supervisor_animation_stop_recording` functions are returning a boolean indicating their success.

---

#### `wb_supervisor_field_get_type`
#### `wb_supervisor_field_get_type_name`
#### `wb_supervisor_field_get_count`

%tab-component "language"

%tab "C"

```c
#include <webots/supervisor.h>

typedef enum {
  WB_NO_FIELD, WB_SF_BOOL, WB_SF_INT32, WB_SF_FLOAT, WB_SF_VEC2F, WB_SF_VEC3F, WB_SF_ROTATION,
  WB_SF_COLOR, WB_SF_STRING, WB_SF_NODE, WB_MF, WB_MF_BOOL, WB_MF_INT32, WB_MF_FLOAT,
  WB_MF_VEC2F, WB_MF_VEC3F, WB_MF_ROTATION, WB_MF_COLOR, WB_MF_STRING, WB_MF_NODE
} WbFieldType;

WbFieldType wb_supervisor_field_get_type(WbFieldRef field);
const char *wb_supervisor_field_get_type_name(WbFieldRef field);
int wb_supervisor_field_get_count(WbFieldRef field);
```

%tab-end

%tab "C++"

```cpp
#include <webots/Field.hpp>

namespace webots {
  class Field {
    typedef enum {
      SF_BOOL, SF_INT32, SF_FLOAT, SF_VEC2F, SF_VEC3F, SF_ROTATION, SF_COLOR, SF_STRING,
      SF_NODE, MF, MF_BOOL, MF_INT32, MF_FLOAT, MF_VEC2F, MF_VEC3F, MF_ROTATION, MF_COLOR,
      MF_STRING, MF_NODE
    } Type;

    Type getType() const;
    std::string getTypeName() const;
    int getCount() const;
    // ...
  }
}
```

%tab-end

%tab "Python"

```python
from controller import Field

class Field:
    SF_BOOL, SF_INT32, SF_FLOAT, SF_VEC2F, SF_VEC3F, SF_ROTATION, SF_COLOR, SF_STRING,
    SF_NODE, MF, MF_BOOL, MF_INT32, MF_FLOAT, MF_VEC2F, MF_VEC3F, MF_ROTATION, MF_COLOR,
    MF_STRING, MF_NODE

    def getType(self):
    def getTypeName(self):
    def getCount(self):
    # ...
```

%tab-end

%tab "Java"

```java
import com.cyberbotics.webots.controller.Field;

public class Field {
  public final static int SF_BOOL, SF_INT32, SF_FLOAT, SF_VEC2F, SF_VEC3F, SF_ROTATION,
    SF_COLOR, SF_STRING, SF_NODE, MF, MF_BOOL, MF_INT32, MF_FLOAT, MF_VEC2F, MF_VEC3F,
    MF_ROTATION, MF_COLOR, MF_STRING, MF_NODE;

  public int getType();
  public String getTypeName();
  public int getCount();
  // ...
}
```

%tab-end

%tab "MATLAB"

```MATLAB
WB_SF_BOOL, WB_SF_INT32, WB_SF_FLOAT, WB_SF_VEC2F, WB_SF_VEC3F, WB_SF_ROTATION, WB_SF_COLOR,
WB_SF_STRING, WB_SF_NODE, WB_MF, WB_BOOL, WB_MF_INT32, WB_MF_FLOAT, B_MF_VEC2F, WB_MF_VEC3F,
WB_ROTATION, WB_MF_COLOR, WB_MF_STRING, WB_MF_NODE

type = wb_supervisor_field_get_type(field)
name = wb_supervisor_field_get_type_name(field)
count = wb_supervisor_field_get_count(field)
```

%tab-end

%tab "ROS"

| name | service/topic | data type | data type definition |
| --- | --- | --- | --- |
| `/supervisor/field/get_type` | `service` | `webots_ros::field_get_type` | `uint64 node`<br/>`---`<br/>`int8 success` |
| `/supervisor/field/get_type_name` | `service` | `webots_ros::field_get_type_name` | `uint64 field`<br/>`---`<br/>`string name` |
| `/supervisor/field/get_count` | `service` | `webots_ros::field_get_count` | `uint64 field`<br/>`---`<br/>`int32 count` |

%tab-end

%end

##### Description

*get a handler and more information on a field in a node*

The `wb_supervisor_field_get_type` function returns the data type of a field found previously from the `wb_supervisor_node_get_field` function, as a symbolic value.
If the argument is NULL, the function returns 0.
Field types are defined in "webots/supervisor.h" and include for example: `WB_SF_FLOAT`, `WB_MF_NODE`, `WB_SF_STRING`, etc.
The `WB_MF` value doesn't represent a type but it is a *bit mask* value that can be used to check if the type represents a single field (SF) or a multiple field (MF).

The `wb_supervisor_field_get_type_name` function returns a text string corresponding to the data type of a field found previously from the `wb_supervisor_node_get_field` function.
Field type names are defined in the VRML97 specifications and include for example: `"SFFloat"`, `"MFNode"`, `"SFString"`, etc.
If the argument is NULL, the function returns the empty string.

The `wb_supervisor_field_get_count` function returns the number of items of a multiple field (MF) passed as an argument to this function.
If a single field (SF) or NULL is passed as an argument to this function, it returns -1.
Hence, this function can also be used to test if a field is MF (like `WB_MF_INT32`) or SF (like `WB_SF_BOOL`).

> **Note** [C++, Java, Python]: In the oriented-object APIs, the SF\_* and MF\_* constants are available as static integers of the `Field` class (for example, Field::SF\_BOOL).
These integers can be directly compared with the output of the `Field::getType` function.

---

#### `wb_supervisor_field_get_sf_bool`
#### `wb_supervisor_field_get_sf_int32`
#### `wb_supervisor_field_get_sf_float`
#### `wb_supervisor_field_get_sf_vec2f`
#### `wb_supervisor_field_get_sf_vec3f`
#### `wb_supervisor_field_get_sf_rotation`
#### `wb_supervisor_field_get_sf_color`
#### `wb_supervisor_field_get_sf_string`
#### `wb_supervisor_field_get_sf_node`
#### `wb_supervisor_field_get_mf_bool`
#### `wb_supervisor_field_get_mf_int32`
#### `wb_supervisor_field_get_mf_float`
#### `wb_supervisor_field_get_mf_vec2f`
#### `wb_supervisor_field_get_mf_vec3f`
#### `wb_supervisor_field_get_mf_rotation`
#### `wb_supervisor_field_get_mf_color`
#### `wb_supervisor_field_get_mf_string`
#### `wb_supervisor_field_get_mf_node`

%tab-component "language"

%tab "C"

```c
#include <webots/supervisor.h>

bool wb_supervisor_field_get_sf_bool(WbFieldRef field);
int wb_supervisor_field_get_sf_int32(WbFieldRef field);
double wb_supervisor_field_get_sf_float(WbFieldRef field);
const double *wb_supervisor_field_get_sf_vec2f(WbFieldRef sf_field);
const double *wb_supervisor_field_get_sf_vec3f(WbFieldRef field);
const double *wb_supervisor_field_get_sf_rotation(WbFieldRef field);
const double *wb_supervisor_field_get_sf_color(WbFieldRef field);
const char *wb_supervisor_field_get_sf_string(WbFieldRef field);
WbNodeRef wb_supervisor_field_get_sf_node(WbFieldRef field);
bool wb_supervisor_field_get_mf_bool(WbFieldRef field, int index);
int wb_supervisor_field_get_mf_int32(WbFieldRef field, int index);
double wb_supervisor_field_get_mf_float(WbFieldRef field, int index);
const double *wb_supervisor_field_get_mf_vec2f(WbFieldRef field, int index);
const double *wb_supervisor_field_get_mf_vec3f(WbFieldRef field, int index);
const double *wb_supervisor_field_get_mf_rotation(WbFieldRef field, int index);
const double *wb_supervisor_field_get_mf_color(WbFieldRef field, int index);
const char *wb_supervisor_field_get_mf_string(WbFieldRef field, int index);
WbNodeRef wb_supervisor_field_get_mf_node(WbFieldRef field, int index);
```

%tab-end

%tab "C++"

```cpp
#include <webots/Field.hpp>

namespace webots {
  class Field {
    bool getSFBool() const;
    int getSFInt32() const;
    double getSFFloat() const;
    const double *getSFVec2f() const;
    const double *getSFVec3f() const;
    const double *getSFRotation() const;
    const double *getSFColor() const;
    std::string getSFString() const;
    Node *getSFNode() const;
    bool getMFBool(int index) const;
    int getMFInt32(int index) const;
    double getMFFloat(int index) const;
    const double *getMFVec2f(int index) const;
    const double *getMFVec3f(int index) const;
    const double *getMFRotation(int index) const;
    const double *getMFColor(int index) const;
    std::string getMFString(int index) const;
    Node *getMFNode(int index) const;
    // ...
  }
}
```

%tab-end

%tab "Python"

```python
from controller import Field

class Field:
    def getSFBool(self):
    def getSFInt32(self):
    def getSFFloat(self):
    def getSFVec2f(self):
    def getSFVec3f(self):
    def getSFRotation(self):
    def getSFColor(self):
    def getSFString(self):
    def getSFNode(self):
    def getMFBool(self, index):
    def getMFInt32(self, index):
    def getMFFloat(self, index):
    def getMFVec2f(self, index):
    def getMFVec3f(self, index):
    def getMFRotation(self, index):
    def getMFColor(self, index):
    def getMFString(self, index):
    def getMFNode(self, index):
    # ...
```

%tab-end

%tab "Java"

```java
import com.cyberbotics.webots.controller.Field;

public class Field {
  public boolean getSFBool();
  public int getSFInt32();
  public double getSFFloat();
  public double[] getSFVec2f();
  public double[] getSFVec3f();
  public double[] getSFRotation();
  public double[] getSFColor();
  public String getSFString();
  public Node getSFNode();
  public boolean getMFBool(int index);
  public int getMFInt32(int index);
  public double getMFFloat(int index);
  public double[] getMFVec2f(int index);
  public double[] getMFVec3f(int index);
  public double[] getMFColor(int index);
  public double[] getMFRotation(int index);
  public String getMFString(int index);
  public Node getMFNode(int index);
  // ...
}
```

%tab-end

%tab "MATLAB"

```MATLAB
b = wb_supervisor_field_get_sf_bool(field)
i = wb_supervisor_field_get_sf_int32(field)
f = wb_supervisor_field_get_sf_float(field)
x_y_array = wb_supervisor_field_get_sf_vec2f(field)
x_y_z_array = wb_supervisor_field_get_sf_vec3f(field)
x_y_z_alpha_array = wb_supervisor_field_get_sf_rotation(field)
r_g_b_array = wb_supervisor_field_get_sf_color(field)
s = wb_supervisor_field_get_sf_string(field)
node = wb_supervisor_field_get_sf_node(field)
b = wb_supervisor_field_get_mf_bool(field, index)
i = wb_supervisor_field_get_mf_int32(field, index)
f = wb_supervisor_field_get_mf_float(field, index)
x_y_array = wb_supervisor_field_get_mf_vec2f(field, index)
x_y_z_array = wb_supervisor_field_get_mf_vec3f(field, index)
x_y_z_a_array = wb_supervisor_field_get_mf_rotation(field, index)
r_g_b_array = wb_supervisor_field_get_mf_color(field, index)
s = wb_supervisor_field_get_mf_string(field, index)
node = wb_supervisor_field_get_mf_node(field, index)
```

%tab-end

%tab "ROS"

| name | service/topic | data type | data type definition |
| --- | --- | --- | --- |
| `/supervisor/field/get_bool` | `service` | `webots_ros::field_get_bool` | `uint64 field`<br/>`int32 index`<br/>`---`<br/>`uint8 value` |
| `/supervisor/field/get_int32` | `service` | `webots_ros::field_get_int32` | `uint64 field`<br/>`int32 index`<br/>`---`<br/>`int32 value` |
| `/supervisor/field/get_float` | `service` | `webots_ros::field_get_float` | `uint64 field`<br/>`int32 index`<br/>`---`<br/>`float64 value` |
| `/supervisor/field/get_vec2f` | `service` | `webots_ros::field_get_vec2f` | `uint64 field`<br/>`int32 index`<br/>`---`<br/>[`geometry_msgs/Vector3`](http://docs.ros.org/api/geometry_msgs/html/msg/Vector3.html) `value`<br/><br/>Note: the 'z' coordinate should be ignored. |
| `/supervisor/field/get_vec3f` | `service` | `webots_ros::field_get_vec3f` | `uint64 field`<br/>`int32 index`<br/>`---`<br/>[`geometry_msgs/Vector3`](http://docs.ros.org/api/geometry_msgs/html/msg/Vector3.html) value |
| `/supervisor/field/get_rotation` | `service` | `webots_ros::field_get_rotation` | `uint64 field`<br/>`int32 index`<br/>`---`<br/>[`geometry_msgs/Quaternion`](http://docs.ros.org/api/geometry_msgs/html/msg/Quaternion.html) value |
| `/supervisor/field/get_color` | `service` | `webots_ros::field_get_color` | `uint64 field`<br/>`int32 index`<br/>`---`<br/>[`std_msgs/ColorRGBA`](http://docs.ros.org/api/std_msgs/html/msg/ColorRGBA.html) value |
| `/supervisor/field/get_string` | `service` | `webots_ros::field_get_string` | `uint64 field`<br/>`int32 index`<br/>`---`<br/>`string value` |
| `/supervisor/field/get_node` | `service` | `webots_ros::field_get_node` | `uint64 field`<br/>`int32 index`<br/>`---`<br/>`uint64 node` |

%tab-end

%end

##### Description

*get the value of a field*

The `wb_supervisor_field_get_sf_*` functions retrieve the value of a specified single `field` (SF).
The type of the field has to match the name of the function used, otherwise the return value is undefined (and a warning message is displayed).
If the `field` parameter is NULL, it has the wrong type, or the `index` is not valid, then a default value is returned.
Default values are defined as `0` and `0.0` for integer and double values, `false` in case of boolean values, NULL for vectors and pointers and the empty string `""` for strings.

The `wb_supervisor_field_get_mf_*` functions work the same way as the `wb_supervisor_field_get_sf_*` functions but with multiple `field` argument.
They take an additional `index` argument which refers to the index of the item in the multiple field (MF).

The type of the field has to match with the name of the function.
The index should be comprised between minus the total number of items and the total number of items minus one.
Using a negative index starts the count from the last element of the field until the first one.
Index -1 represents the last item and the first item is represented by index 0 (or minus number of items).

> **Note**: If a `wb_supervisor_field_set_*` function is executed just before a corresponding `wb_supervisor_field_get_*` function, in the same time step, the controller library will not send the query to Webots, but answer directly with the value that has just been set before.

---

#### `wb_supervisor_field_set_sf_bool`
#### `wb_supervisor_field_set_sf_int32`
#### `wb_supervisor_field_set_sf_float`
#### `wb_supervisor_field_set_sf_vec2f`
#### `wb_supervisor_field_set_sf_vec3f`
#### `wb_supervisor_field_set_sf_rotation`
#### `wb_supervisor_field_set_sf_color`
#### `wb_supervisor_field_set_sf_string`
#### `wb_supervisor_field_set_mf_bool`
#### `wb_supervisor_field_set_mf_int32`
#### `wb_supervisor_field_set_mf_float`
#### `wb_supervisor_field_set_mf_vec2f`
#### `wb_supervisor_field_set_mf_vec3f`
#### `wb_supervisor_field_set_mf_rotation`
#### `wb_supervisor_field_set_mf_color`
#### `wb_supervisor_field_set_mf_string`

%tab-component "language"

%tab "C"

```c
#include <webots/supervisor.h>

void wb_supervisor_field_set_sf_bool(WbFieldRef field, bool value);
void wb_supervisor_field_set_sf_int32(WbFieldRef field, int value);
void wb_supervisor_field_set_sf_float(WbFieldRef field, double value);
void wb_supervisor_field_set_sf_vec2f(WbFieldRef sf_field, const double values[2]);
void wb_supervisor_field_set_sf_vec3f(WbFieldRef field, const double values[3]);
void wb_supervisor_field_set_sf_rotation(WbFieldRef field, const double values[4]);
void wb_supervisor_field_set_sf_color(WbFieldRef field, const double values[3]);
void wb_supervisor_field_set_sf_string(WbFieldRef field, const char *value);
void wb_supervisor_field_set_mf_bool(WbFieldRef field, int index, bool value);
void wb_supervisor_field_set_mf_int32(WbFieldRef field, int index, int value);
void wb_supervisor_field_set_mf_float(WbFieldRef field, int index, double value);
void wb_supervisor_field_set_mf_vec2f(WbFieldRef field, int index, const double values[2]);
void wb_supervisor_field_set_mf_vec3f(WbFieldRef field, int index, const double values[3]);
void wb_supervisor_field_set_mf_rotation(WbFieldRef field, int index, const double values[4]);
void wb_supervisor_field_set_mf_color(WbFieldRef field, int index, const double values[3]);
void wb_supervisor_field_set_mf_string(WbFieldRef field, int index, const char *value);
```

%tab-end

%tab "C++"

```cpp
#include <webots/Field.hpp>

namespace webots {
  class Field {
    void setSFBool(bool value);
    void setSFInt32(int value);
    void setSFFloat(double value);
    void setSFVec2f(const double values[2]);
    void setSFVec3f(const double values[3]);
    void setSFRotation(const double values[4]);
    void setSFColor(const double values[3]);
    void setSFString(const std::string &value);
    void setMFBool(int index, bool value);
    void setMFInt32(int index, int value);
    void setMFFloat(int index, double value);
    void setMFVec2f(int index, const double values[2]);
    void setMFVec3f(int index, const double values[3]);
    void setMFRotation(int index, const double values[4]);
    void setMFColor(int index, const double values[3]);
    void setMFString(int index, const std::string &value);
    // ...
  }
}
```

%tab-end

%tab "Python"

```python
from controller import Field

class Field:
    def setSFBool(self, value):
    def setSFInt32(self, value):
    def setSFFloat(self, value):
    def setSFVec2f(self, values):
    def setSFVec3f(self, values):
    def setSFRotation(self, values):
    def setSFColor(self, values):
    def setSFString(self, value):
    def setMFBool(self, index, value):
    def setMFInt32(self, index, value):
    def setMFFloat(self, index, value):
    def setMFVec2f(self, index, values):
    def setMFVec3f(self, index, values):
    def setMFRotation(self, index, values):
    def setMFColor(self, index, values):
    def setMFString(self, index, value):
    # ...
```

%tab-end

%tab "Java"

```java
import com.cyberbotics.webots.controller.Field;

public class Field {
  public void setSFBool(boolean value);
  public void setSFInt32(int value);
  public void setSFFloat(double value);
  public void setSFVec2f(double values[2]);
  public void setSFVec3f(double values[3]);
  public void setSFRotation(double values[4]);
  public void setSFColor(double values[3]);
  public void setSFString(String value);
  public void setMFBool(int index, boolean value);
  public void setMFInt32(int index, int value);
  public void setMFFloat(int index, double value);
  public void setMFVec2f(int index, double values[2]);
  public void setMFVec3f(int index, double values[3]);
  public void setMFRotation(int index, double values[4]);
  public void setMFColor(int index, double values[3]);
  public void setMFString(int index, String value);
  // ...
}
```

%tab-end

%tab "MATLAB"

```MATLAB
wb_supervisor_field_set_sf_bool(field, value)
wb_supervisor_field_set_sf_int32(field, value)
wb_supervisor_field_set_sf_float(field, value)
wb_supervisor_field_set_sf_vec2f(field, [x y])
wb_supervisor_field_set_sf_vec3f(field, [x y z])
wb_supervisor_field_set_sf_rotation(field, [x y z alpha])
wb_supervisor_field_set_sf_color(field, [r g b])
wb_supervisor_field_set_sf_string(field, 'value')
wb_supervisor_field_set_mf_bool(field, index, value)
wb_supervisor_field_set_mf_int32(field, index, value)
wb_supervisor_field_set_mf_float(field, index, value)
wb_supervisor_field_set_mf_vec2f(field, index, [x y])
wb_supervisor_field_set_mf_vec3f(field, index, [x y z])
wb_supervisor_field_set_mf_rotation(field, index, [x y z a])
wb_supervisor_field_set_mf_color(field, index, [r g b])
wb_supervisor_field_set_mf_string(field, index, 'value')
```

%tab-end

%tab "ROS"

| name | service/topic | data type | data type definition |
| --- | --- | --- | --- |
| `/supervisor/field/set_bool` | `service` | `webots_ros::field_set_bool` | `uint64 field`<br/>`int32 index`<br/>`uint8 value`<br/>`---`<br/>`int32 success` |
| `/supervisor/field/set_int32` | `service` | `webots_ros::field_set_int32` | `uint64 field`<br/>`int32 index`<br/>`int32 value`<br/>`---`<br/>`int32 success` |
| `/supervisor/field/set_float` | `service` | `webots_ros::field_set_float` | `uint64 field`<br/>`int32 index`<br/>`float64 value`<br/>`---`<br/>`int32 success` |
| `/supervisor/field/set_vec2f` | `service` | `webots_ros::field_set_vec2f` | `uint64 field`<br/>`int32 index`<br/>[`geometry_msgs/Vector3`](http://docs.ros.org/api/geometry_msgs/html/msg/Vector3.html) `value`<br/>`---`<br/>`int32 success`<br/><br/>Note: the 'z' coordinate is ignored. |
| `/supervisor/field/set_vec3f` | `service` | `webots_ros::field_set_vec3f` | `uint64 field`<br/>`int32 index`<br/>[`geometry_msgs/Vector3`](http://docs.ros.org/api/geometry_msgs/html/msg/Vector3.html) `value`<br/>`---`<br/>`int32 success` |
| `/supervisor/field/set_rotation` | `service` | `webots_ros::field_set_rotation` | `uint64 field`<br/>`int32 index`<br/>[`geometry_msgs/Quaternion`](http://docs.ros.org/api/geometry_msgs/html/msg/Quaternion.html) `value`<br/>`---`<br/>`int32 success` |
| `/supervisor/field/set_color` | `service` | `webots_ros::field_set_color` | `uint64 field`<br/>`int32 index`<br/>[`std_msgs/ColorRGBA`](http://docs.ros.org/api/std_msgs/html/msg/ColorRGBA.html) `value`<br/>`---`<br/>`int32 success`<br/><br/>Note: the 'a' component is ignored. |
| `/supervisor/field/set_string` | `service` | `webots_ros::field_set_string` | `uint64 field`<br/>`int32 index`<br/>`string value`<br/>`---`<br/>`int32 success`<br/> |

%tab-end

%end

##### Description

*set the value of a field*

The `wb_supervisor_field_set_sf_*` functions assign a value to a specified single `field` (SF).
The type of the field has to match with the name of the function used, otherwise the value of the field remains unchanged (and a warning message is displayed).

The `wb_supervisor_field_set_mf_*` functions work the same way as the `wb_supervisor_field_set_sf_*` functions but with a multiple `field` (MF) argument.
They take an additional `index` argument which refers to the index of the item in the multiple field.

The type of the field has to match with the name of the function.
The index should be comprised between minus the total number of items and the total number of items minus one.
Using a negative index starts the count from the last element of the field until the first one.
Index -1 represents the last item and the first item is represented by index 0 (or minus number of items).

The set operations are received by Webots from possibly several supervisors running concurrently.
In order to ensure reproducible simulation results, they are executed only once all set operations are received, just before advancing the simulation time.
The order of execution of the set operations is defined by the order of the [Robot](robot.md) nodes in the scene tree.
As a consequence, if a supervisor sets the translation field of a node and immediately retrieves the absolute position of the same node using the `wb_supervisor_node_get_position` function, it will actually get the previous position of the node.
This is because the execution of the set operation is postponed to the beginning of the next simulation step.
In order to retrieve the new position of the node, a `wb_robot_step` function call with a non-zero argument should be executed before calling the `wb_supervisor_node_get_position` function.

An exception to this rule applies if one of the following functions is executed:
- [`wb_supervisor_field_insert_mf_*`](#wb_supervisor_field_insert_mf_bool)
- [`wb_supervisor_field_import_mf_*`](#wb_supervisor_field_import_mf_node)
- [`wb_supervisor_field_import_sf_*`](#wb_supervisor_field_import_sf_node)
- [`wb_supervisor_field_remove_mf`](#wb_supervisor_field_remove_mf)
- [`wb_supervisor_field_remove_sf`](#wb_supervisor_field_remove_sf)

In this case, the set operations queued in the current step of this controller only are executed just before the insert, import or remove operation.

> **Note**: Since Webots 7.4.4, the inertia of a solid is no longer automatically reset when changing its translation or rotation using `wb_supervisor_field_set_sf_vec2f` and `wb_supervisor_field_set_sf_rotation` functions.
If needed, the user has to explicitly call [this section](#wb_supervisor_node_reset_physics) function.

##### Examples

The "texture\_change.wbt" world, located in the "projects/samples/howto/texture\_change/worlds" directory, shows how to change a texture from the supervisor while the simulation is running.
The "soccer.wbt" world, located in the "projects/samples/demos/worlds" directory, provides a simple example for getting and setting fields with the above described functions.

---

#### `wb_supervisor_field_insert_mf_bool`
#### `wb_supervisor_field_insert_mf_int32`
#### `wb_supervisor_field_insert_mf_float`
#### `wb_supervisor_field_insert_mf_vec2f`
#### `wb_supervisor_field_insert_mf_vec3f`
#### `wb_supervisor_field_insert_mf_rotation`
#### `wb_supervisor_field_insert_mf_color`
#### `wb_supervisor_field_insert_mf_string`
#### `wb_supervisor_field_remove_mf`
#### `wb_supervisor_field_remove_sf`

%tab-component "language"

%tab "C"

```c
#include <webots/supervisor.h>

void wb_supervisor_field_insert_mf_bool(WbFieldRef field, int index, bool value);
void wb_supervisor_field_insert_mf_int32(WbFieldRef field, int index, int value);
void wb_supervisor_field_insert_mf_float(WbFieldRef field, int index, double value);
void wb_supervisor_field_insert_mf_vec2f(WbFieldRef field, int index, const double values[2]);
void wb_supervisor_field_insert_mf_vec3f(WbFieldRef field, int index, const double values[3]);
void wb_supervisor_field_insert_mf_rotation(WbFieldRef field, int index, const double values[4]);
void wb_supervisor_field_insert_mf_color(WbFieldRef field, int index, const double values[3]);
void wb_supervisor_field_insert_mf_string(WbFieldRef field, int index, const char *value);

void wb_supervisor_field_remove_mf(WbFieldRef field, int index);
void wb_supervisor_field_remove_sf(WbFieldRef field);
```

%tab-end

%tab "C++"

```cpp
#include <webots/Field.hpp>

namespace webots {
  class Field {
    void insertSFBool(bool value);
    void insertSFInt32(int value);
    void insertSFFloat(double value);
    void insertSFVec2f(const double values[2]);
    void insertSFVec3f(const double values[3]);
    void insertSFRotation(const double values[4]);
    void insertSFColor(const double values[3]);
    void insertSFString(const std::string &value);
    void insertMFBool(int index, bool value);
    void insertMFInt32(int index, int value);
    void insertMFFloat(int index, double value);
    void insertMFVec2f(int index, const double values[2]);
    void insertMFVec3f(int index, const double values[3]);
    void insertMFRotation(int index, const double values[4]);
    void insertMFColor(int index, const double values[3]);
    void insertMFString(int index, const std::string &value);
    void removeMF(int index);
    void removeSF();
    // ...
  }
}
```

%tab-end

%tab "Python"

```python
from controller import Field

class Field:
    def insertMFBool(self, index, value):
    def insertMFInt32(self, index, value):
    def insertMFFloat(self, index, value):
    def insertMFVec2f(self, index, values):
    def insertMFVec3f(self, index, values):
    def insertMFRotation(self, index, values):
    def insertMFColor(self, index, values):
    def insertMFString(self, index, value):
    def removeMF(self, index):
    def removeSF(self):
    # ...
```

%tab-end

%tab "Java"

```java
import com.cyberbotics.webots.controller.Field;

public class Field {
  public void insertMFBool(int index, boolean value);
  public void insertMFInt32(int index, int value);
  public void insertMFFloat(int index, double value);
  public void insertMFVec2f(int index, double values[2]);
  public void insertMFVec3f(int index, double values[3]);
  public void insertMFRotation(int index, double values[4]);
  public void insertMFColor(int index, double values[3]);
  public void insertMFString(int index, String value);
  public void removeMF(int index);
  public void removeSF();
  // ...
}
```

%tab-end

%tab "MATLAB"

```MATLAB
wb_supervisor_field_insert_mf_bool(field, index, value)
wb_supervisor_field_insert_mf_int32(field, index, value)
wb_supervisor_field_insert_mf_float(field, index, value)
wb_supervisor_field_insert_mf_vec2f(field, index, [x y])
wb_supervisor_field_insert_mf_vec3f(field, index, [x y z])
wb_supervisor_field_insert_mf_rotation(field, index, [x y z a])
wb_supervisor_field_insert_mf_color(field, index, [r g b])
wb_supervisor_field_insert_mf_string(field, index, 'value')
wb_supervisor_field_remove_mf(field, index)
wb_supervisor_field_remove_sf(field)
```

%tab-end

%tab "ROS"

| name | service/topic | data type | data type definition |
| --- | --- | --- | --- |
| `/supervisor/field/insert_bool` | `service` | `webots_ros::field_set_bool` | `uint64 field`<br/>`int32 index`<br/>`uint8 value`<br/>`---`<br/>`int32 success` |
| `/supervisor/field/insert_int32` | `service` | `webots_ros::field_set_int32` | `uint64 field`<br/>`int32 index`<br/>`int32 value`<br/>`---`<br/>`int32 success` |
| `/supervisor/field/insert_float` | `service` | `webots_ros::field_set_float` | `uint64 field`<br/>`int32 index`<br/>`float64 value`<br/>`---`<br/>`int32 success` |
| `/supervisor/field/insert_vec2f` | `service` | `webots_ros::field_set_vec2f` | `uint64 field`<br/>`int32 index`<br/>[`geometry_msgs/Vector3`](http://docs.ros.org/api/geometry_msgs/html/msg/Vector3.html) `value`<br/>`---`<br/>`int32 success`<br/><br/>Note: the 'z' coordinate is ignored. |
| `/supervisor/field/insert_vec3f` | `service` | `webots_ros::field_set_vec3f` | `uint64 field`<br/>`int32 index`<br/>[`geometry_msgs/Vector3`](http://docs.ros.org/api/geometry_msgs/html/msg/Vector3.html) `value`<br/>`---`<br/>`int32 success` |
| `/supervisor/field/insert_rotation` | `service` | `webots_ros::field_set_rotation` | `uint64 field`<br/>`int32 index`<br/>[`geometry_msgs/Quaternion`](http://docs.ros.org/api/geometry_msgs/html/msg/Quaternion.html) `value`<br/>`---`<br/>`int32 success` |
| `/supervisor/field/insert_color` | `service` | `webots_ros::field_set_color` | `uint64 field`<br/>`int32 index`<br/>[`std_msgs/ColorRGBA`](http://docs.ros.org/api/std_msgs/html/msg/ColorRGBA.html) `value`<br/>`---`<br/>`int32 success`<br/><br/>Note: the 'a' component is ignored. |
| `/supervisor/field/insert_string` | `service` | `webots_ros::field_set_string` | `uint64 field`<br/>`int32 index`<br/>`string value`<br/>`---`<br/>`int32 success`<br/> |
| `/supervisor/field/remove` | `service` | `webots_ros::field_remove` | `uint64 field`<br/>`int32 index`<br/>`---`<br/>`int32 success` |

%tab-end

%end

##### Description

*insert or remove a value in a field*

The `wb_supervisor_field_insert_mf_*` functions insert an item to a specified multiple `field` (MF).
The type of the field has to match with the name of the function used, otherwise the field remains unchanged (and a warning message is displayed).
The `index` parameter defines the position in the MF field where the new item will be inserted.
It can be positive or negative.
Here are a few examples for the `index` parameter:

- 0: insert at the beginning of the field.
- 1: insert at the second index.
- 2: insert at the third index.
- -1: insert at the last index.
- -2: insert at the second index from the end of the field.
- -3: insert at the third index from the end.

The `wb_supervisor_field_remove_sf/mf` functions remove an item from a specified `field` (MF or SF).
If the item is the [Robot](robot.md) node itself, it is removed only at the end of the step.

---

#### `wb_supervisor_field_import_mf_node`
#### `wb_supervisor_field_import_mf_node_from_string`
#### `wb_supervisor_field_import_sf_node`
#### `wb_supervisor_field_import_sf_node_from_string`

%tab-component "language"

%tab "C"

```c
#include <webots/supervisor.h>

void wb_supervisor_field_import_mf_node(WbFieldRef field, int position, const char *filename);
void wb_supervisor_field_import_mf_node_from_string(WbFieldRef field, int position, const char *node_string);

void wb_supervisor_field_import_sf_node(WbFieldRef field, const char *filename);
void wb_supervisor_field_import_sf_node_from_string(WbFieldRef field, const char *node_string);
```

%tab-end

%tab "C++"

```cpp
#include <webots/Field.hpp>

namespace webots {
  class Field {
    void importMFNode(int position, const std::string &filename);
    void importMFNodeFromString(int position, const std::string &nodeString);
    void importSFNode(const std::string &filename);
    void importSFNodeFromString(const std::string &nodeString);
    // ...
  }
}
```

%tab-end

%tab "Python"

```python
from controller import Field

class Field:
    def importMFNode(self, position, filename):
    def importMFNodeFromString(self, position, nodeString):
    def importSFNode(self, filename):
    def importSFNodeFromString(self, nodeString):
    # ...
```

%tab-end

%tab "Java"

```java
import com.cyberbotics.webots.controller.Field;

public class Field {
  public void importMFNode(int position, String filename);
  public void importMFNodeFromString(int position, String nodeString);
  public void importSFNode(String filename);
  public void importSFNodeFromString(String nodeString);
  // ...
}
```

%tab-end

%tab "MATLAB"

```MATLAB
wb_supervisor_field_import_mf_node(field, position, 'filename')
wb_supervisor_field_import_mf_node_from_string(field, position, 'node_string')
wb_supervisor_field_import_sf_node(field, 'filename')
wb_supervisor_field_import_sf_node_from_string(field, 'node_string')
```

%tab-end

%tab "ROS"

| name | service/topic | data type | data type definition |
| --- | --- | --- | --- |
| `/supervisor/field/import_node` | `service` | `webots_ros::field_import_node` | `uint64 field`<br/>`int32 position`<br/>`string filename`<br/>`---`<br/>`int32 success` |
| `/supervisor/field/import_node_from_string` | `service` | `webots_ros::field_import_node_from_string` | `uint64 field`<br/>`int32 position`<br/>`string nodeString`<br/>`---`<br/>`int32 success` |

%tab-end

%end

##### Description

*import a node into an MF\_NODE or SF\_NODE field (typically a "children" field)*

The `wb_supervisor_field_import_mf_node` and `wb_supervisor_field_import_sf_node` functions import a Webots node into an MF\_NODE or SF\_NODE field.
This node should be defined in a `.wbo` file referenced by the `filename` parameter.
Such a file can be produced easily from Webots by selecting a node in the scene tree window and using the `Export` button.

The `position` parameter defines the position in the MF\_NODE where the new node will be inserted.
It can be positive or negative.
Here are a few examples for the `position` parameter:

- 0: insert at the beginning of the scene tree.
- 1: insert at the second position.
- 2: insert at the third position.
- -1: insert at the last position.
- -2: insert at the second position from the end of the scene tree.
- -3: insert at the third position from the end.

The `filename` parameter can be specified as an absolute or a relative path.
In the later case, it is relative to the location of the supervisor controller.

This function is typically used in order to add a node into a "children" field.
Note that a node can be imported into the scene tree by calling this function with the "children" field of the root node.

The `wb_supervisor_field_import_sf/mf_node_from_string` functions are very similar to the `wb_supervisor_field_import_sf/mf_node` function, except that the node is constructed from the `node_string` string.
For example, if you want to create a new robot with a specific controller:

```c
#include <webots/robot.h>
#include <webots/supervisor.h>

#define TIME_STEP 32

int main(int argc, char **argv) {
  wb_robot_init();

  WbNodeRef root_node = wb_supervisor_node_get_root();
  WbFieldRef root_children_field = wb_supervisor_node_get_field(root_node, "children");
  wb_supervisor_field_import_mf_node_from_string(root_children_field, 4, "DEF MY_ROBOT Robot { controller \"my_controller\" }");

  ...
}
```

> **Note**: To remove a node use the `wb_supervisor_field_remove_mf` function.

---

#### `wb_supervisor_virtual_reality_headset_is_used`
#### `wb_supervisor_virtual_reality_headset_get_position`
#### `wb_supervisor_virtual_reality_headset_get_orientation`

%tab-component "language"

%tab "C"

```c
#include <webots/supervisor.h>

bool          wb_supervisor_virtual_reality_headset_is_used();
const double *wb_supervisor_virtual_reality_headset_get_position();
const double *wb_supervisor_virtual_reality_headset_get_orientation();
```

%tab-end

%tab "C++"

```cpp
#include <webots/Supervisor.hpp>

namespace webots {
  class Supervisor : public Robot {
    bool virtualRealityHeadsetIsUsed();
    const double *virtualRealityHeadsetGetPosition();
    const double *virtualRealityHeadsetGetOrientation();
    // ...
  }
}
```

%tab-end

%tab "Python"

```python
from controller import Supervisor

class Supervisor (Robot):
    def virtualRealityHeadsetIsUsed(self):
    def virtualRealityHeadsetGetPosition(self):
    def virtualRealityHeadsetGetOrientation(self):
    # ...
```

%tab-end

%tab "Java"

```java
import com.cyberbotics.webots.controller.Supervisor;

public class Supervisor extends Robot {
  public boolean virtualRealityHeadsetIsUsed();
  public double[] virtualRealityHeadsetGetPosition();
  public double[] virtualRealityHeadsetGetOrientation();
  // ...
}
```

%tab-end

%tab "MATLAB"

```MATLAB
used = wb_supervisor_virtual_reality_headset_is_used()
position = wb_supervisor_virtual_reality_headset_get_position()
orientation = wb_supervisor_virtual_reality_headset_get_orientation()
```

%tab-end

%tab "ROS"

| name | service/topic | data type | data type definition |
| --- | --- | --- | --- |
| `/supervisor/vitual_reality_headset_get_orientation` | `service` | `webots_ros::supervisor_virtual_reality_headset_get_orientation` | `uint8 ask`<br/>`---`<br/>[`geometry_msgs/Point`](http://docs.ros.org/api/geometry_msgs/html/msg/Point.html) position |
| `/supervisor/vitual_reality_headset_get_position` | `service` | `webots_ros::supervisor_virtual_reality_headset_get_position` | `uint8 ask`<br/>`---`<br/>[`geometry_msgs/Quaternion`](http://docs.ros.org/api/geometry_msgs/html/msg/Quaternion.html) orientation |
| `/supervisor/vitual_reality_headset_is_used` | `service` | [`webots_ros::get_bool`](ros-api.md#common-services) | |

%tab-end

%end

##### Description

*check if a virtual reality headset is used and get its position and orientation*

The `wb_supervisor_virtual_reality_headset_is_used` function returns true if a virtual reality headset is currently used to view the simulation.
For more information about how to use a virtual reality headset refer to the [User Guide](../guide/computer-peripherals.md#virtual-reality-headset).

The `wb_supervisor_virtual_reality_headset_get_position` and `wb_supervisor_virtual_reality_headset_get_orientation` functions return respectively the current position and orientation of the virtual reality headset as a vector of 3 doubles and a matrix containing 9 doubles that should be interpreted as a 3 x 3 orthogonal rotation matrix:
```
[ R[0] R[1] R[2] ]
[ R[3] R[4] R[5] ]
[ R[6] R[7] R[8] ]
```
If the position or the orientation of the virtual reality headset is not tracked or no virtual reality headset is currently used, these functions will return `NaN` (Not a Number) values.<|MERGE_RESOLUTION|>--- conflicted
+++ resolved
@@ -901,11 +901,7 @@
 
 %end
 
-<<<<<<< HEAD
 The "[WEBOTS\_HOME/projects/robots/neuronics/ipr/worlds/ipr\_cube.wbt]({{ url.github_tree  }}/projects/robots/neuronics/ipr/worlds/ipr_cube.wbt)" simulation shows how to use these functions to achieve this.
-=======
-The "[WEBOTS\_HOME/projects/robots/neuronics/ipr/worlds/ipr\_cube.wbt](https://github.com/cyberbotics/webots/tree/released/projects/robots/neuronics/ipr/worlds/ipr_cube.wbt)" simulation shows how to use these functions to achieve this.
->>>>>>> 446f5ea3
 
 > **Note**: The returned pointers are valid during one time step only as memory will be deallocated at the next time step.
 
@@ -992,11 +988,7 @@
 This function returns a vector containing exactly 3 values.
 If the `node` argument has a `NULL` `physics` node, the return value is always the zero vector.
 
-<<<<<<< HEAD
 The "[WEBOTS\_HOME/projects/samples/howto/center\_of\_mass/worlds/center\_of\_mass.wbt]({{ url.github_tree  }}/projects/samples/howto/center_of_mass/worlds/center_of_mass.wbt)" simulation shows how to use this function.
-=======
-The "[WEBOTS\_HOME/projects/samples/howto/worlds/center\_of\_mass.wbt](https://github.com/cyberbotics/webots/tree/released/projects/samples/howto/worlds/center_of_mass.wbt)" simulation shows how to use this function.
->>>>>>> 446f5ea3
 
 > **Note**: The returned pointer is valid during one time step only as memory will be deallocated at the next time step.
 
@@ -1105,11 +1097,7 @@
 The `node` argument must be a [Solid](solid.md) node (or a derived node), which moreover has no `Solid` parent, otherwise the function will print a warning message and return `-1`.
 The `include_descendants` argument defines whether the descendant nodes should also generate contact points or not. The descendant nodes are the nodes included within the node given as an argument.
 
-<<<<<<< HEAD
 The "[WEBOTS\_HOME/projects/samples/howto/cylinder_stack/worlds/cylinder\_stack.wbt]({{ url.github_tree  }}/projects/samples/howto/cylinder_stack/worlds/cylinder_stack.wbt)" project shows how to use this function.
-=======
-The "[WEBOTS\_HOME/projects/samples/howto/worlds/cylinder\_stack.wbt](https://github.com/cyberbotics/webots/tree/released/projects/samples/howto/worlds/cylinder_stack.wbt)" project shows how to use this function.
->>>>>>> 446f5ea3
 
 > **Note**: The returned pointer is valid during one time step only as memory will be deallocated at the next time step.
 
