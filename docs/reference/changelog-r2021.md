--- conflicted
+++ resolved
@@ -76,11 +76,8 @@
       - Exposed the `robot_description` ROS parameter (activated through the `--robot-description` flag) that contains the URDF of the robot.
     - Improved the URDF naming convention ([#2875](https://github.com/cyberbotics/webots/pull/2875)).
   - Bug fixes:
-<<<<<<< HEAD
     - Fixed bug in [Lidar](lidar.md) / [RangeFinder](../guide/range-finder-sensors.md) measurement when hitting an edge ([#3230](https://github.com/cyberbotics/webots/pull/3230)).
-=======
     - Fixed the restart of Webots on Windows after changing the theme or the language from the preferences ([#3367](https://github.com/cyberbotics/webots/pull/3367)).
->>>>>>> 3961da00
     - Fixed instabilities in the box-cylinder collision detection ([#3105](https://github.com/cyberbotics/webots/pull/3105)).
     - Fixed wrong computation of the asymmetric friction force direction for [Cylinder](cylinder.md) and [Box](box.md) ([#3150](https://github.com/cyberbotics/webots/pull/3150)).
     - Fixed the return value handling from the `webots_physics_collide` when the [Group](group.md) node is one of the colliding objects ([#2781](https://github.com/cyberbotics/webots/pull/2781)).
