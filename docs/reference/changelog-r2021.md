# Webots R2021 Change Log

## Webots R2021a
Released on December XXth, 2020.

  - New Features
    - Added the `wb_supervisor_node_get_from_device` function to retrieve the node's handle of a device ([#2074](https://github.com/cyberbotics/webots/pull/2074)).
    - Devices added during simulation run are now available in the robot controller ([#2237](https://github.com/cyberbotics/webots/pull/2237)).
    - Added the `wb_connector_is_locked` function to returns the current *isLocked* state of a [Connector](connector.md) ([#2087](https://github.com/cyberbotics/webots/pull/2087)).
    - Added the possibility to use an EUN (East-Up-North) coordinate system in the `coordinateSystem` field of the [WorldInfo](worldinfo.md) node ([#2228](https://github.com/cyberbotics/webots/pull/2228)).
<<<<<<< HEAD
    - Added two new functions to the [Camera](camera.md) API called [`wb_camera_get_exposure`](camera.md#wb_camera_get_exposure) and [`wb_camera_set_exposure`](camera.md#wb_camera_set_exposure) to retrieve and change the [Camera](camera.md) exposure ([#2363](https://github.com/cyberbotics/webots/pull/2363)).
  - Bug fixes
    - Changed ROS message type which [GPS](gps.md) publishes when it is configured to work in `local` GPS coordinate system ([#2368](https://github.com/cyberbotics/webots/pull/2368)).
=======
    - Added the possibility to disable rendering in the `realtime` mode ([#2286](https://github.com/cyberbotics/webots/pull/2286)).

  - Cleanup
    - **Deleted `run` mode as the same behavior now can be achieved by using `fast` mode while keeping the rendering turned on ([#2286](https://github.com/cyberbotics/webots/pull/2286)).**
    - Added two new functions to the [Camera](camera.md) API called [`wb_camera_get_exposure`](camera.md#wb_camera_get_exposure) and [`wb_camera_set_exposure`](camera.md#wb_camera_set_exposure) to retrieve and change the [Camera](camera.md) exposure ([#2363](https://github.com/cyberbotics/webots/pull/2363)).
>>>>>>> c24ef11b
<|MERGE_RESOLUTION|>--- conflicted
+++ resolved
@@ -8,14 +8,10 @@
     - Devices added during simulation run are now available in the robot controller ([#2237](https://github.com/cyberbotics/webots/pull/2237)).
     - Added the `wb_connector_is_locked` function to returns the current *isLocked* state of a [Connector](connector.md) ([#2087](https://github.com/cyberbotics/webots/pull/2087)).
     - Added the possibility to use an EUN (East-Up-North) coordinate system in the `coordinateSystem` field of the [WorldInfo](worldinfo.md) node ([#2228](https://github.com/cyberbotics/webots/pull/2228)).
-<<<<<<< HEAD
-    - Added two new functions to the [Camera](camera.md) API called [`wb_camera_get_exposure`](camera.md#wb_camera_get_exposure) and [`wb_camera_set_exposure`](camera.md#wb_camera_set_exposure) to retrieve and change the [Camera](camera.md) exposure ([#2363](https://github.com/cyberbotics/webots/pull/2363)).
-  - Bug fixes
-    - Changed ROS message type which [GPS](gps.md) publishes when it is configured to work in `local` GPS coordinate system ([#2368](https://github.com/cyberbotics/webots/pull/2368)).
-=======
     - Added the possibility to disable rendering in the `realtime` mode ([#2286](https://github.com/cyberbotics/webots/pull/2286)).
 
   - Cleanup
     - **Deleted `run` mode as the same behavior now can be achieved by using `fast` mode while keeping the rendering turned on ([#2286](https://github.com/cyberbotics/webots/pull/2286)).**
     - Added two new functions to the [Camera](camera.md) API called [`wb_camera_get_exposure`](camera.md#wb_camera_get_exposure) and [`wb_camera_set_exposure`](camera.md#wb_camera_set_exposure) to retrieve and change the [Camera](camera.md) exposure ([#2363](https://github.com/cyberbotics/webots/pull/2363)).
->>>>>>> c24ef11b
+  - Bug fixes
+    - Changed ROS message type which [GPS](gps.md) publishes when it is configured to work in `local` GPS coordinate system ([#2368](https://github.com/cyberbotics/webots/pull/2368)).