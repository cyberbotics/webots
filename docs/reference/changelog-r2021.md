--- conflicted
+++ resolved
@@ -15,11 +15,8 @@
     - Fixed bug which made the points returned by `getPointCloud` python API inaccessible ([#3558](https://github.com/cyberbotics/webots/pull/3558)).
     - Fixed 'Convert to Base Node(s)' with textures defined by urls ([#3591](https://github.com/cyberbotics/webots/pull/3591)).
     - Fixed pickable state for cone and cylinder ([#3644](https://github.com/cyberbotics/webots/pull/3644)).
-<<<<<<< HEAD
     - Fixed mass calculation of Mesh nodes ([#3714](https://github.com/cyberbotics/webots/pull/3714)).
-=======
     - Fixed regression where the v3.3 (21 DoF) variant of the [Nao](../guide/nao.md) PROTO had no hands ([#3696](https://github.com/cyberbotics/webots/pull/3696)).
->>>>>>> 3c398ec8
 
 ## Webots R2021b
 Released on July, 16th, 2021.
