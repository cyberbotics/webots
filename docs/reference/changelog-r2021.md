--- conflicted
+++ resolved
@@ -29,11 +29,8 @@
     - Exposed `stopERP` and `stopCFM` parameters in [HingeJointParameters](hingejointparameters.md) that define the local `ERP` and `CFM` used by joint limits.
     - Made the [TIAGo](../guide/tiago-base.md) robot more sturdy by increasing the `suspensionSpringConstant` value ([#2876](https://github.com/cyberbotics/webots/pull/2876)).
     - Altered the collision detection logic for [Robot.selfCollision](robot.md) to ignore chains of joints if the intermediary joints all share the same `anchor` point ([#2868](https://github.com/cyberbotics/webots/pull/2868)).
-<<<<<<< HEAD
     - Allow the URDF exportation from the command line ([#2885](https://github.com/cyberbotics/webots/pull/2885)).
-=======
     - Added flag to [RobotisOp2](../guide/robotis-op2.md) that enables the modeling of backlash in the robot ([#2881](https://github.com/cyberbotics/webots/pull/2881)).
->>>>>>> e80fb802
   - New Samples:
     - Added a simple room with a Nao robot ([#2701](https://github.com/cyberbotics/webots/pull/2701)).
     - Added HingeJointWithBacklash proto that extends [HingeJoint](hingejoint.md) to model the effect of backlash and a corresponding sample world ([#2786](https://github.com/cyberbotics/webots/pull/2786)).
