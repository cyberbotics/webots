# Webots R2021 Change Log

## Webots R2021b
Released on June, Xth, 2021.

  - New Features:
    - Support `http://` and `https://` file download and cache for the URL fields of [Background](background.md), [Camera](camera.md), [ContactProperties](contactproperties.md), [ImageTexture](imagetexture.md), [Mesh](mesh.md), and [Motor](motor.md) ([#2591](https://github.com/cyberbotics/webots/pull/2591)).
    - Add the `wb_supervisor_node_export_string` function which returns a string from which the node is constructed ([#2743](https://github.com/cyberbotics/webots/pull/2743)).
  - Enhancements
    - Allow the [Robot](robot.md) node to be added inside the [Group](group.md) node and other nodes derived from the Group node like [Transform](transform.md) and [Solid](solid.md) ([#2732](https://github.com/cyberbotics/webots/pull/2732)).
    - Allow the `wb_supervisor_node_reset_physics` function to reset the physics of solid descendants of the given node ([#2742](https://github.com/cyberbotics/webots/pull/2742)).
    - **`<webots/utils/default_robot_window.h>` C include file moved to `<webots/plugins/robot_window/default.h>` ([#2655](https://github.com/cyberbotics/webots/pull/2655)).**
    - Improve generic robot window ([#2655](https://github.com/cyberbotics/webots/pull/2655))
      - Skip updates when the robot window is hidden to not affect the simulation performance
      - Add toggle button to choose if the enabling/disabling the graph(s) will also enable/disable the robot device
      - Add buttons to enable and disable all the devices with the same type at once
      - Add "Settings" tab to choose the refresh rate, disable all the devices (of any type), and enabling recording data from devices when the correspoding tab is not visible
      - Improve motor slider visibility by moving it to the left of the graph if the plot is not completely visible
      - Split the generic robot window code in different libraries and JS files so that it can be easily reused for custom projects
  - New Samples:
    - Added a simple room with a Nao robot ([#2701](https://github.com/cyberbotics/webots/pull/2701)).
  - Cleanup
    - Deleted deprecated DifferentialWheels node ([#2749](https://github.com/cyberbotics/webots/pull/2749)).

## Webots R2021a Revision 1
Released on XX Xth, 2021.

  - Enhancements
    - Added a script to convert PROTO files to use [Mesh](mesh.md) nodes instead of [IndexedFaceSet](indexedfaceset.md) nodes to speed-up loading times, improve PROTO readability and maintenance ([#2668](https://github.com/cyberbotics/webots/pull/2668)).
    - Converted several PROTO files to use [Mesh](mesh.md) nodes ([#2668](https://github.com/cyberbotics/webots/pull/2668)).
    - Don't display warnings for recent Intel and AMD graphics cards ([#2623](https://github.com/cyberbotics/webots/pull/2623)).
    - Rework of car meshes to have more realistic rear lights for Mercedes Benz, Lincoln, Citroen, BMW and Range Rover models ([#2615](https://github.com/cyberbotics/webots/pull/2615)).
    - Add an example that shows an integration of OpenAI Gym with Webots ([#2711](https://github.com/cyberbotics/webots/pull/2711)).
  - Bug fixes
<<<<<<< HEAD
=======
    - Fixed step button status if simulation is reset from UI when the step button is disabled ([#2741](https://github.com/cyberbotics/webots/pull/2741)).
    - Fixed controllers output printed in the Webots console one step too late when running the simulation step-by-step ([#2741](https://github.com/cyberbotics/webots/pull/2741)).
    - Windows: Fixed double-click opening of a world file located in a path with UTF-8 characters ([#2750](https://github.com/cyberbotics/webots/pull/2750)). 
>>>>>>> 1ce6f1f0
    - Fixed invalid world loading errors cleared from the console when reverting to the empty world ([#2737](https://github.com/cyberbotics/webots/pull/2737)).
    - Fixed synchronization of [Supervisor](supervisor.md) simulation reset that was applied after the step and now it is applied at the very end of the step ([#2720](https://github.com/cyberbotics/webots/pull/2720)).
    - Fixed [Camera](camera.md) image update in controllers after simulation reset ([#2725](https://github.com/cyberbotics/webots/pull/2725)).
    - Fixed adding textures to a simulation while a streaming-viewer is running ([#2704](https://github.com/cyberbotics/webots/pull/2704)).
    - Fixed compilation of default controllers using Qt on Windows ([#2718](https://github.com/cyberbotics/webots/pull/2718)).
    - Fixed [X3D export](https://www.cyberbotics.com/doc/guide/web-interface) of USE nodes linking to DEF nodes declared in PROTO exposed fields ([#2687](https://github.com/cyberbotics/webots/pull/2687)).
    - Fixed memory leak in [Display](display.md) image ([#2663](https://github.com/cyberbotics/webots/issues/2663)).
    - Fixed high DPI support on Windows and Linux ([#2631](https://github.com/cyberbotics/webots/pull/2631)).
    - Fixed painting with the [Pen](pen.md) device on the bottom face of a [Cylinder](cylinder.md) geometry ([#2629](https://github.com/cyberbotics/webots/pull/2629)).
    - Fixed Display external window not updated when the attached camera image changes ([#2589](https://github.com/cyberbotics/webots/pull/2589)).
    - Fixed reset of simulations including [BallJoint](balljoint.md) nodes like the [Stewart Platform](https://github.com/cyberbotics/webots/blob/master/projects/samples/demos/worlds/stewart_platform.wbt) ([#2593](https://github.com/cyberbotics/webots/pull/2593)).
    - Fixed in the interaction between [IndexedFaceSets](indexedfaceset.md) and distance sensor rays that resulted in the wrong contact point being considered for collision ([#2610](https://github.com/cyberbotics/webots/pull/2610)), affecting TexturedBoxes.
    - Fixed a strategy used to find a MATLAB executable in the `PATH` environment variable ([#2624](https://github.com/cyberbotics/webots/pull/2624)).
    - Fixed external force/torque logic such that the closest dynamic Solid ancestor is picked if the selected one lacks it ([#2635](https://github.com/cyberbotics/webots/pull/2635)).
    - Fixed the [robot window example](../guide/samples-howto.md#custom_robot_window-wbt) ([#2639](https://github.com/cyberbotics/webots/pull/2639)).
    - Fixed visual bug where the [Lidar](lidar.md) point cloud disappears when out-of-range points are present ([#2666](https://github.com/cyberbotics/webots/pull/2666)).
  - Cleanup
    - Changed structure of the [projects/samples/howto]({{ url.github_tree }}/projects/samples/howto) directory, so each demonstration is in a dedicated directory ([#2639](https://github.com/cyberbotics/webots/pull/2639)).
  - Dependency Updates
    - Upgraded to Qt 5.15.2 on macOS ([#2721](https://github.com/cyberbotics/webots/pull/2721)).

## Webots R2021a
Released on December 15th, 2020.

  - New Features
    - Added the `wb_supervisor_node_get_from_device` function to retrieve the node's handle of a device ([#2074](https://github.com/cyberbotics/webots/pull/2074)).
    - Devices added during simulation run are now available in the robot controller ([#2237](https://github.com/cyberbotics/webots/pull/2237)).
    - Added the `wb_connector_is_locked` function to returns the current *isLocked* state of a [Connector](connector.md) ([#2087](https://github.com/cyberbotics/webots/pull/2087)).
    - Added the possibility to use an EUN (East-Up-North) coordinate system in the `coordinateSystem` field of the [WorldInfo](worldinfo.md) node ([#2228](https://github.com/cyberbotics/webots/pull/2228)).
    - Added the possibility to disable rendering in the `realtime` mode ([#2286](https://github.com/cyberbotics/webots/pull/2286)).
    - **Added a new argument to the [Supervisor](supervisor.md) [`wb_supervisor_node_get_number_of_contact_points`](supervisor.md#wb_supervisor_node_get_number_of_contact_points) API function to retrieve the number of contact points including those of the desendant nodes ([#2228](https://github.com/cyberbotics/webots/pull/2228)).**
    - Added a new [`wb_supervisor_node_get_contact_point_node`](supervisor.md#wb_supervisor_node_get_contact_point_node) [Supervisor](supervisor.md) API function to get the node reference associated to a given contact point ([#2228](https://github.com/cyberbotics/webots/pull/2228)).
    - Added two new functions to the [Camera](camera.md) API called [`wb_camera_get_exposure`](camera.md#wb_camera_get_exposure) and [`wb_camera_set_exposure`](camera.md#wb_camera_set_exposure) to retrieve and change the [Camera](camera.md) exposure ([#2363](https://github.com/cyberbotics/webots/pull/2363)).
    - Added a new functionality in the [Recognition](recognition.md) node and [Camera](camera.md) API for generating segmented ground truth images ([#2199](https://github.com/cyberbotics/webots/pull/2199)).
    - Added options to enable and disable recognition and segmentation functionalities in the [Camera](camera.md) tab of the default robot window ([#2431](https://github.com/cyberbotics/webots/pull/2431)).
    - Added a new [`wb_inertial_unit_get_quaternion`](inertialunit.md#wb_inertial_unit_get_quaternion) [InertialUnit](inertialunit.md) API function to get the orientation measurement represented as a quaternion ([#2424](https://github.com/cyberbotics/webots/pull/2424)).
    - **The [InertialUnit](inertialunit.md)`.lookupTable` field was deprecated and the related `wb_inertial_unit_get_lookup_table_size` and `wb_inertial_unit_get_lookup_table` functions were removed ([#2424](https://github.com/cyberbotics/webots/pull/2424)).**
    - Added a `PlasticFruitBox` and a `MetalStorageBox` PROTO object ([#2427](https://github.com/cyberbotics/webots/pull/2427)).
    - Added a `data_type` parameter to a Python method [`getPointCloud`](lidar.md#wb_lidar_get_point_cloud) that retrieves a `bytearray` representation of points a few times faster than the previous version.
  - Enhancements
    - Added support for Python 3.9 ([#2318](https://github.com/cyberbotics/webots/pull/2079)).
    - Improved [Solid](solid.md).`recognitionColors` value for the [BiscuitBox](../guide/object-kitchen.md#biscuitbox) PROTO model ([#2401](https://github.com/cyberbotics/webots/pull/2401)).
    - Improved documentation of [Camera](camera.md) image format and how to show the image retrieved through the [Camera](camera.md) API in a [Display](display.md) device ([#2443](https://github.com/cyberbotics/webots/pull/2443)).
    - The [Lidar](lidar.md) and [RangeFinder](rangefinder.md) devices now return infinity when the depth is out of range ([#2509](https://github.com/cyberbotics/webots/pull/2509)).
  - Bug fixes
    - **Fixed reversed pixel bytes order for [Display](display.md) images loaded with [`wb_display_image_new`](display.md#wb_display_image_new)** ([#2452](https://github.com/cyberbotics/webots/pull/2452)).
    - **Fixed cube, compact and flat texture mappings of [TexturedParallelepiped](../guide/object-geometries.md#texturedparallelepiped) proto** ([#2364](https://github.com/cyberbotics/webots/pull/2364)).
    - macOS: Fixed ability to inverse the distance sensor condition in BotStudio with the e-puck robot ([#2391](https://github.com/cyberbotics/webots/pull/2391)).
    - Fixed crash in the Python [Display.imageNew](display.md#wb_display_image_new) function when passing the image data in string/bytes format ([#2443](https://github.com/cyberbotics/webots/pull/2443)).
    - Fixed crash in the [Supervisor](supervisor.md) API occurring when [setting](supervisor.md#wb_supervisor_field_set_mf_bool) an item of a multiple field just before [inserting](supervisor.md#wb_supervisor_field_insert_mf_bool) or [removing](supervisor.md#wb_supervisor_field_remove_mf) an item in the same field during the same controller step ([#2366](https://github.com/cyberbotics/webots/pull/2366)).
    - Fixed values returned by the [Supervisor](supervisor.md) [get field value](supervisor.md#wb_supervisor_field_get_sf_bool) functions after [setting](supervisor.md#wb_supervisor_field_set_sf_bool) the field value in the same controller step ([#2375](https://github.com/cyberbotics/webots/pull/2375)).
    - Fixed supervisor label color change which was not working if the text remained unchanged ([#2357](https://github.com/cyberbotics/webots/pull/2357)).
    - Fixed recording of movies which was broken when the [WorldInfo](worldinfo.md).`basicTimeStep` was greater than 40 ([#2268](https://github.com/cyberbotics/webots/pull/2268)).
    - Fixed recording of movie canceled on simulation reset if recording is started from a [Supervisor](supervisor.md#wb_supervisor_movie_start_recording) controller ([#2406](https://github.com/cyberbotics/webots/pull/2406)).
    - macOS: Fixed handling of <kbd>Ctrl</kbd> key from the [Keyboard](keyboard.md) API ([#2265](https://github.com/cyberbotics/webots/pull/2265)).
    - Fixed synchronization bug in the start up of extern controllers when the `WEBOTS_PID` environment variable was defined ([#2260](https://github.com/cyberbotics/webots/pull/2260)).
    - Fixed large amount of CPU resources consumed by Webots in run mode when waiting for extern controllers ([#2377](https://github.com/cyberbotics/webots/pull/2377)).
    - Fixed [Lidar](lidar.md) and [RangeFinder](rangefinder.md) memory leak when the robot-window is opened ([#2210](https://github.com/cyberbotics/webots/pull/2210)).
    - Fixed noise generation for [Camera](camera.md), [Lidar](lidar.md) and [RangeFinder](rangefinder.md) producing fixed patterns on some GPUs (like the NVIDIA GeForce RTX series)([#2215](https://github.com/cyberbotics/webots/pull/2215)).
    - Fixed re-initialization of external camera window if recognition is enabled ([#2196](https://github.com/cyberbotics/webots/pull/2196)).
    - Fixed precision of devices using rays ([Camera](camera.md), [DistanceSensor](distancesensor.md), [Radar](radar.md), and [Receiver](receiver.md)) located on articulated robots' parts ([#2266](https://github.com/cyberbotics/webots/pull/2266)).
    - Fixed position lags of articulated robots' parts in recorded [animations](../guide/web-animation.md) ([#2266](https://github.com/cyberbotics/webots/pull/2266)).
    - Fixed the `inverse_kinematics` controller ([#2211](https://github.com/cyberbotics/webots/pull/2211)).
    - Fixed exported URDF axis when the [Joint](joint.md) anchor is not equal to the [Solid](solid.md) endpoint translation ([#2212](https://github.com/cyberbotics/webots/pull/2212)).
    - Fixed disappearing [DistanceSensor](distancesensor.md) rays [optional rendering](https://cyberbotics.com/doc/guide/the-user-interface#view-menu) after simulation reset ([#2276](https://github.com/cyberbotics/webots/pull/2276)).
    - Fixed cylinder-to-cylinder collision detection in certain cases ([#2282](https://github.com/cyberbotics/webots/pull/2282)).
    - Windows: Fixed parsing of arguments with spaces when starting Webots from a DOS console ([#2330](https://github.com/cyberbotics/webots/pull/2330)).
    - Fixed [Battery](robot.md#wb_robot_battery_sensor_enable) sensor when the [Robot](robot.md) contains a [Propeller](propeller.md) device ([#1801](https://github.com/cyberbotics/webots/pull/1801)).
    - Fixed [Motor](motor.md) target position not updated when changing the `position` field of a [JointParameters](jointparameters.md) node ([#2326](https://github.com/cyberbotics/webots/pull/2326)).
    - Fixed [`wb_motor_get_target_position`](motor.md#wb_motor_get_target_position) function if the joint initial position is not 0 ([#2326](https://github.com/cyberbotics/webots/pull/2326)).
    - Fixed the disabled `Help...` item in the context menu for some nodes ([#2327](https://github.com/cyberbotics/webots/pull/2327)).
    - Added missing `supervisor` field in the `Tractor` and `TeslaModel3` PROTO nodes ([#2351](https://github.com/cyberbotics/webots/pull/2351)).
    - Fixed infra-red [DistanceSensor](distancesensor.md) returned value when pointing at a texture used several times in the world (thanks to [Justin-Fisher](https://github.com/Justin-Fisher)) ([#2378](https://github.com/cyberbotics/webots/pull/2378)).
    - Fixed performance regression (thanks to [Acwok](https://github.com/Acwok)) ([#2434](https://github.com/cyberbotics/webots/pull/2434)).
    - **Deprecated all the device getter methods in Python.** They are replaced by a new [`Robot.getDevice`](robot.md#wb_robot_get_device) method which is closer to the C API ([#2510](https://github.com/cyberbotics/webots/pull/2510)).
    - **Fixed reversed pixel bytes order for [Display](display.md) images loaded with [`wb_display_image_new`](display.md#wb_display_image_new)** ([#2452](https://github.com/cyberbotics/webots/pull/2452)).
    - Fixed the [webots\_physics\_collide(dGeomID, dGeomID)](callback-functions.md) callback function so that it gets called even if the [`boundingObject`](solid.md#solid-fields) is a [Group](group.md) node ([#2505](https://github.com/cyberbotics/webots/pull/2505)).
  - Cleanup
    - **Deleted `run` mode as the same behavior now can be achieved by using `fast` mode while keeping the rendering turned on ([#2286](https://github.com/cyberbotics/webots/pull/2286)).**
    - **Changed ROS message type published by the [GPS](gps.md) node when it is configured to work in `local` GPS coordinate system ([#2368](https://github.com/cyberbotics/webots/pull/2368))**.
    - Fixed updating the robot's device list after importing a device node at run time in a field descending from a joint ([#2482](https://github.com/cyberbotics/webots/pull/2482)).
  - Dependency Updates
    - Upgraded to Qt 5.15.1 on Windows ([#2312](https://github.com/cyberbotics/webots/pull/2312)).
    - **Stopped releasing Webots packages compatible with Ubuntu 16.04.** To run Webots on Ubuntu 16.04, please [compile from sources](https://github.com/cyberbotics/webots/wiki/Linux-installation) ([#2473](https://github.com/cyberbotics/webots/pull/2473)).
    - Updated the Thymio II Aseba controller to Aseba 1.3.3 ([#2518](https://github.com/cyberbotics/webots/pull/2518)).<|MERGE_RESOLUTION|>--- conflicted
+++ resolved
@@ -32,12 +32,9 @@
     - Rework of car meshes to have more realistic rear lights for Mercedes Benz, Lincoln, Citroen, BMW and Range Rover models ([#2615](https://github.com/cyberbotics/webots/pull/2615)).
     - Add an example that shows an integration of OpenAI Gym with Webots ([#2711](https://github.com/cyberbotics/webots/pull/2711)).
   - Bug fixes
-<<<<<<< HEAD
-=======
     - Fixed step button status if simulation is reset from UI when the step button is disabled ([#2741](https://github.com/cyberbotics/webots/pull/2741)).
     - Fixed controllers output printed in the Webots console one step too late when running the simulation step-by-step ([#2741](https://github.com/cyberbotics/webots/pull/2741)).
     - Windows: Fixed double-click opening of a world file located in a path with UTF-8 characters ([#2750](https://github.com/cyberbotics/webots/pull/2750)). 
->>>>>>> 1ce6f1f0
     - Fixed invalid world loading errors cleared from the console when reverting to the empty world ([#2737](https://github.com/cyberbotics/webots/pull/2737)).
     - Fixed synchronization of [Supervisor](supervisor.md) simulation reset that was applied after the step and now it is applied at the very end of the step ([#2720](https://github.com/cyberbotics/webots/pull/2720)).
     - Fixed [Camera](camera.md) image update in controllers after simulation reset ([#2725](https://github.com/cyberbotics/webots/pull/2725)).
