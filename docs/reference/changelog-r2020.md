--- conflicted
+++ resolved
@@ -16,11 +16,8 @@
     - Fixed exported URDF axis when the [Joint](joint.md) anchor is not equal to the [Solid](solid.md) endpoint translation ([#2212](https://github.com/cyberbotics/webots/pull/2212)).
     - Fixed disappearing [DistanceSensor](distancesensor.md) rays [optional rendering](https://cyberbotics.com/doc/guide/the-user-interface#view-menu) after simulation reset ([#2276](https://github.com/cyberbotics/webots/pull/2276)).
     - Fixed cylinder-to-cylinder collision detection in certain cases ([#2282](https://github.com/cyberbotics/webots/pull/2282)).
-<<<<<<< HEAD
     - Windows: Fixed parsing of arguments with spaces when starting Webots from a DOS console ([#2330](https://github.com/cyberbotics/webots/pull/2330)).
-=======
     - Fixed [Battery](robot.md#wb_robot_battery_sensor_enable) sensor when the [Robot](robot.md) contains a [Propeller](propeller.md) device ([#1801](https://github.com/cyberbotics/webots/pull/1801)).
->>>>>>> 5abb85f3
   - Dependency Updates
     - Upgraded to Qt 5.15.1 on Windows ([#2312](https://github.com/cyberbotics/webots/pull/2312)).
 
