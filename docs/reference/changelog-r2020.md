--- conflicted
+++ resolved
@@ -1,19 +1,12 @@
 # Webots R2020 Change Log
 
 ## Webots R2020b Revision 2
-<<<<<<< HEAD
-Released on XXX XXth, 2020.
-
-  - Bug fixes
+Released on XXX YYY, 2020.
+
+  - Bug fixes
+    - Fixed [Lidar](lidar.md) and [RangeFinder](rangefinder.md) memory leak when the robot-window is opened ([#2210](https://github.com/cyberbotics/webots/pull/2210)).
     - Fixed re-initialization of external camera window if recognition is enabled ([#2196](https://github.com/cyberbotics/webots/pull/2196)).
-    
-=======
-Released on XXX YYY, 2020.
-
-  - Bug fixes
-    - Fixed [Lidar](lidar.md) and [RangeFinder](rangefinder.md) memory leak when the robot-window is opened ([#2210](https://github.com/cyberbotics/webots/pull/2210)).
-
->>>>>>> 9786325a
+
 ## Webots R2020b Revision 1
 Released on September 1st, 2020.
 
