# Webots R2020 Change Log

## Webots R2020b Revision 1
Released on XXX YYth, 2020.

  - Enhancements
    - Improved the `inverse_kinematics` controller to use the URDF definition instead of hard-coding the robot model ([#2062](https://github.com/cyberbotics/webots/pull/2062)).
    - macOS: Add support for Python 3.7 and 3.8 installed with [Homebrew](https://brew.sh) ([#2079](https://github.com/cyberbotics/webots/pull/2079)).
    - Improved the URDF export with the [`wb_robot_get_urdf`](robot.md#wb_robot_get_urdf) function to include the bounding objects exportation ([#2113](https://github.com/cyberbotics/webots/pull/2113)).
<<<<<<< HEAD
    - Added a warning in case a [PBRAppearance](pbrappearance.md) is used in a [Shape](shape.md) containing a [PointSet](pointset.md) or [IndexedLineSet](indexedlineset.md) geometry ([#2142](https://github.com/cyberbotics/webots/pull/2142)).
=======
    - Removed all the assertions of ODE to speed up simulation ([#2141](https://github.com/cyberbotics/webots/pull/2141)).
>>>>>>> 885e3e2b
  - Bug fixes
    - Fixed removing nodes from [Supervisor](supervisor.md) API's internal list after deleting the parent node ([#2123](https://github.com/cyberbotics/webots/pull/2123)).
    - Fixed various crashes and rendering issues occurring when opening an external rendering device window ([#2119](https://github.com/cyberbotics/webots/pull/2119)).
    - Fixed crash occurring when selecting a [Robot](robot.md) with mechanical closed-loop ([#2117](https://github.com/cyberbotics/webots/pull/2117)).
    - Remove scaling factor in matrix returned by [`wb_supervisor_node_get_orientation`](supervisor.md#wb_supervisor_node_get_orientation) ([#2112](https://github.com/cyberbotics/webots/pull/2112)).
    - Fixed conversion of identity matrix to quaternion in ROS API ([#2112](https://github.com/cyberbotics/webots/pull/2112)).
    - Fixed header stamps of the topics published by the ros controller ([#2127](https://github.com/cyberbotics/webots/pull/2127)).
    - Fixed bugs in streaming server protocol and added support for X3D/MJPEG mode selection in simulation server ([#2077](https://github.com/cyberbotics/webots/pull/2077)).
    - Fixed the `roadBorderWidth` field of the [HelicoidalRoadSegment](../guide/object-road.md#helicoidalroadsegment) PROTO node ([#2099](https://github.com/cyberbotics/webots/pull/2099)).
    - Linux: Fixed the execution of robot controllers with firejail ([#2071](https://github.com/cyberbotics/webots/pull/2071)).
    - Fixed the [`camera/recognition_objects`](camera.md#wb_camera_recognition_get_objects) ros topic not published when the [`camera/image`](camera.md#wb_camera_recognition_get_objects) topic has no subscriber ([#2115](https://github.com/cyberbotics/webots/pull/2115)).
    - Fixed the `near` field of the `Robotino3Webcam` [Camera](camera.md) ([#2051](https://github.com/cyberbotics/webots/pull/2051)).
    - Fixed orientation of the [Lights](light.md) in the [`robotino3` world](../guide/robotino3.md#robotino3-wbt) ([#2051](https://github.com/cyberbotics/webots/pull/2051)).
    - Fixed missing `limit` element when exporting joints with the [`wb_robot_get_urdf`](robot.md#wb_robot_get_urdf) function ([#2062](https://github.com/cyberbotics/webots/pull/2062)).
    - Fixed the `axis` element when exporting joints with the [`wb_robot_get_urdf`](robot.md#wb_robot_get_urdf) function ([#2062](https://github.com/cyberbotics/webots/pull/2062)).
    - Fixed wrong color of the first log in the console ([#2088](https://github.com/cyberbotics/webots/pull/2088)).
    - **macOS: Removed the `ros` controller**, the [custom Python ROS controller](https://www.cyberbotics.com/doc/guide/using-ros#custom-ros-controller) should be used instead ([#2053](https://github.com/cyberbotics/webots/pull/2053)).
    - Fixed DEF node not found if defined in PROTO default parameter value ([#2107](https://github.com/cyberbotics/webots/pull/2107)).
    - Fixed crash occurring with some PROTO nodes when modifying fields from the scene tree that trigger the PROTO model regeneration ([#2100](https://github.com/cyberbotics/webots/pull/2100)).
    - Fixed field changes not applied in case of nested [PROTO](proto.md) nodes ([#2063](https://github.com/cyberbotics/webots/pull/2063)).
    - Windows: Fixed generation of procedural PROTO nodes using the `gd` module ([#2070](https://github.com/cyberbotics/webots/pull/2070)).
    - macOS: Fixed crash of the `animated_skin` simulation ([#2141](https://github.com/cyberbotics/webots/pull/2141)).

## [Webots R2020b](../blog/Webots-2020-b-release.md)
Released on July 29th, 2020.

  - New Robots
    - Added a model of the [Spot](../guide/spot.md) robot from [Boston Dynamics](https://www.bostondynamics.com/spot) ([#1553](https://github.com/cyberbotics/webots/pull/1553)).
    - Added a model of the [P-Rob 3](../guide/p-rob3.md) robot from [F&P Robotics](https://www.fp-robotics.com/en/) ([#1657](https://github.com/cyberbotics/webots/pull/1657)).
    - Added a demo of a Star Wars inspired [scout RX28 walking robot](https://github.com/cyberbotics/webots/blob/master/projects/robots/micromagic/scout/worlds/scout.wbt) (contributed by Matt Denton) ([#1742](https://github.com/cyberbotics/webots/pull/1742)).
    - Added a model of a Mercedes-Benz Sprinter ([#1540](https://github.com/cyberbotics/webots/pull/1540)).
  - New Features
    - Added a [Mesh](mesh.md) node allowing to use external 3D file in Webots ([#1419](https://github.com/cyberbotics/webots/pull/1419)).
    - Added the possibility to import [3D Studio mesh](https://wiki.fileformat.com/3d/3ds), [Blender](https://www.blender.org/), [Biovision Hierarchy](https://en.wikipedia.org/wiki/Biovision_Hierarchy), [Collada](https://en.wikipedia.org/wiki/COLLADA), [Filmbox](https://wiki.fileformat.com/3d/fbx/), [STL](https://en.wikipedia.org/wiki/STL_(file_format)), [Wavefront](https://wiki.fileformat.com/3d/obj), [X3D](https://www.web3d.org/getting-started-x3d) files in Webots ([#1463](https://github.com/cyberbotics/webots/pull/1463)).
    - Added two new functions to get internal PROTO node fields: [`wb_supervisor_node_get_from_proto_def`](supervisor.md#wb_supervisor_node_get_from_proto_def) and [`wb_supervisor_node_get_proto_field`](supervisor.md#wb_supervisor_node_get_proto_field) ([#1331](https://github.com/cyberbotics/webots/pull/1331)).
    - Added the `mjpeg` web streaming mode ([#1352](https://github.com/cyberbotics/webots/pull/1352)).
    - Exposed global texture maximum filtering as a parameter in the Webots preferences ([#1851](https://github.com/cyberbotics/webots/pull/1851)).
    - Added a [`wb_robot_get_urdf`](robot.md#wb_robot_get_urdf) function to the [Robot](robot.md) node which allows URDF export ([#1706](https://github.com/cyberbotics/webots/pull/1706)).
    - Added a new 'Show Normals' optional rendering ([#1740](https://github.com/cyberbotics/webots/pull/1740)).
    - macOS and Windows: Added support for Python 3.8 ([#1299](https://github.com/cyberbotics/webots/pull/1299), [#1311](https://github.com/cyberbotics/webots/pull/1311)).
    - Added a 'Convert Root to Base Node(s)' option in the context menu to convert a PROTO node to base node(s) without converting the nested PROTO nodes ([#1309](https://github.com/cyberbotics/webots/pull/1309)).
    - Added an `OfficeChair` PROTO object ([#1322](https://github.com/cyberbotics/webots/pull/1322)).
    - Added a `wheelbase`, `kingPinDistance` and `mass` fields to the `Truck` PROTO node ([#1512](https://github.com/cyberbotics/webots/pull/1512)).
    - Added a `length`, `kingPinDistance`, `wheelAxles` and `mass` fields to the `TruckTrailer` PROTO node ([#1512](https://github.com/cyberbotics/webots/pull/1512)).
    - Added several new appearances: `Marble`, `MetalStainlessSteelCable`, `Pavement`, `Plastic`, `Parquetry`, `PerforatedMetal` and `SolarCell` ([#1401](https://github.com/cyberbotics/webots/pull/1401), [#1437](https://github.com/cyberbotics/webots/pull/1437), [#1553](https://github.com/cyberbotics/webots/pull/1553)).
    - Added a `ConveyorPlatform` PROTO object ([#1414](https://github.com/cyberbotics/webots/pull/1414)).
    - Added a new [documentation book](../discord/index.md) about the [Discord chat](https://discordapp.com/invite/nTWbN9m) archives ([#1670](https://github.com/cyberbotics/webots/pull/1670)).
  - New Samples
    - Added a [break\_room](../guide/samples-environments.md#break_room-wbt) world ([#1457](https://github.com/cyberbotics/webots/pull/1457)).
  - Enhancements
    - **Improved `WorldInfo`: `gravity` is now a single float value instead of a 3D vector and the `northDirection` field was replaced by a `coordinateSystem` field which can take either `"NUE"` (legacy Webots coordinate system) or `"ENU"` (ROS coordinate system) to define the gravity and cartesian directions ([#1643](https://github.com/cyberbotics/webots/pull/1643)).**
    - **Improved [Track](track.md) `textureAnimation` field so that it automatically takes the world basic time step into consideration and removed it from `ConveyorBelt` PROTO object ([#1477](https://github.com/cyberbotics/webots/pull/1477)).**
    - **Replaced the [Car](../automobile/car.md) `maxWheelVelocity` field by a `maxVelocity` field representing the actual maximum velocity of the car itself ([#1552](https://github.com/cyberbotics/webots/pull/1552)).**
    - Added the possibility to edit the `S/MFRotation` fields using quaternions ([#1491](https://github.com/cyberbotics/webots/pull/1491)).
    - Improved edition of `S/MFRotation` fields using the field editor spin-boxes, only the last decimal is now incremented ([#1491](https://github.com/cyberbotics/webots/pull/1491)).
    - Improved the `ros_python` and `universal_robots_ros` ROS simulations to use extern controllers instead of embedding the ROS libraries ([#1876](https://github.com/cyberbotics/webots/pull/1876)).
    - Added a `supervisor` field to the [RobotisOp2](../guide/robotis-op2.md), [RobotisOp3](../guide/robotis-op3.md), [UR3e](../guide/ure.md), [UR5](../guide/ure.md) and [UR10e](../guide/ure.md) robots ([#1790](https://github.com/cyberbotics/webots/pull/1790) and [#1341](https://github.com/cyberbotics/webots/pull/1341)).
    - Added a [Gyro](gyro.md) node to e-puck PROTO ([#1484](https://github.com/cyberbotics/webots/pull/1484)).
    - Improved the [`wb_supervisor_movie_is_ready`](supervisor.md#wb_supervisor_movie_is_ready) and [`wb_supervisor_movie_failed`](supervisor.md#wb_supervisor_movie_failed) functions to return an updated value even if the [`wb_robot_step`](robot.md#wb_robot_step) function is not called ([#1908](https://github.com/cyberbotics/webots/pull/1908)).
    - Console
      - Added a context menu to the console allowing the user to define what should be displayed, by filtering the logs by type and source ([#1595](https://github.com/cyberbotics/webots/pull/1595)).
      - Added the possibility to open several consoles at the same time ([#1595](https://github.com/cyberbotics/webots/pull/1595)).
      - Improved the Webots console by supporting more [ANSI](https://en.wikipedia.org/wiki/ANSI_escape_code) escape codes and removed the controller name prefix ([#1508](https://github.com/cyberbotics/webots/pull/1508)).
    - Added options in View > Scene Interactions menu to disable interactions with the 3D scene for the current world ([#1754](https://github.com/cyberbotics/webots/pull/1754)).
    - Improved the environment colors of the sojourner simulation (Mars is a red planet) ([#1283](https://github.com/cyberbotics/webots/pull/1283)).
    - Improved the [KUKA's youBot](../guide/youbot.md) robot to handle variable number of arms ([#1468](https://github.com/cyberbotics/webots/pull/1468)).
    - Improved the `supervisor` sample to show how to import a node in the simulation ([#1691](https://github.com/cyberbotics/webots/pull/1691)).
    - Added a `staticBase` field to the `Irb4600-40` PROTO node ([#1349](https://github.com/cyberbotics/webots/pull/1349)).
    - Replaced the `texture` field of the `TruckTrailer` PROTO node by an `appearance` field ([#1512](https://github.com/cyberbotics/webots/pull/1512)).
    - Added a `--node-name` argument to the ROS controller of the Universal Robots UR3e, UR5e and UR10e for multi robot simulations ([#1423](https://github.com/cyberbotics/webots/pull/1423)).
    - Added a `type` field to the following appearances: `Rubber` and `ThreadMetalPlate` ([#1437](https://github.com/cyberbotics/webots/pull/1437)).
    - Added an `appearance` field to the `Worktop` PROTO node ([#1437](https://github.com/cyberbotics/webots/pull/1437)).
    - Removed the ROS libraries from the default controllers path to avoid possible conflicts with other libraries (thanks to PymZoR) ([#1426](https://github.com/cyberbotics/webots/pull/1426)).
    - Geometry node now displays its triangles count in the node editor ([#1456](https://github.com/cyberbotics/webots/pull/1456)).
  - Dependency Updates
    - Linux: support Ubuntu 20.04 LTS.
    - Upgraded to Qt 5.15.0 on Windows and Linux ([#1709](https://github.com/cyberbotics/webots/pull/1709), [#1710](https://github.com/cyberbotics/webots/pull/1710)).
    - Upgraded to Assimp 5.0.1 on Linux and macOS ([#1463](https://github.com/cyberbotics/webots/pull/1463)).
  - Bug fixes
    - Fixed usability of rotation handles in the 3D view ([#2019](https://github.com/cyberbotics/webots/pull/2019)).
    - Fixed random collision detection bugs with triangle meshes ([#1994](https://github.com/cyberbotics/webots/pull/1994)).
    - Fixed crash occurring when reverting the world while an animation was being recorded (thanks to [Jenny](https://github.com/JennyLynnFletcher)) ([#1957](https://github.com/cyberbotics/webots/pull/1957)).
    - Fixed wrong measurements of [Accelerometer](accelerometer.md) device (thanks to [MauroMombelli](https://github.com/MauroMombelli)) ([#1947](https://github.com/cyberbotics/webots/pull/1947)).
    - Fixed issues with nodes and fields references in controller program after procedural PROTO regeneration ([#1922](https://github.com/cyberbotics/webots/pull/1922)).
    - Fixed issues with context menu available items when requested from the scene tree (thanks to MaxGaukler) ([#1889](https://github.com/cyberbotics/webots/pull/1889)).
    - Fixed crash when setting an invalid value to a field that triggers the parent PROTO regeneration ([#1868](https://github.com/cyberbotics/webots/pull/1868)).
    - Fixed crash when converting a PROTO node to Base node(s) if contained in a field that triggers the parent PROTO regeneration ([#1868](https://github.com/cyberbotics/webots/pull/1868)).
    - Fixed crash when deleting a node contained in a field that triggers the parent PROTO regeneration ([#1868](https://github.com/cyberbotics/webots/pull/1868)).
    - Fixed crash occurring when reloading or resetting a simulation containing a [Display](display.md) device ([#1865](https://github.com/cyberbotics/webots/pull/1865)).    
    - Fixed crash with Python [`RangeFinder.rangeImageGetDepth`](rangefinder.md#wb_range_finder_image_get_depth) function ([#1858](https://github.com/cyberbotics/webots/pull/1858)).
    - Fixed mismatch between the bounding object and visual shape of the [UnevenTerrain](https://www.cyberbotics.com/doc/guide/object-floors#uneventerrain), **and removed the `textureScale` field** ([#1792](https://github.com/cyberbotics/webots/pull/1792)).
    - Fixed crash when using a [Normal](normal.md) node in a PROTO node ([#1813](https://github.com/cyberbotics/webots/pull/1813)).
    - Fixed the [`wb_supervisor_node_add_force()`](supervisor.md#wb_supervisor_node_add_force), [`wb_supervisor_node_add_force_with_offset()`](supervisor.md#wb_supervisor_node_add_force_with_offset) and [`wb_supervisor_node_add_torque()`](supervisor.md#wb_supervisor_node_add_torque) functions not awakening the node ([#1953](https://github.com/cyberbotics/webots/pull/1953)).
    - Fixed rendering of Track and Muscle nodes when the main window was minimized ([#1836](https://github.com/cyberbotics/webots/pull/1836)).
    - Fixed default position and motor limits of the [Robotiq3fGripper](../guide/gripper-actuators.md#robotiq-3f-gripper) ([#1879](https://github.com/cyberbotics/webots/pull/1879)).
    - Fixed crash occurring when moving with SHIFT+mouse/wheel drag a PROTO object with translation or rotation template field ([#1761](https://github.com/cyberbotics/webots/pull/1761)).
    - Fixed crash occurring when setting a 3D coordinate to a huge value (greater than 1e+151) ([#1639](https://github.com/cyberbotics/webots/pull/1639)).
    - Fixed crash occurring when Webots was streaming a 3D scene and some object was inserted into a PROTO node ([#1614](https://github.com/cyberbotics/webots/pull/1614)).
    - Fixed the restoration of the 3D view which was sometimes not re-appearing after being hidden ([#1573](https://github.com/cyberbotics/webots/pull/1573)).
    - Fixed video recording when using [asynchronous controllers](robot.md#synchronous-versus-asynchronous-controllers) ([#1927](https://github.com/cyberbotics/webots/pull/1927)).
    - Windows: Fixed JPEG texture errors when typing `webots` from a DOS console (`cmd.exe`) by renaming `webots.exe` to `webots-bin.exe` and creating two launchers named `webotsw.exe` and `webots.exe` ([#1532](https://github.com/cyberbotics/webots/pull/1532)).
    - Fixed the physics behavior of [Connector](connector.md) nodes sometimes remaining idle after being detached from each other (thanks to Giorgio) ([#1415](https://github.com/cyberbotics/webots/pull/1415)).
    - Fixed the [`wb_camera_save_image`](camera.md#wb_camera_save_image) function when used to save jpeg images ([#1285](https://github.com/cyberbotics/webots/pull/1285)).
    - Fixed default name of the left and right grippers of the [Tiago++](../guide/tiagopp.md) robot ([#1733](https://github.com/cyberbotics/webots/pull/1733)).
    - Fixed update of the `supervisor` field of the [Robot](robot.md) node ([#1916](https://github.com/cyberbotics/webots/pull/1916)).
    - Fixed camera image updates after a simulation reset from a [Supervisor](supervisor.md) controller ([#1802](https://github.com/cyberbotics/webots/pull/1802)).
    - Fixed the motor torque and force feedback of the ROS controller ([#1581](https://github.com/cyberbotics/webots/pull/1581)).
    - Fixed VRML export of the [Background](background.md) node ([#1933](https://github.com/cyberbotics/webots/pull/1933)).
    - Fixed crash when calling the [`wb_robot_battery_sensor_enable()`](robot.md#wb_robot_battery_sensor_enable) function if the `battery` field of the [Robot](robot.md) is empty ([#1801](https://github.com/cyberbotics/webots/pull/1801)).
    - Fixed annoying warning messages when calling the [`wb_robot_battery_sensor_enable()`](robot.md#wb_robot_battery_sensor_enable) function if the [Robot](robot.md) contains a [Track](track.md) node ([#1801](https://github.com/cyberbotics/webots/pull/1801)).
    - Renamed `PannelWithTubes` [PROTO](../guide/object-panels.md) into `PanelWithTubes` ([#1781](https://github.com/cyberbotics/webots/pull/1781)).
    - Fixed reset of [Lidar](lidar.md) rotation when resetting the simulation (thanks to Jajafarov) ([#1627](https://github.com/cyberbotics/webots/pull/1627)).
    - Fixed horizontal resolution of Velodyne HDL-32E and HDL-64E [Lidars](lidar.md) (thanks to jrcblue) ([#1629](https://github.com/cyberbotics/webots/pull/1629)).
    - Fixed the TurtleBot3Burger robot maximum velocity (thanks to Dorteel) ([#1294](https://github.com/cyberbotics/webots/pull/1294)).
    - Fixed the TurtleBot3Burger robot center of mass (thanks to Nitrow) ([#1300](https://github.com/cyberbotics/webots/pull/1300)).
    - Fixed warnings about duplicated `name` fields in the `TruckTank` PROTO node ([#1512](https://github.com/cyberbotics/webots/pull/1512)).
    - **Fixed value returned by [DistanceSensor](distancesensor.md) devices when sensing untextured shapes ([#1826](https://github.com/cyberbotics/webots/pull/1826)).**
    - Fixed contact points optional rendering not updated when the `lineScale` field of the [WorldInfo](worldinfo.md) node was changed ([#1723](https://github.com/cyberbotics/webots/pull/1723)).
    - Fixed the C/C++ Makefiles to handle spaces in the Webots installation directory ([#1304](https://github.com/cyberbotics/webots/pull/1304)).
    - Fixed crash when resetting worlds with motorized [BallJoint](balljoint.md) nodes (thanks to lordNil) ([#1455](https://github.com/cyberbotics/webots/pull/1455)).
    - Fixed addition of PROTO nodes including a [Connector](connector.md) node from the Add Node dialog (thanks to Acwok) ([#1317](https://github.com/cyberbotics/webots/pull/1317)).
    - Fixed crash when using the search bar of the Add Node dialog ([#1522](https://github.com/cyberbotics/webots/pull/1522)).
    - Fixed crash when removing the [Robot](robot.md) node itself using the [Supervisor](supervisor.md) API ([#2006](https://github.com/cyberbotics/webots/pull/2006)).
    - Fixed the [`wb_display_image_load`](display.md#wb_display_image_load) function when used with a PNG image with transparency ([#1328](https://github.com/cyberbotics/webots/pull/1328)).
    - Fixed color of the bounding objects remaining in the collision state if the collision was lasting only one step (thanks to Acwok) ([#1375](https://github.com/cyberbotics/webots/pull/1375)).
    - Fixed rare issue with the [`wb_supervisor_simulation_reset`](supervisor.md#wb_supervisor_simulation_reset) function when the controller step is not equal to the simulation step ([#1448](https://github.com/cyberbotics/webots/pull/1448)).
    - Fixed missing stdout/stderr flush when a controller is changed or restarted while simulation is running (thanks to tsampazk) ([#1394](https://github.com/cyberbotics/webots/pull/1394)).
    - Fixed the ROS controller of the Universal Robots UR3e, UR5e and UR10e to send the success state when a trajectory succeeded (thanks to Tim-Stoll) ([#1423](https://github.com/cyberbotics/webots/pull/1423)).
    - Fixed the `Show Contact Points` optional rendering which was causing an OpenGL error ([#1514](https://github.com/cyberbotics/webots/pull/1514)).
    - Fixed the [`wb_supervisor_field_set_sf_rotation`](supervisor.md#wb_supervisor_field_set_sf_rotation) and [`wb_supervisor_field_set_mf_rotation`](supervisor.md#wb_supervisor_field_set_mf_rotation) functions to handle non-normalized rotations ([#1459](https://github.com/cyberbotics/webots/pull/1459)).
    - Fixed a crash when trying to add an [IndexedLineSet](indexedlineset.md) node to a geometry's [Shape](shape.md) node with no coordinates ([#1450](https://github.com/cyberbotics/webots/pull/1450)).
    - Fixed a crash related to [InertialUnit](inertialunit.md) node when gravity was null ([#1466](https://github.com/cyberbotics/webots/pull/1466)).
    - Fixed MATLAB API ([#1378](https://github.com/cyberbotics/webots/pull/1378)).
    - Fixed support for MATLAB R2017b on Windows ([#1462](https://github.com/cyberbotics/webots/pull/1462)).
    - Fixed a crash occurring when changing the `textureAnimation` value of some `Track` node from the scene tree ([#1505](https://github.com/cyberbotics/webots/pull/1505)).
    - Fixed a bug allowing to move a USE node with handles in 3D view ([#1557](https://github.com/cyberbotics/webots/pull/1557)).
    - Fixed update of nested DEF/USE nodes ([#1544](https://github.com/cyberbotics/webots/pull/1544)).
  - Cleanup
    - **Specified `Robot.controllerArgs` as a `MFString` rather than a `SFString` ([#1718](https://github.com/cyberbotics/webots/pull/1718)).**
    - **Removed useless `wb_robot_get_controller_arguments()` and deprecated useless `wb_robot_get_controller_name()` API functions ([#1718](https://github.com/cyberbotics/webots/pull/1718)).**
    - Deprecated the following appearances: `ChequeredParquetry`, `DarkParquetry`, `SlatePavement`, `SquarePavement` and `StonePavement` ([#1437](https://github.com/cyberbotics/webots/pull/1437)).
    - Removed automatic path to Qt libraries for controllers using deprecated Qt robot windows. Such paths should now be specified in `runtime.ini` instead ([#1765](https://github.com/cyberbotics/webots/pull/1765)).
  - Documentation
    - Fixed tutorials 1, 4 and 6 with respect to MATLAB controllers and added sample MATLAB controllers ([#1510](https://github.com/cyberbotics/webots/pull/1510)).
    - Translated most relevant examples from [Controller Programming](https://github.com/cyberbotics/webots/blob/master/docs/guide/controller-programming.md) and [Supervisor Programming](https://github.com/cyberbotics/webots/blob/master/docs/guide/supervisor-programming.md) to different languages ([#1535](https://github.com/cyberbotics/webots/pull/1535), [#1528](https://github.com/cyberbotics/webots/pull/1528)).

## Webots R2020a Revision 1
Released on January 14th, 2020.

  - New Features
    - Added a `ScratchedPaint` appearance.
  - Enhancements
    - Improved the SUMO interface to use the version of SUMO already installed (if any).
    - Improved the SUMO interface to be compatible with the latest version (1.4).
    - Improved the factory hall environment sample.
  - Bug fixes
    - Fixed the direction of the force applied with the [`wb_supervisor_node_add_force_with_offset()`](supervisor.md#wb_supervisor_node_add_force_with_offset) function.
    - Fix default controller of the [ABB IRB 4600/40](../guide/irb4600-40.md) robot.
    - Fix libController dependencies causing problems with extern controllers.
  - Enhancements
    - **The `wb_range_finder_save_image` function now supports the HDR format instead of TIFF.**
  - Cleanup
    - OpenCV is not distributed within Webots anymore.

## [Webots R2020a](../blog/Webots-2020-a-release.md)
Released on December 18th, 2019.

  - New Robots
    - Added several TIAGo robots from PAL Robotics: [TIAGo Base](../guide/tiago-base.md), [TIAGo Iron](../guide/tiago-iron.md), [TIAGo Steel](../guide/tiago-steel.md), [TIAGo Titanium](../guide/tiago-titanium.md) and [TIAGo++](../guide/tiagopp.md).
    - Added a model of the [Robotino 3](../guide/robotino3.md) from [Festo](https://www.festo-didactic.com/int-en/).
    - Added a model of the [TurtleBot3 Burger](../guide/turtlebot3-burger.md) from [Robotis](http://www.robotis.us/) and its [LDS-01](../guide/lidar-sensors.md#robotis-lds-01) lidar sensor.
  - New Samples
    - Added a `complete_apartment` world.
  - New Features
    - Improved the [Background](background.md) node:
      - Added the `Background.luminosity` field which specifies the light contribution of the [Background](background.md) node. Open this field in the `TexturedBackground` and the `TexturedBackgroundLight` PROTO nodes.
      - Dropped the support of the equirectangular projection in textures to improve loading time.
      - Dropped the `Cubemap` node to improve consistency.
      - Deprecated non-HDR backgrounds.
      - Restored the `Background.*Url` fields, and support only `JPEG` and `PNG` format there.
      - Introduced the `Background.*IrradianceUrl` fields to define an `HDR` irradiance map.
      - Added image tools to help with `HDR` format and equirectangular projections.
      - Added new HDR background: `entrance_hall`
    - Added several new appearances: `Copper`, `CorrugatedPlates`, `CorrugatedPvc`, `DryMud`, `FormedConcrete`,  `Pcb`, `RoughPolymer` and `TireRubber`.
    - Replaced the [Viewpoint](viewpoint.md) `followOrientation` field by a `followType` field for more flexibility.
    - Added new functions to add force and torque to [Solid](solid.md) nodes: `wb_supervisor_node_add_force`, `wb_supervisor_node_add_force_with_offset` and `wb_supervisor_node_add_torque`.
    - Added function to import and remove nodes from SFNode fields: `wb_supervisor_field_remove_sf`, `wb_supervisor_field_import_sf_node` and `wb_supervisor_field_import_sf_node_from_string`.
    - Improved the Webots online 3D viewer: `webots.min.js`
      - Improved support of the Webots rendering pipeline: supported the Bloom post-processing effect.
      - Added support for the `ImageTexture.filtering` field.
      - Improved the console log history. Added a button to clear the console.
    - Improved [robotbenchmark](https://robotbenchmark.net) worlds.
      - Improved overall graphics quality (using the PBR materials and the HDR backgrounds).
      - Improved `humanoid_sprint` benchmark metrics.
    - Added a [script to cleanup the Webots preferences](https://github.com/cyberbotics/webots/blob/master/scripts/preferences_cleaner/README.md).
    - Linux: Added support for Python 3.8.
  - Enhancements
    - **Updated argument type in the [`wb_robot_set_mode()`](robot.md#wb_robot_set_mode) function from `void *` to `const char *`.**
    - **Renamed the `physics` field of the `MultiSenseS21` and `SickLdMrs` PROTO nodes into `enablePhysics`.**
    - Improved the [Sick LD MRS](../guide/lidar-sensors.md#sick-ld-mrs) PROTO to support the following types: `400001`, `400102`, `400001S01`, `400102S01` and `800001S01`.
    - **Improved the [`wb_supervisor_simulation_reset`](supervisor.md#wb_supervisor_simulation_reset) to avoid restarting the controllers, if needed the controllers can be restarted with [`wb_supervisor_node_restart_controller`](supervisor.md#wb_supervisor_node_restart_controller).**
    - Set the [ABB IRB 4600/40](../guide/irb4600-40.md) root node to [Robot](robot.md) instead of [Solid](solid.md) to be able to insert it everywhere.
    - Webots now waits for extern controllers if the `Robot.synchronization` field is set to `TRUE`.
    - Device names are displayed in the scene tree next to the node name.
    - Split the Webots and controller libraries to avoid possible conflicts with external libraries.
    - Windows/Linux: Move the `Check for updates...` menu from `Tools` to `Help` for consistency with other applications.
    - E-puck2
      - Added the pi-puck extension.
      - Fixed [DistanceSensor](distancesensor.md) noise calibration.
      - Improved the meshes and appearances.
  - Bug fixes
    - Fixed the [`wb_supervisor_node_reset_physics()`](supervisor.md#wb_supervisor_node_reset_physics) and [`wb_supervisor_simulation_reset_physics()`](supervisor.md#wb_supervisor_simulation_reset_physics) functions when applied on dynamic objects (in motion and containing joints).
    - Fixed [Lidar](lidar.md) point cloud access in controllers (thanks to Alexander).
    - Fixed bugs in Python Display.imageNew() when passing an image array: rearranged image data from column-major order and memory leak (thanks to Inbae Jeong).
    - Fixed [Nao.selfCollision](../guide/nao.md) due to overlapping bounding objects in feet (thanks to Sheila).
    - Fixed [infra-red DistanceSensors](distancesensor.md) or [Pen](pen.md) versus [Plane](plane.md) collision detection.
    - Fixed determinism in camera rendering order.
    - Fixed missing `WB_NODE_MUSCLE` and `WB_NODE_PROPELLER` types in [`wb_node_get_name()`](supervisor.md#wb_supervisor_node_get_type) function.
    - Fixed missing `WB_NODE_NORMAL` node type in MATLAB API.
    - Fixed arguments of [`wb_supervisor_node_get_number_of_contacts_points()`](supervisor.md#wb_supervisor_node_get_number_of_contact_points) function in MATLAB API.
    - Fixed missing [`wb_robot_set_mode()`](robot.md#wb_robot_set_mode) function in MATLAB API.
    - Fixed `simulation_server.py` script to work with Python3.
    - Fixed `simulation_server.py` script overwriting the DISPLAY environment variable.
    - Fixed exporting first translation and rotation fields change during animation recording and simulation streaming.
    - Fixed displaying streaming server initialization errors in the Webots console.
    - Fixed errors sending messages containing single quote (') and backslash (\) to the robot windows.
  - Dependency Updates
    - Upgraded to Qt 5.13.1 on Windows and macOS.
  - Cleanup
    - Drop support of native Qt robot windows:
      - Dropped the documentation.
      - Dropped automatic link to Qt libraries from controller and plugins default Makefile.include.
      - Dropped the `samples/howto/gui_tracker.wbt` simulation.
      - Dropped the OSM import robot window.<|MERGE_RESOLUTION|>--- conflicted
+++ resolved
@@ -7,11 +7,8 @@
     - Improved the `inverse_kinematics` controller to use the URDF definition instead of hard-coding the robot model ([#2062](https://github.com/cyberbotics/webots/pull/2062)).
     - macOS: Add support for Python 3.7 and 3.8 installed with [Homebrew](https://brew.sh) ([#2079](https://github.com/cyberbotics/webots/pull/2079)).
     - Improved the URDF export with the [`wb_robot_get_urdf`](robot.md#wb_robot_get_urdf) function to include the bounding objects exportation ([#2113](https://github.com/cyberbotics/webots/pull/2113)).
-<<<<<<< HEAD
     - Added a warning in case a [PBRAppearance](pbrappearance.md) is used in a [Shape](shape.md) containing a [PointSet](pointset.md) or [IndexedLineSet](indexedlineset.md) geometry ([#2142](https://github.com/cyberbotics/webots/pull/2142)).
-=======
     - Removed all the assertions of ODE to speed up simulation ([#2141](https://github.com/cyberbotics/webots/pull/2141)).
->>>>>>> 885e3e2b
   - Bug fixes
     - Fixed removing nodes from [Supervisor](supervisor.md) API's internal list after deleting the parent node ([#2123](https://github.com/cyberbotics/webots/pull/2123)).
     - Fixed various crashes and rendering issues occurring when opening an external rendering device window ([#2119](https://github.com/cyberbotics/webots/pull/2119)).
