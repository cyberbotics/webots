## Procedural PROTO Nodes

The descriptive power of PROTO files can be significantly extended by generating object in a procedural way.
Procedural PROTO nodes can be created using JavaScript as a scripting language.
Introducing and learning JavaScript is outside the scope of this document.

### Template Engine

What determines if a PROTO file is procedural or not, is whether template statements exist in its body, in other words if JavaScript expressions encapsulated either between the tokens `%<` and `>%` or `%<=` and `>%`.
Webots cannot load procedural PROTO nodes directly, therefore the procedural PROTO is first translated to pure JavaScript and the resulting script is evaluated by a JavaScript Engine, in Webot's case using QJSEngine, and the result of this process yields a VRML97 compatible PROTO file which is then loaded by Webots as any other non-procedural would.

### Programming Facts

- For backwards compatibility reasons, procedural PROTO files are assumed to be Lua by default.
In order to use JavaScript scripting it is required to add the comment `# template language: javascript` in the header of the file.
- A template statement is encapsulated inside the `%<` and the `>%` tokens and can be written on several lines.
- Adding an "=" just after the opening token (`%<=`) allows to evaluate a statement.
- The use of template statements is exclusively allowed inside the content scope of the PROTO (cf. example).
- The fields are accessible in a globally accessible object named "fields".
The keys of this object match the PROTO's field names.
For each field, an additional sub-object with two keys named "value" and "defaultValue" is available.
The first represents the effective value of the field (for instance the one defined in the world file) and the second defines the default value (i.e the one specified in the PROTO header of the file).

> **Note**: For a field defined in the PROTO header as `field SFFloat numberOfPoints 10`, they can be retrieved by calling `fields.numberOfPoints.value` and `field.numberOfPoints.defaultValue`.

- The conversion between the VRML97 types and the JavaScript types is detailed in [this table](#vrml97-type-to-javascript-type-conversion).
- As shown in [this table](#vrml97-type-to-javascript-type-conversion), the conversion of a VRML97 node is an object.
This object contains the following keys: "node\_name" containing the VRML97 node name and "fields" which is in turn an object containing the JavaScript representation of the VRML97 node fields.
This object is equal to `undefined` if the VRML97 node is not defined (`NULL`).
- Objects that are part of [ECMA-262](http://www.ecma-international.org/publications/standards/Ecma-262.htm) are built-in and globally accessible, such as `Math`, `Date` and `String`.
- The `context` object provides contextual information about the PROTO.
Table [this table](#content-of-the-context-object) shows the available information and the corresponding keys.
- The VRML97 comment ("#") prevails over the JavaScript statements.
- JavaScript standard output and error streams are redirected on the Webots console (written respectively in regular and in red colors).
Developers can use `console.log`, `console.warn`, `console.debug` and `console.error` to write on these streams.
- The resulting JavaScript script is evaluated in "strict mode", so particular care must be taken to respect it.

#### Good Practices And Common Pitfalls

- When using template statements (i.e `%<` and `>%`) with constructs such as `for` loops and `if` conditionals particular care must be taken with regards to the brackets.
It is technically legitimate to forego the brackets for one-line statements, however when these are embedded in the body of a PROTO, there is no guarantee that in the evaluation process only one statement effectively exists between them.
Consider the example below, the option on the left would technically work however if the radius is later changed to something like `radius %<= fields.radius.value >%` it no longer would because the parsing of this expression involves several steps.
It is therefore encouraged to be verbose and provide the brackets.

```
Technically correct, but risky              Safer alternative

Sphere {                                    Sphere {
  %< if (fields.condition.value) >%           %< if (fields.condition.value) { >%
       radius 1                                    radius 1
  %< else >%                                  %< } else { >%
       radius 2                                    radius 2
                                              %< } >%
}                                           }
```
- Although not mandatory, the usage of semi-colons for JavaScript statements is highly encouraged.
- Lua and JavaScript Procedural PROTO nodes use two distinct tokens (`%{` and `}%` for Lua and `%<` and `>%` for JavaScript) and cannot be interchanged.
Which tokens will be considered depends on whether the comment line `# template language: javascript` is present.


#### VRML97 Type Conversion

%figure "VRML97 type to JavaScript type conversion"

<<<<<<< HEAD
| VRML97 type  | JavaScript type                                       | Example                     |
| ------------ | ----------------------------------------------------- | --------------------------- |
| SFBool       | boolean                                               | true                        |
| SFInt32      | number                                                | 10                          |
| SFFloat      | number                                                | 10.0                        |
| SFString     | string                                                | 'Webots'                    |
| SFVec2f      | object (keys: "x" and "y")                            | {x: 1, y: 2}                |
| SFVec3f      | object (keys: "x", "y" and "z")                       | {x: 1, y: 2, z: 3}          |
| SFRotation   | object (keys: "x", "y", "z" and "a")                  | {x: 1, y: 2, z: 3, a: 3.14} |
| SFColor      | object (keys: "r", "g" and "b")                       | {r: 1, g: 0, b: 0}          |
| SFNode       | object (keys: "node\_name", "fields")                 |                             |
| MF*          | array                                                 | [1.2, {x: 1, y: 0}, 'word'] |
=======
| VRML97 type  | JavaScript type                                       | Example                           |
| ------------ | ----------------------------------------------------- | ---------------------------       |
| SFBool       | Boolean                                               | true                              |
| SFInt32      | Number                                                | 10                                |
| SFFloat      | Number                                                | 10.0                              |
| SFString     | String                                                | 'Webots'                          |
| SFVec2f      | Object (keys: "x" and "y")                            | {x: 1, y: 2}                      |
| SFVec3f      | Object (keys: "x", "y" and "z")                       | {x: 1, y: 2, z: 3}                |
| SFRotation   | Object (keys: "x", "y", "z" and "a")                  | {x: 1, y: 2, z: 3, a: 3.14}       |
| SFColor      | Object (keys: "r", "g" and "b")                       | {r: 1, g: 0, b: 0}                |
| SFNode       | Object (keys: "node\_name", "fields")                 | {node\_name: 'Box', fields: ... } |
| MF*          | Array (indexes = multiple value positions)            | [... , ... , ...]                 |
>>>>>>> 82a19502

%end

%figure "Content of the context object"

| Key                     | Value                                                                                                                                                                                                                                     |
| ----------------------- | ----------------------------------------------------------------------------------------------------------------------------------------------------------------------------------------------------------------------------------------- |
| world                   | absolute path to the current world file (including file name and extension)                                                                                                                                                               |
| proto                   | absolute path to the current PROTO file (including file name and extension)                                                                                                                                                               |
| project\_path           | absolute path to the current project directory                                                                                                                                                                                            |
| webots\_version         | object representing the version of Webots with which the PROTO is currently used (keys: "major" and "revision")                                                                                                                |
| webots\_home            | absolute path to the Webots installation directory                                                                                                                                                                                        |
| temporary\_files\_path  | absolute path to the temporary folder currently used by Webots                                                                                                                 |
| os                      | OS string ("windows", "linux" or "mac")                                                                                                                                                                                                   |
| id                      | id of the node. This id is equivalent to the one returned by the [wb\_supervisor\_node\_get\_id](supervisor.md#wb_supervisor_node_get_from_def) function and may be used for example to initialize the seed of a random number generator. |
| coordinate_system       | value of the [WorldInfo](worldinfo.md).`coordinateSystem` field.                                                                                                                                                                          |

%end

#### Utility Modules

A number of modules provide additional utility functions that can be useful when creating procedural PROTO files.
To use these functions, the module needs to be included first:

```
%{
  // to import the entire module
  import * as wbrandom from 'modules/webots/wbrandom.js';

  // access functions
  let number = wbrandom.integer(0, 10);

  // to import only specific functions instead of the entire module
  import {integer} from 'modules/webots/wbrandom.js';
}%
```

The available modules are the following.

- `wbrandom`: provides functions that allow seed-based pseudo-random number generation.

- `wbrotation`: provides utility functions for dealing with rotations, represented in axis-angle, quaternions or matrix format.

- `wbvector2`: provides utility functions to manipulate two-dimensional vectors.

- `wbvector3`: provides utility functions to manipulate three-dimensional vectors.

- `wbgeometry`: provides geometry related functions, allowing for instance to create splines.

- `wbutility`: provides commonly needed functions.

The functions exported by each module are:

%tab-component "module"

%tab "wbrandom"
```
/**
 * @param {number} s
 */
wbrandom.seed(s);
```

Sets the random number generator seed to the specified value.
The numbers are generated using a Linear Congruential Generator (LCG) algorithm.
To generate non-deterministic results, a time-based seed can be used `wbrandom.seed(Date.now())`.

```
/**
 * @param {number} [min]
 * @param {number} [max]
 * @returns {number}
 */
wbrandom.real(min, max);
```

Returns a floating point pseudo-random number in the range [min, max].
If only one parameter is provided, the number will be between zero and that value.
If no parameters are provided, it returns a value in the range [0, 1].

```
/**
 * @param {number} [min]
 * @param {number} [max]
 * @returns {number}
 */
wbrandom.integer(min, max);
```

Returns a pseudo-random integer number in the range [min, max].
If only one parameter is provided, the number will be between zero and it.
If no parameters are provided, it returns a value in the range [0, 2^24 - 1].

%tab-end

%tab "wbrotation"
```
/**
 * @param {Object.<x: number, y: number, z: number, a: number>} rA
 * @param {Object.<x: number, y: number, z: number, a: number>} rB
 * @returns {boolean}
 */
wbrotation.equal(rA, rB);
```

Returns true if the two rotation vectors, in axis-angle format, are equal.
Returns false otherwise.

```
/**
 * @param {Object.<w: number, x: number, y: number, z: number>} q
 * @returns {Object.<x: number, y: number, z: number, a: number>}
 */
wbrotation.fromQuaternion(q);
```

Converts a rotation provided as quaternion to an axis-angle representation.

```
/**
 * @param {Object.<x: number, y: number, z: number, a: number>} r
 * @returns {Object.<w: number, x: number, y: number, z: number>}
 */
wbrotation.toQuaternion(r);
```

Converts a rotation in axis-angle representation to quaternion format.

```
/**
 * @param {Object.<0: number, 1: number, ..., 8: number>} m
 * @returns {Object.<x: number, y: number, z: number, a: number>}
 */
wbrotation.fromMatrix3(m);
```

Converts a rotation in matrix form (3 x 3) to an axis-angle representation.

```
/**
 * @param {Object.<x: number, y: number, z: number, a: number>} r
 * @returns {Object.<0: number, 1: number, ..., 8: number>}
 */
wbrotation.toMatrix3(r);
```

Converts a rotation in axis-angle representation to matrix (3 x 3) format.

```
/**
 * @param {Object.<x: number, y: number, z: number, a: number>} r
 * @returns {boolean}
 */
wbrotation.isIdentity(r);
```

Returns true if the rotation provided in axis-angle representation corresponds to the identity matrix.

```
/**
 * @param {Object.<x: number, y: number, z: number, a: number>} r
 * @returns {Object.<x: number, y: number, z: number, a: number>}
 */
wbrotation.normalize(r);
```

Normalizes both the axis and the angle of the provided rotation vector.

```
/**
 * @param {Object.<x: number, y: number, z: number, a: number>} rA
 * @param {Object.<x: number, y: number, z: number, a: number>} rB
 * @returns {Object.<x: number, y: number, z: number, a: number>}
 */
wbrotation.combine(rA, rB);
```

Combines two rotations, in axis-angle format, together.

```
/**
 * @param {Object.<0: number, 1: number, ..., 8: number>} m
 * @param {Object.<x: number, y: number, z: number>} v
 * @returns {Object.<x: number, y: number, z: number>}
 */
wbrotation.rotateVector3ByMatrix3(m, v);
```

Rotates the 3-dimensional vector `v` according to the rotation matrix `m`.

```
/**
 * @param {Object.<x: number, y: number, z: number, a: number>} r
 * @param {Object.<x: number, y: number, z: number>} v
 * @returns {Object.<x: number, y: number, z: number>}
 */
wbrotation.rotateVector3ByRotation(r, v);
```

Rotates the 3-dimensional vector `v` according to the rotation vector `r`.

```
/**
 * @param {Object.<w: number, x: number, y: number, z: number>} q
 * @param {Object.<x: number, y: number, z: number>} v
 * @returns {Object.<x: number, y: number, z: number>}
 */
wbrotation.rotateVector3ByQuaternion(q, v);
```

Rotates the 3-dimensional vector `v` according to the rotation  `q`.

%tab-end

%tab "wbvector2"
```
/**
 * @param {Object.<x: number, y: number>} vA
 * @param {Object.<x: number, y: number>} vB
 * @returns {boolean}
 */
wbvector2.equal(vA, vB);
```

Returns true if the two vectors are equal.

```
/**
 * @param {Object.<x: number, y: number>} vA
 * @param {Object.<x: number, y: number>} vB
 * @returns {Object.<x: number, y: number>}
 */
wbvector2.add(vA, vB);
```

Returns the vectorial sum of the two vectors.

```
/**
 * @param {Object.<x: number, y: number>} vA
 * @param {Object.<x: number, y: number>} vB
 * @returns {Object.<x: number, y: number>}
 */
wbvector2.minus(vA, vB);
```

Returns the vectorial difference of the two vectors.

```
/**
 * @param {Object.<x: number, y: number>} v
 * @param {number} s
 * @returns {Object.<x: number, y: number>}
 */
wbvector2.multiply(v, s);
```

Multiplies the vector `v` by the scalar `s` and returns the result.

```
/**
 * @param {Object.<x: number, y: number>} v
 * @returns {number}
 */
wbvector2.norm(v);
```

Returns the norm of the provided vector.

```
/**
 * @param {Object.<x: number, y: number>} vA
 * @param {Object.<x: number, y: number>} vB
 * @returns {number}
 */
wbvector2.distance(vA, vB);
```

Returns the shortest distance between the two vectors.

```
/**
 * @param {Object.<x: number, y: number>} vA
 * @param {Object.<x: number, y: number>} vB
 * @returns {number}
 */
wbvector2.angle(vA, vB);
```

Returns the angle between the two vectors.

```
/**
 * @param {Object.<x: number, y: number>} vA
 * @param {Object.<x: number, y: number>} vB
 * @returns {number}
 */
wbvector2.cross(vA, vB);
```

Returns the cross product between the two vectors.

```
/**
 * @param {Object.<x: number, y: number>} vA
 * @param {Object.<x: number, y: number>} vB
 * @returns {number}
 */
wbvector2.dot(vA, vB);
```

Returns the dot product between the two vectors.

```
/**
 * @param {Object.<x: number, y: number>} v
 * @returns {Object.<x: number, y: number>}
 */
wbvector2.normalize(v);
```

Normalizes the provided vector.

```
/**
 * @param {Object.<x: number, y: number>} p1
 * @param {Object.<x: number, y: number>} p2
 * @param {Object.<x: number, y: number>} p3
 * @param {Object.<x: number, y: number>} p4
 * @returns {Object.<x: number, y: number>}
 */
wbvector2.intersection(p1, p2, p3, p4);
```

Returns the intersecting point between the segments [p1, p2] and [p3, p4].
Returns null if they do not intersect.

%tab-end

%tab "wbvector3"
```
/**
 * @param {Object.<x: number, y: number, z: number>} vA
 * @param {Object.<x: number, y: number, z: number>} vB
 * @returns {boolean}
 */
wbvector3.equal(vA, vB);
```

Returns true if the two 3-dimensional vectors are equal.

```
/**
 * @param {Object.<x: number, y: number, z: number>} vA
 * @param {Object.<x: number, y: number, z: number>} vB
 * @returns {Object.<x: number, y: number, z: number>}
 */
wbvector3.add(vA, vB);
```

Returns the vectorial sum of the two vectors.

```
/**
 * @param {Object.<x: number, y: number, z: number>} vA
 * @param {Object.<x: number, y: number, z: number>} vB
 * @returns {Object.<x: number, y: number, z: number>}
 */
wbvector3.minus(vA, vB);
```

Returns the vectorial difference of the two vectors.


```
/**
 * @param {Object.<x: number, y: number, z: number>} v
 * @param {number} s
 * @returns {Object.<x: number, y: number, z: number>}
 */
wbvector3.multiply(v, s);
```

Multiplies the vector `v` by the scalar value `s` and returns the result.

```
/**
 * @param {Object.<x: number, y: number, z: number>} v
 * @returns {number}
 */
wbvector3.norm(v);
```

Returns the norm of the vector.

```
/**
 * @param {Object.<x: number, y: number, z: number>} vA
 * @param {Object.<x: number, y: number, z: number>} vB
 * @returns {number}
 */
wbvector3.distance(vA, vB);
```

Returns the shortest distance between the two vectors.

```
/**
 * @param {Object.<x: number, y: number, z: number>} vA
 * @param {Object.<x: number, y: number, z: number>} vB
 * @returns {Object.<x: number, y: number, z: number>}
 */
wbvector3.cross(vA, vB);
```

Returns the cross product between the two vectors.

```
/**
 * @param {Object.<x: number, y: number, z: number>} vA
 * @param {Object.<x: number, y: number, z: number>} vB
 * @returns {number}
 */
wbvector3.dot(vA, vB);
```

Returns the dot product between the two vectors.

```
/**
 * @param {Object.<x: number, y: number, z: number>} v
 * @returns {Object.<x: number, y: number, z: number>}
 */
wbvector3.normalize(v);
```

Normalizes the vector and returns the result.

%tab-end

%tab "wbgeometry"
```
/**
 * @param {number} radius
 * @param {number} div
 * @param {Object.<x: number, y: number>} center
 * @param {number} shift
 * @returns {[Object.<x: number, y: number>, Object.<x: number, y: number>, ... ]}
 */
wbgeometry.circle(radius, div, c, shift);
```

Creates an array of `div` circle coordinates according to a circle of radius `radius` centered at `(center.x, center.y)` and rotated by `shift` radians.

```
/**
 * @param {Object.<x: number, y: number>} p
 * @param {[Object.<x: number, y: number>, Object.<x: number, y: number>, ... ]} polygon
 * @returns {boolean}
 */
wbgeometry.isPoint2InPolygon(p, polygon);
```

Returns true if point `p` is inside the provided polygon.
The polygon is defined as an array of objects with keys (x, y), each defining a vertex.

```
/**
 * @param {Object.<x: number, y: number>} reference
 * @param {[Object.<x: number, y: number>, Object.<x: number, y: number>, ... ]} points
 * @returns {Object.<x: number, y: number>}
 */
wbgeometry.findClosestPoint2InArray(reference, points);
```

Returns the closest point in the array to the reference point.
The array is comprised of objects with keys (x, y).

```
/**
 * @param {[Object.<x: number, y: number>, Object.<x: number, y: number>, ... ]} points
 * @returns {boolean}
 */
wbgeometry.isPoint2ArrayClockwise(points);
```

Returns true if an array of provided points is defined in a clockwise order.

```
/**
 * @param {[Object.<x: number, y: number>, Object.<x: number, y: number>, ... ]} points
 * @param {number} subdivision
 * @returns {[Object.<x: number, y: number>, Object.<x: number, y: number>, ... ]}
 */
wbgeometry.bSpline2(points, subdivision);
```

Creates a B-Spline curve of third order using the array of two-dimensional points, subdividing each segment by `subdivision` and returning the result.

```
/**
 * @param {[Object.<x: number, y: number, z: number>, Object.<x: number, y: number, z: number>, ... ]} points
 * @param {number} subdivision
 * @returns {[Object.<x: number, y: number, z: number>, Object.<x: number, y: number, z: number>, ... ]}
 */
wbgeometry.bSpline3(points, subdivision);
```

Creates a B-Spline curve of third order using the array of three-dimensional points, subdividing each segment by `subdivision` and returning the result.

%tab-end

%tab "wbutility"
```
/**
 * @param {boolean} statement
 * @param {string} message
 */
wbutility.assert(statement, message);
```

If the statement is false, it prints `message` to the standard error stream `stderr`.

```
/**
 * @param {string} message
 */
wbutility.error(message);
```

It writes `message` to the standard error stream `stderr`.

```
/**
 * @param {string} message
 */
wbutility.info(message);
```

It writes `message` to the standard output stream `stdout`.

```
/**
 * @param {Object} original
 * @returns {Object}
 */
wbutility.deepCopy(message);
```

Creates and returns a deep copy of any object provided as argument (i.e an independent clone).

```
/**
 * @param {number} angle
 * @returns {number}
 */
wbutility.degreesToRadians(angle);
```

Converts the provided number from degrees to radians.

```
/**
 * @param {number} angle
 * @returns {number}
 */
wbutility.radiansToDegrees(angle);
```

Converts the provided number from radians to degrees.

```
/**
 * @param {number} s
 * @returns {boolean}
 */
wbutility.isScalar(s);
```

Returns true if the provided argument is a scalar.

```
/**
 * @param {Object<x: number, y: number} v
 * @returns {boolean}
 */
wbutility.isVector2(v);
```

Returns true if the provided argument is a vector2, i.e if it is a two-dimensional object with keys (x and y).

```
/**
 * @param {Object<x: number, y: number, z: number} v
 * @returns {boolean}
 */
wbutility.isVector3(v);
```

Returns true if the provided argument is a vector3, i.e if it is a three-dimensional object with keys (x, y and z).

```
/**
 * @param {Object<x: number, y: number, z: number, a: number} r
 * @returns {boolean}
 */
wbutility.isAxisAngle(r);
```

Returns true if the provided argument is a vector in axis-angle format, i.e if it is a four-dimensional object with keys (x, y, z and a).

```
/**
 * @param {Object<w: number, x: number, y: number, z: number} q
 * @returns {boolean}
 */
wbutility.isQuaternion(q);
```

Returns true if the provided argument is a quaternion, i.e if it is a four-dimensional object with keys (w, x, y and z).

```
/**
 * @param {Object<0: number, 1: number, ... , 8: number} m
 * @returns {boolean}
 */
wbutility.isMatrix3(m);
```

Returns true if the provided argument is a three-dimensional matrix, i.e if it is a 9-dimensional object with keys (0, 1, ..., 8).

```
/**
 * @param {[{Object<x: number, y: number, [z: number]}, {Object<x: number, y: number, [z: number]}, ...]} array
 * @param {number} dim
 * @returns {boolean}
 */
wbutility.isArrayOfPoints(array, dim);
```

Returns true if the provided argument is an array of `dim`-dimensional points.
`dim` can either be 2 or 3.

%tab-end

%end

### Optimization

By default, PROTO files are considered to be deterministic.
That is, if the same procedural PROTO is instantiated multiple times in a world file and all the fields are the same in each case, then they will all generate the same result.
As such, any PROTO file with these properties only needs to be evaluated once, hence improving the loading performance.

If however a PROTO is supposed to generate different results, even when all the fields are the same, then these non-deterministic PROTO files should be labeled as such by adding a comment in the header of the file (i.e. `# tags: nonDeterministic`).
Typical cases of `nonDeterministic` PROTO files are those where the end result does not rely uniquely on the value of the fields but on something else (usually a randomly generated value).
`nonDeterministic` PROTO files are regenerated and therefore change at every reset.

> **Note**: when randomness is concerned, what defines determinism in a PROTO file, or lack of it, is the nature of the seed used by the random number generator.
Using a time-based seed (e.g. `wbrandom.seed(Date.now())`) or a seed based on the id of the node (e.g. `wbrandom.seed(context.id)`) are typical non-deterministic situations.
If the same seed is used every time or if it is not specified (i.e using the default seed), it leads instead to deterministic results.

### Example

```
#VRML_SIM R2021b utf8
# tags: nonDeterministic
# template language: javascript

PROTO DominoSpawner [
  # these are the PROTO fields and define the default values. Here template statements are not allowed
  field SFVec2f   startPoint          0 0
  field SFVec2f   endPoint            1 1
  field SFInt32   numberOfDominos     10
  field SFFloat   randomColorSeed     -1
  field SFVec3f   dominoShape         0.02 0.16 0.06
  field MFColor   colorSet            [1 0 0, 0 1 0, 0 0 1]
  field SFString  playerName          "stranger"
]
{
  # template statements can be used from here
  %<
    // use additional modules for extra functionality
    import * as wbgeometry from 'modules/webots/wbgeometry.js';
    import * as wbrandom from 'modules/webots/wbrandom.js';
    import * as wbvector2 from 'modules/webots/wbvector2.js';

    // print a welcoming message to the Webots console
    let name = fields.playerName.value;
    console.log('Hello ' + name + '!' );

    let seed = fields.randomColorSeed.value;
    if (seed === -1)
      // use a time-based seed for the random number generator. This makes the PROTO non-deterministic
      wbrandom.seed(Date.now());
    else
      // use a specific seed everytime, this makes the PROTO deterministic (will be identical everytime)
      wbrandom.seed(seed);

    // ensure field values are acceptable, otherwise overwrite them
    let numberOfDominos = fields.numberOfDominos.value;
    if (numberOfDominos < 2)
      numberOfDominos = fields.numberOfDominos.defaultValue;

    let shape = fields.dominoShape.value;
    if (shape.x <= 0 || shape.y <= 0 || shape.z <= 0) {
      shape = fields.dominoShape.defaultValue;
      console.error('The sides of the domino must be strictly positive.');
    }

    // determine distance between dominos using utility functions from the wbvector2 module
    const startPoint = fields.startPoint.value;
    const endPoint = fields.endPoint.value;

    const distanceStep = wbvector2.norm(wbvector2.minus(endPoint, startPoint)) / (numberOfDominos - 1);

    // determine the orientation of the row of dominos
    const angle = wbvector2.angle(startPoint, endPoint);

    // generate the properties of domino set
    let dominoSet = [];

    for (let i = 0; i < numberOfDominos; ++i) {
      // determine the position of the domino
      let coordinates = {x: startPoint.x + i * distanceStep * Math.cos(angle), y: 0, z: startPoint.y + i * distanceStep * Math.sin(angle)};

      // select a random color from the colorSet
      let colorSet = fields.colorSet.value;
      let index = wbrandom.integer(0, colorSet.length - 1);
      let color = colorSet[index];

      dominoSet.push({coordinates: coordinates, color: color});
    }
  >%
  Group {
    children [
      %< for (let i = 0; i < dominoSet.length; ++i) { >%
        Transform {
          translation %<= dominoSet[i].coordinates.x >% %<= dominoSet[i].coordinates.y >% %<= dominoSet[i].coordinates.z >%
          rotation 0 1 0 %<= Math.PI - angle >%
          children [
            Shape {
              appearance PBRAppearance {
                baseColor %<= dominoSet[i].color.r >% %<= dominoSet[i].color.g >% %<= dominoSet[i].color.b >%
              }
              geometry Box {
                size %<= shape.x >% %<= shape.y >% %<= shape.z >%
              }
            }
          ]
        }
    %< } >%
    ]
  }

  # template statements can be used up to there
}
```<|MERGE_RESOLUTION|>--- conflicted
+++ resolved
@@ -62,20 +62,6 @@
 
 %figure "VRML97 type to JavaScript type conversion"
 
-<<<<<<< HEAD
-| VRML97 type  | JavaScript type                                       | Example                     |
-| ------------ | ----------------------------------------------------- | --------------------------- |
-| SFBool       | boolean                                               | true                        |
-| SFInt32      | number                                                | 10                          |
-| SFFloat      | number                                                | 10.0                        |
-| SFString     | string                                                | 'Webots'                    |
-| SFVec2f      | object (keys: "x" and "y")                            | {x: 1, y: 2}                |
-| SFVec3f      | object (keys: "x", "y" and "z")                       | {x: 1, y: 2, z: 3}          |
-| SFRotation   | object (keys: "x", "y", "z" and "a")                  | {x: 1, y: 2, z: 3, a: 3.14} |
-| SFColor      | object (keys: "r", "g" and "b")                       | {r: 1, g: 0, b: 0}          |
-| SFNode       | object (keys: "node\_name", "fields")                 |                             |
-| MF*          | array                                                 | [1.2, {x: 1, y: 0}, 'word'] |
-=======
 | VRML97 type  | JavaScript type                                       | Example                           |
 | ------------ | ----------------------------------------------------- | ---------------------------       |
 | SFBool       | Boolean                                               | true                              |
@@ -88,7 +74,6 @@
 | SFColor      | Object (keys: "r", "g" and "b")                       | {r: 1, g: 0, b: 0}                |
 | SFNode       | Object (keys: "node\_name", "fields")                 | {node\_name: 'Box', fields: ... } |
 | MF*          | Array (indexes = multiple value positions)            | [... , ... , ...]                 |
->>>>>>> 82a19502
 
 %end
 
