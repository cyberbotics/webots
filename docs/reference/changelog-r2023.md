--- conflicted
+++ resolved
@@ -13,15 +13,12 @@
     - Fixed Python API field getters sometimes returning an invalid Field object ([#5633](https://github.com/cyberbotics/webots/pull/5633)).
     - Fixed Python API `Field.enableSFTracking` and `Field.disableSFTracking` which were failing ([#5640](https://github.com/cyberbotics/webots/pull/5640)).
     - Fixed crash resulting from requesting pose tracking of unsuitable nodes ([#5620](https://github.com/cyberbotics/webots/pull/5620)).
-<<<<<<< HEAD
     - Fixed memory leaks, particularly when in no-rendering mode and spawning/deleting nodes ([#5639](https://github.com/cyberbotics/webots/pull/5639)).
-=======
     - Fixed crashes resulting from streaming pose, SF field values or contact points after deleting the tracked nodes ([#5638](https://github.com/cyberbotics/webots/pull/5638)).
     - Fixed invalid default NULL `from_node` argument in [`wb_supervisor_node_disable_pose_tracking`](supervisor.md#wb_supervisor_node_disable_pose_tracking) ([#5638](https://github.com/cyberbotics/webots/pull/5638)).
     - Fixed BotStudio robot window loading errors ([#5651](https://github.com/cyberbotics/webots/pull/5651)).
     - Lowered the connection retry delay for extern controllers ([#5656](https://github.com/cyberbotics/webots/pull/5656)).
     - Fixed a crash when setting the `Robot.battery` after the simulation start ([#5669](https://github.com/cyberbotics/webots/pull/5669)).
->>>>>>> 92949b1e
 
 ## Webots R2023a
 Released on November 29th, 2022.
