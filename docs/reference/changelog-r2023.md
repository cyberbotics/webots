--- conflicted
+++ resolved
@@ -8,13 +8,9 @@
     - Added `recognitionColors` field to [SolidBox](../guide/object-solids.md#solidbox) and Tractor PROTO models ([#5606](https://github.com/cyberbotics/webots/pull/5606)).
   - Bug Fixes
     - Fixed Python API `Supervisor.setSimulationMode` which was failing ([#5603](https://github.com/cyberbotics/webots/pull/5603)).
-<<<<<<< HEAD
+    - Fixed Python API `Field.enableSFTracking` and `Field.disableSFTracking` which were failing ([#5640](https://github.com/cyberbotics/webots/pull/5640)).
     - Fixed crash resulting from requesting pose tracking of unsuitable nodes ([#5620](https://github.com/cyberbotics/webots/pull/5620)).
-    - Fixed memory leaks, particularly when in no-rendering mode and spawning/deleting nodes ([#5639](https://github.com/cyberbotics/webots/pull/5639))
-=======
-    - Fixed Python API `Field.enableSFTracking` and `Field.disableSFTracking` which were failing ([#5640](https://github.com/cyberbotics/webots/pull/5640)).
-    - Fixed crash resulting from requesting pose tracking of unsuitable nodes ([5620](https://github.com/cyberbotics/webots/pull/5620)).
->>>>>>> bb30a39b
+    - Fixed memory leaks, particularly when in no-rendering mode and spawning/deleting nodes ([#5639](https://github.com/cyberbotics/webots/pull/5639)).
 
 ## Webots R2023a
 Released on November 29th, 2022.
