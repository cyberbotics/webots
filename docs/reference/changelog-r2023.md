# Webots R2023 Change Log

## Webots R2023b
Released on June 27th, 2023.
  - New Features
    - Added a new [Pose](pose.md) node which inherits from [Group](group.md) and derives to [Transform](transform.md) and [Solid](solid.md) ([#5978](https://github.com/cyberbotics/webots/pull/5978)).
    - Added a new [VacuumGripper](vacuumgripper.md) node ([#6127](https://github.com/cyberbotics/webots/pull/6127)).
    - Added a new launcher to simplify the start of extern controllers ([#5629](https://github.com/cyberbotics/webots/pull/5629)).
    - Added a warning when Webots and controller library versions are different ([#5896](https://github.com/cyberbotics/webots/pull/5896)).
  - Enhancements
    - Greatly improved the performance of the Python API `Camera.getImage` method ([#5610](https://github.com/cyberbotics/webots/pull/5610)).
    - Added default [Solid](solid.md).`recognitionColors` value for animals and `Barn` PROTO models ([#5606](https://github.com/cyberbotics/webots/pull/5606)).
    - Added `recognitionColors` field to `SolidBox` and `Tractor` PROTO models ([#5606](https://github.com/cyberbotics/webots/pull/5606)).
    - Improved the bounding objects of the Nao robot PROTO so that `selfCollision` can be activated without any issue ([#5622](https://github.com/cyberbotics/webots/pull/5622)).
    - Improved warnings when passing invalid arguments to [`wb_supervisor_node_enable_pose_tracking`/`wb_supervisor_node_disable_pose_tracking`](supervisor.md#wb_supervisor_node_enable_pose_tracking), [`wb_supervisor_node_enable_contact_points_tracking`/`wb_supervisor_node_disable_contact_points_tracking`](supervisor.md#wb_supervisor_node_enable_contact_points_tracking) and [`wb_supervisor_field_enable_sf_tracking`/`wb_supervisor_field_disable_sf_tracking`](supervisor.md#wb_supervisor_field_enable_sf_tracking) ([5638](https://github.com/cyberbotics/webots/pull/5638)).
    - Disable `Select..` button in SFString editor if the field has restricted values ([5663](https://github.com/cyberbotics/webots/pull/5663)).
    - Improved plot representation in default robot window when a NaN value is received from a device ([#5680](https://github.com/cyberbotics/webots/pull/5680)).
    - Improved default selected tab in Field Editor when nodes are selected ([#5726](https://github.com/cyberbotics/webots/pull/5726)).
    - Improved handling of non-ASCII robot names and possible crashes resulting from long names ([#5959](https://github.com/cyberbotics/webots/pull/5959)).
    - Added `proto_formatter.py` script to automatically indent PROTO files ([#6167](https://github.com/cyberbotics/webots/pull/6167)).
    - Improved the error message path by including the [Solid](solid.md) name / DEF name ([#6026](https://github.com/cyberbotics/webots/pull/6026)).
    - Display the [Solid](solid.md) name / DEF name of the joint `endPoint` one level upper, to ease tree usage ([#6026](https://github.com/cyberbotics/webots/pull/6026)).
    - Removed "(PROTO)" text when copying a PROTO node name in the system clipboard ([#6026](https://github.com/cyberbotics/webots/pull/6026)).
    - Restructured the Webots temporary folder to avoid permission problems with multiple users on Linux and macOS ([#6103](https://github.com/cyberbotics/webots/pull/6103)).
    - Improved the robots' grippers such that they use coupled motors ([#5694](https://github.com/cyberbotics/webots/pull/5694)).
    - Improved the [Charger](charger.md) behavior ([#5771](https://github.com/cyberbotics/webots/pull/5771)).
    - Added `maxContactJoints` field to `ContactProperties` node to give users control over the tradeoff between collision accuracy and performance ([#5769](https://github.com/cyberbotics/webots/pull/5769)).
    - Improved MATLAB controllers to support input arguments ([#5943](https://github.com/cyberbotics/webots/pull/5943)).
    - Updated names of TIAGo models and add default RGBD camera ([#6082](https://github.com/cyberbotics/webots/pull/6082)).
    - **Changed type of the [`Recognition.occlusion`](recognition.md) field from `SFBool` to `SFInt32` to choose between two different levels of accuracy ([#6051](https://github.com/cyberbotics/webots/pull/6051)).**
    - Add parameters to change the glass color and opacity of the `Window.proto` ([#6106](https://github.com/cyberbotics/webots/pull/6106)).
    - Stop extern controller timeout counter during Webots world loading ([#6111](https://github.com/cyberbotics/webots/pull/6111)).
    - Relaxed constraints on [Physics](physics.md) node setup for [Connector](connector.md) devices ([#6190](https://github.com/cyberbotics/webots/pull/6190)).
    - Disabled the computation of shadow reception on meshes when shadows are globally disabled([#6201](https://github.com/cyberbotics/webots/pull/6201)).
    - Improved the performance of deleting and editing points in large [IndexedFaceSet](indexedfaceset.md) and [ElevationGrid](elevationgrid.md) nodes ([#3924](https://github.com/cyberbotics/webots/pull/3924)).
  - New Devices and Objects
    - Added model of the [Husarion](https://husarion.com/)'s ROSbot XL robot and a sample world ([#5973](https://github.com/cyberbotics/webots/pull/5973)).
    - Added 2-finger 2F-85 and 2F-140 grippers and vaccum EPick gripper from ROBOTIQ ([#6165](https://github.com/cyberbotics/webots/pull/6165)).
    - Added a model of suction cup ([#6165](https://github.com/cyberbotics/webots/pull/6165)).
  - Cleanup
    - Deprecated the C and MATLAB API functions `wb_supervisor_node_enable/disable_contact_point_tracking` in favor of `wb_supervisor_node_enable/disable_contact_points_tracking` to be more consistent with other APIs ([#5633](https://github.com/cyberbotics/webots/pull/5633)).
<<<<<<< HEAD
    - Remove SUMO dependency from Webots package ([#6245](https://github.com/cyberbotics/webots/pull/6245)).

## Webots R2023a Revision 1
Released on ??
  - Enhancements
    - Improved the performance of deleting and editing points in large [IndexedFaceSet](indexedfaceset.md) and [ElevationGrid](elevationgrid.md) nodes ([#3924](https://github.com/cyberbotics/webots/pull/3924)).
    - Greatly improved the performance of the Python API `Camera.getImage` method ([#5610](https://github.com/cyberbotics/webots/pull/5610)).
    - Added default [Solid](solid.md).`recognitionColors` value for animals and `Barn` PROTO models ([#5606](https://github.com/cyberbotics/webots/pull/5606)).
    - Added `recognitionColors` field to `SolidBox` and `Tractor` PROTO models ([#5606](https://github.com/cyberbotics/webots/pull/5606)).
    - Improved the bounding objects of the Nao robot PROTO so that `selfCollision` can be activated without any issue ([#5622](https://github.com/cyberbotics/webots/pull/5622)).
    - Improved warnings when passing invalid arguments to [`wb_supervisor_node_enable_pose_tracking`/`wb_supervisor_node_disable_pose_tracking`](supervisor.md#wb_supervisor_node_enable_pose_tracking), [`wb_supervisor_node_enable_contact_points_tracking`/`wb_supervisor_node_disable_contact_points_tracking`](supervisor.md#wb_supervisor_node_enable_contact_points_tracking) and [`wb_supervisor_field_enable_sf_tracking`/`wb_supervisor_field_disable_sf_tracking`](supervisor.md#wb_supervisor_field_enable_sf_tracking) ([5638](https://github.com/cyberbotics/webots/pull/5638)).
    - Disable `Select..` button in SFString editor if the field has restricted values ([5663](https://github.com/cyberbotics/webots/pull/5663)).
    - Improved plot representation in default robot window when a NaN value is received from a device ([#5680](https://github.com/cyberbotics/webots/pull/5680)).
    - Improved default selected tab in Field Editor when nodes are selected ([#5726](https://github.com/cyberbotics/webots/pull/5726)).
    - Improved handling of non-ASCII robot names and possible crashes resulting from long names ([#5959](https://github.com/cyberbotics/webots/pull/5959)).
    - Added `proto_formatter.py` script to automatically indent PROTO files ([#6167](https://github.com/cyberbotics/webots/pull/6167)).
    - Disabled the computation of shadow reception on meshes when shadows are globally disabled([#6201](https://github.com/cyberbotics/webots/pull/6201)).
=======
>>>>>>> b86165b9
  - Bug Fixes
    - Fixed random crashes while creating [Skin](skin.md) and [Mesh](mesh.md) nodes ([#6218](https://github.com/cyberbotics/webots/pull/6218)).
    - Windows: fixed compilation of controller programs located in paths with non-ASCII characters ([#6235](https://github.com/cyberbotics/webots/pull/6235)).
    - Fixed the size of the Kondo [KHR-3HV](https://webots.cloud/run?url={{ url.github_tree }}/projects/robots/kondo/khr-3hv/protos/Khr3hv.proto) robot which was twice too large ([#6228](https://github.com/cyberbotics/webots/pull/6228)).
    - Fixed the MATLAB `wb_camera_recognition_get_objects` API function ([#6172](https://github.com/cyberbotics/webots/pull/6172)).
    - Fixed the clean-up of the motion API which was firing warnings in Python ([#6029](https://github.com/cyberbotics/webots/pull/6029)).
    - Fixed the behavior of the [Connector](connector.md) after a reset to return to the controller the correct status ([#5889](https://github.com/cyberbotics/webots/pull/5889))
    - Fixed redirection of stdout/stderr for Python controllers on Windows ([#5807](https://github.com/cyberbotics/webots/pull/5807)).
    - Fixed crash in Python API when a robot controller was using several cameras with different resolutions ([#5705](https://github.com/cyberbotics/webots/pull/5705)).
    - Fixed Python API:
      - `Node.getContactPoints` was failing from the second point ([#5968](https://github.com/cyberbotics/webots/pull/5968)).
      - `Supervisor.setSimulationMode` which was failing ([#5603](https://github.com/cyberbotics/webots/pull/5603)).
      - `Node.enableContactPointsTracking` which was failing ([#5633](https://github.com/cyberbotics/webots/pull/5633)).
      - Field getters sometimes returning an invalid Field object ([#5633](https://github.com/cyberbotics/webots/pull/5633)).
      - `Field.enableSFTracking` and `Field.disableSFTracking` which were failing ([#5640](https://github.com/cyberbotics/webots/pull/5640)).
      - `Motor.enableForceFeedback` where the `sampling_period` argument was missing ([#5797](https://github.com/cyberbotics/webots/pull/5797)).
      - `Motor.setAcceleration` was missing the device tag parameter ([#6036](https://github.com/cyberbotics/webots/pull/6036)).
      - `Lidar.getRangeImageArray` had a typo in its name ([#6080](https://github.com/cyberbotics/webots/issues/6080)).
    - Fixed crash resulting from requesting pose tracking of unsuitable nodes ([#5620](https://github.com/cyberbotics/webots/pull/5620)).
    - Fixed memory leaks, particularly when in no-rendering mode and spawning/deleting nodes ([#5639](https://github.com/cyberbotics/webots/pull/5639)).
    - Fixed crashes resulting from streaming pose, SF field values or contact points after deleting the tracked nodes ([#5638](https://github.com/cyberbotics/webots/pull/5638)).
    - Fixed invalid default NULL `from_node` argument in [`wb_supervisor_node_disable_pose_tracking`](supervisor.md#wb_supervisor_node_disable_pose_tracking) ([#5638](https://github.com/cyberbotics/webots/pull/5638)).
    - Fixed BotStudio robot window loading errors ([#5651](https://github.com/cyberbotics/webots/pull/5651)).
    - Lowered the connection retry delay for extern controllers ([#5656](https://github.com/cyberbotics/webots/pull/5656)).
    - Fixed default translation of [RangeRoverSportSVRSimple](https://webots.cloud/run?url={{ url.github_tree }}/projects/vehicles/protos/range_rover/RangeRoverSportSVRSimple.proto) and [TruckSimple](https://webots.cloud/run?url={{ url.github_tree }}/projects/vehicles/protos/generic/protos/TruckSimple.proto) not converted to ENU ([#5653](https://github.com/cyberbotics/webots/pull/5653)).
    - Fixed a crash when setting the `Robot.battery` after the simulation start ([#5669](https://github.com/cyberbotics/webots/pull/5669)).
    - Fixed crashes resulting from converting to base nodes a PROTO containing DEF and USE nodes ([#5676](https://github.com/cyberbotics/webots/pull/5676)).
    - Fixed crashes resulting from updating a DEF node whose USE node is contained in a PROTO field triggering the regeneration ([#5676](https://github.com/cyberbotics/webots/pull/5676)).
    - Fixed crashes resulting from copy or DEF/USE update in [`Solid.boundingObject`](solid.md) field ([#5686](https://github.com/cyberbotics/webots/pull/5686)).
    - Fixed silent ignoring of more that 10 contact points when detecting collisions. All contact points are now found and the deepest 10 are used. ([#5792](https://github.com/cyberbotics/webots/pull/5792)).
    - Fixed performance issues when retrieving multiple times a node's field defined in a PROTO body using the [Supervisor API](supervisor.md) ([#5774](https://github.com/cyberbotics/webots/pull/5774)).
    - Fixed failure to detect that a port was already in use on some platforms ([#5806](https://github.com/cyberbotics/webots/pull/5806)).
    - Fixed thread-safety issue when robots collide. This was only an issue if physics multi-threading was enabled (which is not the default and rarely used) ([#5796](https://github.com/cyberbotics/webots/pull/5796)).
    - Fixed inaccurate position reporting when using velocity control for HingeJoints, Hinge2Joints, and BallJoints ([#5834](https://github.com/cyberbotics/webots/pull/5834)).
    - Fixed retrieval of sibling devices from [`BallJoint.device3`](balljoint.md) list. Previously, the devices retrieved were from the `device` list instead ([#5839](https://github.com/cyberbotics/webots/pull/5839)).
    - Fixed crash during PROTO regeneration triggered by nested PROTO in parameter ([#5724](https://github.com/cyberbotics/webots/pull/5724)).
    - Fixed wrong warning message about parent "worlds" folder displayed when saving a world ([#5843](https://github.com/cyberbotics/webots/pull/5843)).
    - Fixed the issue of Webots occasionally loading the incorrect libController ([#5885](https://github.com/cyberbotics/webots/pull/5885)).
    - Fixed the incorrect parent link of SliderJoints when exporting to URDF ([#5899](https://github.com/cyberbotics/webots/pull/5899)).
    - Fixed computation of relative position for [Camera recognition objects](camera.md#camera-recognition-object) if they have a parent [Transform](transform.md) node ([#5905](https://github.com/cyberbotics/webots/pull/5905)).
    - Fixed [`wb_supervisor_export_image`](supervisor.md#wb_supervisor_export_image) not exporting until [`wb_robot_step`](robot.md#wb_robot_step) was called ([#5902](https://github.com/cyberbotics/webots/pull/5902)).
    - Fixed node information shown in the Add Node dialog when selecting a PROTO USE node ([#5946](https://github.com/cyberbotics/webots/pull/5946)).
    - Fixed bug causing Webots to hang when requesting multiple poses while pose-tracking multiple nodes ([#5952](https://github.com/cyberbotics/webots/pull/5952)).
    - Fixed physics state updates of [Solid](solid.md) nodes added to a descendant [`Joint.endPoint`](joint.md) during simulation ([#5961](https://github.com/cyberbotics/webots/pull/5961)).
    - Fixed unwanted altitude change when reaching a target waypoint in `mavic2pro_patrol.c` ([#5981](https://github.com/cyberbotics/webots/pull/5981)).
    - Fixed the extern controller connection to a target Webots instance when a snap one is running. ([#6002](https://github.com/cyberbotics/webots/pull/6002)).
    - Fixed various issues related to the camera's [Recognition](recognition.md) functionality including image annotations in case of spherical and cylindrical projections ([#5967](https://github.com/cyberbotics/webots/pull/5967)).
    - Fixed [Camera](camera.md) segmentation image if a [Lens](lens.md) is defined. ([#5967](https://github.com/cyberbotics/webots/pull/5967)).
    - Fixed detected object information not available when moving the mouse over the [Camera](camera.md) overlay after the controller termination if [Recognition.occlusion](recognition.md) is set to FALSE. ([#5967](https://github.com/cyberbotics/webots/pull/5967)).
    - Fixed the extern controller connection to a target Webots instance when a snap one is running ([#6002](https://github.com/cyberbotics/webots/pull/6002)).
    - Fixed the double downloading of meshes ([#6034](https://github.com/cyberbotics/webots/pull/6034)).
    - Fixed generation of moment of inertia matrix based on bounding box ([#6048](https://github.com/cyberbotics/webots/pull/6048)).
    - Fixed the loading of remote mesh bounding objects ([#6047](https://github.com/cyberbotics/webots/pull/6047)).
    - Fixed crash during conversion of PROTO to base nodes in case of Mesh nodes with invalid scale values ([#6088](https://github.com/cyberbotics/webots/pull/6088)).
    - Fixed object's relative orientation returned by the [Recognition](recognition.md) functionality ([#6100](https://github.com/cyberbotics/webots/pull/6100)).
    - Fixed conversion of joints' axis in `pedal_racer.wbt` to FLU/ENU coordinate system ([#6115](https://github.com/cyberbotics/webots/pull/6115)).
    - Fixed a bug in ODE that caused minStop and maxStop limits to be violated in HingeJoints ([#6118](https://github.com/cyberbotics/webots/pull/6118)).
    - Fixed errors loading template PROTO if the system user name contains the `'` character ([#6131](https://github.com/cyberbotics/webots/pull/6131)).
    - Fixed crash when deleting a [Group](group.md) or a [Pose](pose.md) in a [Led](led.md) or [Charger](charger.md) ([#6226](https://github.com/cyberbotics/webots/pull/6226)).
    - Fixed duplicate [Lidar](lidar.md) rotatingHead when exporting to URDF ([#6233](https://github.com/cyberbotics/webots/pull/6233)).
  - Dependency Updates
    - Upgraded to Qt6.4.3 on Ubuntu ([#6065](https://github.com/cyberbotics/webots/pull/6065)) and macOS ([#6157](https://github.com/cyberbotics/webots/pull/6157)).
  - Cleanup
    - Deprecated the C and MATLAB API functions `wb_supervisor_node_enable/disable_contact_point_tracking` in favor of `wb_supervisor_node_enable/disable_contact_points_tracking` to be more consistent with other APIs ([#5633](https://github.com/cyberbotics/webots/pull/5633)).

## Webots R2023a
Released on November 29th, 2022.
  - New Features
    - Added support for any current and upcoming version of Python for robot controllers ([#5297](https://github.com/cyberbotics/webots/pull/5297)).
    - **Added new `projection` field to [Camera](camera.md), [RangeFinder](rangefinder.md), and [Lidar](lidar.md) nodes. This field replaces the deprecated `spherical` field ([#5266](https://github.com/cyberbotics/webots/pull/5266)).**
    - Added a non-interactive terminal for web streaming ([#5119](https://github.com/cyberbotics/webots/pull/5119)).
    - Added a customizable window for animations to display graphs or other user defined content ([#5265](https://github.com/cyberbotics/webots/pull/5265)).
  - Enhancements
    - Added the support of robot windows for MJPEG streaming ([#5272](https://github.com/cyberbotics/webots/pull/5272)).
    - Added additional checks for path validity in wizards and save world dialogs ([#5350](https://github.com/cyberbotics/webots/pull/5350)).
    - Added warning if external mesh used in [CadShape](cadshape.md) node is fully transparent ([#5359](https://github.com/cyberbotics/webots/pull/5359)).
    - Added warning if external mesh used in [Mesh](mesh.md) node has more than 100'000 vertices ([#5359](https://github.com/cyberbotics/webots/pull/5359)).
  - New Robots
    - Added a model of the ROSbot robot from [Husarion](https://husarion.com/) and an obstacle avoidance demo ([#5168](https://github.com/cyberbotics/webots/pull/5168)).
  - New Devices and Objects
    - Added some static animals (cow, horse, deer, sheep, dog, fox, cat and rabbit) and a barn ([#4539](https://github.com/cyberbotics/webots/pull/4539)).
    - Added a model of the Mpu-9250 IMU ([#5168](https://github.com/cyberbotics/webots/pull/5168)).
    - Added a model of the RPLidarA2 lidar ([#5168](https://github.com/cyberbotics/webots/pull/5168)).
    - Added a model of the Astra RGB-D camera ([#5168](https://github.com/cyberbotics/webots/pull/5168)).
  - New Examples
    - Added a sample world showing how to compute the attitude of a robot from IMU sensors ([#5256](https://github.com/cyberbotics/webots/pull/5256)).
  - Bug Fixes
    - Fixed the OpenAI Gym example which was not converging after ENU/FLU conversion ([#5581](https://github.com/cyberbotics/webots/pull/5581)).
    - Fixed wrong warnings due to SFNode empty flag in the controller ([#5430](https://github.com/cyberbotics/webots/pull/5430)).
    - Fixed controller restart after crash ([#5284](https://github.com/cyberbotics/webots/pull/5284)).
    - Fixed the export of [Lidar](lidar.md)'s rotating head to X3D ([#5224](https://github.com/cyberbotics/webots/pull/5224)).
    - Fixed behavior of `WbLightSensor::computeLightMeasurement` when spotlight is rotated ([#5231](https://github.com/cyberbotics/webots/pull/5231)).
    - Fixed the reset of the viewpoint in animation when the follow is activated ([#5237](https://github.com/cyberbotics/webots/pull/5237)).
    - Fixed a recursion bug in web animation ([#5260](https://github.com/cyberbotics/webots/pull/5260)).
    - Fixed reset of [Lidar](lidar.md) memory mapped file in an extern controller restarted during the simulation run ([#5305](https://github.com/cyberbotics/webots/pull/5305)).
    - Fixed a crash when trying to connect a remote extern controllers while a world is loading ([#5310](https://github.com/cyberbotics/webots/pull/5310)).
    - Fixed close and resize buttons rendered in black in the [RangeFinder](rangefinder.md) overlay if underlying pixel value is `inf` ([#5337](https://github.com/cyberbotics/webots/pull/5337)).
    - Fixed error message about missing PROTO declaration when copying and pasting a PROTO node that was just added using the Add Node dialog ([#5341](https://github.com/cyberbotics/webots/pull/5341)).
    - Fixed the description of base nodes in the Add Node dialog ([#5346](https://github.com/cyberbotics/webots/pull/5346)).
    - Fixed robot window updates when an extern controller reconnects ([#5367](https://github.com/cyberbotics/webots/pull/5367)).
    - Fixed regeneration of PROTO nodes derived from a procedural PROTO ([#5413](https://github.com/cyberbotics/webots/pull/5413)).
    - Fixed processing concatenated messages in default robot window JS code ([#5442](https://github.com/cyberbotics/webots/pull/5442)).
    - Fixed missing check on required PROTO header ([#5453](https://github.com/cyberbotics/webots/pull/5453)).
    - Fixed a crash when streaming and deleting a subnode ([#5457](https://github.com/cyberbotics/webots/pull/5457)).
    - Fixed a crash when converting certain PROTOs to base node ([#5460](https://github.com/cyberbotics/webots/pull/5460)).
    - Fixed the item selection in the scene tree after a conversion to base node ([#5460](https://github.com/cyberbotics/webots/pull/5460)).
    - Fixed motor sound glitches when motor was stopped ([#5488](https://github.com/cyberbotics/webots/pull/5488)).
  - Cleanup
    - Removed deprecated `windowPosition`, `pixelSize`, `type`, `colorNoise` fields of [Camera](camera.md) node ([#5266](https://github.com/cyberbotics/webots/pull/5266)).
  - Dependency Updates
    - Upgraded to Qt6.4 on Windows ([#5301](https://github.com/cyberbotics/webots/pull/5301)).<|MERGE_RESOLUTION|>--- conflicted
+++ resolved
@@ -39,26 +39,7 @@
     - Added a model of suction cup ([#6165](https://github.com/cyberbotics/webots/pull/6165)).
   - Cleanup
     - Deprecated the C and MATLAB API functions `wb_supervisor_node_enable/disable_contact_point_tracking` in favor of `wb_supervisor_node_enable/disable_contact_points_tracking` to be more consistent with other APIs ([#5633](https://github.com/cyberbotics/webots/pull/5633)).
-<<<<<<< HEAD
     - Remove SUMO dependency from Webots package ([#6245](https://github.com/cyberbotics/webots/pull/6245)).
-
-## Webots R2023a Revision 1
-Released on ??
-  - Enhancements
-    - Improved the performance of deleting and editing points in large [IndexedFaceSet](indexedfaceset.md) and [ElevationGrid](elevationgrid.md) nodes ([#3924](https://github.com/cyberbotics/webots/pull/3924)).
-    - Greatly improved the performance of the Python API `Camera.getImage` method ([#5610](https://github.com/cyberbotics/webots/pull/5610)).
-    - Added default [Solid](solid.md).`recognitionColors` value for animals and `Barn` PROTO models ([#5606](https://github.com/cyberbotics/webots/pull/5606)).
-    - Added `recognitionColors` field to `SolidBox` and `Tractor` PROTO models ([#5606](https://github.com/cyberbotics/webots/pull/5606)).
-    - Improved the bounding objects of the Nao robot PROTO so that `selfCollision` can be activated without any issue ([#5622](https://github.com/cyberbotics/webots/pull/5622)).
-    - Improved warnings when passing invalid arguments to [`wb_supervisor_node_enable_pose_tracking`/`wb_supervisor_node_disable_pose_tracking`](supervisor.md#wb_supervisor_node_enable_pose_tracking), [`wb_supervisor_node_enable_contact_points_tracking`/`wb_supervisor_node_disable_contact_points_tracking`](supervisor.md#wb_supervisor_node_enable_contact_points_tracking) and [`wb_supervisor_field_enable_sf_tracking`/`wb_supervisor_field_disable_sf_tracking`](supervisor.md#wb_supervisor_field_enable_sf_tracking) ([5638](https://github.com/cyberbotics/webots/pull/5638)).
-    - Disable `Select..` button in SFString editor if the field has restricted values ([5663](https://github.com/cyberbotics/webots/pull/5663)).
-    - Improved plot representation in default robot window when a NaN value is received from a device ([#5680](https://github.com/cyberbotics/webots/pull/5680)).
-    - Improved default selected tab in Field Editor when nodes are selected ([#5726](https://github.com/cyberbotics/webots/pull/5726)).
-    - Improved handling of non-ASCII robot names and possible crashes resulting from long names ([#5959](https://github.com/cyberbotics/webots/pull/5959)).
-    - Added `proto_formatter.py` script to automatically indent PROTO files ([#6167](https://github.com/cyberbotics/webots/pull/6167)).
-    - Disabled the computation of shadow reception on meshes when shadows are globally disabled([#6201](https://github.com/cyberbotics/webots/pull/6201)).
-=======
->>>>>>> b86165b9
   - Bug Fixes
     - Fixed random crashes while creating [Skin](skin.md) and [Mesh](mesh.md) nodes ([#6218](https://github.com/cyberbotics/webots/pull/6218)).
     - Windows: fixed compilation of controller programs located in paths with non-ASCII characters ([#6235](https://github.com/cyberbotics/webots/pull/6235)).
