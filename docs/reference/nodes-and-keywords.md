--- conflicted
+++ resolved
@@ -22,11 +22,7 @@
 These nodes are principally used to model commonly used robot devices.
 Here are Webots additional nodes:
 
-<<<<<<< HEAD
-`Accelerometer, BallJoint, BallJointParameters, Brake, Camera, Capsule, Charger, Compass, Connector, ContactProperties, Damping, Display, DistanceSensor, Emitter, Fluid, Focus, GPS, Gyro, HingeJoint, HingeJointParameters, Hinge2Joint, ImmersionProperties, InertialUnit, JointParameters, LED, Lens, LensFlare, Lidar, LightSensor, LinearMotor, Mesh, Muscle, PBRAppearance, Pen, Physics, Plane, PositionSensor, Propeller, Radar, RangeFinder, Receiver, Recognition, Robot, RotationalMotor, SliderJoint, Slot, Solid, SolidReference, Speaker, Supervisor, TouchSensor, Track, TrackWheel ` and `Zoom`.
-=======
 `Accelerometer, Altimeter, BallJoint, BallJointParameters, Brake, Camera, Capsule, Charger, Compass, Connector, ContactProperties, Damping, Display, DistanceSensor, Emitter, Fluid, Focus, GPS, Gyro, HingeJoint, HingeJointParameters, Hinge2Joint, ImmersionProperties, InertialUnit, JointParameters, LED, Lens, LensFlare, Lidar, LightSensor, LinearMotor, Mesh, Muscle, PBRAppearance, Pen, Physics, Plane, PositionSensor, Propeller, Radar, RangeFinder, Receiver, Recognition, Robot, RotationalMotor, SliderJoint, Slot, Solid, SolidReference, Speaker, Supervisor, TouchSensor, Track, TrackWheel ` and `Zoom`.
->>>>>>> 2a10be8f
 
 Please refer to [this chapter](nodes-and-api-functions.md) for a detailed description of Webots nodes and fields.
 
