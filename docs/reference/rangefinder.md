--- conflicted
+++ resolved
@@ -49,13 +49,8 @@
 
 - `height`: height of the image in pixels
 
-<<<<<<< HEAD
 - `projection`: switch between a planar, a cylindrical or a spherical projection.
 More information on cylindrical projections is provided in the [projections](camera.md#spherical-and-cylindrical-projections) section of the [Camera](camera.md) node.
-=======
-- `spherical`: switch between a planar or a spherical projection.
-More information on spherical projections is provided in the [spherical projection](camera.md#spherical-projection) section of the [Camera](camera.md) node.
->>>>>>> cbc7b994
 
 - The `near` field defines the distance from the depth camera to the near clipping plane.
 Objects closer to the range-finder than the near value are not detected by the range-finder.
