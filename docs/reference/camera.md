--- conflicted
+++ resolved
@@ -178,12 +178,6 @@
 
 So this mode is costly in terms of performance! Reducing the resolution of the cameras and using a `fieldOfView` which minimizes the number of activated cameras helps a lot to improve the performance if needed.
 
-<<<<<<< HEAD
-When the camera is spherical, the image returned by the `wb_camera_get_image` function is a 2-dimensional array (s,t) in cylindrical coordinates.
-
-Let assume a 3D target point is located at coordinates `(X, Y, Z)` relative to the camera origin.
-
-=======
 %figure "Spherical and cylindrical camera images"
 
 ![spherical_and_cylindrical_camera_images.png](images/spherical_and_cylindrical_camera_images.png)
@@ -201,18 +195,11 @@
 
 Let assume a 3D target point is located at coordinates `(X, Y, Z)` relative to the camera origin.
 
->>>>>>> 77b2a152
 Let `hFov` be the horizontal field of view, and let `theta` be the angle in radian between vector `(X, 0, 0)` and vector `(X, Y, 0)`.
 Then `s=0` corresponds to a `theta` angle of `hFov/2`, `s=(width-1)/2` corresponds to a `theta` angle of 0, and `s=width-1` corresponds to a `theta` angle of `-hFov/2`.
 
 Similarly, let `vFov` be the vertical field of view (defined just above), and `phi` the angle in radian between vector `(X, 0, 0)` and vector `(X, 0, Z)`.
 Then `t=0` corresponds to a `phi` angle of `vFov/2`, `t=(height-1)/2` corresponds to a `phi` angle of 0, and `t=height-1` corresponds to a `phi` angle of `-vFov/2`.
-<<<<<<< HEAD
-
-> **Note**: although it is referred to as spherical projection, the projection used internally to generate the spherical camera image is the cylindrical projection.
-A correct spherical projection will be available in the next version of Webots.
-=======
->>>>>>> 77b2a152
 
 ### Overlay Image
 
