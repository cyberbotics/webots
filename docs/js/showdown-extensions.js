/* global showdown */

// function allowing to convert some text to its slug
function wbSlugify(obj) {
  var text = '';
  if (typeof obj === 'string')
    text = obj;
  else if (obj instanceof HTMLElement)
    text = obj.textContent;
  else
    console.error('wbSlugify: Unsupported input');

  return text
    .trim()
    .toLowerCase()
    .replace(/[\s.:]/g, '-')
    .replace(/[-]+/g, '-')
    .replace(/^-*/, '')
    .replace(/-*$/, '')
    .replace(/\+/g, 'p')
    .replace(/[^\w-]+/g, '');
}

// This extension is a template-like mechanism, allowing
// to replace variables by a static content.
// For example, the markdown string '{{ date.year }}' is replaced by '2016'
showdown.extension('wbVariables', function() {
  // static variables to maintain
  // TODO: could be computed
  const branch = (typeof setup !== 'undefined' && typeof setup.branch !== 'undefined') ? setup.branch : 'released';
  var vars = {
    webots: {
      version: {
<<<<<<< HEAD
        major: 'R2021b',
        // full is equal to major for the first major version
        // and contains the revision number for subsequent versions
        full: 'R2021b',
        package: 'R2021b'
=======
        major: 'R2021c',
        // full is equal to major for the first major version
        // and contains the revision number for subsequent versions
        full: 'R2021c',
        package: 'R2021c'
>>>>>>> 2a10be8f
      }
    },
    date: {
      year: 2021
    },
<<<<<<< HEAD
    url: { 
      github_tree: `https://github.com/cyberbotics/webots/tree/${branch}`
=======
    url: {
      github_tree: `https://github.com/cyberbotics/webots/tree/` + branch
>>>>>>> 2a10be8f
    }
  };

  // compute debian package version format by removing initial 'R'
  vars.webots.version.debian_package = vars.webots.version.package.substring(1);

  return [
    { // replace '{{ var }}' by the vars dictionary above
      type: 'html',
      regex: /\{\{([^]+?)\}\}/gi,
      replace: function(match, content) {
        var key = content.replace(/\s/g, ''); // remove spaces
        try {
          // cf: http://stackoverflow.com/questions/6393943/convert-javascript-string-in-dot-notation-into-an-object-reference
          var value = key.split('.').reduce(function(obj, i) { return obj[i]; }, vars);
          if (value === undefined) {
            console.error('wbVariables: Undefined value');
            return '';
          }
          return value;
        } catch (err) {
          console.log('Variable "' + key + '" not found: ' + err);
          return key;
        }
      }
    }
  ];
});

// This extension is dealing with some figure content (data with legend having an anchor)
// For example, the markdown string `%figure 'legend'\ncontent\n%end` is replaced by
// '<figure>content<figcaption>legend</figcaption></figure>'
showdown.extension('wbFigure', function() {
  return [
    { // figure with legend to HTML
      type: 'lang',
      filter: function(text, converter, options) {
        text = text.replace(/%figure\s+"([^]+?)"([^]+?)%end/gi, function(match, title, content) {
          var foo = converter.makeHtml(content);
          return '<figure name="' + wbSlugify(title) + '">' + foo + '<figcaption>' + title + '</figcaption></figure>';
        });
        return text;
      }
    },
    { // figure without legend to HTML
      type: 'lang',
      filter: function(text, converter, options) {
        text = text.replace(/%figure\s+([^"][^]+?)%end/gi, function(match, content) {
          console.log('content ' + content);
          var foo = converter.makeHtml(content);
          return '<figure>' + foo + '</figure>';
        });
        return text;
      }
    },
    { // remove <p> tags inside the <figure> tag
      type: 'html',
      regex: /<figure([^>]*)><p><img([^]+?)<\/p>/gi,
      replace: function(match, args, content) {
        return '<figure' + args + '><img' + content;
      }
    }
  ];
});

// This extension is dealing with some API content
showdown.extension('wbAPI', function() {
  return [
    { // api tag to HTML
      type: 'lang',
      filter: function(text, converter, options) {
        text = text.replace(/%api\s+"([^]+?)"([^]+?)%end/gi, function(match, anchor, content) {
          var foo = converter.makeHtml(content);
          return '<div name="' + anchor + '" class="api">' + foo + '</div>';
        });
        return text;
      }
    },
    { // '#### `.*`' to h[4|5] + "api-title" class
      type: 'lang',
      filter: function(text, converter, options) {
        text = text.replace(/(#{4,5}) `([^`\n]+?)`\n/gi, function(match, hashes, content) {
          return '<h' + hashes.length + ' name="' + content + '" class="api-title">' + content + '</h' + hashes.length + '>';
        });
        return text;
      }
    }
  ];
});

// This extension is defining an id with a custom slug on the headers and on the figures
// Note: showdown is already generating the ids with a slug function, but only for
// headers, and without hyphens.
showdown.extension('wbAnchors', function() {
  return [
    {
      type: 'html',
      regex: /<h(\d)\s([^>]*)>([^]+?)<\/h(\d)>/gi,
      replace: function(match, level1, args, content, level2) {
        if (level1 !== level2) {
          console.error('wbAnchors: level mismatch');
          return '';
        }

        var tmpDiv = document.createElement('DIV');
        tmpDiv.innerHTML = content;
        var rawContent = tmpDiv.textContent || tmpDiv.innerText || '';

        return '<h' + level1 + ' name="' + wbSlugify(rawContent) + '" ' + args + '>' + content + '</h' + level1 + '>';
      }
    }
  ];
});

// This extension allows to define an illustrated section, simply if a paragraph is starting with an image:
// e.g:
//     `![battery.png](images/battery.png) In this example, etc.`
showdown.extension('wbIllustratedSection', function() {
  return [
    {
      type: 'lang',
      filter: function(text, converter, options) {
        text = text.replace(/\n(!\[[^\]]*\]\s*\([^)]*\)) +([^]+?)(?=\n\n)/gi, function(match, image, content) {
          var htmlImage = converter.makeHtml(image);
          if (htmlImage.startsWith('<p>') && htmlImage.endsWith('</p>')) // Remove useless 'p' encapsulation.
            htmlImage = htmlImage.substr(3, htmlImage.length - 7);
          var htmlContent = converter.makeHtml(content);
          return '<section class="illustrated-section">' + htmlImage + htmlContent + '</section>';
        });
        return text;
      }
    }
  ];
});

// This extension allows to define graph using mermaidJS
showdown.extension('wbChart', function() {
  return [
    { // chart with legend to HTML
      type: 'lang',
      filter: function(text, converter, options) {
        text = text.replace(/%chart\s+([^"][^]+?)%end/gi, function(match, content) {
          // handle links
          content = content.replace(/\[\[(.+?)\]\((.+?)\)/gi, function(match, name, link) {
            return '[<a href=' + link + '>' + name + '</>';
          });
          content = content.replace(/\[(.+?)\]\((.+?)\)/gi, function(match, name, link) {
            return '<a href=' + link + '>' + name + '</>';
          });
          // save content
          var id = 'mermaidGraph' + window.mermaidGraphCounter;
          window.mermaidGraphCounter++;
          window.mermaidGraphs[id] = content;
          return '<div id="' + id + 'Div' + '" class="mermaid"></div>';
        });
        return text;
      }
    }
  ];
});

// This extension allows to define extensible part (hided by default)
showdown.extension('wbSpoiler', function() {
  return [
    {
      type: 'lang',
      filter: function(text, converter, options) {
        text = text.replace(/%spoiler\s*\"(.*)\"\n(^(?:(?!%end).+\n*)*\n)*\n%end/gim, function(match, title, content) {
          var replacement =
            '<details>\n' +
            '  <summary>' + title + '</summary>\n' +
            '  ' + content + '\n' +
            '</details>\n';
          return replacement;
        });
        return text;
      }
    }
  ];
});

// This extension allows to add robot component.
// Example: "%robot nao"
showdown.extension('wbRobotComponent', function() {
  return [
    {
      type: 'lang',
      filter: function(text, converter, options) {
        text = text.replace(/%robot\s+([^ \n]+)\s+([^ \n]+)/gi, function(match, robot, imageFallback) {
          var replacement = '';
          if (location.href.startsWith('file:')) {
            // offline documentation embedded in Webots.
            // Ogre, webgl (QWebKit) are not working smoothly together: the image image fallback is used instead.
            replacement =
              '%figure\n\n' +
              '![](' + imageFallback + ')\n\n' +
              '%end\n';
          } else {
            replacement =
              '<div id="%ROBOT%-robot-component" class="robot-component">\n' +
              '  <div id="%ROBOT%-robot-view" class="robot-view">\n' +
              '    <div id="%ROBOT%-robot-webots-view" class="robot-webots-view">\n' +
              '    </div>\n' +
              '    <div class="menu">\n' +
              '      <div class="menu-items">\n' +
              '        <button class="reset-button ui-icon" title="Reset Viewpoint and sliders."></button>\n' +
              '        <button class="fullscreen-button ui-icon" title="Enter full-screen."></button>\n' +
              '        <button class="exit-fullscreen-button ui-icon" title="Leave full-screen."></button>\n' +
              '      </div>\n' +
              '    </div>\n' +
              '    <button class="menu-button" title="Show/Hide the device list."><div class="arrow-right" id="arrow"></div></button>\n' +
              '  </div>\n' +
              '  <div id="%ROBOT%-device-component" class="device-component"></div>\n' +
              '</div>\n';
            replacement = replacement.replace(/%ROBOT%/g, robot);
          }
          return replacement;
        });
        return text;
      }
    }
  ];
});

// This extension allows to add a tab component with custom tab labels.
// Example:
//
//     %tab-component
//     %tab "Title 1"
//     |                        |
//     |------------------------|
//     | It could be a table... |
//     %tab-end
//     %tab "Title 2"
//     ```java
//     // It could be code...
//     ```
//     %tab-end
//     %tab "Title 3"
//     > It could be notes...
//     %tab-end
//     %end
//
showdown.extension('wbTabComponent', function() {
  var tabComponentCounter = 0;
  return [
    {
      type: 'lang',
      filter: function(text, converter, options) {
        text = text.replace(/%tab-component\s+"([^]+?)"([^]+?)%end/gi, function(match, tabTitle, content) {
          tabComponentCounter++;
          var buttons = '';
          var first = true;
          var subText = content.replace(/%tab\s+"([^]+?)"([^]+?)%tab-end/gi, function(subMatch, title, subContent) {
            buttons += '<button name="' + title.toLowerCase() + '" class="tab-links' + (first ? ' active' : '') + '" title="' + tabTitle + '">' + title + '</button>';
            var result = '<div class="tab-content" name="' + title.toLowerCase() + '"' + (first ? ' style="display:block"' : '') + ' tabid="' + tabComponentCounter + '">' + converter.makeHtml(subContent) + '</div>';
            first = false;
            return result;
          });
          return '<div class="tab-component" tabid="' + tabComponentCounter + '">' + buttons + '</div>' + subText;
        });
        return text;
      }
    }
  ];
});<|MERGE_RESOLUTION|>--- conflicted
+++ resolved
@@ -31,31 +31,18 @@
   var vars = {
     webots: {
       version: {
-<<<<<<< HEAD
-        major: 'R2021b',
-        // full is equal to major for the first major version
-        // and contains the revision number for subsequent versions
-        full: 'R2021b',
-        package: 'R2021b'
-=======
         major: 'R2021c',
         // full is equal to major for the first major version
         // and contains the revision number for subsequent versions
         full: 'R2021c',
         package: 'R2021c'
->>>>>>> 2a10be8f
       }
     },
     date: {
       year: 2021
     },
-<<<<<<< HEAD
-    url: { 
-      github_tree: `https://github.com/cyberbotics/webots/tree/${branch}`
-=======
     url: {
       github_tree: `https://github.com/cyberbotics/webots/tree/` + branch
->>>>>>> 2a10be8f
     }
   };
 
