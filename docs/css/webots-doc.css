/*
 * CSS for the Webots documentation.
 * All the CSS rules are applied to the 'webots-doc' container and its descendants.
 */

@font-face {
  font-family: "Roboto";
  font-style: normal;
  font-weight: 400;
  src: local("fonts/Roboto-Regular"), url("fonts/Roboto-Regular.ttf") format("truetype");
}

@font-face {
  font-family: "Roboto";
  font-style: italic;
  font-weight: 400;
  src: local("fonts/Roboto-Italic"), url("fonts/Roboto-Italic.ttf") format("truetype");
}

@font-face {
  font-family: "Roboto";
  font-style: normal;
  font-weight: 700;
  src: local("fonts/Roboto-Bold"), url("fonts/Roboto-Bold.ttf") format("truetype");
}

@font-face {
  font-family: "Roboto";
  font-style: italic;
  font-weight: 700;
  src: local("fonts/Roboto-BoldItalic"), url("fonts/Roboto-BoldItalic.ttf") format("truetype");
}

@font-face {
  font-family: "Roboto Mono";
  font-style: normal;
  src: local("fonts/Roboto-Mono"), url("fonts/Roboto-Mono.ttf") format("truetype");
}

body {
  scroll-behavior: auto !important; /* wwi.css.body.scroll-behavior should be encapsulated in class to fix this cleanly. */
}

#webots-progress {
  z-index: 1;
  position: absolute;
  text-align: center;
  background-color: white;
  width: 300px;
  height: 100px;
  top: calc(50% - 50px);
  left: calc(50% - 150px);
  border: 2px solid #ddd;
  border-radius: 20px;
  padding: 10px;
  box-sizing: content-box;
}

.webots-doc #left {
  top: 0;
  width: 20%;
  position: fixed;
  height: 100%;
  overflow-y: auto;
}
.webots-doc .default#left {
  top: 0px !important;
}
.webots-doc #handle {
  left: 20%;
  width: 3px;
  height: 100%;
  box-sizing: content-box; /* in the online doc, bootstrap is overriding box-sizing */
  position: fixed;
  z-index: 2;
  background-color: #777;
  cursor: ew-resize;
  transition: width 0.05s ease-in-out;
}
.webots-doc #handle:hover {
  background-color: #aaa;
  width: 7px;
}
.webots-doc #handle:active {
  width: 7px;
  background-color: #bbb;
  cursor: ew-resize;
}
.webots-doc #center {
  top: 0px;
  left: 20%;
  width: 80%;
  position: relative;
  padding-bottom: 0;
  margin-bottom: 0;
  background: lightblue;
}
.webots-doc .default#center {
  top: 0px !important;
}
.webots-doc #content {
  box-sizing: border-box;
  max-width: 1034px;
  margin: 0 auto;
  background: white;
  min-height: 100vh;
  padding: 0px 60px 0px 30px;
  -webkit-box-shadow: 0px 0px 68px 0px rgba(0, 0, 0, 0.2);
  -moz-box-shadow: 0px 0px 68px 0px rgba(0, 0, 0, 0.2);
  box-shadow: 0px 0px 68px 0px rgba(0, 0, 0, 0.2);
}
.webots-doc #title-content {
  margin: 0;
}
.webots-doc #view,
.webots-doc #title {
  background-color: transparent;
  width: calc(100% - 4em);
  margin: 1em 1em 0;
  padding: 0 1em 2px 0;
  top: 0;
}
.webots-doc #title {
  margin-top: 0px;
  margin-left: 40px;
  padding-bottom: 0;
  padding-top: 40px;
}
.webots-doc #view {
  margin-left: 40px;
  padding-top: 0;
  padding-bottom: 60px;
  margin-bottom: 0;
}
.webots-doc #navigation,
.webots-doc #menu {
  clear: left;
  width: calc(100% - 2em);
  margin: auto;
  padding-bottom: 0;
  margin-bottom: 0;
}
.webots-doc #menu ul {
  list-style-type: none;
  padding: 0;
}
.webots-doc #navigation > table {
  font-size: 20px;
  margin: 0 auto 0 auto;
}
.webots-doc #navigation td {
  text-align: center;
}
.webots-doc #accordion li a,
.webots-doc #accordion li ul li a {
  padding: 0.5em;
  overflow-x: hidden;
}
.webots-doc #accordion li a.active::after {
  content: '';
}
.webots-doc #accordion li a {
  display: block;
  background: transparent;
  color: #1e3333;
  padding: 10px;
}
.webots-doc #accordion li a.active {
  background: #444;
  color: white;
}
.webots-doc #accordion li a:hover {
  background: #bbb;
}
.webots-doc #accordion li a.active:hover {
  background: #333;
}
.webots-doc #accordion li ul {
  display: none;
}
.webots-doc #accordion li ul li a {
  background: #ececec;
  border-color: #ddd;
  padding: 10px 10px 10px 30px;
}
.webots-doc #accordion li ul li.selected a {
  background: #777;
  color: white;
  border-color: #ccc;
}
.webots-doc blockquote {
  margin: 20px 10px;
  font-size: inherit; /* in the online doc, bootstrap is overriding font-size */
  background: #f1f1f1;
  background-image: url(images/note.png);
  background-repeat: no-repeat;
  background-position: 10px 24px;
  border-left: 2px solid #ccc;
  padding: 3px;
}
.webots-doc blockquote > p > code {
  background: #ddd;
}
.webots-doc blockquote > pre {
  border-left: 2px solid #ccc;
  background: #eaeaea;
}
.webots-doc .cyberbotics blockquote {
  padding: 20px;
}
.webots-doc .default blockquote {
  padding: 5px 20px 5px 20px;
}
.webots-doc td {
  padding-left:4px;
  padding-right:4px;
}
.webots-doc a.disabled {
  pointer-events: none;
  color: #ddd;
}
.webots-doc a {
  font-family: "Roboto";
  color: #3e95af;
  text-decoration: none;
  outline: 0;
}
.webots-doc a:hover {
  color: #2a6576;
  text-decoration: none;
  outline: 0;
}
.webots-doc a:active,
.webots-doc a:focus {
  outline: 0;
  text-decoration: none;
  color: #2a6576;
}
.webots-doc pre {
  padding: 20px 10px 20px 40px;
  margin: 20px 10px;
  background-color: #f1f1f1;
  color: #333;
  border-radius: 2px;
  overflow-x: auto;
  font-size: 16px;
  font-family: "Roboto Mono", monospace;
}
.webots-doc code {
  padding: 0;
  background: transparent;
  font-size: 15px;
  font-family: "Roboto Mono", monospace;
  white-space: pre;
  word-wrap: break-word;
  color: inherit; /* to bypass the main.css rule. */
}
.webots-doc pre > code {
  word-wrap: normal;
}
.webots-doc tr > td >  code {
  white-space: normal;
}
.webots-doc p > code, .webots-doc li > code {
  color: #222;
  background: #eee;
  padding: 2px 6px;
  border-radius: 4px;
  white-space: normal;
}
.webots-doc code > a {
  font-family: "Roboto Mono", monospace;
}
.webots-doc a > code {
  white-space: normal;
}
.webots-doc b, .webots-doc strong {
  color: #333;
}
.webots-doc hr {
  margin: 40px 0px;
}
.webots-doc kbd {
  display: inline-block;
  padding: 3px 5px;
  font: 11px SFMono-Regular,Consolas,Liberation Mono,Menlo,monospace;
  line-height: normal;
  line-height: 10px;
  color: #444d56;
  vertical-align: middle;
  background-color: #fafbfc;
  border-bottom-color: #d1d5da;
  border: 1px solid #d1d5da;
  border-radius: 6px;
  box-shadow: inset 0 -1px 0 #d1d5da;
}
.webots-doc h1,
.webots-doc h2,
.webots-doc h3,
.webots-doc h4,
.webots-doc h5,
.webots-doc h6 {
  font-family: 'Roboto';
  font-style: normal;
  font-weight: normal;
  color: #0e6f8c;
  clear: both;
  margin: 20px auto;
  word-wrap: break-word;
}
.webots-doc h1 {
  font-size: 46px;
  padding-bottom: 16px;
}
.webots-doc h2 {
  font-size: 32px;
}
.webots-doc h3 {
  font-size: 26px;
}
.webots-doc h4 {
  font-size: 18px;
}
.webots-doc h5 {
  font-size: 16px;
}
.webots-doc h6 {
  font-size: 14px;
}
.webots-doc .release-tag {
  display: inline;
  font-size: 14px;
  color: #ccc;
}
.webots-doc .anchor-link-image {
  padding-left: 20px;
  background: url(images/anchor.png) left center no-repeat;
  background-size: 20px;
}
.webots-doc .anchor-link {
  opacity: 0;
  \-webkit-transition: opacity 0.2s ease-in-out 0.1s;
  \-moz-transition: opacity 0.2s ease-in-out 0.1s;
  \-ms-transition: opacity 0.2s ease-in-out 0.1s;
}
.webots-doc .anchor-header {
  position: relative;
  left: -20px;
  padding: 9px 0px;
}
.webots-doc .api-title {
  margin: 0px 10px;
  padding: 0px;
  color: black;
  font-size: 15px;
  font-family: "Roboto Mono", monospace;
}
.webots-doc figcaption:hover .anchor-link,
.webots-doc h1:hover .anchor-link,
.webots-doc h2:hover .anchor-link,
.webots-doc h3:hover .anchor-link,
.webots-doc h4:hover .anchor-link,
.webots-doc h5:hover .anchor-link,
.webots-doc h6:hover .anchor-link {
  opacity: 1;
}
.webots-doc p {
  font-family: "Roboto";
  color: black;
  margin-left: 10px;
  margin-right: 10px;
  font-size: 16px;
  text-align: justify;
  line-height: 140%;
  word-wrap: break-word;
}
.webots-doc .modal-window {
  display: none;
  position: fixed;
  z-index: 100;
  padding-top: 60px;
  left: 0;
  top: 0;
  width: 100%;
  height: 100%;
  overflow: auto;
  background-color: rgb(0,0,0);
  background-color: rgba(0,0,0,0.9);
}
.webots-doc .modal-window-load-image {
  margin: auto;
  display: block;
  cursor: pointer;
  padding: 60px 120px;
  background-color: white;
  -webkit-box-shadow: 0px 0px 10px 0px rgba(255,255,255,0.5);
  -moz-box-shadow: 0px 0px 10px 0px rgba(255,255,255,0.5);
  box-shadow: 0px 0px 10px 0px rgba(255,255,255,0.5);
  border-radius: 6px;
}
.webots-doc .modal-window-image-content {
  margin: auto;
  max-height: 80%;
  max-width: 90%;
  display: block;
  cursor: pointer;
  transition: 0.05s;
  background-color: white;
}
.webots-doc .modal-window-close-button {
  position: absolute;
  top: 10px;
  right: 35px;
  color: #f1f1f1;
  font-size: 30px;
  font-weight: bold;
  transition: 0.2s;
}
.webots-doc .modal-window-close-button:hover,
.webots-doc .modal-window-close-button:focus {
  color: #bbb;
  text-decoration: none;
  cursor: pointer;
}
.webots-doc .modal-window-caption {
  margin: auto;
  display: block;
  max-width: 700px;
  text-align: center;
  color: #ccc;
  padding: 10px 0;
  -webkit-animation-name: zoom;
  -webkit-animation-duration: 0.6s;
  animation-name: zoom;
  animation-duration: 0.4s;
}
.webots-doc img {
  max-width: 100%;
  max-height: 500px;
  vertical-align: middle;
}
.webots-doc figure {
  overflow: visible;
  text-align: center;
  margin: 20px auto 20px auto;
}
.webots-doc figure > img {
  max-width: 80%;
}
.webots-doc figcaption {
  font-style: italic;
}
.webots-doc #view table {
  table-layout: fixed;
  width: 100%;
  text-align: left;
  color: #333;
  border-width: 1px;
  border-color: #aaa;
  border-collapse: collapse;
}
.webots-doc #view figure > table {
  width: 100%;
}
.webots-doc #view table th {
  padding: 6px;
  border-width: 1px;
  border-style: solid;
  border-color: #ddd;
  background-color: #ddd;
  word-wrap: break-word;
}
.webots-doc #view table tr:hover td {
  background-color: #def;
}
.webots-doc #view table td {
  padding: 6px;
  border-width: 1px;
  border-style: solid;
  border-color: #ddd;
  background-color: transparent;
  word-wrap: break-word;
}
.webots-doc .api table {
  font-family: "Roboto Mono";
  width: 80%;
}
.webots-doc .api td > a {
  font-family: "Roboto Mono";
}
.webots-doc li {
  font-family: "Roboto";
  color: black;
  font-weight: 450;
  word-wrap: break-word;
  font-size: 16px;
}
.webots-doc ul {
  clear: both;
  list-style-type: circle;
}
.webots-doc ul, .webots-doc ol {
  list-style-position: outside;
  padding-left: 1em;
}
.webots-doc #content ul, .webots-doc #content ol {
  margin: 0.5em 1em;
}
.webots-doc .illustrated-section {
  overflow: hidden;
  padding: 10px 0px;
  margin: 20px 10px;
}
.webots-doc .illustrated-section img {
  max-width: 30%;
  min-width: 120px;
  float: left;
  padding: 3px 10px 0px 0px;
}
.webots-doc .illustrated-section p {
  margin: 0px;
}

.webots-doc .contribution-banner {
  box-sizing: border-box;
  position: fixed;
  left: inherit;
  width: inherit;
  text-align: center;
  padding: 10px;
  background: white;
  font-family: "Roboto";
  border-bottom: 1px solid #e2e2e2;
  z-index: 1;
  animation: show 1.5s;
}
@keyframes show {
  from {
    transform: translateY(-250%);
    -webkit-transform: translateY(-250%);
    -moz-transform: translateY(-250%);
    -o-transform: translateY(-250%);
  }
  to {
    transform: translateY(0%);
    -webkit-transform: translateY(0%);
    -moz-transform: translateY(0%);
    -o-transform: translateY(0%);
  }
}

.webots-doc .contribution-banner #contribution-close {
  cursor: pointer;
  position: absolute;
  right: 10px;
  margin: 0;
  padding: 0;
  top: 8px;
}

.webots-doc .contribution-banner .github-logo {
  margin-left: 5px;
  background: url(images/github.png) left center no-repeat;
  padding-left: 16px;
  background-size: 16px;
}

.robot-component {
  display: flex;
  justify-content: space-between;
  height: 400px;
  background-color: #f0f0f0;
  margin-bottom: 10px;
}
.robot-component:-webkit-full-screen {
  width: 100%;
  height: 100%;
}
.robot-component .robot-view {
  width: 70%;
  height: 100%;
  position: relative;
}
.robot-component .webots-3d-view {
  height: 100%;
}
.robot-component .robot-webots-view {
  height: 100%;
  display: block;
}
.robot-component .menu {
  transform: translateY(-100%);
  width: 99%;
}
.robot-component .menu-items {
  margin: 0 auto;
  text-align: right;
  z-index: 1;
}

.ui-icon {
  display: inline-block;
  background-repeat: no-repeat;
<<<<<<< HEAD
  background-image: url('https://cyberbotics.com/wwi/{{ webots.version.major }}/images/icons.svg');
=======
  background-image: url('https://cyberbotics.com/wwi/R2024a/images/icons.svg');
>>>>>>> 38f4da5a
  background-color: transparent;
  border: none;
  width: 34px;
  height: 34px;
}

.fullscreen-button { background-position: -420px -2px }
.exit-fullscreen-button { background-position: -458px -2px }
.reset-button{ background-position: -496px -2px}

.reset-button:hover,
.fullscreen-button:hover,
.exit-fullscreen-button:hover {
  background-position-y: -40px;
}
.menu-button {
  position: absolute;
  top:calc(50% - 15px);
  right: 0px;
  width: 26px;
  height: 52px;
  border-top-left-radius: 24px;
  border-bottom-left-radius: 24px;
  background-color: #333;
  border-color: transparent;
}

.arrow-right{
  border: solid white;
  border-width: 0 2px 2px 0;
  display: inline-block;
  padding: 4px;
  transform: rotate(-45deg);
  -webkit-transform: rotate(-45deg);
  position: absolute;
  top: calc(50% - 5px);
  right: calc(50% - 5px);
  pointer-events: none;
}

.arrow-left{
  border: solid white;
  border-width: 0 2px 2px 0;
  display: inline-block;
  padding: 4px;
  transform: rotate(135deg);
  -webkit-transform: rotate(135deg);
  position: absolute;
  top: calc(50% - 5px);
  right: calc(50% - 10px);
  pointer-events: none;
}

.robot-component .device-component {
  width: 30%;
  overflow: auto;
  overflow-x: hidden;
  background-color: #333;
  padding: 10px 0px 10px 0px;
  border-radius: 0px 3px 3px 0px;
  position: relative;
}
.robot-component .device-category {
  padding: 10px 0px 10px 0px;
}
.robot-component .device-title {
  color: #fff;
  padding-bottom: 10px;
  font-family: roboto;
  font-size: 14px;
  text-align: center;
  border-bottom-style: solid;
  border-bottom-color: white;
}
.robot-component .device-name {
  color: white;
  font-family: roboto;
  word-wrap: break-word;
}
.robot-component .device {
  padding: 10px;
}
.robot-component .device:hover {
  background-color: grey;
  box-shadow: 0px 5px 10px 5px rgba(0,0,0, 0.25);
  transform: scale(1.02, 1.02);
  -webkit-transform: scale(1.02, 1.02);
  -moz-transform: scale(1.02, 1.02);
  -o-transform: scale(1.02, 1.02);
}
.robot-component .motor-component {
  display: flex;
  justify-content: space-evenly;
  align-items: center;
}
.robot-component .motor-label {
  color: #ddd;
  font-family: roboto;
  margin: 10px 0px;
}
.robot-component .motor-slider {
  -webkit-appearance: none;
  width: 100%;
  background-color: transparent;
  padding: 0;
  margin: 0px 10px;
}
.robot-component .motor-slider:focus {
  outline: none;
}
.robot-component .motor-slider::-webkit-slider-runnable-track {
  margin: 18px 0;
  width: 100%;
  height: 2px;
  cursor: pointer;
  background: #ddd;
  border: none;
}
.robot-component .motor-slider::-webkit-slider-thumb {
  border: none;
  height: 15px;
  width: 15px;
  background: rgb(0, 122, 204);
  cursor: pointer;
  -webkit-appearance: none;
  margin-top: -6px;
  border-radius: 12px;
}
.robot-component .motor-slider:focus::-webkit-slider-runnable-track {
  background: #ddd;
}
.robot-component .motor-slider::-moz-range-track {
  width: 100%;
  height: 2px;
  cursor: pointer;
  background: #ddd;
  border: none;
}
.robot-component .motor-slider::-moz-range-thumb {
  border: none;
  height: 15px;
  width: 15px;
  background: rgb(0, 122, 204);
  cursor: pointer;
  border-radius: 12px;
 }
.robot-component .motor-slider::-ms-track {
  width: 100%;
  height: 2px;
  cursor: pointer;
  background: transparent;
  border-color: transparent;
  border-width: 16px 0;
  color: transparent;
}
.robot-component .motor-slider::-ms-fill-lower {
  background: #ddd;
  border: none;
}
.robot-component .motor-slider::-ms-fill-upper {
  background: #ddd;
  border: none;
}
.robot-component .motor-slider::-ms-thumb {
  border: none;
  background: rgb(0, 122, 204);;
  cursor: pointer;
  border-radius: 6px;
}
.robot-component .motor-slider::-ms-tooltip {
  display: none;
}
.robot-component .motor-slider:focus::-ms-fill-lower {
  background: #ddd;
}
.robot-component .motor-slider:focus::-ms-fill-upper {
  background: #ddd;
}

.tab-component {
  overflow: hidden;
  margin-top: 19px;
  background-color: #444;
}
.tab-component button {
  background-color: inherit;
  float: left;
  border: none;
  outline: none;
  cursor: pointer;
  padding: 6px 18px;
  margin: 5px 5px;
  transition: 0.2s;
  color: white;
  background: #777;
  border-radius: 2px;
  transition: 0.3s;
}
.tab-component button:hover {
  background-color: #999;
}
.tab-component button.active {
  background-color: lightblue;
  border-color: transparent;
  color: black;
}
.tab-content {
  display: none;
  padding: 0;
  border-top: none;
  -webkit-animation: fadeEffect 1s;
  animation: fadeEffect 1s;
}
.tab-content > table {
  width: 100% !important;
  margin: 0 !important;
  background-color: #f1f1f1;
}
.tab-content > table br {
  line-height: 28px;
}
.tab-content > blockquote {
  margin: 0;
  border: 0;
}
.tab-content > pre {
  margin: 0;
}
@-webkit-keyframes fadeEffect {
  from { opacity: 0; }
  to { opacity: 1; }
}
@keyframes fadeEffect {
  from { opacity: 0; }
  to { opacity: 1; }
}

.webots-doc details {
  margin: 5px 20px;
  background-color: rgb(255, 252, 204);
  padding: 5px 10px;
}

.webots-doc summary {
  display: revert;
  padding: inherit;
}

/*---------------------*
 * Chart specific CSS
 *--------------------*/

.webots-doc g .edgePaths .edgePath .path {
  stroke: #333;
  stroke-width: 2px;
}

.webots-doc g .nodes .node .label {
  color: black;
  font-weight: initial;
}

.webots-doc g .nodes .node rect,
.webots-doc g .nodes .node circle,
.webots-doc g .nodes .node ellipse,
.webots-doc g .nodes .node polygon {
  fill: #add8e6;
  stroke: #afafaf;
  stroke-width: 1px;
}

.webots-doc g .nodes .secondaryNode rect,
.webots-doc g .nodes .secondaryNode circle,
.webots-doc g .nodes .secondaryNode ellipse,
.webots-doc g .nodes .secondaryNode polygon {
  fill: #d3ffc9;
}

.webots-doc g .nodes .highlightedNode rect,
.webots-doc g .nodes .highlightedNode circle,
.webots-doc g .nodes .highlightedNode ellipse,
.webots-doc g .nodes .highlightedNode polygon,
.webots-doc g .nodes .highlightedSecondaryNode rect,
.webots-doc g .nodes .highlightedSecondaryNode circle,
.webots-doc g .nodes .highlightedSecondaryNode ellipse,
.webots-doc g .nodes .highlightedSecondaryNode polygon {
  stroke: #444444;
  stroke-width: 3px;
}

.webots-doc g .nodes .highlightedSecondaryNode rect,
.webots-doc g .nodes .highlightedSecondaryNode circle,
.webots-doc g .nodes .highlightedSecondaryNode ellipse,
.webots-doc g .nodes .highlightedSecondaryNode polygon {
  fill: #d3ffc9;
}

.webots-doc g .clusters .cluster rect,
.webots-doc g .clusters .cluster circle,
.webots-doc g .clusters .cluster ellipse,
.webots-doc g .clusters .cluster polygon {
  fill: #ddd !important;  /* recommended way of mermaidjs to change these elements */
  stroke: #afafaf !important;
}

.webots-doc g foreignObject div .edgeLabel {
  background-color: #f1f1f1;
  color: black;
  font-weight: initial;
  line-height: initial;
}

.webots-doc g foreignObject div a {
  font-family: Tahoma, Arial, sans-serif;  /* mermaidjs is quite sensitive to the font used and it's size */
  font-size: 100%;
}

.webots-doc .mermaid {
  overflow-x: auto;
}

.webots-doc .mermaid svg {
  -webkit-box-sizing: content-box;
  -moz-box-sizing: content-box;
  box-sizing: content-box;
  background-color: #f1f1f1;
  border: 1px solid #d4d4d4;
  border-radius: 4px;
  max-height: 100%;
}

.webots-doc iframe {
  width: 70%;
  height: 400px;
  margin: 30px auto;
  display: block;
}

/*--------------------*
 * Blog specific CSS
 *--------------------*/

#webots-doc .blog {
  background: white;
}

.blog #title {
  text-align: center;
  background: transparent;
}

.blog #content {
  padding: 0px 30px;
  max-width: 1080px;
  box-shadow: none;
  -webkit-box-shadow:none;
  -moz-box-shadow:none;
}

.blog #view {
  margin: 0 auto;
  background: transparent;
}

.blog #view p {
  font-family: "Roboto";
  margin: 15px auto;
  word-wrap: break-word;
  font-size: 17px;
}

.blog #view a {
  font-size: 17px;
}

.blog #view h1, .blog #view h2, .blog #view h3, .blog #view h4 {
  text-align: center;
  word-wrap: break-word;
}

.blog #view hr {
  border: 0;
  height: 1px;
  background-image: -webkit-linear-gradient(left, #f0f0f0, #8c8b8b, #f0f0f0);
  background-image: -moz-linear-gradient(left, #f0f0f0, #8c8b8b, #f0f0f0);
  background-image: -ms-linear-gradient(left, #f0f0f0, #8c8b8b, #f0f0f0);
  background-image: -o-linear-gradient(left, #f0f0f0, #8c8b8b, #f0f0f0);
}

.blog #view img {
  border: none;
  max-width: 90%;
  cursor: pointer;
  transition: 0.05s;
  border-radius: 4px;
  box-shadow: 0px 2px 22px 2px rgba(0, 0, 0, 0.5);
}

.blog #view img:hover {
  opacity: 0.7;
}

.blog #view #publish-data {
  font-family: "Roboto";
  font-size: 0.92em;
  text-align: right;
  padding-bottom: 2px;
  margin-bottom: 2px;
  display:block;
}

.blog .webm {
  display: block;
  max-width: 90%;
  margin: 0 auto;
  border-radius: 4px;
  box-shadow: 0px 2px 22px 2px rgba(0, 0, 0, 0.5);
  pointer-events: none;
}

@-webkit-keyframes zoom {
  from {-webkit-transform:scale(0)}
  to {-webkit-transform:scale(1)}
}

@keyframes zoom {
  from {transform:scale(0)}
  to {transform:scale(1)}
}

.blog pre {
  margin: 10px auto;
  max-width: 75%;
  padding: 15px 10px 15px 30px;
  border-radius: 2px;
  background-color: #444;
  overflow-x: auto;
  font-size: 16px;
}

.blog code {
  margin: 3px;
  padding: 3px;
  background: transparent;
  color: #eee;
  background-color: #444;
  overflow-y: hidden;
  word-wrap: break-word;
}

.blog figcaption {
  font-style: italic;
  padding: 10px;
}

.blog .contribution-banner {
  display: none;
}

.blog .post-selector {
  display: block;
  font-size: 17px;
  margin-top: 5px;
}

.blog .left {
  float: left;
  margin-left: 15px;
}

.blog .right {
  float: right;
  margin-right: 15px;
}

/*--------------------*
 * Media
 *--------------------*/
 @media (max-width: 750px) {
   .webots-doc #content {
     padding: 0;
   }
   .webots-doc #view {
     width: calc(100% - 1em);
   }
   .webots-doc #view {
     margin-left: 0.5em;
     margin-right: 0.5em;
     padding-left: 0;
     padding-right: 0;
   }
   .webots-doc h1, .webots-doc h2, .webots-doc h3, .webots-doc h4, .webots-doc h5, .webots-doc h6,
   .webots-doc #title, .webots-doc #title-content, .webots-doc .anchor-header {
     left: 0;
     margin-left: auto;
     margin-right: auto;
     padding-left: 0;
     padding-right: 0;
     text-align: center;
   }
   .webots-doc #navigation {
     width: 100%;
   }
   .webots-doc #accordion li, .webots-doc #accordion a {
     padding-left: 0 !important;
     padding-right: 0 !important;
   }
 }<|MERGE_RESOLUTION|>--- conflicted
+++ resolved
@@ -601,11 +601,7 @@
 .ui-icon {
   display: inline-block;
   background-repeat: no-repeat;
-<<<<<<< HEAD
-  background-image: url('https://cyberbotics.com/wwi/{{ webots.version.major }}/images/icons.svg');
-=======
   background-image: url('https://cyberbotics.com/wwi/R2024a/images/icons.svg');
->>>>>>> 38f4da5a
   background-color: transparent;
   border: none;
   width: 34px;
