#VRML_SIM R2021b utf8
# license: Apache License 2.0
# license url: http://www.apache.org/licenses/LICENSE-2.0
# An old battered steel material.
# The color can be overridden using the `colorOverride` field and the amount of rust can be set using the `rustLevel` field.
# template language: javascript

PROTO RustyMetal [
  field SFInt32{1, 2}  rustLevel        1      # Defines how much the metal is rusted.
  field SFColor        colorOverride    1 1 1  # Defines the default color multiplied with the texture color.
  field SFNode         textureTransform NULL   # Defines an optional 2d texture transform.
  field SFFloat        IBLStrength      1      # Defines the strength of ambient lighting from the Background node.
]
{
  %<
    const extension = fields.rustLevel.value === 2 ? 'png"' : 'jpg"';
  >%
  PBRAppearance {
    baseColor IS colorOverride
    baseColorMap ImageTexture {
      url [
<<<<<<< HEAD
        %{= "\"webots://projects/appearances/protos/textures/rusty_metal/rusty_metal_base_color." .. extension }%
=======
        %<= '"textures/rusty_metal/rusty_metal_base_color.' + extension >%
>>>>>>> c8b13895
      ]
    }
    roughnessMap ImageTexture {
      url [
<<<<<<< HEAD
        %{= "\"webots://projects/appearances/protos/textures/rusty_metal/rusty_metal_roughness." .. extension }%
=======
        %<= '"textures/rusty_metal/rusty_metal_roughness.' + extension >%
>>>>>>> c8b13895
      ]
    }
    metalnessMap ImageTexture {
      url [
<<<<<<< HEAD
        %{= "\"webots://projects/appearances/protos/textures/rusty_metal/rusty_metal_metalness." .. extension }%
=======
        %<= '"textures/rusty_metal/rusty_metal_metalness.' + extension >%
>>>>>>> c8b13895
      ]
    }
    normalMap ImageTexture {
      url [
<<<<<<< HEAD
        %{= "\"webots://projects/appearances/protos/textures/rusty_metal/rusty_metal_normal." .. extension }%
=======
        %<= '"textures/rusty_metal/rusty_metal_normal.' + extension >%
>>>>>>> c8b13895
      ]
    }
    %< if (fields.rustLevel.value === 2) { >%
    occlusionMap ImageTexture {
      url [
<<<<<<< HEAD
        %{= "\"webots://projects/appearances/protos/textures/rusty_metal/rusty_metal_normal." .. extension }%
=======
        %<= '"textures/rusty_metal/rusty_metal_normal.' + extension >%
>>>>>>> c8b13895
      ]
    }
    %< } >%
    normalMapFactor 1
    IBLStrength IS IBLStrength
    textureTransform IS textureTransform
  }
}<|MERGE_RESOLUTION|>--- conflicted
+++ resolved
@@ -19,48 +19,28 @@
     baseColor IS colorOverride
     baseColorMap ImageTexture {
       url [
-<<<<<<< HEAD
-        %{= "\"webots://projects/appearances/protos/textures/rusty_metal/rusty_metal_base_color." .. extension }%
-=======
-        %<= '"textures/rusty_metal/rusty_metal_base_color.' + extension >%
->>>>>>> c8b13895
+        %<= '"webots://projects/appearances/protos/textures/rusty_metal/rusty_metal_base_color.' + extension >%
       ]
     }
     roughnessMap ImageTexture {
       url [
-<<<<<<< HEAD
-        %{= "\"webots://projects/appearances/protos/textures/rusty_metal/rusty_metal_roughness." .. extension }%
-=======
-        %<= '"textures/rusty_metal/rusty_metal_roughness.' + extension >%
->>>>>>> c8b13895
+        %<= '"webots://projects/appearances/protos/textures/rusty_metal/rusty_metal_roughness.' + extension >%
       ]
     }
     metalnessMap ImageTexture {
       url [
-<<<<<<< HEAD
-        %{= "\"webots://projects/appearances/protos/textures/rusty_metal/rusty_metal_metalness." .. extension }%
-=======
-        %<= '"textures/rusty_metal/rusty_metal_metalness.' + extension >%
->>>>>>> c8b13895
+        %<= '"webots://projects/appearances/protos/textures/rusty_metal/rusty_metal_metalness.' + extension >%
       ]
     }
     normalMap ImageTexture {
       url [
-<<<<<<< HEAD
-        %{= "\"webots://projects/appearances/protos/textures/rusty_metal/rusty_metal_normal." .. extension }%
-=======
-        %<= '"textures/rusty_metal/rusty_metal_normal.' + extension >%
->>>>>>> c8b13895
+        %<= '"webots://projects/appearances/protos/textures/rusty_metal/rusty_metal_normal.' + extension >%
       ]
     }
     %< if (fields.rustLevel.value === 2) { >%
     occlusionMap ImageTexture {
       url [
-<<<<<<< HEAD
-        %{= "\"webots://projects/appearances/protos/textures/rusty_metal/rusty_metal_normal." .. extension }%
-=======
-        %<= '"textures/rusty_metal/rusty_metal_normal.' + extension >%
->>>>>>> c8b13895
+        %<= '"webots://projects/appearances/protos/textures/rusty_metal/rusty_metal_normal.' + extension >%
       ]
     }
     %< } >%
