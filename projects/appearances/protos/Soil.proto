#VRML_SIM R2021b utf8
# license: Apache License 2.0
# license url: http://www.apache.org/licenses/LICENSE-2.0
# A soil material.
# template language: javascript

PROTO Soil [
  field SFString{"braun", "grey"}  type              "braun"  # Defines the soil type.
  field SFNode                     textureTransform  NULL     # Defines an optional 2d texture transform.
  field SFColor                    color             1 1 1    # Is `PBRAppearance.baseColor`.
  field SFFloat                    IBLStrength       1        # Defines the strength of ambient lighting from the Background node.
]
{
  PBRAppearance {
    baseColor IS color
    baseColorMap ImageTexture {
      url [
<<<<<<< HEAD
        %{= "\"webots://projects/appearances/protos/textures/soil/" .. fields.type.value .. "_soil_base_color.jpg\"" }%
=======
        %<= '"textures/soil/' + fields.type.value + '_soil_base_color.jpg"' >%
>>>>>>> c8b13895
      ]
    }
    roughnessMap ImageTexture {
      url [
<<<<<<< HEAD
        %{= "\"webots://projects/appearances/protos/textures/soil/" .. fields.type.value .. "_soil_roughness.jpg\"" }%
=======
        %<= '"textures/soil/' + fields.type.value + '_soil_roughness.jpg"' >%
>>>>>>> c8b13895
      ]
    }
    metalness 0
    normalMap ImageTexture {
      url [
<<<<<<< HEAD
        %{= "\"webots://projects/appearances/protos/textures/soil/" .. fields.type.value .. "_soil_normal.jpg\"" }%
=======
        %<= '"textures/soil/' + fields.type.value + '_soil_normal.jpg"' >%
>>>>>>> c8b13895
      ]
    }
    occlusionMap ImageTexture {
      url [
<<<<<<< HEAD
        %{= "\"webots://projects/appearances/protos/textures/soil/" .. fields.type.value .. "_soil_occlusion.jpg\"" }%
=======
        %<= '"textures/soil/' + fields.type.value + '_soil_occlusion.jpg"' >%
>>>>>>> c8b13895
      ]
    }
    IBLStrength IS IBLStrength
    textureTransform IS textureTransform
  }
}<|MERGE_RESOLUTION|>--- conflicted
+++ resolved
@@ -15,39 +15,23 @@
     baseColor IS color
     baseColorMap ImageTexture {
       url [
-<<<<<<< HEAD
-        %{= "\"webots://projects/appearances/protos/textures/soil/" .. fields.type.value .. "_soil_base_color.jpg\"" }%
-=======
-        %<= '"textures/soil/' + fields.type.value + '_soil_base_color.jpg"' >%
->>>>>>> c8b13895
+        %<= '"webots://projects/appearances/protos/textures/soil/' + fields.type.value + '_soil_base_color.jpg"' >%
       ]
     }
     roughnessMap ImageTexture {
       url [
-<<<<<<< HEAD
-        %{= "\"webots://projects/appearances/protos/textures/soil/" .. fields.type.value .. "_soil_roughness.jpg\"" }%
-=======
-        %<= '"textures/soil/' + fields.type.value + '_soil_roughness.jpg"' >%
->>>>>>> c8b13895
+        %<= '"webots://projects/appearances/protos/textures/soil/' + fields.type.value + '_soil_roughness.jpg"' >%
       ]
     }
     metalness 0
     normalMap ImageTexture {
       url [
-<<<<<<< HEAD
-        %{= "\"webots://projects/appearances/protos/textures/soil/" .. fields.type.value .. "_soil_normal.jpg\"" }%
-=======
-        %<= '"textures/soil/' + fields.type.value + '_soil_normal.jpg"' >%
->>>>>>> c8b13895
+        %<= '"webots://projects/appearances/protos/textures/soil/' + fields.type.value + '_soil_normal.jpg"' >%
       ]
     }
     occlusionMap ImageTexture {
       url [
-<<<<<<< HEAD
-        %{= "\"webots://projects/appearances/protos/textures/soil/" .. fields.type.value .. "_soil_occlusion.jpg\"" }%
-=======
-        %<= '"textures/soil/' + fields.type.value + '_soil_occlusion.jpg"' >%
->>>>>>> c8b13895
+        %<= '"webots://projects/appearances/protos/textures/soil/' + fields.type.value + '_soil_occlusion.jpg"' >%
       ]
     }
     IBLStrength IS IBLStrength
