#VRML_SIM R2021b utf8
# license: Apache License 2.0
# license url: http://www.apache.org/licenses/LICENSE-2.0
# A pavement material.
# The type of pavement can be set using the `type` field.
# The color can be overridden using the `colorOverride` field.
# template language: javascript

PROTO Pavement [
  field SFString{"black stone", "braun stone", "braun square stone", "grid", "slate", "tiles"}
                 type             "braun square stone" # Defines the pavement type.
  field SFColor  colorOverride     1 1 1               # Defines the default color multiplied with the texture color.
  field SFNode   textureTransform  NULL                # Defines an optional 2d texture transform.
  field SFFloat  IBLStrength       1                   # Defines the strength of ambient lighting from the Background node.
]
{
  %<
    const textureName = (fields.type.value).replace(/\s+/g, '_'); // replace whitespaces with underscores
  >%
  PBRAppearance {
    baseColor IS colorOverride
    baseColorMap ImageTexture {
      url [
<<<<<<< HEAD
        %{= "\"webots://projects/appearances/protos/textures/pavement/" .. textureName .. "_pavement_base_color.jpg\"" }%
=======
        %<= '"textures/pavement/' + textureName + '_pavement_base_color.jpg"' >%
>>>>>>> c8b13895
      ]
      filtering 5
    }
    roughness 1
    %< if (fields.type.value !== 'grid') { >%
    roughnessMap ImageTexture {
      url [
<<<<<<< HEAD
        %{= "\"webots://projects/appearances/protos/textures/pavement/" .. textureName .. "_pavement_roughness.jpg\"" }%
=======
        %<= '"textures/pavement/' + textureName + '_pavement_roughness.jpg"' >%
>>>>>>> c8b13895
      ]
    }
    %< } >%
    metalness 0
    normalMap ImageTexture {
      url [
<<<<<<< HEAD
        %{= "\"webots://projects/appearances/protos/textures/pavement/" .. textureName .. "_pavement_normal.jpg\"" }%
=======
        %<= '"textures/pavement/' + textureName + '_pavement_normal.jpg"' >%
>>>>>>> c8b13895
      ]
    }
    IBLStrength IS IBLStrength
    occlusionMap ImageTexture {
      url [
<<<<<<< HEAD
        %{= "\"webots://projects/appearances/protos/textures/pavement/" .. textureName .. "_pavement_occlusion.jpg\"" }%
=======
        %<= '"textures/pavement/' + textureName + '_pavement_occlusion.jpg"' >%
>>>>>>> c8b13895
      ]
    }
    textureTransform IS textureTransform
  }
}<|MERGE_RESOLUTION|>--- conflicted
+++ resolved
@@ -21,11 +21,7 @@
     baseColor IS colorOverride
     baseColorMap ImageTexture {
       url [
-<<<<<<< HEAD
-        %{= "\"webots://projects/appearances/protos/textures/pavement/" .. textureName .. "_pavement_base_color.jpg\"" }%
-=======
-        %<= '"textures/pavement/' + textureName + '_pavement_base_color.jpg"' >%
->>>>>>> c8b13895
+        %<= '"webots://projects/appearances/protos/textures/pavement/' + textureName + '_pavement_base_color.jpg"' >%
       ]
       filtering 5
     }
@@ -33,32 +29,20 @@
     %< if (fields.type.value !== 'grid') { >%
     roughnessMap ImageTexture {
       url [
-<<<<<<< HEAD
-        %{= "\"webots://projects/appearances/protos/textures/pavement/" .. textureName .. "_pavement_roughness.jpg\"" }%
-=======
-        %<= '"textures/pavement/' + textureName + '_pavement_roughness.jpg"' >%
->>>>>>> c8b13895
+        %<= '"webots://projects/appearances/protos/textures/pavement/' + textureName + '_pavement_roughness.jpg"' >%
       ]
     }
     %< } >%
     metalness 0
     normalMap ImageTexture {
       url [
-<<<<<<< HEAD
-        %{= "\"webots://projects/appearances/protos/textures/pavement/" .. textureName .. "_pavement_normal.jpg\"" }%
-=======
-        %<= '"textures/pavement/' + textureName + '_pavement_normal.jpg"' >%
->>>>>>> c8b13895
+        %<= '"webots://projects/appearances/protos/textures/pavement/' + textureName + '_pavement_normal.jpg"' >%
       ]
     }
     IBLStrength IS IBLStrength
     occlusionMap ImageTexture {
       url [
-<<<<<<< HEAD
-        %{= "\"webots://projects/appearances/protos/textures/pavement/" .. textureName .. "_pavement_occlusion.jpg\"" }%
-=======
-        %<= '"textures/pavement/' + textureName + '_pavement_occlusion.jpg"' >%
->>>>>>> c8b13895
+        %<= '"webots://projects/appearances/protos/textures/pavement/' + textureName + '_pavement_occlusion.jpg"' >%
       ]
     }
     textureTransform IS textureTransform
