--- conflicted
+++ resolved
@@ -13,11 +13,7 @@
   PBRAppearance {
     baseColorMap ImageTexture {
       url [
-<<<<<<< HEAD
-        %{= "\"webots://projects/appearances/protos/textures/bakelite_plastic/bakelite_plastic_base_color_" .. fields.color.value .. ".jpg\"" }%
-=======
-        %<= '"textures/bakelite_plastic/bakelite_plastic_base_color_' + fields.color.value + '.jpg"' >%
->>>>>>> c8b13895
+        %<= '"webots://projects/appearances/protos/textures/bakelite_plastic/bakelite_plastic_base_color_' + fields.color.value + '.jpg"' >%
       ]
     }
     roughnessMap ImageTexture {
