--- conflicted
+++ resolved
@@ -45,15 +45,9 @@
     occlusionMap ImageTexture {
       url [
         %< if (fields.type.value === 'artificial_white') { >%
-<<<<<<< HEAD
-          %<= '"https://raw.githubusercontent.com/cyberbotics/webots/develop/projects/appearances/protos/textures/grass/grass_artificial_occlusion.jpg"' >%
-        %< } else { >%
-          %<= '"https://raw.githubusercontent.com/cyberbotics/webots/develop/projects/appearances/protos/textures/grass/grass_' + fields.type.value + '_occlusion.jpg"' >%
-=======
           %<= '"webots://projects/appearances/protos/textures/grass/grass_artificial_occlusion.jpg"' >%
         %< } else { >%
           %<= '"webots://projects/appearances/protos/textures/grass/grass_' + fields.type.value + '_occlusion.jpg"' >%
->>>>>>> 1aa6623c
         %< } >%
       ]
     }
