--- conflicted
+++ resolved
@@ -15,43 +15,27 @@
     baseColor IS colorOverride
     baseColorMap ImageTexture {
       url [
-<<<<<<< HEAD
-        %{= "\"webots://projects/appearances/protos/textures/carpet/carpet_" .. fields.type.value .. "_base_color.jpg\"" }%
-=======
-        %<= '"textures/carpet/carpet_' + fields.type.value + '_base_color.jpg"' >%
->>>>>>> c8b13895
+        %<= '"webots://projects/appearances/protos/textures/carpet/carpet_' + fields.type.value + '_base_color.jpg"' >%
       ]
     }
     roughness 1
     %< if (fields.type.value !== 'wooly') { >%
       roughnessMap ImageTexture {
         url [
-<<<<<<< HEAD
-          %{= "\"webots://projects/appearances/protos/textures/carpet/carpet_" .. fields.type.value .. "_roughness.jpg\"" }%
-=======
-          %<= '"textures/carpet/carpet_' + fields.type.value + '_roughness.jpg"' >%
->>>>>>> c8b13895
+          %<= '"webots://projects/appearances/protos/textures/carpet/carpet_' + fields.type.value + '_roughness.jpg"' >%
         ]
       }
     %< } >%
     metalness 0
     normalMap ImageTexture {
       url [
-<<<<<<< HEAD
-        %{= "\"webots://projects/appearances/protos/textures/carpet/carpet_" .. fields.type.value .. "_normal.jpg\"" }%
-=======
-        %<= '"textures/carpet/carpet_' + fields.type.value + '_normal.jpg"' >%
->>>>>>> c8b13895
+        %<= '"webots://projects/appearances/protos/textures/carpet/carpet_' + fields.type.value + '_normal.jpg"' >%
       ]
     }
     IBLStrength IS IBLStrength
     occlusionMap ImageTexture {
       url [
-<<<<<<< HEAD
-        %{= "\"webots://projects/appearances/protos/textures/carpet/carpet_" .. fields.type.value .. "_occlusion.jpg\"" }%
-=======
-        %<= '"textures/carpet/carpet_' + fields.type.value + '_occlusion.jpg"' >%
->>>>>>> c8b13895
+        %<= '"webots://projects/appearances/protos/textures/carpet/carpet_' + fields.type.value + '_occlusion.jpg"' >%
       ]
     }
     occlusionMapStrength 1
