// Copyright 1996-2021 Cyberbotics Ltd.
//
// Licensed under the Apache License, Version 2.0 (the "License");
// you may not use this file except in compliance with the License.
// You may obtain a copy of the License at
//
//     http://www.apache.org/licenses/LICENSE-2.0
//
// Unless required by applicable law or agreed to in writing, software
// distributed under the License is distributed on an "AS IS" BASIS,
// WITHOUT WARRANTIES OR CONDITIONS OF ANY KIND, either express or implied.
// See the License for the specific language governing permissions and
// limitations under the License.

#include <stdio.h>
#include <string.h>
#include <iostream>

#ifdef _WIN32
#include <winsock.h>
#else
#include <arpa/inet.h>
#include <netdb.h>
#include <netinet/in.h>
#include <sys/socket.h>
#include <sys/types.h>
#include <unistd.h>
#endif

#include <google/protobuf/io/zero_copy_stream_impl.h>
#include <google/protobuf/text_format.h>

#include "messages.pb.h"

static void close_socket(int fd) {
#ifdef _WIN32
  closesocket(fd);
#else
  close(fd);
#endif
}

static char *read_file(const char *filename) {
  char *buffer = NULL;
  FILE *fp = fopen(filename, "r");
  if (!fp)
    return NULL;
  if (fseek(fp, 0L, SEEK_END) == 0) {
    const long size = ftell(fp);
    assert(size != -1);
    buffer = (char *)malloc(sizeof(char) * (size + 1));
    fseek(fp, 0L, SEEK_SET);
    const size_t len = fread(buffer, sizeof(char), size, fp);
    buffer[len] = '\0';
  }
  fclose(fp);
  return buffer;
}

int main(int argc, char *argv[]) {
  struct sockaddr_in address;
  struct hostent *server;
  int fd, rc;
  char *buffer;
  int port = 10003;
  char host[256];  // localhost

  GOOGLE_PROTOBUF_VERIFY_VERSION;

  sprintf(host, "127.0.0.1");
  if (argc > 1) {
    if (strcmp(argv[1], "--help") == 0 || strcmp(argv[1], "-h") == 0) {
      printf("Usage: client <IP:port> or <IP> or <port>\n");
      return 0;
    }
    const char *n = strchr(argv[1], ':');
    if (n > 0) {
      port = atoi(n + 1);
      strncpy(host, argv[1], sizeof(host) - 1);
      host[n - argv[1]] = '\0';
    } else if (strchr(argv[1], '.') || !isdigit(argv[1][0]))
      strncpy(host, argv[1], sizeof(host) - 1);
    else
      port = atoi(argv[1]);
  }
#ifdef _WIN32
  WSADATA info;
  rc = WSAStartup(MAKEWORD(2, 2), &info);  // Winsock 2.2
  if (rc != 0) {
    fprintf(stderr, "Cannot initialize Winsock\n");
    return 1;
  }
#endif
  fd = socket(AF_INET, SOCK_STREAM, 0);
  if (fd == -1) {
    fprintf(stderr, "Cannot create socket\n");
    return 1;
  }
  memset(&address, 0, sizeof(struct sockaddr_in));
  address.sin_family = AF_INET;
  address.sin_port = htons(port);
  server = gethostbyname(host);

  if (server)
    memcpy((char *)&address.sin_addr.s_addr, (char *)server->h_addr, server->h_length);
  else {
    fprintf(stderr, "Cannot resolve server name: %s\n", host);
    close_socket(fd);
    return 1;
  }
  rc = connect(fd, (struct sockaddr *)&address, sizeof(struct sockaddr));
  if (rc == -1) {
    fprintf(stderr, "Cannot connect to %s:%d\n", host, port);
    close_socket(fd);
    return 1;
  }
  printf("Connected %s:%d\n", host, port);

  const char *message2 = read_file("actuator_requests.txt");
  ActuatorRequests actuatorRequests;
  google::protobuf::TextFormat::ParseFromString(message2, &actuatorRequests);
  const int size2 = htonl(actuatorRequests.ByteSizeLong());
  send(fd, (char *)(&size2), sizeof(int), 0);
  google::protobuf::io::ZeroCopyOutputStream *zeroCopyStream1 = new google::protobuf::io::FileOutputStream(fd);
  actuatorRequests.SerializeToZeroCopyStream(zeroCopyStream1);
  delete zeroCopyStream1;
  
  for (int cnt=0; cnt<2; cnt++) {

    // const char *message2 = read_file("actuator_requests.txt");
    // ActuatorRequests actuatorRequests;
    // google::protobuf::TextFormat::ParseFromString(message2, &actuatorRequests);
    // const int size2 = htonl(actuatorRequests.ByteSizeLong());
    // send(fd, (char *)(&size2), sizeof(int), 0);
    // google::protobuf::io::ZeroCopyOutputStream *zeroCopyStream2 = new google::protobuf::io::FileOutputStream(fd);
    // actuatorRequests.SerializeToZeroCopyStream(zeroCopyStream2);
    // delete zeroCopyStream2;

    const char *message = read_file("sensor_requests.txt");
    printf("Message = %s\n", message);

    SensorMeasurements sensorMeasurements;
    google::protobuf::TextFormat::ParseFromString(message, &sensorMeasurements);
#ifndef _WIN32
    // This doesn't work on Windows, we should implement SocketOutputStream to make it work efficiently on Windows
    // See https://stackoverflow.com/questions/23280457/c-google-protocol-buffers-open-http-socket
    const int size = htonl(sensorMeasurements.ByteSizeLong());
    send(fd, (char *)(&size), sizeof(int), 0);
    google::protobuf::io::ZeroCopyOutputStream *zeroCopyStream = new google::protobuf::io::FileOutputStream(fd);
    sensorMeasurements.SerializeToZeroCopyStream(zeroCopyStream);
    delete zeroCopyStream;
#else  // here we make a useless malloc, copy and free
    const int size = actuatorRequests.ByteSizeLong();
    char *output = (char *)malloc(sizeof(int) + size);
    int *output_size = (int *)output;
    *output_size = htonl(size);
    actuatorRequests.SerializeToArray(&output[sizeof(int)], size);
    send(fd, output, sizeof(int) + size, 0);
    free(output);
#endif
<<<<<<< HEAD
    const int n = recv(fd, buffer, sizeof(int), 0);
    int data_size = *(int*)buffer;
    std::cout<<"Size Of data: "<<data_size<<std::endl;
    int n2 = recv(fd, buffer, data_size, 0);
    // sensorMeasurements.ParseFromArray(buffer, n2);
    std::cout<<"Size Of Received: "<<n2<<std::endl;
    std::cout<<"POSITIONSENSORSIZE():::  "<<sensorMeasurements.position_sensor_size()<<std::endl;
    std::cout<<"POSITION:::  "<<sensorMeasurements.position_sensor(0).value()<<std::endl;

    // printf("Answer is: %s\n", buffer);

    // break;
=======
    int s;
    int n = recv(fd, (char *)&s, sizeof(int), 0);
    const int answer_size = ntohl(s);
    SensorMeasurements sensorMeasurements;
    if (answer_size) {
      buffer = (char *)malloc(answer_size);
      int i = 0;
      while (i < answer_size)
        i += recv(fd, &buffer[i], answer_size, 0);
      sensorMeasurements.ParseFromArray(buffer, answer_size);
      free(buffer);
    }
    std::string printout;
    google::protobuf::TextFormat::PrintToString(sensorMeasurements, &printout);
    std::cout << printout << std::endl;
>>>>>>> 6c775921
  }
  close_socket(fd);
  return 0;
}<|MERGE_RESOLUTION|>--- conflicted
+++ resolved
@@ -158,20 +158,6 @@
     send(fd, output, sizeof(int) + size, 0);
     free(output);
 #endif
-<<<<<<< HEAD
-    const int n = recv(fd, buffer, sizeof(int), 0);
-    int data_size = *(int*)buffer;
-    std::cout<<"Size Of data: "<<data_size<<std::endl;
-    int n2 = recv(fd, buffer, data_size, 0);
-    // sensorMeasurements.ParseFromArray(buffer, n2);
-    std::cout<<"Size Of Received: "<<n2<<std::endl;
-    std::cout<<"POSITIONSENSORSIZE():::  "<<sensorMeasurements.position_sensor_size()<<std::endl;
-    std::cout<<"POSITION:::  "<<sensorMeasurements.position_sensor(0).value()<<std::endl;
-
-    // printf("Answer is: %s\n", buffer);
-
-    // break;
-=======
     int s;
     int n = recv(fd, (char *)&s, sizeof(int), 0);
     const int answer_size = ntohl(s);
@@ -187,7 +173,6 @@
     std::string printout;
     google::protobuf::TextFormat::PrintToString(sensorMeasurements, &printout);
     std::cout << printout << std::endl;
->>>>>>> 6c775921
   }
   close_socket(fd);
   return 0;
