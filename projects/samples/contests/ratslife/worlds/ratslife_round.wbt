<<<<<<< HEAD
#VRML_SIM R2021b utf8
=======
#VRML_SIM R2021c utf8
>>>>>>> 2a10be8f
WorldInfo {
  info [
    "Rat's life pattern"
  ]
  basicTimeStep 16
  coordinateSystem "NUE"
}
DEF VIEWPOINT Viewpoint {
  fieldOfView 0.755398
  orientation 0.06924491658634037 0.9612802302569182 0.2667310638904981 3.89326
  position -0.721543 0.880107 -0.700621
  near 0.01
}
TexturedBackground {
}
TexturedBackgroundLight {
}
DEF W000 LegoWall {
  translation 0 0.025 -0.2
  name "LEGO wall(1)"
}
DEF W001 LegoWall {
  translation 0.05 0.025 -0.2
  name "LEGO wall(2)"
}
DEF W002 LegoWall {
  translation 0.1 0.025 -0.2
  name "LEGO wall(3)"
}
DEF W003 LegoWall {
  translation 0.15 0.025 -0.2
  name "LEGO wall(4)"
}
DEF W004 LegoWall {
  translation 0.2 0.025 -0.2
  name "LEGO wall(5)"
}
DEF W005 LegoWall {
  translation 0.25 0.025 -0.2
  name "LEGO wall(6)"
}
DEF W006 LegoWall {
  translation 0.3 0.025 -0.2
  name "LEGO wall(7)"
}
DEF W007 LegoWall {
  translation 0.35 0.025 -0.2
  name "LEGO wall(8)"
}
DEF W008 LegoWall {
  translation 0.4 0.025 -0.2
  name "LEGO wall(9)"
}
DEF W009 LegoWall {
  translation 0.45 0.025 -0.2
  name "LEGO wall(10)"
}
DEF W010 LegoWall {
  translation 0.5 0.025 -0.2
  name "LEGO wall(11)"
}
DEF W011 LegoWall {
  translation 0.55 0.025 -0.2
  name "LEGO wall(12)"
}
DEF W012 LegoWall {
  translation 0.6 0.025 -0.2
  name "LEGO wall(13)"
}
DEF W013 LegoWall {
  translation 0.65 0.025 -0.2
  name "LEGO wall(14)"
}
DEF W014 LegoWall {
  translation 0.7 0.025 -0.2
  name "LEGO wall(15)"
}
DEF W015 LegoWall {
  translation 0.75 0.025 -0.2
  name "LEGO wall(16)"
}
DEF W016 LegoWall {
  translation 0.8 0.025 -0.2
  name "LEGO wall(17)"
}
DEF W017 LegoWall {
  translation 0.85 0.025 -0.2
  name "LEGO wall(18)"
}
DEF W018 LegoWall {
  translation 0.9 0.025 -0.2
  name "LEGO wall(19)"
}
DEF W019 LegoWall {
  translation 0.95 0.025 -0.2
  name "LEGO wall(20)"
}
DEF W020 LegoWall {
  translation 1 0.025 -0.2
  name "LEGO wall(21)"
}
DEF W021 LegoWall {
  translation 1.05 0.025 -0.2
  name "LEGO wall(22)"
}
DEF W022 LegoWall {
  translation 1.1 0.025 -0.2
  name "LEGO wall(23)"
}
DEF W023 LegoWall {
  translation 1.15 0.025 -0.2
  name "LEGO wall(24)"
}
DEF W024 LegoWall {
  translation 1.2 0.025 -0.2
  name "LEGO wall(25)"
}
DEF W025 LegoWall {
  translation 1.25 0.025 -0.2
  name "LEGO wall(26)"
}
DEF W026 LegoWall {
  translation 1.3 0.025 -0.2
  name "LEGO wall(27)"
}
DEF W027 LegoWall {
  translation 1.35 0.025 -0.2
  name "LEGO wall(28)"
}
DEF W028 LegoWall {
  translation 1.4 0.025 -0.2
  name "LEGO wall(29)"
}
DEF W029 LegoWall {
  translation 1.45 0.025 -0.2
  name "LEGO wall(30)"
}
DEF W030 LegoWall {
  translation 1.5 0.025 -0.2
  name "LEGO wall(31)"
}
DEF W031 LegoWall {
  translation 1.55 0.025 -0.2
  name "LEGO wall(32)"
}
DEF W032 LegoWall {
  translation 1.6 0.025 -0.2
  name "LEGO wall(33)"
}
DEF W033 LegoWall {
  translation 1.65 0.025 -0.2
  name "LEGO wall(34)"
}
DEF W034 LegoWall {
  translation 1.7 0.025 -0.2
  name "LEGO wall(35)"
}
DEF W035 LegoWall {
  translation 1.75 0.025 -0.2
  name "LEGO wall(36)"
}
DEF W036 LegoWall {
  translation 1.8 0.025 -0.2
  name "LEGO wall(37)"
}
DEF W037 LegoWall {
  translation 1.85 0.025 -0.2
  name "LEGO wall(38)"
}
DEF W038 LegoWall {
  translation 1.9 0.025 -0.2
  name "LEGO wall(39)"
}
DEF W039 LegoWall {
  translation 1.95 0.025 -0.2
  name "LEGO wall(40)"
}
DEF W040 LegoWall {
  translation 2 0.025 -0.2
  name "LEGO wall(41)"
}
DEF W041 LegoWall {
  translation 2.05 0.025 -0.2
  name "LEGO wall(42)"
}
DEF W042 LegoWall {
  translation 2.1 0.025 -0.2
  name "LEGO wall(43)"
}
DEF W043 LegoWall {
  translation 2.15 0.025 -0.2
  name "LEGO wall(44)"
}
DEF W044 LegoWall {
  translation 2.2 0.025 -0.2
  name "LEGO wall(45)"
}
DEF W045 LegoWall {
  translation 2.25 0.025 -0.2
  name "LEGO wall(46)"
}
DEF W046 LegoWall {
  translation 2.3 0.025 -0.2
  name "LEGO wall(47)"
}
DEF W047 LegoWall {
  translation 2.35 0.025 -0.2
  name "LEGO wall(48)"
}
DEF W048 LegoWall {
  translation 2.4 0.025 -0.2
  name "LEGO wall(49)"
}
DEF W049 LegoWall {
  translation 2.45 0.025 -0.2
  name "LEGO wall(50)"
}
DEF W050 LegoWall {
  translation 2.5 0.025 -0.2
  name "LEGO wall(51)"
}
DEF W051 LegoWall {
  translation 2.55 0.025 -0.2
  name "LEGO wall(52)"
}
DEF W052 LegoWall {
  translation 2.6 0.025 -0.2
  name "LEGO wall(53)"
}
DEF W053 LegoWall {
  translation 2.65 0.025 -0.2
  name "LEGO wall(54)"
}
DEF W054 LegoWall {
  translation 2.7 0.025 -0.2
  name "LEGO wall(55)"
}
DEF W055 LegoWall {
  translation 2.75 0.025 -0.2
  name "LEGO wall(56)"
}
DEF W056 LegoWall {
  translation 2.8 0.025 -0.2
  name "LEGO wall(57)"
}
DEF W057 LegoWall {
  translation 2.85 0.025 -0.2
  name "LEGO wall(58)"
}
DEF W058 LegoWall {
  translation 2.9 0.025 -0.2
  name "LEGO wall(59)"
}
DEF W059 LegoWall {
  translation 2.95 0.025 -0.2
  name "LEGO wall(60)"
}
DEF W060 LegoWall {
  translation 3 0.025 -0.2
  name "LEGO wall(61)"
}
DEF W061 LegoWall {
  translation 3.05 0.025 -0.2
  name "LEGO wall(62)"
}
DEF W062 LegoWall {
  translation 3.1 0.025 -0.2
  name "LEGO wall(63)"
}
DEF W063 LegoWall {
  translation 3.15 0.025 -0.2
  name "LEGO wall(64)"
}
DEF W064 LegoWall {
  translation 3.2 0.025 -0.2
  name "LEGO wall(65)"
}
DEF W065 LegoWall {
  translation 3.25 0.025 -0.2
  name "LEGO wall(66)"
}
DEF W066 LegoWall {
  translation 3.3 0.025 -0.2
  name "LEGO wall(67)"
}
DEF W067 LegoWall {
  translation 3.35 0.025 -0.2
  name "LEGO wall(68)"
}
DEF W068 LegoWall {
  translation 3.4 0.025 -0.2
  name "LEGO wall(69)"
}
DEF W069 LegoWall {
  translation 3.45 0.025 -0.2
  name "LEGO wall(70)"
}
DEF W070 LegoWall {
  translation 3.5 0.025 -0.2
  name "LEGO wall(71)"
}
DEF W071 LegoWall {
  translation 3.55 0.025 -0.2
  name "LEGO wall(72)"
}
DEF W072 LegoWall {
  translation 3.6 0.025 -0.2
  name "LEGO wall(73)"
}
DEF W073 LegoWall {
  translation 3.65 0.025 -0.2
  name "LEGO wall(74)"
}
DEF W074 LegoWall {
  translation 3.7 0.025 -0.2
  name "LEGO wall(75)"
}
DEF W075 LegoWall {
  translation 3.75 0.025 -0.2
  name "LEGO wall(76)"
}
DEF W076 LegoWall {
  translation 3.8 0.025 -0.2
  name "LEGO wall(77)"
}
DEF W077 LegoWall {
  translation 3.85 0.025 -0.2
  name "LEGO wall(78)"
}
DEF W078 LegoWall {
  translation 3.9 0.025 -0.2
  name "LEGO wall(79)"
}
DEF W079 LegoWall {
  translation 3.95 0.025 -0.2
  name "LEGO wall(80)"
}
DEF W080 LegoWall {
  translation 4 0.025 -0.2
  name "LEGO wall(81)"
}
DEF W081 LegoWall {
  translation 4.05 0.025 -0.2
  name "LEGO wall(82)"
}
DEF W082 LegoWall {
  translation 4.1 0.025 -0.2
  name "LEGO wall(83)"
}
DEF W083 LegoWall {
  translation 4.15 0.025 -0.2
  name "LEGO wall(84)"
}
DEF W084 LegoWall {
  translation 4.2 0.025 -0.2
  name "LEGO wall(85)"
}
DEF W085 LegoWall {
  translation 4.25 0.025 -0.2
  name "LEGO wall(86)"
}
DEF W086 LegoWall {
  translation 4.3 0.025 -0.2
  name "LEGO wall(87)"
}
DEF W087 LegoWall {
  translation 4.35 0.025 -0.2
  name "LEGO wall(88)"
}
DEF W088 LegoWall {
  translation 4.4 0.025 -0.2
  name "LEGO wall(89)"
}
DEF W089 LegoWall {
  translation 4.45 0.025 -0.2
  name "LEGO wall(90)"
}
DEF W090 LegoWall {
  translation 4.5 0.025 -0.2
  name "LEGO wall(91)"
}
DEF W091 LegoWall {
  translation 4.55 0.025 -0.2
  name "LEGO wall(92)"
}
DEF W092 LegoWall {
  translation 4.6 0.025 -0.2
  name "LEGO wall(93)"
}
DEF W093 LegoWall {
  translation 4.65 0.025 -0.2
  name "LEGO wall(94)"
}
DEF W094 LegoWall {
  translation 4.7 0.025 -0.2
  name "LEGO wall(95)"
}
DEF W095 LegoWall {
  translation 4.75 0.025 -0.2
  name "LEGO wall(96)"
}
DEF W096 LegoWall {
  translation 4.8 0.025 -0.2
  name "LEGO wall(97)"
}
DEF W097 LegoWall {
  translation 4.85 0.025 -0.2
  name "LEGO wall(98)"
}
DEF W098 LegoWall {
  translation 4.9 0.025 -0.2
  name "LEGO wall(99)"
}
DEF W099 LegoWall {
  translation 4.95 0.025 -0.2
  name "LEGO wall(100)"
}
DEF W100 LegoWall {
  translation 5 0.025 -0.2
  name "LEGO wall(101)"
}
DEF W101 LegoWall {
  translation 5.05 0.025 -0.2
  name "LEGO wall(102)"
}
DEF W102 LegoWall {
  translation 5.1 0.025 -0.2
  name "LEGO wall(103)"
}
DEF W103 LegoWall {
  translation 5.15 0.025 -0.2
  name "LEGO wall(104)"
}
DEF W104 LegoWall {
  translation 5.2 0.025 -0.2
  name "LEGO wall(105)"
}
DEF W105 LegoWall {
  translation 5.25 0.025 -0.2
  name "LEGO wall(106)"
}
DEF W106 LegoWall {
  translation 5.3 0.025 -0.2
  name "LEGO wall(107)"
}
DEF W107 LegoWall {
  translation 5.35 0.025 -0.2
  name "LEGO wall(108)"
}
DEF W108 LegoWall {
  translation 5.4 0.025 -0.2
  name "LEGO wall(109)"
}
DEF W109 LegoWall {
  translation 5.45 0.025 -0.2
  name "LEGO wall(110)"
}
DEF W110 LegoWall {
  translation 5.5 0.025 -0.2
  name "LEGO wall(111)"
}
DEF W111 LegoWall {
  translation 5.55 0.025 -0.2
  name "LEGO wall(112)"
}
DEF W112 LegoWall {
  translation 5.6 0.025 -0.2
  name "LEGO wall(113)"
}
DEF W113 LegoWall {
  translation 5.65 0.025 -0.2
  name "LEGO wall(114)"
}
DEF W114 LegoWall {
  translation 5.7 0.025 -0.2
  name "LEGO wall(115)"
}
DEF W115 LegoWall {
  translation 5.75 0.025 -0.2
  name "LEGO wall(116)"
}
DEF W116 LegoWall {
  translation 5.8 0.025 -0.2
  name "LEGO wall(117)"
}
DEF W117 LegoWall {
  translation 5.85 0.025 -0.2
  name "LEGO wall(118)"
}
DEF W118 LegoWall {
  translation 5.9 0.025 -0.2
  name "LEGO wall(119)"
}
DEF W119 LegoWall {
  translation 5.95 0.025 -0.2
  name "LEGO wall(120)"
}
DEF W120 LegoWall {
  translation 6 0.025 -0.2
}
DEF I000 LegoInterval {
  translation 0 0.025 -0.3
  name "LEGO interval(1)"
}
DEF I001 LegoInterval {
  translation 0.05 0.025 -0.3
  name "LEGO interval(2)"
}
DEF I002 LegoInterval {
  translation 0.1 0.025 -0.3
  name "LEGO interval(3)"
}
DEF I003 LegoInterval {
  translation 0.15 0.025 -0.3
  name "LEGO interval(4)"
}
DEF I004 LegoInterval {
  translation 0.2 0.025 -0.3
  name "LEGO interval(5)"
}
DEF I005 LegoInterval {
  translation 0.25 0.025 -0.3
  name "LEGO interval(6)"
}
DEF I006 LegoInterval {
  translation 0.3 0.025 -0.3
  name "LEGO interval(7)"
}
DEF I007 LegoInterval {
  translation 0.35 0.025 -0.3
  name "LEGO interval(8)"
}
DEF I008 LegoInterval {
  translation 0.4 0.025 -0.3
  name "LEGO interval(9)"
}
DEF I009 LegoInterval {
  translation 0.45 0.025 -0.3
  name "LEGO interval(10)"
}
DEF I010 LegoInterval {
  translation 0.5 0.025 -0.3
  name "LEGO interval(11)"
}
DEF I011 LegoInterval {
  translation 0.55 0.025 -0.3
  name "LEGO interval(12)"
}
DEF I012 LegoInterval {
  translation 0.6 0.025 -0.3
  name "LEGO interval(13)"
}
DEF I013 LegoInterval {
  translation 0.65 0.025 -0.3
  name "LEGO interval(14)"
}
DEF I014 LegoInterval {
  translation 0.7 0.025 -0.3
  name "LEGO interval(15)"
}
DEF I015 LegoInterval {
  translation 0.75 0.025 -0.3
  name "LEGO interval(16)"
}
DEF I016 LegoInterval {
  translation 0.8 0.025 -0.3
  name "LEGO interval(17)"
}
DEF I017 LegoInterval {
  translation 0.85 0.025 -0.3
  name "LEGO interval(18)"
}
DEF I018 LegoInterval {
  translation 0.9 0.025 -0.3
  name "LEGO interval(19)"
}
DEF I019 LegoInterval {
  translation 0.95 0.025 -0.3
  name "LEGO interval(20)"
}
DEF I020 LegoInterval {
  translation 1 0.025 -0.3
  name "LEGO interval(21)"
}
DEF I021 LegoInterval {
  translation 1.05 0.025 -0.3
  name "LEGO interval(22)"
}
DEF I022 LegoInterval {
  translation 1.1 0.025 -0.3
  name "LEGO interval(23)"
}
DEF I023 LegoInterval {
  translation 1.15 0.025 -0.3
  name "LEGO interval(24)"
}
DEF I024 LegoInterval {
  translation 1.2 0.025 -0.3
  name "LEGO interval(25)"
}
DEF I025 LegoInterval {
  translation 1.25 0.025 -0.3
  name "LEGO interval(26)"
}
DEF I026 LegoInterval {
  translation 1.3 0.025 -0.3
  name "LEGO interval(27)"
}
DEF I027 LegoInterval {
  translation 1.35 0.025 -0.3
  name "LEGO interval(28)"
}
DEF I028 LegoInterval {
  translation 1.4 0.025 -0.3
  name "LEGO interval(29)"
}
DEF I029 LegoInterval {
  translation 1.45 0.025 -0.3
  name "LEGO interval(30)"
}
DEF I030 LegoInterval {
  translation 1.5 0.025 -0.3
  name "LEGO interval(31)"
}
DEF I031 LegoInterval {
  translation 1.55 0.025 -0.3
  name "LEGO interval(32)"
}
DEF I032 LegoInterval {
  translation 1.6 0.025 -0.3
  name "LEGO interval(33)"
}
DEF I033 LegoInterval {
  translation 1.65 0.025 -0.3
  name "LEGO interval(34)"
}
DEF I034 LegoInterval {
  translation 1.7 0.025 -0.3
  name "LEGO interval(35)"
}
DEF I035 LegoInterval {
  translation 1.75 0.025 -0.3
  name "LEGO interval(36)"
}
DEF I036 LegoInterval {
  translation 1.8 0.025 -0.3
  name "LEGO interval(37)"
}
DEF I037 LegoInterval {
  translation 1.85 0.025 -0.3
  name "LEGO interval(38)"
}
DEF I038 LegoInterval {
  translation 1.9 0.025 -0.3
  name "LEGO interval(39)"
}
DEF I039 LegoInterval {
  translation 1.95 0.025 -0.3
  name "LEGO interval(40)"
}
DEF I040 LegoInterval {
  translation 2 0.025 -0.3
  name "LEGO interval(41)"
}
DEF I041 LegoInterval {
  translation 2.05 0.025 -0.3
  name "LEGO interval(42)"
}
DEF I042 LegoInterval {
  translation 2.1 0.025 -0.3
  name "LEGO interval(43)"
}
DEF I043 LegoInterval {
  translation 2.15 0.025 -0.3
  name "LEGO interval(44)"
}
DEF I044 LegoInterval {
  translation 2.2 0.025 -0.3
  name "LEGO interval(45)"
}
DEF I045 LegoInterval {
  translation 2.25 0.025 -0.3
  name "LEGO interval(46)"
}
DEF I046 LegoInterval {
  translation 2.3 0.025 -0.3
  name "LEGO interval(47)"
}
DEF I047 LegoInterval {
  translation 2.35 0.025 -0.3
  name "LEGO interval(48)"
}
DEF I048 LegoInterval {
  translation 2.4 0.025 -0.3
  name "LEGO interval(49)"
}
DEF I049 LegoInterval {
  translation 2.45 0.025 -0.3
  name "LEGO interval(50)"
}
DEF I050 LegoInterval {
  translation 2.5 0.025 -0.3
  name "LEGO interval(51)"
}
DEF I051 LegoInterval {
  translation 2.55 0.025 -0.3
  name "LEGO interval(52)"
}
DEF I052 LegoInterval {
  translation 2.6 0.025 -0.3
  name "LEGO interval(53)"
}
DEF I053 LegoInterval {
  translation 2.65 0.025 -0.3
  name "LEGO interval(54)"
}
DEF I054 LegoInterval {
  translation 2.7 0.025 -0.3
  name "LEGO interval(55)"
}
DEF I055 LegoInterval {
  translation 2.75 0.025 -0.3
  name "LEGO interval(56)"
}
DEF I056 LegoInterval {
  translation 2.8 0.025 -0.3
  name "LEGO interval(57)"
}
DEF I057 LegoInterval {
  translation 2.85 0.025 -0.3
  name "LEGO interval(58)"
}
DEF I058 LegoInterval {
  translation 2.9 0.025 -0.3
  name "LEGO interval(59)"
}
DEF I059 LegoInterval {
  translation 2.95 0.025 -0.3
  name "LEGO interval(60)"
}
DEF I060 LegoInterval {
  translation 3 0.025 -0.3
  name "LEGO interval(61)"
}
DEF I061 LegoInterval {
  translation 3.05 0.025 -0.3
  name "LEGO interval(62)"
}
DEF I062 LegoInterval {
  translation 3.1 0.025 -0.3
  name "LEGO interval(63)"
}
DEF I063 LegoInterval {
  translation 3.15 0.025 -0.3
  name "LEGO interval(64)"
}
DEF I064 LegoInterval {
  translation 3.2 0.025 -0.3
  name "LEGO interval(65)"
}
DEF I065 LegoInterval {
  translation 3.25 0.025 -0.3
  name "LEGO interval(66)"
}
DEF I066 LegoInterval {
  translation 3.3 0.025 -0.3
  name "LEGO interval(67)"
}
DEF I067 LegoInterval {
  translation 3.35 0.025 -0.3
  name "LEGO interval(68)"
}
DEF I068 LegoInterval {
  translation 3.4 0.025 -0.3
  name "LEGO interval(69)"
}
DEF I069 LegoInterval {
  translation 3.45 0.025 -0.3
  name "LEGO interval(70)"
}
DEF I070 LegoInterval {
  translation 3.5 0.025 -0.3
  name "LEGO interval(71)"
}
DEF I071 LegoInterval {
  translation 3.55 0.025 -0.3
  name "LEGO interval(72)"
}
DEF I072 LegoInterval {
  translation 3.6 0.025 -0.3
  name "LEGO interval(73)"
}
DEF I073 LegoInterval {
  translation 3.65 0.025 -0.3
  name "LEGO interval(74)"
}
DEF I074 LegoInterval {
  translation 3.7 0.025 -0.3
  name "LEGO interval(75)"
}
DEF I075 LegoInterval {
  translation 3.75 0.025 -0.3
  name "LEGO interval(76)"
}
DEF I076 LegoInterval {
  translation 3.8 0.025 -0.3
  name "LEGO interval(77)"
}
DEF I077 LegoInterval {
  translation 3.85 0.025 -0.3
  name "LEGO interval(78)"
}
DEF I078 LegoInterval {
  translation 3.9 0.025 -0.3
  name "LEGO interval(79)"
}
DEF I079 LegoInterval {
  translation 3.95 0.025 -0.3
  name "LEGO interval(80)"
}
DEF I080 LegoInterval {
  translation 4 0.025 -0.3
  name "LEGO interval(81)"
}
DEF I081 LegoInterval {
  translation 4.05 0.025 -0.3
  name "LEGO interval(82)"
}
DEF I082 LegoInterval {
  translation 4.1 0.025 -0.3
  name "LEGO interval(83)"
}
DEF I083 LegoInterval {
  translation 4.15 0.025 -0.3
  name "LEGO interval(84)"
}
DEF I084 LegoInterval {
  translation 4.2 0.025 -0.3
  name "LEGO interval(85)"
}
DEF I085 LegoInterval {
  translation 4.25 0.025 -0.3
  name "LEGO interval(86)"
}
DEF I086 LegoInterval {
  translation 4.3 0.025 -0.3
  name "LEGO interval(87)"
}
DEF I087 LegoInterval {
  translation 4.35 0.025 -0.3
  name "LEGO interval(88)"
}
DEF I088 LegoInterval {
  translation 4.4 0.025 -0.3
  name "LEGO interval(89)"
}
DEF I089 LegoInterval {
  translation 4.45 0.025 -0.3
  name "LEGO interval(90)"
}
DEF I090 LegoInterval {
  translation 4.5 0.025 -0.3
  name "LEGO interval(91)"
}
DEF I091 LegoInterval {
  translation 4.55 0.025 -0.3
  name "LEGO interval(92)"
}
DEF I092 LegoInterval {
  translation 4.6 0.025 -0.3
  name "LEGO interval(93)"
}
DEF I093 LegoInterval {
  translation 4.65 0.025 -0.3
  name "LEGO interval(94)"
}
DEF I094 LegoInterval {
  translation 4.7 0.025 -0.3
  name "LEGO interval(95)"
}
DEF I095 LegoInterval {
  translation 4.75 0.025 -0.3
  name "LEGO interval(96)"
}
DEF I096 LegoInterval {
  translation 4.8 0.025 -0.3
  name "LEGO interval(97)"
}
DEF I097 LegoInterval {
  translation 4.85 0.025 -0.3
  name "LEGO interval(98)"
}
DEF I098 LegoInterval {
  translation 4.9 0.025 -0.3
  name "LEGO interval(99)"
}
DEF I099 LegoInterval {
  translation 4.95 0.025 -0.3
  name "LEGO interval(100)"
}
DEF I100 LegoInterval {
  translation 5 0.025 -0.3
  name "LEGO interval(101)"
}
DEF I101 LegoInterval {
  translation 5.05 0.025 -0.3
  name "LEGO interval(102)"
}
DEF I102 LegoInterval {
  translation 5.1 0.025 -0.3
  name "LEGO interval(103)"
}
DEF I103 LegoInterval {
  translation 5.15 0.025 -0.3
  name "LEGO interval(104)"
}
DEF I104 LegoInterval {
  translation 5.2 0.025 -0.3
  name "LEGO interval(105)"
}
DEF I105 LegoInterval {
  translation 5.25 0.025 -0.3
  name "LEGO interval(106)"
}
DEF I106 LegoInterval {
  translation 5.3 0.025 -0.3
  name "LEGO interval(107)"
}
DEF I107 LegoInterval {
  translation 5.35 0.025 -0.3
  name "LEGO interval(108)"
}
DEF I108 LegoInterval {
  translation 5.4 0.025 -0.3
  name "LEGO interval(109)"
}
DEF I109 LegoInterval {
  translation 5.45 0.025 -0.3
  name "LEGO interval(110)"
}
DEF I110 LegoInterval {
  translation 5.5 0.025 -0.3
  name "LEGO interval(111)"
}
DEF I111 LegoInterval {
  translation 5.55 0.025 -0.3
  name "LEGO interval(112)"
}
DEF I112 LegoInterval {
  translation 5.6 0.025 -0.3
  name "LEGO interval(113)"
}
DEF I113 LegoInterval {
  translation 5.65 0.025 -0.3
  name "LEGO interval(114)"
}
DEF I114 LegoInterval {
  translation 5.7 0.025 -0.3
  name "LEGO interval(115)"
}
DEF I115 LegoInterval {
  translation 5.75 0.025 -0.3
  name "LEGO interval(116)"
}
DEF I116 LegoInterval {
  translation 5.8 0.025 -0.3
  name "LEGO interval(117)"
}
DEF I117 LegoInterval {
  translation 5.85 0.025 -0.3
  name "LEGO interval(118)"
}
DEF I118 LegoInterval {
  translation 5.9 0.025 -0.3
  name "LEGO interval(119)"
}
DEF I119 LegoInterval {
  translation 5.95 0.025 -0.3
  name "LEGO interval(120)"
}
DEF I120 LegoInterval {
  translation 6 0.025 -0.3
}
DEF F0 NXTFeeder {
  translation 0 0 -0.4
  name "NXT feeder(1)"
}
DEF F1 NXTFeeder {
  translation 0.2 0 -0.4
  name "NXT feeder(2)"
}
DEF F2 NXTFeeder {
  translation 0.4 0 -0.4
  name "NXT feeder(3)"
}
DEF F3 NXTFeeder {
  translation 0.6 0 -0.4
}
DEF R0 E-puck {
  translation 0 0 -0.6
  name "Rat0"
  controller "R0"
  battery [
    200, 100, 1000
  ]
  turretSlot [
    DEF EPUCK_FLAG E-puckFlag {
    }
  ]
}
DEF R1 E-puck {
  translation 0.2 0 -0.6
  name "Rat1"
  controller "R1"
  battery [
    200, 100, 1000
  ]
  turretSlot [
    DEF EPUCK_FLAG E-puckFlag {
      image [
<<<<<<< HEAD
        "textures/rat1.jpg"
=======
        "webots://projects/samples/contests/ratslife/protos/e-puck/textures/rat1.jpg"
>>>>>>> 2a10be8f
      ]
    }
  ]
}
Robot {
  translation 0.504 -0.0001 0.504
  children [
    DEF GROUND_SHAPE Shape {
      appearance PBRAppearance {
        baseColorMap ImageTexture {
          url [
            "webots://projects/samples/contests/ratslife/worlds/textures/ground_tiles.png"
          ]
          filtering 0
        }
        roughness 1
        metalness 0
        textureTransform TextureTransform {
          scale 10 10
        }
      }
      geometry Plane {
        size 1.12 1.12
      }
    }
    DEF DEBUG Display {
      name "debug_display"
      boundingObject USE GROUND_SHAPE
      width 21
      height 21
    }
    DEF HELPER Display {
      name "helper_display"
      height 32
    }
  ]
  locked TRUE
  controller "contest_manager"
  supervisor TRUE
}<|MERGE_RESOLUTION|>--- conflicted
+++ resolved
@@ -1,8 +1,4 @@
-<<<<<<< HEAD
-#VRML_SIM R2021b utf8
-=======
 #VRML_SIM R2021c utf8
->>>>>>> 2a10be8f
 WorldInfo {
   info [
     "Rat's life pattern"
@@ -1023,11 +1019,7 @@
   turretSlot [
     DEF EPUCK_FLAG E-puckFlag {
       image [
-<<<<<<< HEAD
-        "textures/rat1.jpg"
-=======
         "webots://projects/samples/contests/ratslife/protos/e-puck/textures/rat1.jpg"
->>>>>>> 2a10be8f
       ]
     }
   ]
