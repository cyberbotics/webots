--- conflicted
+++ resolved
@@ -76,11 +76,7 @@
   name "solid(4)"
 }
 DEF INDEXEDFACESET Solid {
-<<<<<<< HEAD
-  translation -0.1 -0.9 -0.1
-=======
   translation -0.1 -0.7 -0.1
->>>>>>> c1ea3b86
   rotation 1 0 0 1.5708
   children [
     Shape {
