<<<<<<< HEAD
#VRML_SIM R2021c utf8
WorldInfo {
  info [
    "Example use of an Emitter and a Receiver device."
  ]
  title "Emitter - Receiver"
}
Viewpoint {
  orientation -0.5773502691896258 0.5773502691896258 0.5773502691896258 2.0944
  position 0 0 2.856141484126244
}
TexturedBackground {
}
TexturedBackgroundLight {
}
RectangleArena {
}
DEF GREEN_BOX Solid {
  translation 0.25 0.05 0.05
  children [
    Shape {
      appearance PBRAppearance {
        baseColor 0 1 0
        roughness 0.2189099510000001
        metalness 0
      }
      geometry DEF BOX0 Box {
        size 0.1 0.23 0.1
      }
    }
  ]
  name "green box"
  boundingObject Shape {
    appearance PBRAppearance {
      roughness 1.1102230246251565e-16
      metalness 0
    }
    geometry USE BOX0
  }
}
DEF BLUE_BOX Solid {
  translation -0.27 -0.2 0.05
  rotation 0 0 1 0.31
  children [
    Shape {
      appearance PBRAppearance {
        baseColor 0 0 1
        roughness 0.519341125
        metalness 0
      }
      geometry DEF BOX1 Box {
        size 0.1 0.1 0.1
      }
    }
  ]
  name "blue box"
  boundingObject Shape {
    appearance PBRAppearance {
      roughness 1.1102230246251565e-16
      metalness 0
    }
    geometry USE BOX1
  }
}
DEF YELLOW_BOX Solid {
  translation -0.15 0.2 0.05
  rotation 0 0 1 0.4
  children [
    Shape {
      appearance PBRAppearance {
        baseColor 1 1 0
        roughness 0.03934117200000009
        metalness 0
      }
      geometry DEF BOX2 Box {
        size 0.3 0.05 0.1
      }
    }
  ]
  name "yellow box"
  boundingObject Shape {
    appearance PBRAppearance {
      roughness 1.1102230246251565e-16
      metalness 0
    }
    geometry USE BOX2
  }
}
DEF PINK_BOX Solid {
  translation 0.1 -0.42 0.05
  children [
    Shape {
      appearance PBRAppearance {
        baseColor 1 0.1 0.3
        roughness 0.16827074099999995
        metalness 0
      }
      geometry DEF BOX3 Box {
        size 0.08 0.15 0.1
      }
    }
  ]
  name "red box"
  boundingObject Shape {
    appearance PBRAppearance {
      roughness 1.1102230246251565e-16
      metalness 0
    }
    geometry USE BOX3
  }
}
DEF RECEIVER_BOT Robot {
  translation 0 -0.15 0
  rotation 0 0 1 1
  children [
    DEF MAIN_BODY Transform {
      translation 0 0 0.0415
      rotation 0 0 1 1.570796
      children [
        Shape {
          appearance PBRAppearance {
            baseColor 0.0820075 0.364731 0.8
            roughness 1
            metalness 0
          }
          geometry DEF BODY Cylinder {
            height 0.08
            radius 0.045
          }
        }
      ]
    }
    HingeJoint {
      jointParameters HingeJointParameters {
        axis 0 1 0
        anchor 0 0 0.025
      }
      device [
        RotationalMotor {
          name "left wheel motor"
          consumptionFactor 70
          maxVelocity 100
        }
        PositionSensor {
          name "left wheel sensor"
        }
      ]
      endPoint Solid {
        translation 0 0.045 0.025
        rotation 0.134487 -0.134487 -0.981747 1.589218
        children [
          DEF WHEEL Transform {
            rotation 0.577657 0.577197 -0.577197 -2.093935
            children [
              Shape {
                appearance PBRAppearance {
                  baseColor 1 0 0
                  roughness 1
                  metalness 0
                }
                geometry Cylinder {
                  height 0.01
                  radius 0.025
                }
              }
            ]
          }
        ]
        name "left wheel"
        boundingObject USE WHEEL
        physics DEF PHYSICS_WHEEL Physics {
          density -1
          mass 0.05
        }
      }
    }
    HingeJoint {
      jointParameters HingeJointParameters {
        axis 0 1 0
        anchor 0 0 0.025
      }
      device [
        RotationalMotor {
          name "right wheel motor"
          consumptionFactor 70
          maxVelocity 100
        }
        PositionSensor {
          name "right wheel sensor"
        }
      ]
      endPoint Solid {
        translation 0 -0.045 0.025
        rotation -0.062357 0.062357 -0.996104 1.5747
        children [
          USE WHEEL
        ]
        name "right wheel"
        boundingObject USE WHEEL
        physics USE PHYSICS_WHEEL
      }
    }
    DEF LEFT_EYE DistanceSensor {
      translation 0.042 0.02 0.063
      rotation 0.940735 0.23981 0.23981 1.631852
      children [
        DEF SENSOR Transform {
          rotation 0.577657 0.577197 -0.577197 -2.093935
          children [
            Shape {
              appearance PBRAppearance {
                baseColor 0.975691 0.981481 0.0252992
                roughness 1
                metalness 0
              }
              geometry Cylinder {
                height 0.004
                radius 0.008
              }
            }
          ]
        }
      ]
      name "ds0"
      lookupTable [
        0 1024 0
        0.05 1024 0
        0.15 0 0
      ]
      numberOfRays 2
      aperture 1
    }
    DEF RIGHT_EYE DistanceSensor {
      translation 0.042 -0.02 0.063
      rotation 0.940374 -0.240516 -0.240516 1.632235
      children [
        USE SENSOR
      ]
      name "ds1"
      lookupTable [
        0 1024 0
        0.05 1024 0
        0.15 0 0
      ]
      numberOfRays 2
      aperture 1
    }
    DEF SMILE Transform {
      translation 0.036 0 0.025
      rotation 0.250563 -0.935113 -0.250563 1.637834
      children [
        Shape {
          appearance PBRAppearance {
            baseColor 0.721569 0.290196 0.290196
            roughness 1
            metalness 0
          }
          geometry Cylinder {
            height 0.018
            radius 0.009
            subdivision 3
          }
        }
      ]
    }
    DEF RECEIVER Receiver {
      translation 0 0 -0.06
      rotation 0 0.707107 0.707107 3.141527
      type "infra-red"
      channel 1
    }
  ]
  name "MyBot receiver"
  boundingObject DEF MYBOT_BOUNDING Transform {
    translation 0 0 0.0415
    rotation 0 0 1 1.570796
    children [
      USE BODY
    ]
  }
  physics DEF MYBOT_PHYSICS Physics {
    density -1
    mass 0.5
  }
  controller "emitter_receiver"
}
DEF EMITTER_BOT Robot {
  translation -0.1285 -0.2029 0
  rotation 0 0 1 3.12642
  children [
    USE MAIN_BODY
    HingeJoint {
      jointParameters HingeJointParameters {
        axis 0 1 0
        anchor 0 0 0.025
      }
      device [
        RotationalMotor {
          name "left wheel motor"
          consumptionFactor 70
          maxVelocity 100
        }
        PositionSensor {
          name "left wheel sensor"
        }
      ]
      endPoint Solid {
        translation 0 0.045 0.025
        rotation 0.134487 -0.134487 -0.981747 1.589218
        children [
          DEF WHEEL Transform {
            rotation 0.577657 0.577197 -0.577197 -2.093935
            children [
              Shape {
                appearance PBRAppearance {
                  baseColor 1 0 0
                  roughness 1
                  metalness 0
                }
                geometry Cylinder {
                  height 0.01
                  radius 0.025
                }
              }
            ]
          }
        ]
        name "left wheel"
        boundingObject USE WHEEL
        physics DEF PHYSICS_WHEEL Physics {
          density -1
          mass 0.05
        }
      }
    }
    HingeJoint {
      jointParameters HingeJointParameters {
        axis 0 1 0
        anchor 0 0 0.025
      }
      device [
        RotationalMotor {
          name "right wheel motor"
          consumptionFactor 70
          maxVelocity 100
        }
        PositionSensor {
          name "right wheel sensor"
        }
      ]
      endPoint Solid {
        translation 0 -0.045 0.025
        rotation -0.062357 0.062357 -0.996104 1.5747
        children [
          USE WHEEL
        ]
        name "right wheel"
        boundingObject USE WHEEL
        physics USE PHYSICS_WHEEL
      }
    }
    DEF LEFT_EYE DistanceSensor {
      translation 0.042 0.02 0.063
      rotation 0.940735 0.23981 0.23981 1.631852
      children [
        DEF SENSOR Transform {
          rotation 0.577657 0.577197 -0.577197 -2.093935
          children [
            Shape {
              appearance PBRAppearance {
                baseColor 0.975691 0.981481 0.0252992
                roughness 1
                metalness 0
              }
              geometry Cylinder {
                height 0.004
                radius 0.008
              }
            }
          ]
        }
      ]
      name "ds0"
      lookupTable [
        0 1024 0
        0.05 1024 0
        0.15 0 0
      ]
      numberOfRays 2
      aperture 1
    }
    DEF RIGHT_EYE DistanceSensor {
      translation 0.042 -0.02 0.063
      rotation 0.940374 -0.240516 -0.240516 1.632235
      children [
        USE SENSOR
      ]
      name "ds1"
      lookupTable [
        0 1024 0
        0.05 1024 0
        0.15 0 0
      ]
      numberOfRays 2
      aperture 1
    }
    USE SMILE
    DEF EMITTER Emitter {
      translation 0 0 -0.06
      rotation 0 0.707107 0.707107 3.141527
      children [
        DEF RANGE Transform {
          translation 0 0.05 0
          children [
            Shape {
              appearance PBRAppearance {
                baseColor 0.8 0.8 0.8
                transparency 0.5
                roughness 1
                metalness 0
              }
              geometry Sphere {
                radius 0.4
                subdivision 2
              }
            }
          ]
        }
      ]
      type "infra-red"
      range 0.4
      channel 1
    }
  ]
  name "MyBot emitter"
  boundingObject USE MYBOT_BOUNDING
  physics USE MYBOT_PHYSICS
  controller "emitter_receiver"
}
=======
#VRML_SIM R2022a utf8
WorldInfo {
  info [
    "Example use of an Emitter and a Receiver device."
  ]
  title "Emitter - Receiver"
  coordinateSystem "NUE"
}
Viewpoint {
  orientation 0.999994899514001 0.00044670095511257927 0.0031624996822114393 4.80953
  position 0.0228485 1.5349 0.163277
}
TexturedBackground {
}
TexturedBackgroundLight {
}
RectangleArena {
}
DEF GREEN_BOX Solid {
  translation -0.05 0.05 -0.25
  children [
    Shape {
      appearance PBRAppearance {
        baseColor 0 1 0
        roughness 0.2189099510000001
        metalness 0
      }
      geometry DEF BOX0 Box {
        size 0.23 0.1 0.1
      }
    }
  ]
  name "green box"
  boundingObject Shape {
    appearance PBRAppearance {
      roughness 1.1102230246251565e-16
      metalness 0
    }
    geometry USE BOX0
  }
}
DEF BLUE_BOX Solid {
  translation 0.2 0.05 0.27
  rotation 0 1 0 0.31
  children [
    Shape {
      appearance PBRAppearance {
        baseColor 0 0 1
        roughness 0.519341125
        metalness 0
      }
      geometry DEF BOX1 Box {
        size 0.1 0.1 0.1
      }
    }
  ]
  name "blue box"
  boundingObject Shape {
    appearance PBRAppearance {
      roughness 1.1102230246251565e-16
      metalness 0
    }
    geometry USE BOX1
  }
}
DEF YELLOW_BOX Solid {
  translation -0.2 0.05 0.15
  rotation 0 1 0 0.4
  children [
    Shape {
      appearance PBRAppearance {
        baseColor 1 1 0
        roughness 0.03934117200000009
        metalness 0
      }
      geometry DEF BOX2 Box {
        size 0.05 0.1 0.3
      }
    }
  ]
  name "yellow box"
  boundingObject Shape {
    appearance PBRAppearance {
      roughness 1.1102230246251565e-16
      metalness 0
    }
    geometry USE BOX2
  }
}
DEF PINK_BOX Solid {
  translation 0.42 0.05 -0.1
  children [
    Shape {
      appearance PBRAppearance {
        baseColor 1 0.1 0.3
        roughness 0.16827074099999995
        metalness 0
      }
      geometry DEF BOX3 Box {
        size 0.15 0.1 0.08
      }
    }
  ]
  name "red box"
  boundingObject Shape {
    appearance PBRAppearance {
      roughness 1.1102230246251565e-16
      metalness 0
    }
    geometry USE BOX3
  }
}
DEF RECEIVER_BOT Robot {
  translation 0.15 0 0
  rotation 0 1 0 1
  children [
    DEF MAIN_BODY Transform {
      translation 0 0.0415 0
      children [
        Shape {
          appearance PBRAppearance {
            baseColor 0.0820075 0.364731 0.8
            roughness 1
            metalness 0
          }
          geometry DEF BODY Cylinder {
            height 0.08
            radius 0.045
          }
        }
      ]
    }
    HingeJoint {
      jointParameters HingeJointParameters {
        axis -1 0 0
        anchor 0 0.025 0
      }
      device [
        RotationalMotor {
          name "left wheel motor"
          consumptionFactor 70
          maxVelocity 100
        }
        PositionSensor {
          name "left wheel sensor"
        }
      ]
      endPoint Solid {
        translation -0.045 0.025 0
        rotation 1 0 0 4.98467
        children [
          DEF WHEEL Transform {
            rotation 0 0 1 1.57
            children [
              Shape {
                appearance PBRAppearance {
                  baseColor 1 0 0
                  roughness 1
                  metalness 0
                }
                geometry Cylinder {
                  height 0.01
                  radius 0.025
                }
              }
            ]
          }
        ]
        name "left wheel"
        boundingObject USE WHEEL
        physics DEF PHYSICS_WHEEL Physics {
          density -1
          mass 0.05
        }
      }
    }
    HingeJoint {
      jointParameters HingeJointParameters {
        axis -1 0 0
        anchor 0 0.025 0
      }
      device [
        RotationalMotor {
          name "right wheel motor"
          consumptionFactor 70
          maxVelocity 100
        }
        PositionSensor {
          name "right wheel sensor"
        }
      ]
      endPoint Solid {
        translation 0.045 0.025 0
        rotation 1 0 0 4.58735
        children [
          USE WHEEL
        ]
        name "right wheel"
        boundingObject USE WHEEL
        physics USE PHYSICS_WHEEL
      }
    }
    DEF LEFT_EYE DistanceSensor {
      translation -0.02 0.063 -0.042
      rotation 0 1 0 2.07
      children [
        DEF SENSOR Transform {
          rotation 0 0 1 1.57
          children [
            Shape {
              appearance PBRAppearance {
                baseColor 0.975691 0.981481 0.0252992
                roughness 1
                metalness 0
              }
              geometry Cylinder {
                height 0.004
                radius 0.008
              }
            }
          ]
        }
      ]
      name "ds0"
      lookupTable [
        0 1024 0
        0.05 1024 0
        0.15 0 0
      ]
      numberOfRays 2
      aperture 1
    }
    DEF RIGHT_EYE DistanceSensor {
      translation 0.02 0.063 -0.042
      rotation 0 1 0 1.07
      children [
        USE SENSOR
      ]
      name "ds1"
      lookupTable [
        0 1024 0
        0.05 1024 0
        0.15 0 0
      ]
      numberOfRays 2
      aperture 1
    }
    DEF SMILE Transform {
      translation 0 0.025 -0.036
      rotation 0.7745972408364944 0.44721228048294853 0.4472139204829502 1.8234794
      children [
        Shape {
          appearance PBRAppearance {
            baseColor 0.721569 0.290196 0.290196
            roughness 1
            metalness 0
          }
          geometry Cylinder {
            height 0.018
            radius 0.009
            subdivision 3
          }
        }
      ]
    }
    DEF RECEIVER Receiver {
      translation 0 0.06 0
      rotation 0 1 0 3.1415
      type "infra-red"
      channel 1
    }
  ]
  name "MyBot receiver"
  boundingObject DEF MYBOT_BOUNDING Transform {
    translation 0 0.0415 0
    children [
      USE BODY
    ]
  }
  physics DEF MYBOT_PHYSICS Physics {
    density -1
    mass 0.5
  }
  controller "emitter_receiver"
}
DEF EMITTER_BOT Robot {
  translation 0.202947 0 0.128516
  rotation 0 1 0 97.3742
  children [
    USE MAIN_BODY
    HingeJoint {
      jointParameters HingeJointParameters {
        axis -1 0 0
        anchor 0 0.025 0
      }
      device [
        RotationalMotor {
          name "left wheel motor"
          consumptionFactor 70
          maxVelocity 100
        }
        PositionSensor {
          name "left wheel sensor"
        }
      ]
      endPoint Solid {
        translation -0.045 0.025 0
        rotation 1 0 0 4.98467
        children [
          DEF WHEEL Transform {
            rotation 0 0 1 1.57
            children [
              Shape {
                appearance PBRAppearance {
                  baseColor 1 0 0
                  roughness 1
                  metalness 0
                }
                geometry Cylinder {
                  height 0.01
                  radius 0.025
                }
              }
            ]
          }
        ]
        name "left wheel"
        boundingObject USE WHEEL
        physics DEF PHYSICS_WHEEL Physics {
          density -1
          mass 0.05
        }
      }
    }
    HingeJoint {
      jointParameters HingeJointParameters {
        axis -1 0 0
        anchor 0 0.025 0
      }
      device [
        RotationalMotor {
          name "right wheel motor"
          consumptionFactor 70
          maxVelocity 100
        }
        PositionSensor {
          name "right wheel sensor"
        }
      ]
      endPoint Solid {
        translation 0.045 0.025 0
        rotation 1 0 0 4.58735
        children [
          USE WHEEL
        ]
        name "right wheel"
        boundingObject USE WHEEL
        physics USE PHYSICS_WHEEL
      }
    }
    DEF LEFT_EYE DistanceSensor {
      translation -0.02 0.063 -0.042
      rotation 0 1 0 2.07
      children [
        DEF SENSOR Transform {
          rotation 0 0 1 1.57
          children [
            Shape {
              appearance PBRAppearance {
                baseColor 0.975691 0.981481 0.0252992
                roughness 1
                metalness 0
              }
              geometry Cylinder {
                height 0.004
                radius 0.008
              }
            }
          ]
        }
      ]
      name "ds0"
      lookupTable [
        0 1024 0
        0.05 1024 0
        0.15 0 0
      ]
      numberOfRays 2
      aperture 1
    }
    DEF RIGHT_EYE DistanceSensor {
      translation 0.02 0.063 -0.042
      rotation 0 1 0 1.07
      children [
        USE SENSOR
      ]
      name "ds1"
      lookupTable [
        0 1024 0
        0.05 1024 0
        0.15 0 0
      ]
      numberOfRays 2
      aperture 1
    }
    USE SMILE
    DEF EMITTER Emitter {
      translation 0 0.06 0
      rotation 0 1 0 3.1415
      children [
        DEF RANGE Transform {
          translation 0 0.05 0
          children [
            Shape {
              appearance PBRAppearance {
                baseColor 0.8 0.8 0.8
                transparency 0.5
                roughness 1
                metalness 0
              }
              geometry Sphere {
                radius 0.4
                subdivision 2
              }
            }
          ]
        }
      ]
      type "infra-red"
      range 0.4
      channel 1
    }
  ]
  name "MyBot emitter"
  boundingObject USE MYBOT_BOUNDING
  physics USE MYBOT_PHYSICS
  controller "emitter_receiver"
}
>>>>>>> dc47e107
<|MERGE_RESOLUTION|>--- conflicted
+++ resolved
@@ -1,880 +1,439 @@
-<<<<<<< HEAD
-#VRML_SIM R2021c utf8
-WorldInfo {
-  info [
-    "Example use of an Emitter and a Receiver device."
-  ]
-  title "Emitter - Receiver"
-}
-Viewpoint {
-  orientation -0.5773502691896258 0.5773502691896258 0.5773502691896258 2.0944
-  position 0 0 2.856141484126244
-}
-TexturedBackground {
-}
-TexturedBackgroundLight {
-}
-RectangleArena {
-}
-DEF GREEN_BOX Solid {
-  translation 0.25 0.05 0.05
-  children [
-    Shape {
-      appearance PBRAppearance {
-        baseColor 0 1 0
-        roughness 0.2189099510000001
-        metalness 0
-      }
-      geometry DEF BOX0 Box {
-        size 0.1 0.23 0.1
-      }
-    }
-  ]
-  name "green box"
-  boundingObject Shape {
-    appearance PBRAppearance {
-      roughness 1.1102230246251565e-16
-      metalness 0
-    }
-    geometry USE BOX0
-  }
-}
-DEF BLUE_BOX Solid {
-  translation -0.27 -0.2 0.05
-  rotation 0 0 1 0.31
-  children [
-    Shape {
-      appearance PBRAppearance {
-        baseColor 0 0 1
-        roughness 0.519341125
-        metalness 0
-      }
-      geometry DEF BOX1 Box {
-        size 0.1 0.1 0.1
-      }
-    }
-  ]
-  name "blue box"
-  boundingObject Shape {
-    appearance PBRAppearance {
-      roughness 1.1102230246251565e-16
-      metalness 0
-    }
-    geometry USE BOX1
-  }
-}
-DEF YELLOW_BOX Solid {
-  translation -0.15 0.2 0.05
-  rotation 0 0 1 0.4
-  children [
-    Shape {
-      appearance PBRAppearance {
-        baseColor 1 1 0
-        roughness 0.03934117200000009
-        metalness 0
-      }
-      geometry DEF BOX2 Box {
-        size 0.3 0.05 0.1
-      }
-    }
-  ]
-  name "yellow box"
-  boundingObject Shape {
-    appearance PBRAppearance {
-      roughness 1.1102230246251565e-16
-      metalness 0
-    }
-    geometry USE BOX2
-  }
-}
-DEF PINK_BOX Solid {
-  translation 0.1 -0.42 0.05
-  children [
-    Shape {
-      appearance PBRAppearance {
-        baseColor 1 0.1 0.3
-        roughness 0.16827074099999995
-        metalness 0
-      }
-      geometry DEF BOX3 Box {
-        size 0.08 0.15 0.1
-      }
-    }
-  ]
-  name "red box"
-  boundingObject Shape {
-    appearance PBRAppearance {
-      roughness 1.1102230246251565e-16
-      metalness 0
-    }
-    geometry USE BOX3
-  }
-}
-DEF RECEIVER_BOT Robot {
-  translation 0 -0.15 0
-  rotation 0 0 1 1
-  children [
-    DEF MAIN_BODY Transform {
-      translation 0 0 0.0415
-      rotation 0 0 1 1.570796
-      children [
-        Shape {
-          appearance PBRAppearance {
-            baseColor 0.0820075 0.364731 0.8
-            roughness 1
-            metalness 0
-          }
-          geometry DEF BODY Cylinder {
-            height 0.08
-            radius 0.045
-          }
-        }
-      ]
-    }
-    HingeJoint {
-      jointParameters HingeJointParameters {
-        axis 0 1 0
-        anchor 0 0 0.025
-      }
-      device [
-        RotationalMotor {
-          name "left wheel motor"
-          consumptionFactor 70
-          maxVelocity 100
-        }
-        PositionSensor {
-          name "left wheel sensor"
-        }
-      ]
-      endPoint Solid {
-        translation 0 0.045 0.025
-        rotation 0.134487 -0.134487 -0.981747 1.589218
-        children [
-          DEF WHEEL Transform {
-            rotation 0.577657 0.577197 -0.577197 -2.093935
-            children [
-              Shape {
-                appearance PBRAppearance {
-                  baseColor 1 0 0
-                  roughness 1
-                  metalness 0
-                }
-                geometry Cylinder {
-                  height 0.01
-                  radius 0.025
-                }
-              }
-            ]
-          }
-        ]
-        name "left wheel"
-        boundingObject USE WHEEL
-        physics DEF PHYSICS_WHEEL Physics {
-          density -1
-          mass 0.05
-        }
-      }
-    }
-    HingeJoint {
-      jointParameters HingeJointParameters {
-        axis 0 1 0
-        anchor 0 0 0.025
-      }
-      device [
-        RotationalMotor {
-          name "right wheel motor"
-          consumptionFactor 70
-          maxVelocity 100
-        }
-        PositionSensor {
-          name "right wheel sensor"
-        }
-      ]
-      endPoint Solid {
-        translation 0 -0.045 0.025
-        rotation -0.062357 0.062357 -0.996104 1.5747
-        children [
-          USE WHEEL
-        ]
-        name "right wheel"
-        boundingObject USE WHEEL
-        physics USE PHYSICS_WHEEL
-      }
-    }
-    DEF LEFT_EYE DistanceSensor {
-      translation 0.042 0.02 0.063
-      rotation 0.940735 0.23981 0.23981 1.631852
-      children [
-        DEF SENSOR Transform {
-          rotation 0.577657 0.577197 -0.577197 -2.093935
-          children [
-            Shape {
-              appearance PBRAppearance {
-                baseColor 0.975691 0.981481 0.0252992
-                roughness 1
-                metalness 0
-              }
-              geometry Cylinder {
-                height 0.004
-                radius 0.008
-              }
-            }
-          ]
-        }
-      ]
-      name "ds0"
-      lookupTable [
-        0 1024 0
-        0.05 1024 0
-        0.15 0 0
-      ]
-      numberOfRays 2
-      aperture 1
-    }
-    DEF RIGHT_EYE DistanceSensor {
-      translation 0.042 -0.02 0.063
-      rotation 0.940374 -0.240516 -0.240516 1.632235
-      children [
-        USE SENSOR
-      ]
-      name "ds1"
-      lookupTable [
-        0 1024 0
-        0.05 1024 0
-        0.15 0 0
-      ]
-      numberOfRays 2
-      aperture 1
-    }
-    DEF SMILE Transform {
-      translation 0.036 0 0.025
-      rotation 0.250563 -0.935113 -0.250563 1.637834
-      children [
-        Shape {
-          appearance PBRAppearance {
-            baseColor 0.721569 0.290196 0.290196
-            roughness 1
-            metalness 0
-          }
-          geometry Cylinder {
-            height 0.018
-            radius 0.009
-            subdivision 3
-          }
-        }
-      ]
-    }
-    DEF RECEIVER Receiver {
-      translation 0 0 -0.06
-      rotation 0 0.707107 0.707107 3.141527
-      type "infra-red"
-      channel 1
-    }
-  ]
-  name "MyBot receiver"
-  boundingObject DEF MYBOT_BOUNDING Transform {
-    translation 0 0 0.0415
-    rotation 0 0 1 1.570796
-    children [
-      USE BODY
-    ]
-  }
-  physics DEF MYBOT_PHYSICS Physics {
-    density -1
-    mass 0.5
-  }
-  controller "emitter_receiver"
-}
-DEF EMITTER_BOT Robot {
-  translation -0.1285 -0.2029 0
-  rotation 0 0 1 3.12642
-  children [
-    USE MAIN_BODY
-    HingeJoint {
-      jointParameters HingeJointParameters {
-        axis 0 1 0
-        anchor 0 0 0.025
-      }
-      device [
-        RotationalMotor {
-          name "left wheel motor"
-          consumptionFactor 70
-          maxVelocity 100
-        }
-        PositionSensor {
-          name "left wheel sensor"
-        }
-      ]
-      endPoint Solid {
-        translation 0 0.045 0.025
-        rotation 0.134487 -0.134487 -0.981747 1.589218
-        children [
-          DEF WHEEL Transform {
-            rotation 0.577657 0.577197 -0.577197 -2.093935
-            children [
-              Shape {
-                appearance PBRAppearance {
-                  baseColor 1 0 0
-                  roughness 1
-                  metalness 0
-                }
-                geometry Cylinder {
-                  height 0.01
-                  radius 0.025
-                }
-              }
-            ]
-          }
-        ]
-        name "left wheel"
-        boundingObject USE WHEEL
-        physics DEF PHYSICS_WHEEL Physics {
-          density -1
-          mass 0.05
-        }
-      }
-    }
-    HingeJoint {
-      jointParameters HingeJointParameters {
-        axis 0 1 0
-        anchor 0 0 0.025
-      }
-      device [
-        RotationalMotor {
-          name "right wheel motor"
-          consumptionFactor 70
-          maxVelocity 100
-        }
-        PositionSensor {
-          name "right wheel sensor"
-        }
-      ]
-      endPoint Solid {
-        translation 0 -0.045 0.025
-        rotation -0.062357 0.062357 -0.996104 1.5747
-        children [
-          USE WHEEL
-        ]
-        name "right wheel"
-        boundingObject USE WHEEL
-        physics USE PHYSICS_WHEEL
-      }
-    }
-    DEF LEFT_EYE DistanceSensor {
-      translation 0.042 0.02 0.063
-      rotation 0.940735 0.23981 0.23981 1.631852
-      children [
-        DEF SENSOR Transform {
-          rotation 0.577657 0.577197 -0.577197 -2.093935
-          children [
-            Shape {
-              appearance PBRAppearance {
-                baseColor 0.975691 0.981481 0.0252992
-                roughness 1
-                metalness 0
-              }
-              geometry Cylinder {
-                height 0.004
-                radius 0.008
-              }
-            }
-          ]
-        }
-      ]
-      name "ds0"
-      lookupTable [
-        0 1024 0
-        0.05 1024 0
-        0.15 0 0
-      ]
-      numberOfRays 2
-      aperture 1
-    }
-    DEF RIGHT_EYE DistanceSensor {
-      translation 0.042 -0.02 0.063
-      rotation 0.940374 -0.240516 -0.240516 1.632235
-      children [
-        USE SENSOR
-      ]
-      name "ds1"
-      lookupTable [
-        0 1024 0
-        0.05 1024 0
-        0.15 0 0
-      ]
-      numberOfRays 2
-      aperture 1
-    }
-    USE SMILE
-    DEF EMITTER Emitter {
-      translation 0 0 -0.06
-      rotation 0 0.707107 0.707107 3.141527
-      children [
-        DEF RANGE Transform {
-          translation 0 0.05 0
-          children [
-            Shape {
-              appearance PBRAppearance {
-                baseColor 0.8 0.8 0.8
-                transparency 0.5
-                roughness 1
-                metalness 0
-              }
-              geometry Sphere {
-                radius 0.4
-                subdivision 2
-              }
-            }
-          ]
-        }
-      ]
-      type "infra-red"
-      range 0.4
-      channel 1
-    }
-  ]
-  name "MyBot emitter"
-  boundingObject USE MYBOT_BOUNDING
-  physics USE MYBOT_PHYSICS
-  controller "emitter_receiver"
-}
-=======
-#VRML_SIM R2022a utf8
-WorldInfo {
-  info [
-    "Example use of an Emitter and a Receiver device."
-  ]
-  title "Emitter - Receiver"
-  coordinateSystem "NUE"
-}
-Viewpoint {
-  orientation 0.999994899514001 0.00044670095511257927 0.0031624996822114393 4.80953
-  position 0.0228485 1.5349 0.163277
-}
-TexturedBackground {
-}
-TexturedBackgroundLight {
-}
-RectangleArena {
-}
-DEF GREEN_BOX Solid {
-  translation -0.05 0.05 -0.25
-  children [
-    Shape {
-      appearance PBRAppearance {
-        baseColor 0 1 0
-        roughness 0.2189099510000001
-        metalness 0
-      }
-      geometry DEF BOX0 Box {
-        size 0.23 0.1 0.1
-      }
-    }
-  ]
-  name "green box"
-  boundingObject Shape {
-    appearance PBRAppearance {
-      roughness 1.1102230246251565e-16
-      metalness 0
-    }
-    geometry USE BOX0
-  }
-}
-DEF BLUE_BOX Solid {
-  translation 0.2 0.05 0.27
-  rotation 0 1 0 0.31
-  children [
-    Shape {
-      appearance PBRAppearance {
-        baseColor 0 0 1
-        roughness 0.519341125
-        metalness 0
-      }
-      geometry DEF BOX1 Box {
-        size 0.1 0.1 0.1
-      }
-    }
-  ]
-  name "blue box"
-  boundingObject Shape {
-    appearance PBRAppearance {
-      roughness 1.1102230246251565e-16
-      metalness 0
-    }
-    geometry USE BOX1
-  }
-}
-DEF YELLOW_BOX Solid {
-  translation -0.2 0.05 0.15
-  rotation 0 1 0 0.4
-  children [
-    Shape {
-      appearance PBRAppearance {
-        baseColor 1 1 0
-        roughness 0.03934117200000009
-        metalness 0
-      }
-      geometry DEF BOX2 Box {
-        size 0.05 0.1 0.3
-      }
-    }
-  ]
-  name "yellow box"
-  boundingObject Shape {
-    appearance PBRAppearance {
-      roughness 1.1102230246251565e-16
-      metalness 0
-    }
-    geometry USE BOX2
-  }
-}
-DEF PINK_BOX Solid {
-  translation 0.42 0.05 -0.1
-  children [
-    Shape {
-      appearance PBRAppearance {
-        baseColor 1 0.1 0.3
-        roughness 0.16827074099999995
-        metalness 0
-      }
-      geometry DEF BOX3 Box {
-        size 0.15 0.1 0.08
-      }
-    }
-  ]
-  name "red box"
-  boundingObject Shape {
-    appearance PBRAppearance {
-      roughness 1.1102230246251565e-16
-      metalness 0
-    }
-    geometry USE BOX3
-  }
-}
-DEF RECEIVER_BOT Robot {
-  translation 0.15 0 0
-  rotation 0 1 0 1
-  children [
-    DEF MAIN_BODY Transform {
-      translation 0 0.0415 0
-      children [
-        Shape {
-          appearance PBRAppearance {
-            baseColor 0.0820075 0.364731 0.8
-            roughness 1
-            metalness 0
-          }
-          geometry DEF BODY Cylinder {
-            height 0.08
-            radius 0.045
-          }
-        }
-      ]
-    }
-    HingeJoint {
-      jointParameters HingeJointParameters {
-        axis -1 0 0
-        anchor 0 0.025 0
-      }
-      device [
-        RotationalMotor {
-          name "left wheel motor"
-          consumptionFactor 70
-          maxVelocity 100
-        }
-        PositionSensor {
-          name "left wheel sensor"
-        }
-      ]
-      endPoint Solid {
-        translation -0.045 0.025 0
-        rotation 1 0 0 4.98467
-        children [
-          DEF WHEEL Transform {
-            rotation 0 0 1 1.57
-            children [
-              Shape {
-                appearance PBRAppearance {
-                  baseColor 1 0 0
-                  roughness 1
-                  metalness 0
-                }
-                geometry Cylinder {
-                  height 0.01
-                  radius 0.025
-                }
-              }
-            ]
-          }
-        ]
-        name "left wheel"
-        boundingObject USE WHEEL
-        physics DEF PHYSICS_WHEEL Physics {
-          density -1
-          mass 0.05
-        }
-      }
-    }
-    HingeJoint {
-      jointParameters HingeJointParameters {
-        axis -1 0 0
-        anchor 0 0.025 0
-      }
-      device [
-        RotationalMotor {
-          name "right wheel motor"
-          consumptionFactor 70
-          maxVelocity 100
-        }
-        PositionSensor {
-          name "right wheel sensor"
-        }
-      ]
-      endPoint Solid {
-        translation 0.045 0.025 0
-        rotation 1 0 0 4.58735
-        children [
-          USE WHEEL
-        ]
-        name "right wheel"
-        boundingObject USE WHEEL
-        physics USE PHYSICS_WHEEL
-      }
-    }
-    DEF LEFT_EYE DistanceSensor {
-      translation -0.02 0.063 -0.042
-      rotation 0 1 0 2.07
-      children [
-        DEF SENSOR Transform {
-          rotation 0 0 1 1.57
-          children [
-            Shape {
-              appearance PBRAppearance {
-                baseColor 0.975691 0.981481 0.0252992
-                roughness 1
-                metalness 0
-              }
-              geometry Cylinder {
-                height 0.004
-                radius 0.008
-              }
-            }
-          ]
-        }
-      ]
-      name "ds0"
-      lookupTable [
-        0 1024 0
-        0.05 1024 0
-        0.15 0 0
-      ]
-      numberOfRays 2
-      aperture 1
-    }
-    DEF RIGHT_EYE DistanceSensor {
-      translation 0.02 0.063 -0.042
-      rotation 0 1 0 1.07
-      children [
-        USE SENSOR
-      ]
-      name "ds1"
-      lookupTable [
-        0 1024 0
-        0.05 1024 0
-        0.15 0 0
-      ]
-      numberOfRays 2
-      aperture 1
-    }
-    DEF SMILE Transform {
-      translation 0 0.025 -0.036
-      rotation 0.7745972408364944 0.44721228048294853 0.4472139204829502 1.8234794
-      children [
-        Shape {
-          appearance PBRAppearance {
-            baseColor 0.721569 0.290196 0.290196
-            roughness 1
-            metalness 0
-          }
-          geometry Cylinder {
-            height 0.018
-            radius 0.009
-            subdivision 3
-          }
-        }
-      ]
-    }
-    DEF RECEIVER Receiver {
-      translation 0 0.06 0
-      rotation 0 1 0 3.1415
-      type "infra-red"
-      channel 1
-    }
-  ]
-  name "MyBot receiver"
-  boundingObject DEF MYBOT_BOUNDING Transform {
-    translation 0 0.0415 0
-    children [
-      USE BODY
-    ]
-  }
-  physics DEF MYBOT_PHYSICS Physics {
-    density -1
-    mass 0.5
-  }
-  controller "emitter_receiver"
-}
-DEF EMITTER_BOT Robot {
-  translation 0.202947 0 0.128516
-  rotation 0 1 0 97.3742
-  children [
-    USE MAIN_BODY
-    HingeJoint {
-      jointParameters HingeJointParameters {
-        axis -1 0 0
-        anchor 0 0.025 0
-      }
-      device [
-        RotationalMotor {
-          name "left wheel motor"
-          consumptionFactor 70
-          maxVelocity 100
-        }
-        PositionSensor {
-          name "left wheel sensor"
-        }
-      ]
-      endPoint Solid {
-        translation -0.045 0.025 0
-        rotation 1 0 0 4.98467
-        children [
-          DEF WHEEL Transform {
-            rotation 0 0 1 1.57
-            children [
-              Shape {
-                appearance PBRAppearance {
-                  baseColor 1 0 0
-                  roughness 1
-                  metalness 0
-                }
-                geometry Cylinder {
-                  height 0.01
-                  radius 0.025
-                }
-              }
-            ]
-          }
-        ]
-        name "left wheel"
-        boundingObject USE WHEEL
-        physics DEF PHYSICS_WHEEL Physics {
-          density -1
-          mass 0.05
-        }
-      }
-    }
-    HingeJoint {
-      jointParameters HingeJointParameters {
-        axis -1 0 0
-        anchor 0 0.025 0
-      }
-      device [
-        RotationalMotor {
-          name "right wheel motor"
-          consumptionFactor 70
-          maxVelocity 100
-        }
-        PositionSensor {
-          name "right wheel sensor"
-        }
-      ]
-      endPoint Solid {
-        translation 0.045 0.025 0
-        rotation 1 0 0 4.58735
-        children [
-          USE WHEEL
-        ]
-        name "right wheel"
-        boundingObject USE WHEEL
-        physics USE PHYSICS_WHEEL
-      }
-    }
-    DEF LEFT_EYE DistanceSensor {
-      translation -0.02 0.063 -0.042
-      rotation 0 1 0 2.07
-      children [
-        DEF SENSOR Transform {
-          rotation 0 0 1 1.57
-          children [
-            Shape {
-              appearance PBRAppearance {
-                baseColor 0.975691 0.981481 0.0252992
-                roughness 1
-                metalness 0
-              }
-              geometry Cylinder {
-                height 0.004
-                radius 0.008
-              }
-            }
-          ]
-        }
-      ]
-      name "ds0"
-      lookupTable [
-        0 1024 0
-        0.05 1024 0
-        0.15 0 0
-      ]
-      numberOfRays 2
-      aperture 1
-    }
-    DEF RIGHT_EYE DistanceSensor {
-      translation 0.02 0.063 -0.042
-      rotation 0 1 0 1.07
-      children [
-        USE SENSOR
-      ]
-      name "ds1"
-      lookupTable [
-        0 1024 0
-        0.05 1024 0
-        0.15 0 0
-      ]
-      numberOfRays 2
-      aperture 1
-    }
-    USE SMILE
-    DEF EMITTER Emitter {
-      translation 0 0.06 0
-      rotation 0 1 0 3.1415
-      children [
-        DEF RANGE Transform {
-          translation 0 0.05 0
-          children [
-            Shape {
-              appearance PBRAppearance {
-                baseColor 0.8 0.8 0.8
-                transparency 0.5
-                roughness 1
-                metalness 0
-              }
-              geometry Sphere {
-                radius 0.4
-                subdivision 2
-              }
-            }
-          ]
-        }
-      ]
-      type "infra-red"
-      range 0.4
-      channel 1
-    }
-  ]
-  name "MyBot emitter"
-  boundingObject USE MYBOT_BOUNDING
-  physics USE MYBOT_PHYSICS
-  controller "emitter_receiver"
-}
->>>>>>> dc47e107
+#VRML_SIM R2022a utf8
+WorldInfo {
+  info [
+    "Example use of an Emitter and a Receiver device."
+  ]
+  title "Emitter - Receiver"
+}
+Viewpoint {
+  orientation -0.5773502691896258 0.5773502691896258 0.5773502691896258 2.0944
+  position 0 0 2.856141484126244
+}
+TexturedBackground {
+}
+TexturedBackgroundLight {
+}
+RectangleArena {
+}
+DEF GREEN_BOX Solid {
+  translation 0.25 0.05 0.05
+  children [
+    Shape {
+      appearance PBRAppearance {
+        baseColor 0 1 0
+        roughness 0.2189099510000001
+        metalness 0
+      }
+      geometry DEF BOX0 Box {
+        size 0.1 0.23 0.1
+      }
+    }
+  ]
+  name "green box"
+  boundingObject Shape {
+    appearance PBRAppearance {
+      roughness 1.1102230246251565e-16
+      metalness 0
+    }
+    geometry USE BOX0
+  }
+}
+DEF BLUE_BOX Solid {
+  translation -0.27 -0.2 0.05
+  rotation 0 0 1 0.31
+  children [
+    Shape {
+      appearance PBRAppearance {
+        baseColor 0 0 1
+        roughness 0.519341125
+        metalness 0
+      }
+      geometry DEF BOX1 Box {
+        size 0.1 0.1 0.1
+      }
+    }
+  ]
+  name "blue box"
+  boundingObject Shape {
+    appearance PBRAppearance {
+      roughness 1.1102230246251565e-16
+      metalness 0
+    }
+    geometry USE BOX1
+  }
+}
+DEF YELLOW_BOX Solid {
+  translation -0.15 0.2 0.05
+  rotation 0 0 1 0.4
+  children [
+    Shape {
+      appearance PBRAppearance {
+        baseColor 1 1 0
+        roughness 0.03934117200000009
+        metalness 0
+      }
+      geometry DEF BOX2 Box {
+        size 0.3 0.05 0.1
+      }
+    }
+  ]
+  name "yellow box"
+  boundingObject Shape {
+    appearance PBRAppearance {
+      roughness 1.1102230246251565e-16
+      metalness 0
+    }
+    geometry USE BOX2
+  }
+}
+DEF PINK_BOX Solid {
+  translation 0.1 -0.42 0.05
+  children [
+    Shape {
+      appearance PBRAppearance {
+        baseColor 1 0.1 0.3
+        roughness 0.16827074099999995
+        metalness 0
+      }
+      geometry DEF BOX3 Box {
+        size 0.08 0.15 0.1
+      }
+    }
+  ]
+  name "red box"
+  boundingObject Shape {
+    appearance PBRAppearance {
+      roughness 1.1102230246251565e-16
+      metalness 0
+    }
+    geometry USE BOX3
+  }
+}
+DEF RECEIVER_BOT Robot {
+  translation 0 -0.15 0
+  rotation 0 0 1 1
+  children [
+    DEF MAIN_BODY Transform {
+      translation 0 0 0.0415
+      rotation 0 0 1 1.570796
+      children [
+        Shape {
+          appearance PBRAppearance {
+            baseColor 0.0820075 0.364731 0.8
+            roughness 1
+            metalness 0
+          }
+          geometry DEF BODY Cylinder {
+            height 0.08
+            radius 0.045
+          }
+        }
+      ]
+    }
+    HingeJoint {
+      jointParameters HingeJointParameters {
+        axis 0 1 0
+        anchor 0 0 0.025
+      }
+      device [
+        RotationalMotor {
+          name "left wheel motor"
+          consumptionFactor 70
+          maxVelocity 100
+        }
+        PositionSensor {
+          name "left wheel sensor"
+        }
+      ]
+      endPoint Solid {
+        translation 0 0.045 0.025
+        rotation 0.134487 -0.134487 -0.981747 1.589218
+        children [
+          DEF WHEEL Transform {
+            rotation 0.577657 0.577197 -0.577197 -2.093935
+            children [
+              Shape {
+                appearance PBRAppearance {
+                  baseColor 1 0 0
+                  roughness 1
+                  metalness 0
+                }
+                geometry Cylinder {
+                  height 0.01
+                  radius 0.025
+                }
+              }
+            ]
+          }
+        ]
+        name "left wheel"
+        boundingObject USE WHEEL
+        physics DEF PHYSICS_WHEEL Physics {
+          density -1
+          mass 0.05
+        }
+      }
+    }
+    HingeJoint {
+      jointParameters HingeJointParameters {
+        axis 0 1 0
+        anchor 0 0 0.025
+      }
+      device [
+        RotationalMotor {
+          name "right wheel motor"
+          consumptionFactor 70
+          maxVelocity 100
+        }
+        PositionSensor {
+          name "right wheel sensor"
+        }
+      ]
+      endPoint Solid {
+        translation 0 -0.045 0.025
+        rotation -0.062357 0.062357 -0.996104 1.5747
+        children [
+          USE WHEEL
+        ]
+        name "right wheel"
+        boundingObject USE WHEEL
+        physics USE PHYSICS_WHEEL
+      }
+    }
+    DEF LEFT_EYE DistanceSensor {
+      translation 0.042 0.02 0.063
+      rotation 0.940735 0.23981 0.23981 1.631852
+      children [
+        DEF SENSOR Transform {
+          rotation 0.577657 0.577197 -0.577197 -2.093935
+          children [
+            Shape {
+              appearance PBRAppearance {
+                baseColor 0.975691 0.981481 0.0252992
+                roughness 1
+                metalness 0
+              }
+              geometry Cylinder {
+                height 0.004
+                radius 0.008
+              }
+            }
+          ]
+        }
+      ]
+      name "ds0"
+      lookupTable [
+        0 1024 0
+        0.05 1024 0
+        0.15 0 0
+      ]
+      numberOfRays 2
+      aperture 1
+    }
+    DEF RIGHT_EYE DistanceSensor {
+      translation 0.042 -0.02 0.063
+      rotation 0.940374 -0.240516 -0.240516 1.632235
+      children [
+        USE SENSOR
+      ]
+      name "ds1"
+      lookupTable [
+        0 1024 0
+        0.05 1024 0
+        0.15 0 0
+      ]
+      numberOfRays 2
+      aperture 1
+    }
+    DEF SMILE Transform {
+      translation 0.036 0 0.025
+      rotation 0.250563 -0.935113 -0.250563 1.637834
+      children [
+        Shape {
+          appearance PBRAppearance {
+            baseColor 0.721569 0.290196 0.290196
+            roughness 1
+            metalness 0
+          }
+          geometry Cylinder {
+            height 0.018
+            radius 0.009
+            subdivision 3
+          }
+        }
+      ]
+    }
+    DEF RECEIVER Receiver {
+      translation 0 0 -0.06
+      rotation 0 0.707107 0.707107 3.141527
+      type "infra-red"
+      channel 1
+    }
+  ]
+  name "MyBot receiver"
+  boundingObject DEF MYBOT_BOUNDING Transform {
+    translation 0 0 0.0415
+    rotation 0 0 1 1.570796
+    children [
+      USE BODY
+    ]
+  }
+  physics DEF MYBOT_PHYSICS Physics {
+    density -1
+    mass 0.5
+  }
+  controller "emitter_receiver"
+}
+DEF EMITTER_BOT Robot {
+  translation -0.1285 -0.2029 0
+  rotation 0 0 1 3.12642
+  children [
+    USE MAIN_BODY
+    HingeJoint {
+      jointParameters HingeJointParameters {
+        axis 0 1 0
+        anchor 0 0 0.025
+      }
+      device [
+        RotationalMotor {
+          name "left wheel motor"
+          consumptionFactor 70
+          maxVelocity 100
+        }
+        PositionSensor {
+          name "left wheel sensor"
+        }
+      ]
+      endPoint Solid {
+        translation 0 0.045 0.025
+        rotation 0.134487 -0.134487 -0.981747 1.589218
+        children [
+          DEF WHEEL Transform {
+            rotation 0.577657 0.577197 -0.577197 -2.093935
+            children [
+              Shape {
+                appearance PBRAppearance {
+                  baseColor 1 0 0
+                  roughness 1
+                  metalness 0
+                }
+                geometry Cylinder {
+                  height 0.01
+                  radius 0.025
+                }
+              }
+            ]
+          }
+        ]
+        name "left wheel"
+        boundingObject USE WHEEL
+        physics DEF PHYSICS_WHEEL Physics {
+          density -1
+          mass 0.05
+        }
+      }
+    }
+    HingeJoint {
+      jointParameters HingeJointParameters {
+        axis 0 1 0
+        anchor 0 0 0.025
+      }
+      device [
+        RotationalMotor {
+          name "right wheel motor"
+          consumptionFactor 70
+          maxVelocity 100
+        }
+        PositionSensor {
+          name "right wheel sensor"
+        }
+      ]
+      endPoint Solid {
+        translation 0 -0.045 0.025
+        rotation -0.062357 0.062357 -0.996104 1.5747
+        children [
+          USE WHEEL
+        ]
+        name "right wheel"
+        boundingObject USE WHEEL
+        physics USE PHYSICS_WHEEL
+      }
+    }
+    DEF LEFT_EYE DistanceSensor {
+      translation 0.042 0.02 0.063
+      rotation 0.940735 0.23981 0.23981 1.631852
+      children [
+        DEF SENSOR Transform {
+          rotation 0.577657 0.577197 -0.577197 -2.093935
+          children [
+            Shape {
+              appearance PBRAppearance {
+                baseColor 0.975691 0.981481 0.0252992
+                roughness 1
+                metalness 0
+              }
+              geometry Cylinder {
+                height 0.004
+                radius 0.008
+              }
+            }
+          ]
+        }
+      ]
+      name "ds0"
+      lookupTable [
+        0 1024 0
+        0.05 1024 0
+        0.15 0 0
+      ]
+      numberOfRays 2
+      aperture 1
+    }
+    DEF RIGHT_EYE DistanceSensor {
+      translation 0.042 -0.02 0.063
+      rotation 0.940374 -0.240516 -0.240516 1.632235
+      children [
+        USE SENSOR
+      ]
+      name "ds1"
+      lookupTable [
+        0 1024 0
+        0.05 1024 0
+        0.15 0 0
+      ]
+      numberOfRays 2
+      aperture 1
+    }
+    USE SMILE
+    DEF EMITTER Emitter {
+      translation 0 0 -0.06
+      rotation 0 0.707107 0.707107 3.141527
+      children [
+        DEF RANGE Transform {
+          translation 0 0.05 0
+          children [
+            Shape {
+              appearance PBRAppearance {
+                baseColor 0.8 0.8 0.8
+                transparency 0.5
+                roughness 1
+                metalness 0
+              }
+              geometry Sphere {
+                radius 0.4
+                subdivision 2
+              }
+            }
+          ]
+        }
+      ]
+      type "infra-red"
+      range 0.4
+      channel 1
+    }
+  ]
+  name "MyBot emitter"
+  boundingObject USE MYBOT_BOUNDING
+  physics USE MYBOT_PHYSICS
+  controller "emitter_receiver"
+}