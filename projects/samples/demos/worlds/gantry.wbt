#VRML_SIM R2022a utf8
WorldInfo {
  info [
    "Demo of a gantry robot playing the Hanoi Towers."
    "The robot moves a stack of colored blocks from one location to another, using the recursive Hanoi Towers algorithm."
    "Biologically Inspired Robotics Group (BIRG)."
  ]
  title "Gantry Robot"
  CFM 0.0001
  ERP 0.6
  basicTimeStep 4
  lineScale 0.5
}
Viewpoint {
  orientation -0.22160678643400702 -0.01277183340311088 0.9750524665257331 2.803068702034632
  position 5.152898452463029 -1.9774784740257922 3.0253651882908335
}
TexturedBackground {
}
TexturedBackgroundLight {
}
Floor {
  size 100 100
  appearance PBRAppearance {
    baseColorMap ImageTexture {
      url [
        "webots://projects/default/worlds/textures/grid.png"
      ]
    }
    roughness 1
    metalness 0
  }
}
DEF RAIL1 Solid {
  translation 0 -0.532 0.01
<<<<<<< HEAD
  rotation 0 1 0 0
=======
>>>>>>> 6124063c
  children [
    DEF RAIL_SHAPE Shape {
      appearance DEF RAIL_APPEARANCE PBRAppearance {
        roughness 1
        metalness 0
      }
      geometry Box {
        size 80 0.02 0.02
      }
    }
  ]
  name "rail1"
  boundingObject USE RAIL_SHAPE
  locked TRUE
}
DEF RAIL2 Solid {
  translation 0 -0.468 0.01
  children [
    USE RAIL_SHAPE
  ]
  name "rail2"
  boundingObject USE RAIL_SHAPE
  locked TRUE
}
DEF RAIL3 Solid {
  translation 0 0.468 0.01
  children [
    USE RAIL_SHAPE
  ]
  name "rail3"
  boundingObject USE RAIL_SHAPE
  locked TRUE
}
DEF RAIL4 Solid {
  translation 0 0.532 0.01
  children [
    USE RAIL_SHAPE
  ]
  name "rail4"
  boundingObject USE RAIL_SHAPE
  locked TRUE
}
DEF GANTRY Robot {
  translation 0 0 0.98
  children [
    DEF PILLARS_GROUP Group {
      children [
        DEF BRIDGE_TRANS Transform {
          translation 0 0 0.11
          children [
            Shape {
              appearance DEF YELLOW_APPEARANCE PBRAppearance {
                baseColor 1 1 0
                roughness 1
                metalness 0
              }
              geometry Box {
                size 0.2 2 0.12
              }
            }
          ]
        }
        DEF PILLAR1_TRANS Transform {
          translation 0.4 -0.5 -0.44
          children [
            DEF PILLAR_SHAPE Shape {
              appearance USE YELLOW_APPEARANCE
              geometry Box {
                size 0.1 0.1 1
              }
            }
          ]
        }
        DEF PILLAR2_TRANS Transform {
          translation 0.4 0.5 -0.44
          children [
            USE PILLAR_SHAPE
          ]
        }
        DEF PILLAR3_TRANS Transform {
          translation -0.4 -0.5 -0.44
          children [
            USE PILLAR_SHAPE
          ]
        }
        DEF PILLAR4_TRANS Transform {
          translation -0.4 0.5 -0.44
          children [
            USE PILLAR_SHAPE
          ]
        }
        DEF TRANSVERSE1 Transform {
          translation 0 0.5 0.11
          children [
            DEF TRANSVERSE_SHAPE Shape {
              appearance USE YELLOW_APPEARANCE
              geometry Box {
                size 0.9 0.1 0.1
              }
            }
          ]
        }
        DEF TRANSVERSE2 Transform {
          translation 0 -0.5 0.11
          children [
            USE TRANSVERSE_SHAPE
          ]
        }
      ]
    }
    DEF WHEEL1_HINGE_JOINT HingeJoint {
      jointParameters HingeJointParameters {
        axis 0 -1 0
        anchor 0.4 -0.5 -0.9
      }
      device [
        RotationalMotor {
          name "wheel1_motor"
        }
      ]
      endPoint Solid {
        translation 0.4 -0.5 -0.9
        children [
          DEF WHEEL1_TRANS Transform {
            rotation -1 0 0 1.5708
            children [
              DEF WHEEL_SHAPE Shape {
                appearance DEF WHEEL_APPEARANCE PBRAppearance {
                  baseColor 0 0 0
                  roughness 1
                  metalness 0
                }
                geometry Cylinder {
                  height 0.04
                  radius 0.08
                }
              }
            ]
          }
        ]
        name "wheel1"
        boundingObject USE WHEEL1_TRANS
        physics DEF WHEEL_PHYSICS Physics {
        }
      }
    }
    DEF WHEEL2_HINGE_JOINT HingeJoint {
      jointParameters HingeJointParameters {
        axis 0 -1 0
        anchor 0.4 0.5 -0.9
      }
      device [
        RotationalMotor {
          name "wheel2_motor"
        }
      ]
      endPoint Solid {
        translation 0.4 0.5 -0.9
        children [
          DEF WHEEL2_TRANS Transform {
            rotation -1 0 0 1.5708
            children [
              USE WHEEL_SHAPE
            ]
          }
        ]
        name "wheel2"
        boundingObject USE WHEEL2_TRANS
        physics USE WHEEL_PHYSICS
      }
    }
    DEF WHEEL3_HINGE_JOINT HingeJoint {
      jointParameters HingeJointParameters {
        axis 0 -1 0
        anchor -0.4 -0.5 -0.9
      }
      device [
        RotationalMotor {
          name "wheel3_motor"
        }
      ]
      endPoint Solid {
        translation -0.4 -0.5 -0.9
        children [
          DEF WHEEL3_TRANS Transform {
            rotation -1 0 0 1.5708
            children [
              USE WHEEL_SHAPE
            ]
          }
        ]
        name "wheel3"
        boundingObject USE WHEEL3_TRANS
        physics USE WHEEL_PHYSICS
      }
    }
    DEF WHEEL4_HINGE_JOINT HingeJoint {
      jointParameters HingeJointParameters {
        axis 0 -1 0
        anchor -0.4 0.5 -0.9
      }
      device [
        RotationalMotor {
          name "wheel4_motor"
        }
      ]
      endPoint Solid {
        translation -0.4 0.5 -0.9
        children [
          DEF WHEEL4_TRANS Transform {
            rotation -1 0 0 1.5708
            children [
              USE WHEEL_SHAPE
            ]
          }
        ]
        name "wheel4"
        boundingObject USE WHEEL4_TRANS
        physics USE WHEEL_PHYSICS
      }
    }
    DEF BRIDGE_SLIDER_JOINT SliderJoint {
      jointParameters JointParameters {
        axis 0 -1 0
        minStop -0.9
        maxStop 0.9
      }
      device [
        LinearMotor {
          name "bridge_motor"
          maxVelocity 1
          minPosition -0.9
          maxPosition 0.9
          maxForce 100
        }
      ]
      endPoint Solid {
        rotation 0 0 1 1.5708
        children [
          DEF TURRET_HINGE_JOINT HingeJoint {
            jointParameters HingeJointParameters {
              axis 0 0 1
              anchor 0 0 0.11
            }
            device [
              RotationalMotor {
                name "turret_motor"
                maxVelocity 3.14
                maxTorque 100
              }
            ]
            endPoint Solid {
              translation 0 0 0.11
              rotation 0 0 1 1.5708
              children [
                DEF TURRET_SHAPE Shape {
                  appearance USE WHEEL_APPEARANCE
                  geometry Cylinder {
                    height 0.16
                    radius 0.08
                  }
                }
                DEF LIFT_SLIDER_JOINT SliderJoint {
                  jointParameters JointParameters {
                    axis 0 0 -1
                  }
                  device [
                    LinearMotor {
                      name "lift_motor"
                      maxVelocity 1
                      maxPosition 0.73
                      maxForce 400
                    }
                  ]
                  endPoint Solid {
                    translation 0 0 0.36
                    rotation 0 -1 0 1.5708
                    children [
                      DEF PISTON_GROUP Group {
                        children [
                          Transform {
                            translation -0.5 0 0
                            children [
                              Shape {
                                appearance USE RAIL_APPEARANCE
                                geometry Box {
                                  size 0.04 0.2 0.4
                                }
                              }
                            ]
                          }
                          Transform {
                            rotation 0 -1 0 1.5708
                            children [
                              Shape {
                                appearance USE RAIL_APPEARANCE
                                geometry Cylinder {
                                  height 1
                                  radius 0.05
                                }
                              }
                            ]
                          }
                        ]
                      }
                      DEF GRIPPER_SLIDER_JOINT1 SliderJoint {
                        jointParameters JointParameters {
                        }
                        device [
                          LinearMotor {
                            name "grip_motor1"
                            maxPosition 0.18
                            maxForce 200
                          }
                        ]
                        endPoint Solid {
                          translation -0.6 0 -0.19
                          rotation 0 -1 0 -1.5708
                          children [
                            DEF GRIPPER_SHAPE Shape {
                              appearance USE RAIL_APPEARANCE
                              geometry Box {
                                size 0.02 0.2 0.16
                              }
                            }
                          ]
                          name "grip1"
                          boundingObject USE GRIPPER_SHAPE
                          physics Physics {
                          }
                        }
                      }
                      DEF GRIPPER_SLIDER_JOINT2 SliderJoint {
                        jointParameters JointParameters {
                          axis 0 0 -1
                        }
                        device [
                          LinearMotor {
                            name "grip_motor2"
                            maxPosition 0.18
                            maxForce 200
                          }
                        ]
                        endPoint Solid {
                          translation -0.6 0 0.19
                          rotation 0 -1 0 1.5708
                          children [
                            USE GRIPPER_SHAPE
                          ]
                          name "grip2"
                          boundingObject USE GRIPPER_SHAPE
                          physics Physics {
                          }
                        }
                      }
                    ]
                    boundingObject USE PISTON_GROUP
                    physics Physics {
                    }
                  }
                }
              ]
              boundingObject USE TURRET_SHAPE
              physics Physics {
              }
            }
          }
        ]
        boundingObject Box {
          size 0.1 0.1 0.1
        }
        physics Physics {
        }
      }
    }
  ]
  boundingObject USE PILLARS_GROUP
  physics Physics {
  }
  controller "gantry"
}
DEF BOX_A Solid {
  translation 0 -0.8 0.55
  children [
    DEF BOX_SHAPE Shape {
      appearance PBRAppearance {
        baseColorMap ImageTexture {
          url [
            "webots://projects/samples/demos/worlds/textures/gantry/A.png"
          ]
        }
        roughness 1
        metalness 0
      }
      geometry Box {
        size 0.2 0.2 0.2
      }
    }
  ]
  name "box A"
  boundingObject USE BOX_SHAPE
  physics Physics {
  }
}
DEF BOX_B Solid {
  translation 0 -0.8 0.35
  children [
    DEF BOX_SHAPE Shape {
      appearance PBRAppearance {
        baseColorMap ImageTexture {
          url [
            "webots://projects/samples/demos/worlds/textures/gantry/B.png"
          ]
        }
        roughness 1
        metalness 0
      }
      geometry Box {
        size 0.2 0.2 0.2
      }
    }
  ]
  name "box B"
  boundingObject USE BOX_SHAPE
  physics Physics {
  }
}
DEF BOX_C Solid {
  translation 0 -0.8 0.15
  children [
    DEF BOX_SHAPE Shape {
      appearance PBRAppearance {
        baseColorMap ImageTexture {
          url [
            "webots://projects/samples/demos/worlds/textures/gantry/C.png"
          ]
        }
        roughness 1
        metalness 0
      }
      geometry Box {
        size 0.2 0.2 0.2
      }
    }
  ]
  name "box C"
  boundingObject USE BOX_SHAPE
  physics Physics {
  }
}
DEF PLATFORM_1 Solid {
  translation 0 -0.8 0.02
  rotation 0 0 1 -1.5707953071795862
  children [
    DEF PLATFORM1_SHAPE Shape {
      appearance PBRAppearance {
        baseColorMap ImageTexture {
          url [
            "webots://projects/samples/demos/worlds/textures/gantry/1.png"
          ]
        }
        roughness 1
        metalness 0
      }
      geometry Box {
        size 0.4 0.4 0.04
      }
    }
  ]
  name "platform 1"
  boundingObject USE PLATFORM1_SHAPE
}
DEF PLATFORM_2 Solid {
  translation -0.794 0.8 0.02
  rotation 0 0 1 -1.5707953071795862
  children [
    DEF PLATFORM2_SHAPE Shape {
      appearance PBRAppearance {
        baseColorMap ImageTexture {
          url [
            "webots://projects/samples/demos/worlds/textures/gantry/2.png"
          ]
        }
        roughness 1
        metalness 0
      }
      geometry Box {
        size 0.4 0.4 0.04
      }
    }
  ]
  name "platform 2"
  boundingObject USE PLATFORM2_SHAPE
}<|MERGE_RESOLUTION|>--- conflicted
+++ resolved
@@ -33,10 +33,6 @@
 }
 DEF RAIL1 Solid {
   translation 0 -0.532 0.01
-<<<<<<< HEAD
-  rotation 0 1 0 0
-=======
->>>>>>> 6124063c
   children [
     DEF RAIL_SHAPE Shape {
       appearance DEF RAIL_APPEARANCE PBRAppearance {
