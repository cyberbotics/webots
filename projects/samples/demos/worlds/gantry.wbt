--- conflicted
+++ resolved
@@ -1,8 +1,4 @@
-<<<<<<< HEAD
-#VRML_SIM R2021b utf8
-=======
 #VRML_SIM R2021c utf8
->>>>>>> 2a10be8f
 WorldInfo {
   info [
     "Demo of a gantry robot playing the Hanoi Towers."
@@ -427,11 +423,7 @@
       appearance PBRAppearance {
         baseColorMap ImageTexture {
           url [
-<<<<<<< HEAD
-            "textures/gantry/A.png"
-=======
             "webots://projects/samples/demos/worlds/textures/gantry/A.png"
->>>>>>> 2a10be8f
           ]
         }
         roughness 1
@@ -454,11 +446,7 @@
       appearance PBRAppearance {
         baseColorMap ImageTexture {
           url [
-<<<<<<< HEAD
-            "textures/gantry/B.png"
-=======
             "webots://projects/samples/demos/worlds/textures/gantry/B.png"
->>>>>>> 2a10be8f
           ]
         }
         roughness 1
@@ -481,11 +469,7 @@
       appearance PBRAppearance {
         baseColorMap ImageTexture {
           url [
-<<<<<<< HEAD
-            "textures/gantry/C.png"
-=======
             "webots://projects/samples/demos/worlds/textures/gantry/C.png"
->>>>>>> 2a10be8f
           ]
         }
         roughness 1
@@ -508,11 +492,7 @@
       appearance PBRAppearance {
         baseColorMap ImageTexture {
           url [
-<<<<<<< HEAD
-            "textures/gantry/1.png"
-=======
             "webots://projects/samples/demos/worlds/textures/gantry/1.png"
->>>>>>> 2a10be8f
           ]
         }
         roughness 1
@@ -533,11 +513,7 @@
       appearance PBRAppearance {
         baseColorMap ImageTexture {
           url [
-<<<<<<< HEAD
-            "textures/gantry/2.png"
-=======
             "webots://projects/samples/demos/worlds/textures/gantry/2.png"
->>>>>>> 2a10be8f
           ]
         }
         roughness 1
