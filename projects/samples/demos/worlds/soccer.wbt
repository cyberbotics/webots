--- conflicted
+++ resolved
@@ -1,8 +1,4 @@
-<<<<<<< HEAD
-#VRML_SIM R2021b utf8
-=======
 #VRML_SIM R2021c utf8
->>>>>>> 2a10be8f
 WorldInfo {
   info [
     "A soccer game."
@@ -29,11 +25,7 @@
       appearance PBRAppearance {
         baseColorMap ImageTexture {
           url [
-<<<<<<< HEAD
-            "textures/soccer/soccer-256.jpg"
-=======
             "webots://projects/samples/demos/worlds/textures/soccer/soccer-256.jpg"
->>>>>>> 2a10be8f
           ]
         }
         roughness 1
@@ -47,11 +39,7 @@
       appearance PBRAppearance {
         baseColorMap ImageTexture {
           url [
-<<<<<<< HEAD
-            "textures/soccer/soccer-256.jpg"
-=======
             "webots://projects/samples/demos/worlds/textures/soccer/soccer-256.jpg"
->>>>>>> 2a10be8f
           ]
         }
         roughness 1
@@ -87,11 +75,7 @@
       appearance PBRAppearance {
         baseColorMap ImageTexture {
           url [
-<<<<<<< HEAD
-            "textures/soccer/soccer-256.jpg"
-=======
             "webots://projects/samples/demos/worlds/textures/soccer/soccer-256.jpg"
->>>>>>> 2a10be8f
           ]
         }
         roughness 1
@@ -515,11 +499,7 @@
       appearance PBRAppearance {
         baseColorMap ImageTexture {
           url [
-<<<<<<< HEAD
-            "textures/soccer/blue.png"
-=======
             "webots://projects/samples/demos/worlds/textures/soccer/blue.png"
->>>>>>> 2a10be8f
           ]
         }
         roughness 1
@@ -646,11 +626,7 @@
       appearance PBRAppearance {
         baseColorMap ImageTexture {
           url [
-<<<<<<< HEAD
-            "textures/soccer/blue.png"
-=======
             "webots://projects/samples/demos/worlds/textures/soccer/blue.png"
->>>>>>> 2a10be8f
           ]
         }
         roughness 1
@@ -774,11 +750,7 @@
       appearance PBRAppearance {
         baseColorMap ImageTexture {
           url [
-<<<<<<< HEAD
-            "textures/soccer/blue.png"
-=======
             "webots://projects/samples/demos/worlds/textures/soccer/blue.png"
->>>>>>> 2a10be8f
           ]
         }
         roughness 1
@@ -902,11 +874,7 @@
       appearance PBRAppearance {
         baseColorMap ImageTexture {
           url [
-<<<<<<< HEAD
-            "textures/soccer/yellow.png"
-=======
             "webots://projects/samples/demos/worlds/textures/soccer/yellow.png"
->>>>>>> 2a10be8f
           ]
         }
         roughness 1
@@ -1030,11 +998,7 @@
       appearance PBRAppearance {
         baseColorMap ImageTexture {
           url [
-<<<<<<< HEAD
-            "textures/soccer/yellow.png"
-=======
             "webots://projects/samples/demos/worlds/textures/soccer/yellow.png"
->>>>>>> 2a10be8f
           ]
         }
         roughness 1
@@ -1158,11 +1122,7 @@
       appearance PBRAppearance {
         baseColorMap ImageTexture {
           url [
-<<<<<<< HEAD
-            "textures/soccer/yellow.png"
-=======
             "webots://projects/samples/demos/worlds/textures/soccer/yellow.png"
->>>>>>> 2a10be8f
           ]
         }
         roughness 1
