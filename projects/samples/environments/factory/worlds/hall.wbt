--- conflicted
+++ resolved
@@ -18,13 +18,8 @@
   ]
 }
 DEF VIEWPOINT Viewpoint {
-<<<<<<< HEAD
-  orientation 0.11592461790726759 0.27656072708834545 -0.9539788504969173 1.4973189233879576
-  position -2.0408420329580936 15.465402408275121 8.478369793221422
-=======
   orientation 0.19164996383925656 0.30721420386093523 -0.9321425450576233 1.1864089281314691
   position -3.6749527677384393 12.591222530056148 5.486760472905883
->>>>>>> 6124063c
   ambientOcclusionRadius 1
 }
 TexturedBackground {
@@ -573,11 +568,7 @@
         }
         StraightStairsRail {
           translation -1.2699999538251452 0 2.5
-<<<<<<< HEAD
-          rotation 0 0 1 4.712388966
-=======
           rotation 0 0 -1 3.14159
->>>>>>> 6124063c
           name "straight stairs rail(2)"
           run 0.33
           rise 0
@@ -1917,10 +1908,7 @@
 }
 Washer {
   translation 0.8131 10.7422 0.72
-<<<<<<< HEAD
-=======
   rotation 0 1 0 -1.5707953071795862
->>>>>>> 6124063c
   appearance MetalPipePaint {
   }
   innerRadius 0.014
@@ -2361,11 +2349,7 @@
 }
 TruckSimple {
   translation -8.8134 6.85908 0.5
-<<<<<<< HEAD
-  rotation 0 0 -1 -1.3089953071795861
-=======
   rotation 0 0 -1 -1.0459853071795866
->>>>>>> 6124063c
   trailer TruckTankSimple {
   }
 }
