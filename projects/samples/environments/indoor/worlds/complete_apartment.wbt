#VRML_SIM R2022a utf8
WorldInfo {
  info [
    "Sample of how the indoor objects can be placed"
  ]
  title "This simulation was sponsored by Kamal Othman & Prof. Ahmad Rad from AISL-SFU"
  basicTimeStep 16
}
Viewpoint {
<<<<<<< HEAD
  orientation -0.1119626265841257 0.9920963074853238 0.056650568597051615 1.341062144783736
=======
   orientation -0.1119626265841257 0.9920963074853238 0.056650568597051615 1.341062144783736
>>>>>>> 6124063c
  position -12.422696006483225 -6.727066901400375 30.406658794186228
  exposure 0.5
  ambientOcclusionRadius 1
}
TexturedBackground {
  texture "empty_office"
  skybox FALSE
  skyColor [
    0.2 0.2 0.2
  ]
}
DEF ROOF Group {
  children [
    Transform {
      translation -4.83 -6.49 2.4
      rotation -1 0 0 -3.1415923071795864
      children [
        Shape {
          appearance Roughcast {
            textureTransform TextureTransform {
              scale 13 10
            }
          }
          geometry Plane {
            size 13 10
          }
        }
      ]
    }
    Transform {
      translation -11.13 -1.71 2.4
      rotation -1 0 0 -3.1415923071795864
      children [
        Shape {
          appearance Roughcast {
            textureTransform TextureTransform {
              scale 3.4 2.6
            }
          }
          geometry Plane {
            size 3.4 2.6
          }
        }
      ]
    }
  ]
}
DEF FLOOR Solid {
  translation -4.96 -6.5 0
  children [
    DEF LIVING_ROOM_1 Transform {
      translation -1.91 3.2 0
      children [
        Shape {
          appearance Parquetry {
            textureTransform TextureTransform {
              scale 6.3 6.26
            }
          }
          geometry Plane {
            size 6.3 6.26
          }
        }
      ]
    }
    DEF LIVING_ROOM_2 Transform {
      translation -6.24 4.84 0
      rotation 0 0 1 1.5708
      children [
        Shape {
          appearance Parquetry {
            textureTransform TextureTransform {
              scale 3.2 2.4
            }
          }
          geometry Plane {
            size 3.2 2.4
          }
        }
      ]
    }
    DEF GARDEN Transform {
      translation -6.29 -1.87 0
      rotation 0 0 1 1.5708
      children [
        Shape {
          appearance Pavement {
            type "slate"
            textureTransform TextureTransform {
              scale 9.8 2.6
            }
          }
          geometry Plane {
            size 9.8 2.6
          }
        }
      ]
    }
    DEF KITCHEN Transform {
      translation 3.02 3.2 0
      rotation 0 0 1 1.5708
      children [
        Shape {
          appearance PorcelainChevronTiles {
            textureTransform TextureTransform {
              rotation 1.5708
              scale 3.6 6.3
            }
          }
          geometry Plane {
            size 6.3 3.6
          }
        }
      ]
    }
    DEF CORRIDOR Transform {
      translation 0.15 -1.014 0
      rotation 0 0 1 1.5708
      children [
        Shape {
          appearance CementTiles {
            textureTransform TextureTransform {
              scale 2.135 9.933
            }
          }
          geometry Plane {
            size 2.135 9.933
          }
        }
      ]
    }
    DEF BATHROOM_1 Transform {
      translation 0.48 -4.391 0
      children [
        Shape {
          appearance CementTiles {
            textureTransform TextureTransform {
              scale 2 4.6185
            }
          }
          geometry Plane {
            size 2 4.6185
          }
        }
      ]
    }
    DEF ROOM_1 Transform {
      translation -2.74 -4.391 0
      rotation 0 0 1 1.5708
      children [
        Shape {
          appearance Parquetry {
            textureTransform TextureTransform {
              scale 4.6185 4.3
            }
          }
          geometry Plane {
            size 4.6185 4.3
          }
        }
      ]
    }
    DEF ROOM_2 Transform {
      translation 3.3 -4.391 0
      rotation 0 0 1 1.5708
      children [
        Shape {
          appearance Parquetry {
            textureTransform TextureTransform {
              scale 4.6185 3.6
            }
          }
          geometry Plane {
            size 4.6185 3.6
          }
        }
      ]
    }
  ]
  name "floor"
  model "floor"
  boundingObject Plane {
    size 13 10
  }
}
DEF KITCHEN_BLOCK Transform {
  translation -2.09 -2.3 0
  rotation 0 0 -1 -1.5707953071795862
  children [
    DEF KITCHEN_TILES_1 Transform {
      translation 2.147 0.4 0.9
      rotation 0 -1 0 1.5708
      children [
        Shape {
          appearance PorcelainChevronTiles {
            textureTransform TextureTransform {
              rotation 1.5708
              scale 2.6 1.8
            }
          }
          geometry Plane {
            size 1.8 2.6
          }
        }
      ]
    }
    DEF KITCHEN_TILES_2 Transform {
      translation 1.19 1.648 0.9
      rotation -0.5773502691896258 -0.5773502691896258 0.5773502691896258 -2.094395307179586
      children [
        Shape {
          appearance PorcelainChevronTiles {
            textureTransform TextureTransform {
              rotation 1.5708
              scale 2.5 1.8
            }
          }
          geometry Plane {
            size 1.8 2.5
          }
        }
      ]
    }
    Cabinet {
      translation 2.15 -1 0.83
      rotation 0 0 1 3.14159
      name "cabinet(6)"
      depth 0.7
      outerThickness 0.02
      rowsHeights [
        0.2, 0.2, 0.2, 0.2, 0.2, 0.34
      ]
      columnsWidths [
        0.4
      ]
      layout [
        "LeftSidedDoor (1, 1, 1, 6, 1.5)"
        "Shelf (1,2, 1, 0)"
        "Shelf (1,3, 1, 0)"
        "Shelf (1,4, 1, 0)"
        "Shelf (1,5, 1, 0)"
        "Shelf (1,6, 1, 0)"
      ]
      handle CabinetHandle {
        translation 0 -0.3 0
        handleLength 0.1
        handleRadius 0.008
        handleColor 0.427451 0.513725 0.533333
      }
      primaryAppearance PaintedWood {
        colorOverride 0.2 0.2 0.2
      }
      secondaryAppearance PaintedWood {
        colorOverride 0.2 0.2 0.2
      }
    }
    Cabinet {
      translation -0.11 1.65 0.15
      rotation 0 0 1 -1.5707953071795862
      name "cabinet(2)"
      depth 0.67
      outerThickness 0.02
      rowsHeights [
        0.68, 0.25, 0.25, 0.25, 0.25, 0.34
      ]
      columnsWidths [
        0.44
      ]
      layout [
        "RightSidedDoor (1, 2, 1, 3, 1.5)"
        "RightSidedDoor (1, 5, 1, 2, 1.5)"
        "Shelf (1,2, 1, 0)"
        "Shelf (1,3, 1, 0)"
        "Shelf (1,4, 1, 0)"
        "Shelf (1,5, 1, 0)"
        "Shelf (1,6, 1, 0)"
      ]
      handle CabinetHandle {
        translation 0 -0.15 0
        handleLength 0.1
        handleRadius 0.008
        handleColor 0.427451 0.513725 0.533333
      }
      primaryAppearance PaintedWood {
        colorOverride 0.2 0.2 0.2
      }
      secondaryAppearance PaintedWood {
        colorOverride 0.827451 0.843137 0.811765
      }
    }
    Cabinet {
      translation 2.15 -0.1 1.4
      rotation 0 0 1 3.14159
      name "cabinet(3)"
      outerThickness 0.02
      rowsHeights [
        0.21, 0.21, 0.22
      ]
      columnsWidths [
        0.44, 0.44, 0.44
      ]
      layout [
        "RightSidedDoor (1, 1, 1, 3, 1.5)"
        "LeftSidedDoor (2, 1, 1, 3, 1.5)"
        "LeftSidedDoor (3, 1, 1, 3, 1.5)"
        "Shelf (1, 2, 3, 0)"
        "Shelf (1, 3, 2, 0)"
        "Shelf (1, 1, 0, 1)"
        "Shelf (2, 1, 0, 3)"
      ]
      handle CabinetHandle {
        translation 0 -0.2 0
        handleLength 0.1
        handleRadius 0.008
        handleColor 0.427451 0.513725 0.533333
      }
      primaryAppearance PaintedWood {
        colorOverride 0.2 0.2 0.2
      }
      secondaryAppearance PaintedWood {
        colorOverride 0.827451 0.843137 0.811765
      }
    }
    Cabinet {
      translation 0.37 1.647 1.4
      rotation 0 0 1 -1.5707953071795862
      name "cabinet(4)"
      outerThickness 0.02
      rowsHeights [
        0.21, 0.21, 0.22
      ]
      columnsWidths [
        0.44
      ]
      layout [
        "RightSidedDoor (1, 1, 1, 3, 1.5)"
        "Shelf (1, 2 ,1 , 0)"
        "Shelf (1, 3 ,1 , 0)"
      ]
      handle CabinetHandle {
        translation 0 -0.2 0
        handleLength 0.1
        handleRadius 0.008
        handleColor 0.427451 0.513725 0.533333
      }
      primaryAppearance PaintedWood {
        colorOverride 0.2 0.2 0.2
      }
      secondaryAppearance PaintedWood {
        colorOverride 0.827451 0.843137 0.811765
      }
    }
    Cabinet {
      translation -0.59 1.647 1.4
      rotation 0 0 1 -1.5707953071795862
      name "cabinet(1)"
      outerThickness 0.02
      rowsHeights [
        0.21, 0.21, 0.22
      ]
      columnsWidths [
        0.44
      ]
      layout [
        "RightSidedDoor (1, 1, 1, 3, 1.5)"
        "Shelf (1, 2 ,1 , 0)"
        "Shelf (1, 3 ,1 , 0)"
      ]
      handle CabinetHandle {
        translation 0 -0.2 0
        handleLength 0.1
        handleRadius 0.008
        handleColor 0.427451 0.513725 0.533333
      }
      primaryAppearance PaintedWood {
        colorOverride 0.2 0.2 0.2
      }
      secondaryAppearance PaintedWood {
        colorOverride 0.827451 0.843137 0.811765
      }
    }
    Cabinet {
      translation 0.79 1.48 0.15
      rotation 0 0 1 -1.5707953071795862
      name "cabinet(5)"
      outerThickness 0.02
      rowsHeights [
        0.21, 0.21, 0.22
      ]
      columnsWidths [
        0.34, 0.47, 0.47
      ]
      layout [
        "RightSidedDoor (2, 1, 1, 3, 1.5)"
        "LeftSidedDoor (3, 1, 1, 3, 1.5)"
        "RightSidedDoor (1, 1, 1, 3, 1.5)"
        "Shelf (1, 2, 1, 0)"
        "Shelf (1, 3, 1, 0)"
        "Shelf (1, 1, 0, 3)"
        "Shelf (2, 1, 0, 3)"
      ]
      handle CabinetHandle {
        translation 0 0 0.1
        handleLength 0.1
        handleRadius 0.008
        handleColor 0.427451 0.513725 0.533333
      }
      primaryAppearance PaintedWood {
        colorOverride 0.2 0.2 0.2
      }
      secondaryAppearance PaintedWood {
        colorOverride 0.2 0.2 0.2
      }
    }
    Cabinet {
      translation 2.15 -0.12 0.15
      rotation 0 0 1 3.14159
      name "cabinet(7)"
      depth 0.7
      outerThickness 0.02
      rowsHeights [
        0.25, 0.25, 0.14
      ]
      columnsWidths [
        0.76, 0.54, 0.43, 0.43
      ]
      layout [
        "LeftSidedDoor (2, 1, 1, 2, 1.5)"
        "LeftSidedDoor (4, 1, 1, 3, 1.5)"
        "RightSidedDoor (3, 1, 1, 3, 1.5)"
        "Drawer (1, 1, 1, 1, 3.5)"
        "Drawer (1, 2, 1, 1, 3.5)"
        "Drawer (1, 3, 1, 1, 3.5)"
        "Drawer (2, 3, 1, 1, 3.5)"
        "Shelf (1, 2, 1, 0)"
        "Shelf (1, 3, 2, 0)"
        "Shelf (3, 2, 2, 0)"
        "Shelf (1, 1, 0, 3)"
        "Shelf (2, 1, 0, 3)"
        "Shelf (3, 1, 0, 1)"
      ]
      handle CabinetHandle {
        handleLength 0.1
        handleRadius 0.008
        handleColor 0.427451 0.513725 0.533333
      }
      primaryAppearance PaintedWood {
        colorOverride 0.2 0.2 0.2
      }
      secondaryAppearance PaintedWood {
        colorOverride 0.827451 0.843137 0.811765
      }
    }
    SolidBox {
      translation 1.55 -0.12 0.07
      name "box(1)"
      size 0.2 2.2 0.16
      appearance PBRAppearance {
        baseColor 0.8 0.8 0.8
        roughness 0.5
        metalness 0
        textureTransform TextureTransform {
          scale 4 4
        }
      }
    }
    SolidBox {
      translation 0.65 1.08 0.07
      rotation 0 0 1 1.5708
      name "box(2)"
      size 0.2 2 0.16
      appearance PBRAppearance {
        baseColor 0.8 0.8 0.8
        roughness 0.5
        metalness 0
        textureTransform TextureTransform {
          scale 4 4
        }
      }
    }
    Solid {
      translation 2.01 1.48 2.09
      rotation 0 0 1 0.785398
      children [
        Shape {
          appearance PBRAppearance {
            baseColor 0.8 0.8 0.8
            baseColorMap ImageTexture {
              url [
                "webots://projects/default/worlds/textures/roughcast.jpg"
              ]
            }
            roughness 0.5
            metalness 0
          }
          geometry Box {
            size 0.45 0.35 0.61
          }
        }
      ]
      name "solid(1)"
    }
    SolidBox {
      translation 1.9 -1.12 0.07
      rotation 0 0 -1 4.71239
      name "box(3)"
      size 0.2 0.5 0.16
      appearance PBRAppearance {
        roughness 0.5
        metalness 0
        textureTransform TextureTransform {
          scale 4 4
        }
      }
    }
    SolidBox {
      translation -0.25 1.415 0.07
      rotation 0 0 -1 6.28318
      name "box(4)"
      size 0.2 0.47 0.16
      appearance PBRAppearance {
        baseColor 0.8 0.8 0.8
        roughness 0.5
        metalness 0
        textureTransform TextureTransform {
          scale 4 4
        }
      }
    }
    Fridge {
      translation 1.8 -1.57 0
      rotation 0 0 -1 3.14159
      name "fridge(1)"
      mainColor 0.6666666666666666 0 0
    }
    Solid {
      translation 1.8 1.3 1.742
      rotation 0 0 -1 5.89049
      children [
        Shape {
          appearance PBRAppearance {
            baseColor 0.8 0.8 0.8
            baseColorMap ImageTexture {
              url [
                "webots://projects/default/worlds/textures/wood.jpg"
              ]
            }
            roughness 0.5
            metalness 0
          }
          geometry Cylinder {
            height 0.1
            radius 0.35
            subdivision 8
          }
        }
      ]
      name "solid(2)"
    }
    Solid {
      translation 1.8 1.3 1.692
      rotation 0 0 1 0.261799
      children [
        Shape {
          appearance PBRAppearance {
            baseColor 0.8 0.8 0.8
            baseColorMap ImageTexture {
              url [
                "webots://projects/samples/environments/indoor/worlds/textures/exhaust_hood.jpg"
              ]
            }
            roughness 0.5
            metalness 0
          }
          geometry Cylinder {
            height 0.001
            radius 0.27
            subdivision 8
          }
        }
      ]
    }
    Sink {
      translation 0.78 1.33 0.87
      rotation 0 0 1 4.71239
      name "sink(1)"
    }
    Oven {
      translation -0.11 1.24 0.17
      rotation 0 0 1 -1.5707953071795862
      name "oven(1)"
    }
<<<<<<< HEAD
    Transform {
      translation 1.62 -0.62 0.82
      rotation 0 0 1 -1.5707953071795862
      scale 0.5 1.2 0.4
      children [
        Oven {
          translation -0.27 0.16 0.16
          rotation 0 0 1 -1.5707953071795862
          name "oven(2)"
          mainColor 0.643137 0 0
        }
      ]
=======
    Oven {
      translation 1.81 -0.46 0.89
      rotation 0 0 1 -3.14156
      name "oven(2)"
      mainColor 0.643137 0 0
      type "microwave"
>>>>>>> 6124063c
    }
    HotPlate {
      translation 1.62912 1.14971 0.86
      rotation 0 0 -1 5.49779
      name "hot plate(1)"
    }
    Worktop {
      translation 0.345 1.31 0.86
      rotation 0 0 1 4.71239
      name "worktop(1)"
      size 0.7 0.43 0.06
    }
    Worktop {
      translation 0.78 1.531 0.86
      rotation 0 0 1 4.71239
      name "worktop(2)"
      size 0.237 0.44 0.06
    }
    Worktop {
      translation 0.780001 1.003 0.86
      rotation 0 0 1 4.71239
      name "worktop(3)"
      size 0.085 0.442 0.06
    }
    Worktop {
      translation 1.22 1.306 0.86
      rotation 0 0 -1 1.5708
      name "worktop(4)"
      size 0.69 0.44 0.06
    }
    Worktop {
      translation 1.79 0.435 0.86
      size 0.7 2.43 0.06
    }
  ]
}
StraightStairs {
  translation -4.32594 -5.824913 0
  stepSize 0.25 1.27 0.19
  stepRise 0.18
  nSteps 12
  stepAppearance CarpetFibers {
    type "synthetic"
  }
  stringerAppearance Roughcast {
    textureTransform TextureTransform {
      scale 1 2.4
    }
  }
  leftRail [
    StraightStairsRail {
      run 3
      rise 2.16
      newelHeight 0.94
      appearance BrushedAluminium {
      }
    }
  ]
  rightRail []
}
PaperBoat {
  translation -8.74428 -5.41504 0
  rotation -0.6546520822213608 0.37796304747046094 0.6546560822218632 -1.4454653071795862
}
BiscuitBox {
  translation -3.6496 -1.06782 0.91
  rotation 0 0 1 -0.2618053071795865
}
BiscuitBox {
  translation -6.12057 -2.46595 0.55
  rotation 0 0 1 -0.2618053071795865
  name "biscuit box(1)"
}
CerealBox {
  translation -1.31224 -3.1174 0.77
  rotation 0 0 1 2.35619
}
CerealBox {
  translation -2.16698 -0.283733 0.89
  rotation 0 0 1 -3.1415853071795863
  name "cereal box(1)"
}
CerealBox {
  translation -2.26473 -0.288104 0.89
  name "cereal box(2)"
}
CerealBox {
  translation -2.39953 -0.270551 0.89
  rotation 0 0 1 2.618
  name "cereal box(3)"
}
HoneyJar {
  translation -2.10201 -3.51496 0.76
}
JamJar {
  translation -1.64286 -2.98499 0.76
  rotation 0 0 1 2.0944
}
WallPlug {
  translation -9.98 -0.15 0.13
  rotation 0 0 1 -1.5707953071795862
}
WallPlug {
  translation -7.73 -0.15 0.13
  rotation 0 0 1 -1.5707953071795862
  name "wall plug(1)"
}
WallPlug {
  translation -6.82 -8.01 0.13
  name "wall plug(2)"
}
WallPlug {
  translation -3.73915 -3.21929 0.13
  name "wall plug(3)"
}
WallPlug {
  translation -0.149129 -6.88575 0.13
  rotation 0 0 1 -3.1415853071795863
  name "wall plug(4)"
}
Laptop {
  translation -6.04682 -3.00998 0.55
  rotation 0 0 1 -1.8325953071795862
  controller ""
}
CardboardBox {
  translation -0.52547 -5.50157 0.3
  rotation 0 0 1 3.14159
}
SquareManhole {
  translation -0.959202 -5.85302 0
  rotation 0 0 1 3.14159
}
PipeSection {
  translation -3.58714 -12.8957 1.2
  rotation 0 0 1 1.5708
  height 2.4
  radius 0.04
  appearance Roughcast {
  }
}
CardboardBox {
  translation -0.52547 -5.50157 0.77
  rotation 0 0 1 2.0944
  name "cardboard box(1)"
  size 0.5 0.4 0.3
}
Barbecue {
  translation -11.7017 -5.08633 0
}
WallPlug {
  translation -4.03587 -4.80291 0.13
  rotation 0 0 1 -3.1415853071795863
  name "wall plug(5)"
}
Cabinet {
  translation -3.52837 -9.4958 0
  rotation 0 0 1 3.14159
  name "cabinet 4(3)"
  depth 0.4
  outerThickness 0.02
  rowsHeights [
    0.32, 0.24, 0.24
  ]
  columnsWidths [
    0.81
  ]
  layout [
    "Shelf  (1, 2, 1, 0)"
    "Shelf  (1, 3, 1, 0)"
  ]
}
Cabinet {
  translation -3.52837 -10.4358 0
  rotation 0 0 1 3.14159
  name "cabinet 4(6)"
  depth 0.4
  outerThickness 0.02
  rowsHeights [
    0.32, 0.24, 0.24
  ]
  columnsWidths [
    0.81
  ]
  layout [
    "Shelf  (1, 2, 1, 0)"
    "Shelf  (1, 3, 1, 0)"
  ]
}
RubberDuck {
  translation -5.38744 -11.0827 0.51
  rotation 0 0 1 0.785397
}
RubberDuck {
  translation -3.84199 -10.7519 0.86
  rotation 0 0 1 2.3562
  name "rubber duck(1)"
}
Cabinet {
  translation -7.2623999999999995 -6.39914 0
  rotation 0 0 1 1.5708
  name "cabinet 4(4)"
  depth 0.4
  outerThickness 0.02
  rowsHeights [
    0.32, 0.24, 0.24
  ]
  columnsWidths [
    0.81
  ]
  layout [
    "Shelf  (1, 2, 1, 0)"
    "Shelf  (1, 3, 1, 0)"
  ]
  primaryAppearance PaintedWood {
    colorOverride 0.13333333333333333 0.13333333333333333 0.13333333333333333
  }
  secondaryAppearance PaintedWood {
    colorOverride 0.13333333333333333 0.13333333333333333 0.13333333333333333
  }
}
Cabinet {
  translation -0.180166 -4.63275 0
  rotation 0 0 1 3.14159
  name "cabinet 4(2)"
  depth 0.4
  outerThickness 0.02
  rowsHeights [
    0.4, 0.4, 0.4, 0.4, 0.4
  ]
  columnsWidths [
    0.4
  ]
  layout [
    "Shelf  (1, 2, 1, 0)"
    "Shelf  (1, 3, 1, 0)"
    "Shelf  (1, 4, 1, 0)"
    "Shelf  (1, 5, 1, 0)"
  ]
  primaryAppearance PaintedWood {
    colorOverride 0.827451 0.843137 0.811765
  }
  secondaryAppearance PaintedWood {
    colorOverride 0.827451 0.843137 0.811765
  }
}
Cabinet {
  translation -8.2024 -6.39914 0
  rotation 0 0 1 1.5708
  name "cabinet 4(5)"
  depth 0.4
  outerThickness 0.02
  rowsHeights [
    0.32, 0.24, 0.24, 0.24, 0.24
  ]
  columnsWidths [
    0.96
  ]
  layout [
    "Shelf  (1, 2, 1, 0)"
    "Shelf  (1, 3, 1, 0)"
    "Shelf  (1, 4, 1, 0)"
    "Shelf  (1, 5, 1, 0)"
  ]
  primaryAppearance PaintedWood {
    colorOverride 0.13333333333333333 0.13333333333333333 0.13333333333333333
  }
  secondaryAppearance PaintedWood {
    colorOverride 0.13333333333333333 0.13333333333333333 0.13333333333333333
  }
}
Book {
  translation -8.23284 -6.12584 0.0599989
  rotation 0.6947460600350939 -0.1861570160863869 -0.6947470600351803 -2.7734953071795863
  name "book(2)"
}
Book {
  translation -5.8222 -2.49435 0.569999
  rotation 0.6947480600338772 0.18615701608601462 -0.6947450600336179 2.77349
  name "book(3)"
}
Book {
  translation -7.38095 -6.15887 0.0599989
  rotation 0.6947480600338772 0.18615701608601462 -0.6947450600336179 2.77349
  name "book(5)"
}
Book {
  translation -9.6466 -6.23148 0.129999
  rotation 0.9659260992006155 0.2588180265806127 0 3.14159
  name "book(4)"
}
Cabinet {
  translation -9.22241 -6.39914 0
  rotation 0 0 1 1.5708
  name "cabinet 4(1)"
  depth 0.4
  outerThickness 0.02
  rowsHeights [
    0.32, 0.24, 0.24, 0.24, 0.24, 0.24, 0.24
  ]
  columnsWidths [
    0.96
  ]
  layout [
    "Shelf  (1, 2, 1, 0)"
    "Shelf  (1, 3, 1, 0)"
    "Shelf  (1, 4, 1, 0)"
    "Shelf  (1, 5, 1, 0)"
    "Shelf  (1, 6, 1, 0)"
    "Shelf  (1, 7, 1, 0)"
  ]
  primaryAppearance PaintedWood {
    colorOverride 0.13333333333333333 0.13333333333333333 0.13333333333333333
  }
  secondaryAppearance PaintedWood {
    colorOverride 0.13333333333333333 0.13333333333333333 0.13333333333333333
  }
}
Cabinet {
  translation -0.16999999999999998 -9.12 0
  rotation 0 0 1 3.14159
}
Bed {
  translation -1.657084 -11.861072 0
  rotation 0 0 1 1.5708
  name "bed(1)"
  mattressAppearance PBRAppearance {
    baseColor 0.533333 0.541176 0.521569
    roughness 1
    metalness 0
  }
  pillowAppearance PBRAppearance {
    baseColor 0.569696 0.598779 0.73666
    roughness 1
    metalness 0
  }
  blanketAppearance BlanketFabric {
    textureTransform TextureTransform {
      scale 4 4
    }
  }
}
Cabinet {
  translation -5.445295 -9.996606 0
  name "cabinet(9)"
  depth 0.3
  rowsHeights [
    0.7
  ]
  layout [
    "RightSidedDoor (1, 1, 1, 1, 1.5)"
    "LeftSidedDoor (2, 1, 2, 1, 1.5)"
  ]
}
Cabinet {
  translation -5.80579 -10.1734 0
  rotation 0 0 1 3.14159
  name "cabinet(8)"
}
WoodenChair {
  translation -3.40405 -2.90904 0
  name "wooden chair(4)"
}
WoodenChair {
  translation -2.355698 -3.611985 0
  name "wooden chair(6)"
}
WoodenChair {
  translation -0.595698 -3.611985 0
  rotation 0 0 1 3.14159
  name "wooden chair(1)"
}
WoodenChair {
  translation -1.4680959999999998 -2.749503 0
  rotation 0 0 1 -1.5707953071795862
  name "wooden chair(3)"
}
WoodenChair {
  translation -1.4680959999999998 -4.449503 0
  rotation 0 0 1 1.5708
  name "wooden chair(5)"
}
RoundTable {
  translation -1.430469 -3.615372 0
}
Cookware {
  translation -1.57116 -0.458528 1.16
  rotation 0 0 -1 -0.5236053071795865
}
Cookware {
  translation -3.20078 -0.58945 0.89
  rotation 0 0 1 3.14159
  name "cookware(1)"
}
Lid {
  translation -2.80078 -0.58945 0.89
}
WoodenSpoon {
  translation -2.97078 -0.78945 0.89
  rotation 0 0 1 3.14159
}
WoodenChair {
  translation -6.88 -12.059999999999999 0
  rotation 0 0 1 -1.5707953071795862
  name "wooden chair(2)"
}
Bed {
  translation -8.67447 -10.2627 0
}
Desk {
  translation -6.905085 -12.493314 0
  rotation 0 0 1 -1.5707963071795863
  name "desk(2)"
}
Wall {
  translation 0 -0.65 0
  name "wall 1"
  size 0.3 1 2.4
}
Window {
  translation 0 -1.65 0
  name "window 1"
  size 0.3 1 2.4
  frameAppearance BrushedAluminium {
  }
}
Window {
  translation -9.9 -7.46 0
  rotation 0 0 1 -3.1415923071795864
  name "window 1(3)"
  size 0.3 0.7 2.4
  bottomWallHeight 1.4
  windowHeight 0.8
  frameAppearance BrushedAluminium {
  }
}
Window {
  translation -4.4 -13.12 0
  rotation 0 0 1 1.570797
  name "window 1(7)"
  size 0.3 0.7 2.4
  bottomWallHeight 1.4
  windowHeight 0.8
  frameAppearance BrushedAluminium {
  }
}
Window {
  translation -7.95 -13.12 0
  rotation 0 0 1 -1.5707963071795863
  name "window 1(1)"
  size 0.3 1 2.4
  frameAppearance BrushedAluminium {
  }
}
Window {
  translation 0 -10.87 0
  name "window 1(4)"
  size 0.3 1 2.4
  frameAppearance BrushedAluminium {
  }
}
Window {
  translation -11.15 -3.48 0
  rotation 0 0 1 1.570797
  name "window 1(2)"
  size 0.3 2.2 2.4
  bottomWallHeight 0
  windowHeight 2.2
  frameAppearance BrushedAluminium {
  }
}
Window {
  translation -9.9 -4.73 0
  name "window 1(6)"
  size 0.3 2.2 2.4
  bottomWallHeight 0
  windowHeight 2.2
  frameAppearance BrushedAluminium {
  }
}
Window {
  translation -8.25 0 0
  rotation 0 0 1 1.570797
  name "window 1(5)"
  size 0.3 1 2.4
  frameAppearance BrushedAluminium {
  }
}
Radiator {
  translation -4.24028 -8.71399 0.36
  rotation 0 0 1 -1.5707953071795862
}
Radiator {
  translation -0.28465799999999997 -10.58667 0.36
  rotation 0 0 1 3.14159
  name "radiator(5)"
}
Radiator {
  translation -3.23759 -6.88139 0.36
  rotation 0 0 1 -1.5707953071795862
  name "radiator(4)"
  numberOfFins 20
}
Radiator {
  translation -7.731897999999999 -12.834878 0.36
  rotation 0 0 -1 -1.5707953071795862
  name "radiator(3)"
}
Radiator {
  translation -8.531595 -0.282246 0.36
  rotation 0 0 1 -1.5707953071795862
  name "radiator(2)"
}
DesktopComputer {
  translation -7.25806 -12.3974 0
  rotation 0 0 1 1.5707959999999999
}
Keyboard {
  translation -6.961739 -12.493036 0.71
  rotation 0 0 -1 -1.3089963071795863
}
Monitor {
  translation -6.9690579999999995 -12.713728999999999 0.71
  rotation 0 0 1 1.5707959999999999
}
ComputerMouse {
  translation -7.181647 -12.288115 0.71
  rotation 0 0 1 -1.8325953071795862
}
Radiator {
  translation -0.27999999999999997 -1.53 0.36
  rotation 0 0 1 3.14159
  name "radiator(1)"
}
Wall {
  translation 0 -4.57 0
  name "wall 2"
  size 0.3 4.85 2.4
}
Wall {
  translation 0 -12.32 0
  name "wall 2(1)"
  size 0.3 1.9 2.4
}
Wall {
  translation 0 -9.18 0
  name "wall 2(2)"
  size 0.3 2.4 2.4
}
Wall {
  translation -9.9 -3.48 0
  name "wall 3(3)"
  size 0.3 0.3 2.4
}
Wall {
  translation -9.9 -10.41 0
  name "wall 3(1)"
  size 0.3 5.2 2.4
}
Wall {
  translation -9.9 -6.47 0
  name "wall 3(4)"
  size 0.3 1.28 2.4
}
Wall {
  translation -3.8 0 0
  rotation 0 0 1 1.5708
  name "wall 5"
  size 0.3 7.9 2.4
}
Wall {
  translation -10.65 0 0
  rotation 0 0 1 1.5708
  name "wall 6"
  size 0.3 3.8 2.4
}
Wall {
  translation -12.399999999999999 -1.88 0
  name "wall 3(2)"
  size 0.3 3.5 2.4
}
Wall {
  translation -6.969989999999999 -8.139999999999999 0
  name "wall 7"
  size 0.3 0.8 2.4
}
Wall {
  translation -8.42 -6.6 0
  rotation 0 0 1 -1.5707933071795868
  name "wall 7(2)"
  size 0.3 3.2 2.4
}
Wall {
  translation -3.369987 -10.679991 0
  rotation 0 0 1 -3.1415893071795864
  name "wall 7(6)"
  size 0.3 4.6 2.4
}
Wall {
  translation -5.58999 -10.73 0
  rotation 0 0 1 -3.1415893071795864
  name "wall 7(9)"
  size 0.3 4.9 2.4
}
Wall {
  translation -9.25 -13.12 0
  rotation 0 0 1 1.5708
  name "wall 7(7)"
  size 0.3 1.6 2.4
}
Wall {
  translation -6.1 -13.12 0
  rotation 0 0 1 1.5708
  name "wall 7(12)"
  size 0.3 2.7 2.4
}
Wall {
  translation -2.1 -13.12 0
  rotation 0 0 1 1.5708
  name "wall 7(13)"
  size 0.3 3.9 2.4
}
Wall {
  translation -8.42 -8.43 0
  rotation 0 0 1 -1.5707933071795868
  name "wall 7(3)"
  size 0.3 3.2 2.4
}
Door {
  translation -6.24 -8.43 0
  rotation 0 0 1 -1.5707953071795862
  size 0.3 1 2.4
  jointAtLeft FALSE
  frameSize 0.001 0.05 0.05
  frameAppearance BrushedAluminium {
  }
  doorHandle DoorLever {
    jointAtLeft FALSE
  }
}
Door {
  translation -3.89 -3.95 0
  name "door(6)"
  size 0.3 1 2.4
  frameSize 0.001 0.05 0.05
  frameAppearance BrushedAluminium {
  }
}
Door {
  translation -4.94 -8.43 0
  rotation 0 0 1 -1.5707953071795862
  name "door(5)"
  size 0.3 1 2.4
  frameSize 0.001 0.05 0.05
  frameAppearance BrushedAluminium {
  }
}
Door {
  translation -6.97 -7.24 0
  rotation 0 0 1 3.14159
  name "door(3)"
  size 0.3 1 2.4
  frameSize 0.001 0.05 0.05
  frameAppearance BrushedAluminium {
  }
}
Door {
  translation -0.91 -6.6 0
  rotation 0 0 1 1.5708
  name "door(4)"
  size 0.3 1 2.4
  frameSize 0.001 0.05 0.05
  frameAppearance BrushedAluminium {
  }
}
Door {
  translation 0 -7.49 0
  name "door(1)"
  size 0.3 1 2.4
  frameSize 0.001 0.05 0.05
  frameAppearance BrushedAluminium {
  }
}
Door {
  translation -2.14977 -8.43 0
  rotation 0 0 1 -1.5707953071795862
  name "door(2)"
  size 0.3 1 2.4
  frameSize 0.001 0.05 0.05
  frameAppearance BrushedAluminium {
  }
}
Wall {
  translation -2.93 -6.6 0
  rotation 0 0 1 1.5708
  name "wall 7(1)"
  size 0.3 3.045 2.4
}
Wall {
  translation -0.29 -6.6 0
  rotation 0 0 1 1.5708
  name "wall 7(14)"
  size 0.3 0.3 2.4
}
Wall {
  translation -1.94 -5.02 0
  rotation 0 0 1 1.5708
  name "wall 7(8)"
  size 0.3 3.6 2.4
}
Wall {
  translation -3.837798 -5.2702 0.26217999999999997
  rotation 0 -1 0 3.77
  name "wall 7(10)"
  size 1 0.2 0.4
}
Wall {
  translation -0.8 -8.43 0
  rotation 0 0 1 1.5708
  name "wall 7(4)"
  size 0.3 1.7 2.4
}
Wall {
  translation -3.55 -8.43 0
  rotation 0 0 1 1.5708
  name "wall 7(5)"
  size 0.3 1.8 2.4
}
Wall {
  translation -6.78 -8.43 0
  rotation 0 0 1 1.5708
  name "wall 7(11)"
  size 0.3 0.08 2.4
}
Wall {
  translation -3.89 -1.8 0
  name "wall 9"
  size 0.3 3.3 2.4
}
Wall {
  translation -3.89 -4.81 0
  name "wall 9(1)"
  size 0.3 0.72 2.4
}
CeilingLight {
  translation -1.3341 -2.47061 2.4
  name "ceiling light 1"
  pointLightColor 0.913725 0.72549 0.431373
  pointLightIntensity 3
  pointLightRadius 3.9
}
CeilingLight {
  translation -10.1237 -1.47922 2.4
  name "ceiling light 2"
  pointLightIntensity 2
  pointLightRadius 4
}
CeilingLight {
  translation -7.411517 -4.344069 2.4
  name "ceiling light 2(5)"
  pointLightIntensity 4
  pointLightRadius 10
}
CeilingLight {
  translation -1.7941829999999999 -7.551591999999999 2.4
  name "ceiling light 2(1)"
  pointLightColor 0.447059 0.623529 0.811765
  pointLightIntensity 3
  pointLightRadius 4
}
CeilingLight {
  translation -5.364183 -7.551591999999999 2.4
  name "ceiling light 2(2)"
  pointLightColor 0.447059 0.623529 0.811765
  pointLightIntensity 3
  pointLightRadius 4
}
CeilingLight {
  translation -7.622198 -10.602905999999999 2.4
  name "ceiling light 2(3)"
  pointLightIntensity 3
  pointLightRadius 5
}
CeilingLight {
  translation -1.945004 -10.56734 2.4
  name "ceiling light 2(4)"
  pointLightColor 0.913725 0.72549 0.431373
  pointLightIntensity 3
  pointLightRadius 5
}
FloorLight {
  translation -4.7700309999999995 -0.49615699999999996 0
  pointLightColor 0.913725 0.72549 0.431373
  pointLightRadius 3
}
FloorLight {
  translation -0.590395 -12.404582999999999 0
  name "floor light(1)"
  pointLightRadius 2
}
Transform {
  translation -9.51375 -11.8794 0.4
  scale 0.4 0.4 0.4
  children [
    FloorLight {
      translation -0.214575 1.45231 0
      name "floor light(2)"
      bulbColor 0.937255 0.16078399999999998 0.16078399999999998
      pointLightColor 1 0.5799949999999999 0.5799949999999999
      pointLightIntensity 0.7
      pointLightRadius 3
    }
  ]
}
Transform {
  translation -2.73375 -12.6994 0.4
  scale 0.4 0.4 0.4
  children [
    FloorLight {
      translation 0 -0.2 0
      name "floor light(4)"
      pointLightIntensity 0.7
      pointLightRadius 3
    }
  ]
}
Transform {
  translation -9.51375 -9.6494 0.4
  scale 0.4 0.4 0.4
  children [
    FloorLight {
      translation 0 1.31 0
      name "floor light(3)"
      bulbColor 0.937255 0.16078399999999998 0.16078399999999998
      pointLightColor 1 0.5799949999999999 0.5799949999999999
      pointLightIntensity 0.7
      pointLightRadius 3
    }
  ]
}
Table {
  translation -10.415072 -1.632191 0
  rotation 0 0 1 1.5708
  name "table(1)"
  size 1 2.5 0.74
}
Carafe {
  translation -11.1383 -1.59413 0.74
  rotation 0 0 1 -1.8325953071795862
}
Plate {
  translation -11.5061 -1.63786 0.74
}
Plate {
  translation -2.28227 -3.63168 0.761
  name "plate(9)"
}
Plate {
  translation -1.44694 -2.75324 0.762
  name "plate(10)"
}
Knife {
  translation -2.28688 -3.75127 0.77
  rotation 1 0 0 3.14159
}
Glass {
  translation -1.51333 -2.90459 0.76
}
WaterBottle {
  translation -1.70218 -3.2776 0.76
}
Glass {
  translation -2.13663 -3.69948 0.77
  name "glass(8)"
}
Knife {
  translation -1.57524 -2.76727 0.77
  rotation 0.7071072811865696 -0.7071062811861719 0 3.14159
  name "knife(1)"
}
Fork {
  translation -2.26104 -3.51102 0.77
}
Fork {
  translation -1.32326 -2.76785 0.77
  rotation 0 0 1 -1.5707953071795862
  name "fork(1)"
}
Plate {
  translation -9.3661 -1.63786 0.74
  name "plate(8)"
}
Plate {
  translation -11.1892 -1.29784 0.74
  name "plate(2)"
}
Plate {
  translation -11.1892 -1.92784 0.74
  name "plate(3)"
}
Plate {
  translation -10.4792 -1.92784 0.74
  name "plate(4)"
}
Plate {
  translation -10.4792 -1.30784 0.74
  name "plate(5)"
}
Plate {
  translation -9.7692 -1.30784 0.74
  name "plate(6)"
}
Plate {
  translation -9.7692 -1.94784 0.74
  name "plate(7)"
}
Wineglass {
  translation -9.6817 -1.81967 0.74
}
Wineglass {
  translation -9.49352 -1.55048 0.74
  name "wine glass(7)"
}
Wineglass {
  translation -10.3817 -1.81967 0.74
  name "wine glass(1)"
}
Wineglass {
  translation -11.0617 -1.81967 0.74
  name "wine glass(2)"
}
Wineglass {
  translation -11.405 -1.75571 0.74
  name "wine glass(3)"
}
Wineglass {
  translation -11.3017 -1.41967 0.74
  name "wine glass(6)"
}
Wineglass {
  translation -10.6317 -1.41967 0.74
  name "wine glass(4)"
}
Wineglass {
  translation -9.8817 -1.41967 0.74
  name "wine glass(5)"
}
Carafe {
  translation -9.78071 -1.64154 0.74
  rotation 0 0 1 0.785398
  name "carafe(1)"
}
Table {
  translation -9.55609 -9.09224 0
  name "table(2)"
  size 0.3 0.3 0.4
  feetSize 0.04 0.05
  legAppearance BrushedAluminium {
  }
}
Table {
  translation -9.56036 -11.3804 0
  name "table(3)"
  size 0.3 0.3 0.4
  feetSize 0.04 0.05
  legAppearance BrushedAluminium {
  }
}
Table {
  translation -2.74109 -12.7454 0
  name "table(4)"
  size 0.3 0.3 0.4
  feetSize 0.04 0.05
  legAppearance BrushedAluminium {
  }
}
Book {
  translation -2.73375 -12.6394 0.44
  rotation 0.7071072811865696 0 -0.7071062811861719 3.14159
}
Chair {
  translation -11.745298 -1.636645 -0.002245
  name "chair 1(1)"
  color 0.13333333333333333 0.13333333333333333 0.13333333333333333
  physics Physics {
    centerOfMass [
      0 0 0.45
    ]
  }
}
Chair {
  translation -11.172214 -1.29268 -0.002245
  rotation 0 0 1 -1.5707953071795862
  name "chair 1(2)"
  color 0.13333333333333333 0.13333333333333333 0.13333333333333333
  physics Physics {
    centerOfMass [
      0 0 0.45
    ]
  }
}
Chair {
  translation -11.160617 -1.997738 -0.002245
  rotation 0 0 -1 -1.570705307179586
  name "chair 1(5)"
  color 0.13333333333333333 0.13333333333333333 0.13333333333333333
  physics Physics {
    centerOfMass [
      0 0 0.45
    ]
  }
}
Chair {
  translation -10.450617 -1.997809 -0.002245
  rotation 0 0 -1 -1.570705307179586
  name "chair 1(6)"
  color 0.13333333333333333 0.13333333333333333 0.13333333333333333
  physics Physics {
    centerOfMass [
      0 0 0.45
    ]
  }
}
Chair {
  translation -9.750617 -1.997879 -0.002245
  rotation 0 0 -1 -1.570705307179586
  name "chair 1(7)"
  color 0.13333333333333333 0.13333333333333333 0.13333333333333333
  physics Physics {
    centerOfMass [
      0 0 0.45
    ]
  }
}
Chair {
  translation -9.774799 -1.2626819999999999 -0.002245
  rotation 0 0 1 -1.5707953071795862
  name "chair 1(3)"
  color 0.13333333333333333 0.13333333333333333 0.13333333333333333
  physics Physics {
    centerOfMass [
      0 0 0.45
    ]
  }
}
Chair {
  translation -10.485493 -1.2858399999999999 -0.002245
  rotation 0 0 1 -1.5707953071795862
  name "chair 1(4)"
  color 0.13333333333333333 0.13333333333333333 0.13333333333333333
  physics Physics {
    centerOfMass [
      0 0 0.45
    ]
  }
}
Chair {
  translation -9.203731 -1.595154 -0.002245
  rotation 0 0 1 3.1415
  name "chair 4(1)"
  color 0.13333333333333333 0.13333333333333333 0.13333333333333333
  physics Physics {
    centerOfMass [
      0 0 0.45
    ]
  }
}
FruitBowl {
  translation -10.1277 -1.64062 0.779784
  rotation 0 0 -1 0.944615
  color 0.541176 0.886275 0.203922
}
Apple {
  translation -10.1924 -1.61731 0.829784
}
Orange {
  translation -1.45315 -3.5095 0.829784
}
Orange {
  translation -1.48074 -3.62245 0.829784
  name "orange(2)"
}
Orange {
  translation -1.38529 -3.58551 0.829784
  name "orange(3)"
}
Orange {
  translation -10.0824 -1.61731 0.829784
  name "orange(1)"
}
FruitBowl {
  translation -1.45739 -3.5759 0.769784
  rotation 0 0 -1 0.944615
  name "fruit bowl(1)"
  color 0.6666666666666666 0 0
}
Table {
  translation -11.0871 -6.84245 0.02
  rotation 0 0 1 -1.5707953071795862
  size 0.8 1.2 0.53
  trayAppearance BrushedAluminium {
  }
  legAppearance BrushedAluminium {
  }
}
Table {
  translation -6.014093 -2.658387 0.02
  name "table(5)"
  size 0.8 1.2 0.53
}
BeerBottle {
  translation -6.25675 -2.27668 0.55
  rotation 0 0 1 1.5708
}
Can {
  translation -6.28676 -2.55469 0.61
}
BeerBottle {
  translation -5.83642 -2.19725 0.55
  rotation 0 0 1 -2.8797953071795863
  name "beer bottle(1)"
}
BeerBottle {
  translation -6.31964 -2.88787 0.55
  rotation 0 0 1 0.261797
  name "beer bottle(2)"
}
Armchair {
  translation -2.57082 -9.80788 0
  rotation 0 0 1 -0.2115153071795861
  name "armchair(1)"
  color 0.827451 0.843137 0.811765
}
Armchair {
  translation -6.495947 -4.354153999999999 0
  rotation 0 0 -1 -1.3592853071795865
  name "armchair(4)"
  color 0.13333333333333333 0.13333333333333333 0.13333333333333333
}
Armchair {
  translation -9.0281 -12.1858 0
  rotation 0 0 -1 -0.5738853071795864
  name "armchair(3)"
  color 0.827451 0.843137 0.811765
}
Sofa {
  translation -5.9207339999999995 -0.6887059999999999 0
  rotation 0 0 1 -1.5707953071795862
  color 0.13333333333333333 0.13333333333333333 0.13333333333333333
}
Sofa {
  translation -7.308742 -2.513508 0
  name "sofa 2"
  color 0.13333333333333333 0.13333333333333333 0.13333333333333333
}
Sofa {
  translation -11.1117 -8.1052 0
  rotation 0 0 1 1.5708
  name "sofa 2(1)"
  color 0.827451 0.843137 0.811765
}
Carpet {
  translation -5.803488 -2.55795 -0.015
  rotation 0 0 1 -1.5707953071795862
  color 0.13725490196078433 0.13725490196078433 0.13725490196078433
}
BunchOfSunFlowers {
  translation -7.069851 -0.484029 0
}
Cabinet {
  translation -4.073264 -0.6770999999999999 0
  rotation 0 0 1 3.14159
  name "cabinet 4"
  depth 0.4
  outerThickness 0.02
  rowsHeights [
    0.52, 0.44, 0.44, 0.44, 0.44
  ]
  columnsWidths [
    0.96
  ]
  layout [
    "Shelf  (1, 2, 1, 0)"
    "Shelf  (1, 3, 1, 0)"
    "Shelf  (1, 4, 1, 0)"
    "Shelf  (1, 5, 1, 0)"
  ]
  primaryAppearance PaintedWood {
    colorOverride 0.13333333333333333 0.13333333333333333 0.13333333333333333
  }
  secondaryAppearance PaintedWood {
    colorOverride 0.13333333333333333 0.13333333333333333 0.13333333333333333
  }
}
PottedTree {
  translation -11.870923999999999 -0.53674 0
}
PottedTree {
  translation -6.025363 -12.409485 0
  name "potted tree(1)"
}
PortraitPainting {
  translation -12.209999999999999 -1.7999999999999998 1.5999999999999999
}
PortraitPainting {
  translation -3.28921 -6.76837 1.6
  rotation 0 0 1 -1.5707953071795862
  name "portrait painting(1)"
}
LandscapePainting {
  translation -10.3223 -0.178447 1.62868
  rotation 0 0 1 -1.5707953071795862
}
LandscapePainting {
  translation -2.295442 -4.8501449999999995 1.62868
  rotation 0 0 1 1.5708
  name "landscape painting(1)"
}
Television {
  translation -4.04287 -2.45471 1.5595999999999999
  rotation 0 0 1 3.14159
  controller ""
}
FireExtinguisher {
  translation -0.44006799999999996 -8.158107 0
  rotation 0 0 -1 -2.094395307179586
}
Clock {
  translation -6.165 -0.155075 1.72
  rotation 0 0 1 -1.5707953071795862
}
OfficeTelephone {
  translation -4.496782 -6.58 1.0611279999999998
  rotation -0.2907400269219462 0 0.9568020885979639 3.14159
  enablePhysics FALSE
}
WashingMachine {
  translation -2.00701 -5.63126 0.51
}
BathroomSink {
  translation -5.443874 -9.989588999999999 1.07
  name "sink(2)"
}
Bathtube {
  translation -4.96001 -11.9954 0
}
Toilet {
  translation -9.266226999999999 -7.456646999999999 0
}
Toilet {
  translation -3.97349 -12.5259 0
  rotation 0 0 1 1.57079
  name "toilet(1)"
  lidColor 1 0.721569 0.721569
}
BathroomSink {
  translation -8.35 -6.75 1.07
  rotation 0 0 1 -1.5707953071795862
}
CeilingSpotLight {
  translation -7.72 -7.51 2.36
  spotLightIntensity 5
  spotLightRadius 3
}
CeilingSpotLight {
  translation -4.28 -6.46 0.22999999999999998
  rotation -1 0 0 -1.5707963071795863
  name "ceiling light(5)"
  spotLightIntensity 2
  spotLightRadius 2
}
CeilingSpotLight {
  translation -3.78 -6.46 0.61
  rotation -1 0 0 -1.5707963071795863
  name "ceiling light(6)"
  spotLightIntensity 2
  spotLightRadius 2
}
CeilingSpotLight {
  translation -3.02 -6.46 1.14
  rotation -1 0 0 -1.5707963071795863
  name "ceiling light(7)"
  spotLightIntensity 2
  spotLightRadius 2
}
CeilingSpotLight {
  translation -2.29 -6.46 1.69
  rotation -1 0 0 -1.5707963071795863
  name "ceiling light(8)"
  spotLightIntensity 2
  spotLightRadius 2
}
CeilingSpotLight {
  translation -4.52 -9.1 2.36
  name "ceiling light(2)"
  spotLightIntensity 5
  spotLightRadius 3
}
CeilingSpotLight {
  translation -4.52 -10.4 2.36
  name "ceiling light(3)"
  spotLightIntensity 5
  spotLightRadius 3
}
CeilingSpotLight {
  translation -4.52 -11.68 2.36
  name "ceiling light(4)"
  spotLightIntensity 5
  spotLightRadius 3
}
CeilingSpotLight {
  translation -8.7 -7.51 2.36
  name "ceiling light(1)"
  spotLightIntensity 5
  spotLightRadius 3
}
DEF TREES Transform {
  scale 1 1 0.6
  children [
    Cypress {
      translation -12.53 -4.26 0
      rotation 0 0 1 -0.5235983071795864
      enableBoundingObject FALSE
    }
    Cypress {
      translation -12.53 -4.76 0
      name "cypress tree(1)"
      enableBoundingObject FALSE
    }
    Cypress {
      translation -12.53 -5.279999999999999 0
      rotation 0 0 1 0.7853979999999999
      name "cypress tree(2)"
      enableBoundingObject FALSE
    }
    Cypress {
      translation -12.53 -5.85 0
      rotation 0 0 1 -0.26179930717958655
      name "cypress tree(3)"
      enableBoundingObject FALSE
    }
    Cypress {
      translation -12.53 -6.37 0
      rotation 0 0 1 -1.0471973071795864
      name "cypress tree(4)"
      enableBoundingObject FALSE
    }
    Cypress {
      translation -12.53 -6.85 0
      rotation 0 0 1 1.308997
      name "cypress tree(5)"
      enableBoundingObject FALSE
    }
    Cypress {
      translation -12.53 -7.319999999999999 0
      rotation 0 0 1 -0.7853983071795865
      name "cypress tree(6)"
      enableBoundingObject FALSE
    }
    Cypress {
      translation -12.53 -7.9799999999999995 0
      rotation 0 0 1 0.5235989999999999
      name "cypress tree(7)"
      enableBoundingObject FALSE
    }
    Cypress {
      translation -12.53 -8.5 0
      name "cypress tree(8)"
      enableBoundingObject FALSE
    }
  ]
}<|MERGE_RESOLUTION|>--- conflicted
+++ resolved
@@ -7,11 +7,7 @@
   basicTimeStep 16
 }
 Viewpoint {
-<<<<<<< HEAD
-  orientation -0.1119626265841257 0.9920963074853238 0.056650568597051615 1.341062144783736
-=======
    orientation -0.1119626265841257 0.9920963074853238 0.056650568597051615 1.341062144783736
->>>>>>> 6124063c
   position -12.422696006483225 -6.727066901400375 30.406658794186228
   exposure 0.5
   ambientOcclusionRadius 1
@@ -604,27 +600,12 @@
       rotation 0 0 1 -1.5707953071795862
       name "oven(1)"
     }
-<<<<<<< HEAD
-    Transform {
-      translation 1.62 -0.62 0.82
-      rotation 0 0 1 -1.5707953071795862
-      scale 0.5 1.2 0.4
-      children [
-        Oven {
-          translation -0.27 0.16 0.16
-          rotation 0 0 1 -1.5707953071795862
-          name "oven(2)"
-          mainColor 0.643137 0 0
-        }
-      ]
-=======
     Oven {
       translation 1.81 -0.46 0.89
       rotation 0 0 1 -3.14156
       name "oven(2)"
       mainColor 0.643137 0 0
       type "microwave"
->>>>>>> 6124063c
     }
     HotPlate {
       translation 1.62912 1.14971 0.86
