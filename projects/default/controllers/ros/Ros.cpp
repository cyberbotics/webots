// Copyright 1996-2021 Cyberbotics Ltd.
//
// Licensed under the Apache License, Version 2.0 (the "License");
// you may not use this file except in compliance with the License.
// You may obtain a copy of the License at
//
//     http://www.apache.org/licenses/LICENSE-2.0
//
// Unless required by applicable law or agreed to in writing, software
// distributed under the License is distributed on an "AS IS" BASIS,
// WITHOUT WARRANTIES OR CONDITIONS OF ANY KIND, either express or implied.
// See the License for the specific language governing permissions and
// limitations under the License.

// Description:   main file of Ros controller
#include "Ros.hpp"

#include "RosAccelerometer.hpp"
#include "RosBatterySensor.hpp"
#include "RosBrake.hpp"
#include "RosCamera.hpp"
#include "RosCompass.hpp"
#include "RosConnector.hpp"
#include "RosDisplay.hpp"
#include "RosDistanceSensor.hpp"
#include "RosEmitter.hpp"
#include "RosGPS.hpp"
#include "RosGyro.hpp"
#include "RosInertialUnit.hpp"
#include "RosJoystick.hpp"
#include "RosKeyboard.hpp"
#include "RosLED.hpp"
#include "RosLidar.hpp"
#include "RosLightSensor.hpp"
#include "RosMotor.hpp"
#include "RosPen.hpp"
#include "RosPositionSensor.hpp"
#include "RosRadar.hpp"
#include "RosRangeFinder.hpp"
#include "RosReceiver.hpp"
#include "RosSensor.hpp"
#include "RosSkin.hpp"
#include "RosSpeaker.hpp"
#include "RosSupervisor.hpp"
#include "RosTouchSensor.hpp"
#include "highlevel/RosControl.hpp"

#include <webots/Node.hpp>
#include <webots/Supervisor.hpp>

#include <rosgraph_msgs/Clock.h>

#include <algorithm>
#include <ctime>
#include "ros/master.h"
#include "std_msgs/String.h"

// IP resolution includes
#ifdef _WIN32
#include <TlHelp32.h>
#else
#include <arpa/inet.h>
#include <netdb.h>
#endif

using namespace std;

Ros::Ros() :
  mRobot(NULL),
  mRosSupervisor(NULL),
  mRosJoystick(NULL),
  mRosKeyboard(NULL),
  mNodeHandle(NULL),
  mStepSize(1),
  mStep(0),
  mEnd(false),
  mShouldPublishClock(false),
  mIsSynchronized(false),
  mUseWebotsSimTime(false),
  mAutoPublish(false),
  mUseRosControl(false),
  mRobotDescriptionPrefix(""),
  mSetRobotDescription(false),
  mRosControl(NULL) {
}

Ros::~Ros() {
  mNamePublisher.shutdown();
  mTimeStepService.shutdown();
  mWaitForUserInputEventService.shutdown();
  mGetTimeService.shutdown();
  mGetModelService.shutdown();
  mGetUrdfService.shutdown();
  mGetDataService.shutdown();
  mSetDataService.shutdown();
  mGetModeService.shutdown();
  mGetSupervisorService.shutdown();
  mGetSynchronizationService.shutdown();
  mGetProjectPathService.shutdown();
  mGetWorldPathService.shutdown();
  mGetBasicTimeStepService.shutdown();
  mGetNumberOfDevicesService.shutdown();
  mGetTypeService.shutdown();
  mSetModeService.shutdown();
  mWwiReceiveTextService.shutdown();
  mWwiSendTextService.shutdown();

  ros::shutdown();
  delete mRobot;
  delete mRosControl;
  for (unsigned int i = 0; i < mDeviceList.size(); i++)
    delete mDeviceList[i];
  delete mRosJoystick;
  delete mRosKeyboard;
}

void Ros::launchRos(int argc, char **argv) {
  std_msgs::String robotName;
  setupRobot();
  fixName();
  bool rosMasterUriSet = false;

  mStepSize = mRobot->getBasicTimeStep();

  for (int i = 1; i < argc; ++i) {
    const char masterUri[] = "--ROS_MASTER_URI=";
    const char name[] = "--name=";
    if (strncmp(argv[i], masterUri, sizeof(masterUri) - 1) == 0) {
      char address[64];
      strncpy(address, argv[i] + sizeof(masterUri) - 1, strlen(argv[i]) - strlen(masterUri) + 1);
#ifdef _WIN32
      _putenv_s("ROS_MASTER_URI", address);
#else
      setenv("ROS_MASTER_URI", address, 0);
#endif
      rosMasterUriSet = true;
    } else if (strncmp(argv[i], name, sizeof(name) - 1) == 0) {
      char robot_name[64];
      strncpy(robot_name, argv[i] + sizeof(name) - 1, strlen(argv[i]) - strlen(name) + 1);
      mRobotName = string(robot_name);
    } else if (strcmp(argv[i], "--clock") == 0)
      mShouldPublishClock = true;
    else if (strcmp(argv[i], "--synchronize") == 0)
      mIsSynchronized = true;
    else if (strcmp(argv[i], "--use-sim-time") == 0)
      mUseWebotsSimTime = true;
    else if (strcmp(argv[i], "--use-ros-control") == 0)
      mUseRosControl = true;
    else if (strcmp(argv[i], "--auto-publish") == 0)
      mAutoPublish = true;
    else if (std::string(argv[i]).rfind("--robot-description") == 0) {
      const std::string argument = std::string(argv[i]);
      const size_t valueStart = std::max(argument.find("="), argument.find(" "));
      mRobotDescriptionPrefix = (valueStart == std::string::npos) ? "" : argument.substr(valueStart + 1);
      mSetRobotDescription = true;
    } else
      ROS_ERROR("ERROR: unkown argument %s.", argv[i]);
  }

  if (!rosMasterUriSet) {
    if (getenv("ROS_MASTER_URI") == NULL) {
#ifdef _WIN32
      _putenv_s("ROS_MASTER_URI", "http://localhost:11311");
#else
      setenv("ROS_MASTER_URI", "http://localhost:11311", 0);
#endif
    }
  }

  ROS_INFO("Robot's unique name is %s.", mRobotName.c_str());
  ros::init(argc, argv, mRobotName);

  if (!ros::master::check()) {
    ROS_FATAL("Failed to contact master at %s. Please start ROS master and restart this controller.", getenv("ROS_MASTER_URI"));
    exit(EXIT_SUCCESS);
  }

  mNodeHandle = new ros::NodeHandle;
  ROS_INFO("The controller is now connected to the ROS master.");

  mNamePublisher = mNodeHandle->advertise<std_msgs::String>("model_name", 1, true);
  robotName.data = mRobotName;
  mNamePublisher.publish(robotName);

  mTimeStepService = mNodeHandle->advertiseService(mRobotName + "/robot/time_step", &Ros::timeStepCallback, this);
  mWaitForUserInputEventService =
    mNodeHandle->advertiseService(mRobotName + "/robot/wait_for_user_input_event", &Ros::waitForUserInputEventCallback, this);
  mGetTimeService = mNodeHandle->advertiseService(mRobotName + "/robot/get_time", &Ros::getTimeCallback, this);
  mGetModelService = mNodeHandle->advertiseService(mRobotName + "/robot/get_model", &Ros::getModelCallback, this);
  mGetUrdfService = mNodeHandle->advertiseService(mRobotName + "/robot/get_urdf", &Ros::getUrdfCallback, this);
  mGetDataService = mNodeHandle->advertiseService(mRobotName + "/robot/get_data", &Ros::getDataCallback, this);
  mSetDataService = mNodeHandle->advertiseService(mRobotName + "/robot/set_data", &Ros::setDataCallback, this);
  mGetCustomDataService =
    mNodeHandle->advertiseService(mRobotName + "/robot/get_custom_data", &Ros::getCustomDataCallback, this);
  mSetCustomDataService =
    mNodeHandle->advertiseService(mRobotName + "/robot/set_custom_data", &Ros::setCustomDataCallback, this);
  mGetModeService = mNodeHandle->advertiseService(mRobotName + "/robot/get_mode", &Ros::getModeCallback, this);
  mGetSupervisorService =
    mNodeHandle->advertiseService(mRobotName + "/robot/get_supervisor", &Ros::getSupervisorCallback, this);
  mGetSynchronizationService =
    mNodeHandle->advertiseService(mRobotName + "/robot/get_synchronization", &Ros::getSynchronizationCallback, this);
  mGetProjectPathService =
    mNodeHandle->advertiseService(mRobotName + "/robot/get_project_path", &Ros::getProjectPathCallback, this);
  mGetWorldPathService = mNodeHandle->advertiseService(mRobotName + "/robot/get_world_path", &Ros::getWorldPathCallback, this);
  mGetBasicTimeStepService =
    mNodeHandle->advertiseService(mRobotName + "/robot/get_basic_time_step", &Ros::getBasicTimeStepCallback, this);
  mGetNumberOfDevicesService =
    mNodeHandle->advertiseService(mRobotName + "/robot/get_number_of_devices", &Ros::getNumberOfDevicesCallback, this);
  mGetTypeService = mNodeHandle->advertiseService(mRobotName + "/robot/get_type", &Ros::getTypeCallback, this);
  mSetModeService = mNodeHandle->advertiseService(mRobotName + "/robot/set_mode", &Ros::setModeCallback, this);
  mWwiReceiveTextService =
    mNodeHandle->advertiseService(mRobotName + "/robot/wwi_receive_text", &Ros::wwiReceiveTextCallback, this);
  mWwiSendTextService = mNodeHandle->advertiseService(mRobotName + "/robot/wwi_send_text", &Ros::wwiSendTextCallback, this);

  if (mShouldPublishClock)
    mClockPublisher = mNodeHandle->advertise<rosgraph_msgs::Clock>("clock", 1);

  if (mRobot->getSupervisor())
    mRosSupervisor = new RosSupervisor(this, static_cast<Supervisor *>(mRobot));
  mRosJoystick = new RosJoystick(mRobot->getJoystick(), this);
  mRosKeyboard = new RosKeyboard(mRobot->getKeyboard(), this);
  setRosDevices(NULL, 0);

  bool useSimTime;
  if (mUseWebotsSimTime && mNodeHandle->getParam("/use_sim_time", useSimTime))
    mUseWebotsSimTime = useSimTime;
}

void Ros::setupRobot() {
  mRobot = new Supervisor();
}

Device *Ros::getDevice(const std::string &name) {
  for (unsigned int i = 0; i < mDeviceList.size(); ++i) {
    if ((mDeviceList[i])->deviceName() == name)
      return (mDeviceList[i])->device();
  }
  return NULL;
}

std::string Ros::fixedNameString(const std::string &name) {
  std::string fixedName = name;
  std::replace(fixedName.begin(), fixedName.end(), '-', '_');
  std::replace(fixedName.begin(), fixedName.end(), '.', '_');
  std::replace(fixedName.begin(), fixedName.end(), ' ', '_');
  std::replace(fixedName.begin(), fixedName.end(), ')', '_');
  std::replace(fixedName.begin(), fixedName.end(), '(', '_');
  return fixedName;
}

// create the unique name identifier of the controller that can be seen on ros network
// and used by other nodes to communicate with him
void Ros::fixName() {
  string webotsPID;
  string webotsHostname;
  ostringstream s;

// retrieve Webots' PID
#ifdef _WIN32
  HANDLE h = CreateToolhelp32Snapshot(TH32CS_SNAPPROCESS, 0);
  PROCESSENTRY32 pe = {0};
  pe.dwSize = sizeof(PROCESSENTRY32);
  if (Process32First(h, &pe)) {
    while (Process32Next(h, &pe) && s.str() == "") {
      if (!strcmp(pe.szExeFile, "ros.exe"))
        s << pe.th32ParentProcessID;
    }
  }
  CloseHandle(h);
#else
  s << getppid();
#endif
  webotsPID = s.str();

  // retrieve local hostname
  char hostname[256];
  gethostname(hostname, 256);
  webotsHostname = hostname;

  mRobotName = mRobot->getName();
  mRobotName += '_' + webotsPID + '_' + webotsHostname;
  // remove unhautorized symbols ('-', ' ' and '.') for ROS
  mRobotName = Ros::fixedNameString(mRobotName);
}

// runs accros the list of devices availables and creates the corresponding RosDevices.
// also stores pointers to sensors to be able to call their publishValues function at each step
void Ros::setRosDevices(const char **hiddenDevices, int numberHiddenDevices) {
  int nDevices = mRobot->getNumberOfDevices();
  for (int i = 0; i < nDevices; i++) {
    Device *tempDevice = mRobot->getDeviceByIndex(i);
    if (hiddenDevices) {
      bool hidden = false;
      for (int j = 0; j < numberHiddenDevices; ++j) {
        if (strcmp(hiddenDevices[j], tempDevice->getName().c_str()) == 0)
          hidden = true;
      }
      if (hidden)
        continue;
    }

    const unsigned int previousDevicesCount = mDeviceList.size();
    switch (tempDevice->getNodeType()) {
      case Node::ACCELEROMETER:
        mSensorList.push_back(static_cast<RosSensor *>(new RosAccelerometer(dynamic_cast<Accelerometer *>(tempDevice), this)));
        mDeviceList.push_back(static_cast<RosDevice *>(mSensorList.back()));
        break;
      case Node::BRAKE:
        mDeviceList.push_back(static_cast<RosDevice *>(new RosBrake(dynamic_cast<Brake *>(tempDevice), this)));
        break;
      case Node::CAMERA:
        mSensorList.push_back(static_cast<RosSensor *>(new RosCamera(dynamic_cast<Camera *>(tempDevice), this)));
        mDeviceList.push_back(static_cast<RosDevice *>(mSensorList.back()));
        break;
      case Node::COMPASS:
        mSensorList.push_back(static_cast<RosSensor *>(new RosCompass(dynamic_cast<Compass *>(tempDevice), this)));
        mDeviceList.push_back(static_cast<RosDevice *>(mSensorList.back()));
        break;
      case Node::CONNECTOR:
        mSensorList.push_back(static_cast<RosSensor *>(new RosConnector(dynamic_cast<Connector *>(tempDevice), this)));
        mDeviceList.push_back(static_cast<RosDevice *>(mSensorList.back()));
        break;
      case Node::DISPLAY:
        mDeviceList.push_back(static_cast<RosDevice *>(new RosDisplay(dynamic_cast<Display *>(tempDevice), this)));
        break;
      case Node::DISTANCE_SENSOR:
        mSensorList.push_back(
          static_cast<RosSensor *>(new RosDistanceSensor(dynamic_cast<DistanceSensor *>(tempDevice), this)));
        mDeviceList.push_back(static_cast<RosDevice *>(mSensorList.back()));
        break;
      case Node::EMITTER:
        mDeviceList.push_back(static_cast<RosDevice *>(new RosEmitter(dynamic_cast<Emitter *>(tempDevice), this)));
        break;
      case Node::GPS:
        mSensorList.push_back(static_cast<RosSensor *>(new RosGPS(dynamic_cast<GPS *>(tempDevice), this)));
        mDeviceList.push_back(static_cast<RosDevice *>(mSensorList.back()));
        break;
      case Node::GYRO:
        mSensorList.push_back(static_cast<RosSensor *>(new RosGyro(dynamic_cast<Gyro *>(tempDevice), this)));
        mDeviceList.push_back(static_cast<RosDevice *>(mSensorList.back()));
        break;
      case Node::INERTIAL_UNIT:
        mSensorList.push_back(static_cast<RosSensor *>(new RosInertialUnit(dynamic_cast<InertialUnit *>(tempDevice), this)));
        mDeviceList.push_back(static_cast<RosDevice *>(mSensorList.back()));
        break;
      case Node::LED:
        mDeviceList.push_back(static_cast<RosDevice *>(new RosLED(dynamic_cast<LED *>(tempDevice), this)));
        break;
      case Node::LIDAR:
        mSensorList.push_back(static_cast<RosSensor *>(new RosLidar(dynamic_cast<Lidar *>(tempDevice), this)));
        mDeviceList.push_back(static_cast<RosDevice *>(mSensorList.back()));
        break;
      case Node::LIGHT_SENSOR:
        mSensorList.push_back(static_cast<RosSensor *>(new RosLightSensor(dynamic_cast<LightSensor *>(tempDevice), this)));
        mDeviceList.push_back(static_cast<RosDevice *>(mSensorList.back()));
        break;
      case Node::LINEAR_MOTOR: {
        RosMotor *tempLinearMotor = new RosMotor(dynamic_cast<Motor *>(tempDevice), this);
        mDeviceList.push_back(static_cast<RosDevice *>(tempLinearMotor));
        mSensorList.push_back(static_cast<RosSensor *>(tempLinearMotor->mForceFeedbackSensor));
        break;
      }
      case Node::ROTATIONAL_MOTOR: {
        RosMotor *tempRotationalMotor = new RosMotor(dynamic_cast<Motor *>(tempDevice), this);
        mDeviceList.push_back(static_cast<RosDevice *>(tempRotationalMotor));
        mSensorList.push_back(static_cast<RosSensor *>(tempRotationalMotor->mTorqueFeedbackSensor));
        break;
      }
      case Node::PEN:
        mDeviceList.push_back(static_cast<RosDevice *>(new RosPen(dynamic_cast<Pen *>(tempDevice), this)));
        break;
      case Node::POSITION_SENSOR:
        mSensorList.push_back(
          static_cast<RosSensor *>(new RosPositionSensor(dynamic_cast<PositionSensor *>(tempDevice), this)));
        mDeviceList.push_back(static_cast<RosDevice *>(mSensorList.back()));
        break;
      case Node::RADAR:
        mSensorList.push_back(static_cast<RosSensor *>(new RosRadar(dynamic_cast<Radar *>(tempDevice), this)));
        mDeviceList.push_back(static_cast<RosDevice *>(mSensorList.back()));
        break;
      case Node::RANGE_FINDER:
        mSensorList.push_back(static_cast<RosSensor *>(new RosRangeFinder(dynamic_cast<RangeFinder *>(tempDevice), this)));
        mDeviceList.push_back(static_cast<RosDevice *>(mSensorList.back()));
        break;
      case Node::RECEIVER:
        mSensorList.push_back(static_cast<RosSensor *>(new RosReceiver(dynamic_cast<Receiver *>(tempDevice), this)));
        mDeviceList.push_back(static_cast<RosDevice *>(mSensorList.back()));
        break;
      case Node::SKIN:
        mDeviceList.push_back(static_cast<RosDevice *>(new RosSkin(dynamic_cast<Skin *>(tempDevice), this)));
        break;
      case Node::SPEAKER:
        mDeviceList.push_back(static_cast<RosDevice *>(new RosSpeaker(dynamic_cast<Speaker *>(tempDevice), this)));
        break;
      case Node::TOUCH_SENSOR:
        mSensorList.push_back(static_cast<RosSensor *>(new RosTouchSensor(dynamic_cast<TouchSensor *>(tempDevice), this)));
        mDeviceList.push_back(static_cast<RosDevice *>(mSensorList.back()));
        break;
    }
    if (previousDevicesCount < mDeviceList.size())
      mDeviceList.back()->init();
  }
  if (mAutoPublish) {
    for (RosSensor *rosSensor : mSensorList)
      rosSensor->enableSensor(mRobot->getBasicTimeStep());
  }
  mSensorList.push_back(static_cast<RosSensor *>(new RosBatterySensor(mRobot, this)));
  mDeviceList.push_back(static_cast<RosDevice *>(mSensorList.back()));
  mDeviceList.back()->init();
  if (mRosKeyboard)
    mSensorList.push_back(mRosKeyboard);
  if (mRosJoystick)
    mSensorList.push_back(mRosJoystick);
  // Once the list is created, make it available to other rosnodes
  mDeviceListService = mNodeHandle->advertiseService(mRobotName + "/robot/get_device_list", &Ros::getDeviceListCallback, this);
}

// timestep callback allowing a ros node to run the simulation step by step
// cppcheck-suppress constParameter
bool Ros::timeStepCallback(webots_ros::set_int::Request &req, webots_ros::set_int::Response &res) {
  if (req.value >= 1 && (req.value % static_cast<int>(mRobot->getBasicTimeStep()) == 0)) {
    mStep++;
    if (step(req.value) == -1) {
      mEnd = true;
      mStep = 0;
      res.success = false;
    } else
      res.success = true;
    if ((unsigned int)req.value != mStepSize)
      mStepSize = req.value;

  } else if (req.value == 0) {
    // the rosnode has stopped and won't control the simulation runtime anymore
    step(mRobot->getBasicTimeStep());
    mStep = 0;
    res.success = true;
  } else
    res.success = false;
  return true;
}

// send the list of the name of the devices by index order
bool Ros::getDeviceListCallback(webots_ros::robot_get_device_list::Request &req,
                                webots_ros::robot_get_device_list::Response &res) {
  int nDevices = mRobot->getNumberOfDevices();
  for (int j = 0; j < nDevices; ++j)
    res.list.push_back(Ros::fixedNameString(mRobot->getDeviceByIndex(j)->getName()));
  return true;
}

void Ros::publishClockIfNeeded() {
  if (mShouldPublishClock) {
    rosgraph_msgs::Clock simulationClock;
    double time = mRobot->getTime();
    simulationClock.clock.sec = (int)time;
    // round prevents precision issues that can cause problems with ROS timers
    simulationClock.clock.nsec = round(1000 * (time - simulationClock.clock.sec)) * 1.0e+6;
    mClockPublisher.publish(simulationClock);
  }
}

void Ros::run(int argc, char **argv) {
  launchRos(argc, argv);
  ros::Rate loopRate(1000);  // Hz
  ros::AsyncSpinner spinner(2);
  spinner.start();

  if (mSetRobotDescription)
    mNodeHandle->setParam("robot_description", mRobot->getUrdf(mRobotDescriptionPrefix));

  if (mUseRosControl)
    mRosControl = new highlevel::RosControl(mRobot, mNodeHandle);

  while (!mEnd && ros::ok()) {
    if (!ros::master::check()) {
      ROS_ERROR("ROS master has stopped or is not responding anymore.");
      mEnd = true;
    }

    if (mRosControl)
      mRosControl->read();

    publishClockIfNeeded();
    for (unsigned int i = 0; i < mSensorList.size(); i++)
      mSensorList[i]->publishValues(mStep * mStepSize);

    if (!mUseWebotsSimTime && (mStep != 0 || mIsSynchronized)) {
      int oldStep = mStep;
      while (mStep == oldStep && !mEnd && ros::ok()) {
        loopRate.sleep();
        publishClockIfNeeded();
      }
    } else if (step(mRobot->getBasicTimeStep()) == -1)
      mEnd = true;

<<<<<<< HEAD
    if (mRosControl)
      mRosControl->write();
=======
    mStep++;
>>>>>>> c9a258f9
  }
}

bool Ros::waitForUserInputEventCallback(webots_ros::robot_wait_for_user_input_event::Request &req,
                                        webots_ros::robot_wait_for_user_input_event::Response &res) {
  res.event = mRobot->waitForUserInputEvent(Robot::UserInputEvent(req.eventType), req.timeout);
  return true;
}

bool Ros::getTimeCallback(webots_ros::get_float::Request &req, webots_ros::get_float::Response &res) {
  assert(mRobot);
  res.value = mRobot->getTime();
  return true;
}

bool Ros::getModelCallback(webots_ros::get_string::Request &req, webots_ros::get_string::Response &res) {
  assert(mRobot);
  res.value = mRobot->getModel();
  return true;
}

bool Ros::getUrdfCallback(webots_ros::get_urdf::Request &req, webots_ros::get_urdf::Response &res) {
  assert(mRobot);
  res.value = mRobot->getUrdf(req.prefix);
  return true;
}

bool Ros::getDataCallback(webots_ros::get_string::Request &req, webots_ros::get_string::Response &res) {
  assert(mRobot);
  res.value = mRobot->getData();
  return true;
}

bool Ros::setDataCallback(webots_ros::set_string::Request &req, webots_ros::set_string::Response &res) {
  assert(mRobot);
  mRobot->setData(req.value);
  res.success = true;
  return true;
}

bool Ros::getCustomDataCallback(webots_ros::get_string::Request &req, webots_ros::get_string::Response &res) {
  assert(mRobot);
  res.value = mRobot->getCustomData();
  return true;
}

bool Ros::setCustomDataCallback(webots_ros::set_string::Request &req, webots_ros::set_string::Response &res) {
  mRobot->setCustomData(req.value);
  res.success = true;
  return true;
}

bool Ros::getModeCallback(webots_ros::get_int::Request &req, webots_ros::get_int::Response &res) {
  assert(mRobot);
  res.value = mRobot->getMode();
  return true;
}

bool Ros::getSupervisorCallback(webots_ros::get_bool::Request &req, webots_ros::get_bool::Response &res) {
  assert(mRobot);
  res.value = mRobot->getSupervisor();
  return true;
}

bool Ros::getSynchronizationCallback(webots_ros::get_bool::Request &req, webots_ros::get_bool::Response &res) {
  assert(mRobot);
  res.value = mRobot->getSynchronization();
  return true;
}

bool Ros::getProjectPathCallback(webots_ros::get_string::Request &req, webots_ros::get_string::Response &res) {
  assert(mRobot);
  res.value = mRobot->getProjectPath();
  return true;
}

bool Ros::getWorldPathCallback(webots_ros::get_string::Request &req, webots_ros::get_string::Response &res) {
  assert(mRobot);
  res.value = mRobot->getWorldPath();
  return true;
}

bool Ros::getBasicTimeStepCallback(webots_ros::get_float::Request &req, webots_ros::get_float::Response &res) {
  assert(mRobot);
  res.value = mRobot->getBasicTimeStep();
  return true;
}

bool Ros::getNumberOfDevicesCallback(webots_ros::get_int::Request &req, webots_ros::get_int::Response &res) {
  assert(mRobot);
  res.value = mRobot->getNumberOfDevices();
  return true;
}

bool Ros::getTypeCallback(webots_ros::get_int::Request &req, webots_ros::get_int::Response &res) {
  assert(mRobot);
  res.value = mRobot->getType();
  return true;
}

bool Ros::setModeCallback(webots_ros::robot_set_mode::Request &req, webots_ros::robot_set_mode::Response &res) {
  char *arg;
  char buffer[req.arg.size()];
  for (unsigned int i = 0; i < req.arg.size(); i++)
    buffer[i] = req.arg[i];
  arg = buffer;
  mRobot->setMode(Robot::Mode(req.mode), arg);
  res.success = 1;
  return true;
}

bool Ros::wwiReceiveTextCallback(webots_ros::get_string::Request &req, webots_ros::get_string::Response &res) {
  res.value = mRobot->wwiReceiveText();
  return true;
}

bool Ros::wwiSendTextCallback(webots_ros::set_string::Request &req, webots_ros::set_string::Response &res) {
  mRobot->wwiSendText(req.value);
  res.success = 1;
  return true;
}<|MERGE_RESOLUTION|>--- conflicted
+++ resolved
@@ -493,12 +493,9 @@
     } else if (step(mRobot->getBasicTimeStep()) == -1)
       mEnd = true;
 
-<<<<<<< HEAD
     if (mRosControl)
       mRosControl->write();
-=======
     mStep++;
->>>>>>> c9a258f9
   }
 }
 
