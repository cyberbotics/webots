// Copyright 1996-2021 Cyberbotics Ltd.
//
// Licensed under the Apache License, Version 2.0 (the "License");
// you may not use this file except in compliance with the License.
// You may obtain a copy of the License at
//
//     http://www.apache.org/licenses/LICENSE-2.0
//
// Unless required by applicable law or agreed to in writing, software
// distributed under the License is distributed on an "AS IS" BASIS,
// WITHOUT WARRANTIES OR CONDITIONS OF ANY KIND, either express or implied.
// See the License for the specific language governing permissions and
// limitations under the License.

// You may need to add webots include files such as
// <webots/DistanceSensor.hpp>, <webots/LED.hpp>, etc.
// and/or to add some other includes
#include "RosSupervisor.hpp"

#include "RosMathUtils.hpp"

RosSupervisor::RosSupervisor(Ros *ros, Supervisor *supervisor) {
  mRos = ros;
  mSupervisor = supervisor;

  mSimulationQuitServer = mRos->nodeHandle()->advertiseService((ros->name()) + "/supervisor/simulation_quit",
                                                               &RosSupervisor::simulationQuitCallback, this);
  mSimulationRevertServer = mRos->nodeHandle()->advertiseService((ros->name()) + "/supervisor/simulation_revert",
                                                                 &RosSupervisor::simulationRevertCallback, this);
  mSimulationResetServer = mRos->nodeHandle()->advertiseService((ros->name()) + "/supervisor/simulation_reset",
                                                                &RosSupervisor::simulationResetCallback, this);
  mSimulationResetPhysicsServer = mRos->nodeHandle()->advertiseService((ros->name()) + "/supervisor/simulation_reset_physics",
                                                                       &RosSupervisor::simulationResetPhysicsCallback, this);
  mSimulationGetModeServer = mRos->nodeHandle()->advertiseService((ros->name()) + "/supervisor/simulation_get_mode",
                                                                  &RosSupervisor::simulationGetModeCallback, this);
  mSimulationSetModeServer = mRos->nodeHandle()->advertiseService((ros->name()) + "/supervisor/simulation_set_mode",
                                                                  &RosSupervisor::simulationSetModeCallback, this);
  mWorldLoadServer =
    mRos->nodeHandle()->advertiseService((ros->name()) + "/supervisor/world_load", &RosSupervisor::worldLoadCallback, this);
  mWorldSaveServer =
    mRos->nodeHandle()->advertiseService((ros->name()) + "/supervisor/world_save", &RosSupervisor::worldSaveCallback, this);
  mWorldReloadServer =
    mRos->nodeHandle()->advertiseService((ros->name()) + "/supervisor/world_reload", &RosSupervisor::worldReloadCallback, this);
  mExportImageServer =
    mRos->nodeHandle()->advertiseService((ros->name()) + "/supervisor/export_image", &RosSupervisor::exportImageCallback, this);
  mAnimationStartRecordingServer = mRos->nodeHandle()->advertiseService((ros->name()) + "/supervisor/animation_start_recording",
                                                                        &RosSupervisor::animationStartRecordingCallback, this);
  mAnimationStopRecordingServer = mRos->nodeHandle()->advertiseService((ros->name()) + "/supervisor/animation_stop_recording",
                                                                       &RosSupervisor::animationStopRecordingCallback, this);
  mMovieStartRecordingServer = mRos->nodeHandle()->advertiseService((ros->name()) + "/supervisor/movie_start_recording",
                                                                    &RosSupervisor::movieStartRecordingCallback, this);
  mMovieStopRecordingServer = mRos->nodeHandle()->advertiseService((ros->name()) + "/supervisor/movie_stop_recording",
                                                                   &RosSupervisor::movieStopRecordingCallback, this);
  mMovieFailedServer = mRos->nodeHandle()->advertiseService((ros->name()) + "/supervisor/" + "movie_failed",
                                                            &RosSupervisor::movieFailedCallback, this);
  mMovieIsReadyServer = mRos->nodeHandle()->advertiseService((ros->name()) + "/supervisor/" + "movie_is_ready",
                                                             &RosSupervisor::movieIsReadyCallback, this);
  mSetLabelServer =
    mRos->nodeHandle()->advertiseService((ros->name()) + "/supervisor/set_label", &RosSupervisor::setLabelCallback, this);
  mGetRootServer =
    mRos->nodeHandle()->advertiseService((ros->name()) + "/supervisor/get_root", &RosSupervisor::getRootCallback, this);
  mGetSelfServer =
    mRos->nodeHandle()->advertiseService((ros->name()) + "/supervisor/get_self", &RosSupervisor::getSelfCallback, this);
  mGetFromDefServer =
    mRos->nodeHandle()->advertiseService((ros->name()) + "/supervisor/get_from_def", &RosSupervisor::getFromDefCallback, this);
  mGetFromIdServer =
    mRos->nodeHandle()->advertiseService((ros->name()) + "/supervisor/get_from_id", &RosSupervisor::getFromIdCallback, this);
  mGetFromDeviceServer = mRos->nodeHandle()->advertiseService((ros->name()) + "/supervisor/get_from_device",
                                                              &RosSupervisor::getFromDeviceCallback, this);
  mGetSelectedServer =
    mRos->nodeHandle()->advertiseService((ros->name()) + "/supervisor/get_selected", &RosSupervisor::getSelectedCallback, this);
  mVirtualRealityHeadsetGetOrientationServer =
    mRos->nodeHandle()->advertiseService((ros->name()) + "/supervisor/vitual_reality_headset_get_orientation",
                                         &RosSupervisor::virtualRealityHeadsetGetOrientationCallback, this);
  mVirtualRealityHeadsetGetPositionServer =
    mRos->nodeHandle()->advertiseService((ros->name()) + "/supervisor/vitual_reality_headset_get_position",
                                         &RosSupervisor::virtualRealityHeadsetGetPositionCallback, this);
  mVirtualRealityHeadsetIsUsedServer = mRos->nodeHandle()->advertiseService(
    (ros->name()) + "/supervisor/vitual_reality_headset_is_used", &RosSupervisor::virtualRealityHeadsetIsUsedCallback, this);

  mNodeGetContactPointServer = mRos->nodeHandle()->advertiseService((ros->name()) + "/supervisor/node/get_contact_points",
                                                                    &RosSupervisor::nodeGetContactPointsCallback, this);
  mNodeEnableContactPointsTrackingServer =
    mRos->nodeHandle()->advertiseService((ros->name()) + "/supervisor/node/enable_contact_point_tracking",
                                         &RosSupervisor::nodeEnableContactPointsTrackingCallback, this);
  mNodeDisableContactPointsTrackingServer =
    mRos->nodeHandle()->advertiseService((ros->name()) + "/supervisor/node/disable_contact_points_tracking",
                                         &RosSupervisor::nodeDisableContactPointsTrackingCallback, this);

  mNodeGetIdServer =
    mRos->nodeHandle()->advertiseService((ros->name()) + "/supervisor/node/get_id", &RosSupervisor::nodeGetIdCallback, this);
  mNodeGetTypeServer = mRos->nodeHandle()->advertiseService((ros->name()) + "/supervisor/node/get_type",
                                                            &RosSupervisor::nodeGetTypeCallback, this);
  mNodeGetTypeNameServer = mRos->nodeHandle()->advertiseService((ros->name()) + "/supervisor/node/get_type_name",
                                                                &RosSupervisor::nodeGetTypeNameCallback, this);
  mNodeGetDefServer =
    mRos->nodeHandle()->advertiseService((ros->name()) + "/supervisor/node/get_def", &RosSupervisor::nodeGetDefCallback, this);
  mNodeGetBaseTypeNameServer = mRos->nodeHandle()->advertiseService((ros->name()) + "/supervisor/node/get_base_type_name",
                                                                    &RosSupervisor::nodeGetBaseTypeNameCallback, this);
  mNodeGetParentNodeServer = mRos->nodeHandle()->advertiseService((ros->name()) + "/supervisor/node/get_parent_node",
                                                                  &RosSupervisor::nodeGetParentNodeCallback, this);
  mNodeIsProtoServer = mRos->nodeHandle()->advertiseService((ros->name()) + "/supervisor/node/is_proto",
                                                            &RosSupervisor::nodeIsProtoCallback, this);
  mNodeGetPositionServer = mRos->nodeHandle()->advertiseService((ros->name()) + "/supervisor/node/get_position",
                                                                &RosSupervisor::nodeGetPositionCallback, this);
  mNodeGetOrientationServer = mRos->nodeHandle()->advertiseService((ros->name()) + "/supervisor/node/get_orientation",
                                                                   &RosSupervisor::nodeGetOrientationCallback, this);
  mNodeGetPoseServer = mRos->nodeHandle()->advertiseService((ros->name()) + "/supervisor/node/get_pose",
                                                            &RosSupervisor::nodeGetPoseCallback, this);
  mNodeGetCenterOfMassServer = mRos->nodeHandle()->advertiseService((ros->name()) + "/supervisor/node/get_center_of_mass",
                                                                    &RosSupervisor::nodeGetCenterOfMassCallback, this);
  mNodeGetNumberOfContactPointsServer =
    mRos->nodeHandle()->advertiseService((ros->name()) + "/supervisor/node/get_number_of_contact_points",
                                         &RosSupervisor::nodeGetNumberOfContactPointsCallback, this);
  mNodeGetContactPointServer = mRos->nodeHandle()->advertiseService((ros->name()) + "/supervisor/node/get_contact_point",
                                                                    &RosSupervisor::nodeGetContactPointCallback, this);
  mNodeGetContactPointNodeServer = mRos->nodeHandle()->advertiseService(
    (ros->name()) + "/supervisor/node/get_contact_point_node", &RosSupervisor::nodeGetContactPointNodeCallback, this);
  mNodeGetStaticBalanceServer = mRos->nodeHandle()->advertiseService((ros->name()) + "/supervisor/node/get_static_balance",
                                                                     &RosSupervisor::nodeGetStaticBalanceCallback, this);
  mNodeGetVelocityServer = mRos->nodeHandle()->advertiseService((ros->name()) + "/supervisor/node/get_velocity",
                                                                &RosSupervisor::nodeGetVelocityCallback, this);
  mNodeSetVelocityServer = mRos->nodeHandle()->advertiseService((ros->name()) + "/supervisor/node/set_velocity",
                                                                &RosSupervisor::nodeSetVelocityCallback, this);
  mNodeAddForceServer = mRos->nodeHandle()->advertiseService((ros->name()) + "/supervisor/node/add_force",
                                                             &RosSupervisor::nodeAddForceCallback, this);
  mNodeAddForceWithOffsetServer = mRos->nodeHandle()->advertiseService((ros->name()) + "/supervisor/node/add_force_with_offset",
                                                                       &RosSupervisor::nodeAddForceWithOffsetCallback, this);
  mNodeAddTorqueServer = mRos->nodeHandle()->advertiseService((ros->name()) + "/supervisor/node/add_torque",
                                                              &RosSupervisor::nodeAddTorqueCallback, this);
  mNodeGetFieldServer = mRos->nodeHandle()->advertiseService((ros->name()) + "/supervisor/node/get_field",
                                                             &RosSupervisor::nodeGetFieldCallback, this);
  mNodeGetFieldByIndexServer = mRos->nodeHandle()->advertiseService((ros->name()) + "/supervisor/node/get_field_by_index",
                                                                    &RosSupervisor::nodeGetFieldByIndexCallback, this);
  mNodeGetNumberOfFieldsServer = mRos->nodeHandle()->advertiseService((ros->name()) + "/supervisor/node/get_number_of_fields",
                                                                      &RosSupervisor::nodeGetNumberOfFieldsCallback, this);
  mNodeMoveViewpointServer = mRos->nodeHandle()->advertiseService((ros->name()) + "/supervisor/node/move_viewpoint",
                                                                  &RosSupervisor::nodeMoveViewpointCallback, this);
  mNodeSetVisibilityServer = mRos->nodeHandle()->advertiseService((ros->name()) + "/supervisor/node/set_visibility",
                                                                  &RosSupervisor::nodeSetVisibilityCallback, this);
  mNodeRemoveServer =
    mRos->nodeHandle()->advertiseService((ros->name()) + "/supervisor/node/remove", &RosSupervisor::nodeRemoveCallback, this);
  mNodeExportStringServer = mRos->nodeHandle()->advertiseService((ros->name()) + "/supervisor/node/export_string",
                                                                 &RosSupervisor::nodeExportStringCallback, this);
  mNodeResetPhysicsServer = mRos->nodeHandle()->advertiseService((ros->name()) + "/supervisor/node/reset_physics",
                                                                 &RosSupervisor::nodeResetPhysicsCallback, this);
  mNodeSaveStateServer = mRos->nodeHandle()->advertiseService((ros->name()) + "/supervisor/node/save_state",
                                                              &RosSupervisor::nodeSaveStateCallback, this);
  mNodeLoadStateServer = mRos->nodeHandle()->advertiseService((ros->name()) + "/supervisor/node/load_state",
                                                              &RosSupervisor::nodeLoadStateCallback, this);
  mNodeRestartControllerServer = mRos->nodeHandle()->advertiseService((ros->name()) + "/supervisor/node/restart_controller",
                                                                      &RosSupervisor::nodeRestartControllerCallback, this);
  mNodeEnablePoseTrackingServer = mRos->nodeHandle()->advertiseService((ros->name()) + "/supervisor/node/enable_pose_tracking",
                                                                       &RosSupervisor::nodeEnablePoseTrackingCallback, this);
  mNodeDisablePoseTrackingServer = mRos->nodeHandle()->advertiseService(
    (ros->name()) + "/supervisor/node/disable_pose_tracking", &RosSupervisor::nodeDisablePoseTrackingCallback, this);
  mNodeSetJointPositionServer = mRos->nodeHandle()->advertiseService((ros->name()) + "/supervisor/node/set_joint_position",
                                                                     &RosSupervisor::nodeSetJointPositionCallback, this);

  mFieldGetNameServer = mRos->nodeHandle()->advertiseService((ros->name()) + "/supervisor/field/get_name",
                                                             &RosSupervisor::fieldGetNameCallback, this);
  mFieldGetTypeServer = mRos->nodeHandle()->advertiseService((ros->name()) + "/supervisor/field/get_type",
                                                             &RosSupervisor::fieldGetTypeCallback, this);
  mFieldGetTypeNameServer = mRos->nodeHandle()->advertiseService((ros->name()) + "/supervisor/field/get_type_name",
                                                                 &RosSupervisor::fieldGetTypeNameCallback, this);
  mFieldGetCountServer = mRos->nodeHandle()->advertiseService((ros->name()) + "/supervisor/field/get_count",
                                                              &RosSupervisor::fieldGetCountCallback, this);
  mFieldGetBoolServer = mRos->nodeHandle()->advertiseService((ros->name()) + "/supervisor/field/get_bool",
                                                             &RosSupervisor::fieldGetBoolCallback, this);
  mFieldGetInt32Server = mRos->nodeHandle()->advertiseService((ros->name()) + "/supervisor/field/get_int32",
                                                              &RosSupervisor::fieldGetInt32Callback, this);
  mFieldGetFloatServer = mRos->nodeHandle()->advertiseService((ros->name()) + "/supervisor/field/get_float",
                                                              &RosSupervisor::fieldGetFloatCallback, this);
  mFieldGetVec2fServer = mRos->nodeHandle()->advertiseService((ros->name()) + "/supervisor/field/get_vec2f",
                                                              &RosSupervisor::fieldGetVec2fCallback, this);
  mFieldGetVec3fServer = mRos->nodeHandle()->advertiseService((ros->name()) + "/supervisor/field/get_vec3f",
                                                              &RosSupervisor::fieldGetVec3fCallback, this);
  mFieldGetRotationServer = mRos->nodeHandle()->advertiseService((ros->name()) + "/supervisor/field/get_rotation",
                                                                 &RosSupervisor::fieldGetRotationCallback, this);
  mFieldGetColorServer = mRos->nodeHandle()->advertiseService((ros->name()) + "/supervisor/field/get_color",
                                                              &RosSupervisor::fieldGetColorCallback, this);
  mFieldGetStringServer = mRos->nodeHandle()->advertiseService((ros->name()) + "/supervisor/field/get_string",
                                                               &RosSupervisor::fieldGetStringCallback, this);
  mFieldGetNodeServer = mRos->nodeHandle()->advertiseService((ros->name()) + "/supervisor/field/get_node",
                                                             &RosSupervisor::fieldGetNodeCallback, this);
  mFieldSetBoolServer = mRos->nodeHandle()->advertiseService((ros->name()) + "/supervisor/field/set_bool",
                                                             &RosSupervisor::fieldSetBoolCallback, this);
  mFieldSetInt32Server = mRos->nodeHandle()->advertiseService((ros->name()) + "/supervisor/field/set_int32",
                                                              &RosSupervisor::fieldSetInt32Callback, this);
  mFieldSetFloatServer = mRos->nodeHandle()->advertiseService((ros->name()) + "/supervisor/field/set_float",
                                                              &RosSupervisor::fieldSetFloatCallback, this);
  mFieldSetVec2fServer = mRos->nodeHandle()->advertiseService((ros->name()) + "/supervisor/field/set_vec2f",
                                                              &RosSupervisor::fieldSetVec2fCallback, this);
  mFieldSetVec3fServer = mRos->nodeHandle()->advertiseService((ros->name()) + "/supervisor/field/set_vec3f",
                                                              &RosSupervisor::fieldSetVec3fCallback, this);
  mFieldSetRotationServer = mRos->nodeHandle()->advertiseService((ros->name()) + "/supervisor/field/set_rotation",
                                                                 &RosSupervisor::fieldSetRotationCallback, this);
  mFieldSetColorServer = mRos->nodeHandle()->advertiseService((ros->name()) + "/supervisor/field/set_color",
                                                              &RosSupervisor::fieldSetColorCallback, this);
  mFieldSetStringServer = mRos->nodeHandle()->advertiseService((ros->name()) + "/supervisor/field/set_string",
                                                               &RosSupervisor::fieldSetStringCallback, this);
  mFieldInsertBoolServer = mRos->nodeHandle()->advertiseService((ros->name()) + "/supervisor/field/insert_bool",
                                                                &RosSupervisor::fieldInsertBoolCallback, this);
  mFieldInsertInt32Server = mRos->nodeHandle()->advertiseService((ros->name()) + "/supervisor/field/insert_int32",
                                                                 &RosSupervisor::fieldInsertInt32Callback, this);
  mFieldInsertFloatServer = mRos->nodeHandle()->advertiseService((ros->name()) + "/supervisor/field/insert_float",
                                                                 &RosSupervisor::fieldInsertFloatCallback, this);
  mFieldInsertVec2fServer = mRos->nodeHandle()->advertiseService((ros->name()) + "/supervisor/field/insert_vec2f",
                                                                 &RosSupervisor::fieldInsertVec2fCallback, this);
  mFieldInsertVec3fServer = mRos->nodeHandle()->advertiseService((ros->name()) + "/supervisor/field/insert_vec3f",
                                                                 &RosSupervisor::fieldInsertVec3fCallback, this);
  mFieldInsertRotationServer = mRos->nodeHandle()->advertiseService((ros->name()) + "/supervisor/field/insert_rotation",
                                                                    &RosSupervisor::fieldInsertRotationCallback, this);
  mFieldInsertColorServer = mRos->nodeHandle()->advertiseService((ros->name()) + "/supervisor/field/insert_color",
                                                                 &RosSupervisor::fieldInsertColorCallback, this);
  mFieldInsertStringServer = mRos->nodeHandle()->advertiseService((ros->name()) + "/supervisor/field/insert_string",
                                                                  &RosSupervisor::fieldInsertStringCallback, this);
  mFieldRemoveServer =
    mRos->nodeHandle()->advertiseService((ros->name()) + "/supervisor/field/remove", &RosSupervisor::fieldRemoveCallback, this);
  mFieldImportNodeServer = mRos->nodeHandle()->advertiseService((ros->name()) + "/supervisor/field/import_node",
                                                                &RosSupervisor::fieldImportNodeCallback, this);
  mFieldImportNodeFromStringServer = mRos->nodeHandle()->advertiseService(
    (ros->name()) + "/supervisor/field/import_node_from_string", &RosSupervisor::fieldImportNodeFromStringCallback, this);
  mFieldRemoveNodeServer = mRos->nodeHandle()->advertiseService((ros->name()) + "/supervisor/field/remove_node",
                                                                &RosSupervisor::fieldRemoveNodeCallback, this);

  mFieldEnableSFTrackingServer = mRos->nodeHandle()->advertiseService((ros->name()) + "/supervisor/field/enable_sf_tracking",
                                                                      &RosSupervisor::fieldEnableSFTrackingCallback, this);
  mFieldDisableSFTrackingServer = mRos->nodeHandle()->advertiseService((ros->name()) + "/supervisor/field/disable_sf_tracking",
                                                                       &RosSupervisor::fieldDisableSFTrackingCallback, this);
}

RosSupervisor::~RosSupervisor() {
  mSimulationQuitServer.shutdown();
  mSimulationRevertServer.shutdown();
  mSimulationResetServer.shutdown();
  mSimulationResetPhysicsServer.shutdown();
  mWorldLoadServer.shutdown();
  mWorldSaveServer.shutdown();
  mWorldReloadServer.shutdown();
  mExportImageServer.shutdown();
  mAnimationStartRecordingServer.shutdown();
  mAnimationStopRecordingServer.shutdown();
  mMovieStartRecordingServer.shutdown();
  mMovieStopRecordingServer.shutdown();
  mMovieIsReadyServer.shutdown();
  mMovieFailedServer.shutdown();
  mSetLabelServer.shutdown();
  mGetRootServer.shutdown();
  mGetSelfServer.shutdown();
  mGetFromDefServer.shutdown();
  mGetFromIdServer.shutdown();
  mGetFromDeviceServer.shutdown();
  mGetSelectedServer.shutdown();
  mVirtualRealityHeadsetGetOrientationServer.shutdown();
  mVirtualRealityHeadsetGetPositionServer.shutdown();
  mVirtualRealityHeadsetIsUsedServer.shutdown();

  mNodeGetIdServer.shutdown();
  mNodeGetTypeServer.shutdown();
  mNodeGetTypeNameServer.shutdown();
  mNodeGetDefServer.shutdown();
  mNodeGetBaseTypeNameServer.shutdown();
  mNodeGetParentNodeServer.shutdown();
  mNodeGetPositionServer.shutdown();
  mNodeGetOrientationServer.shutdown();
  mNodeGetPoseServer.shutdown();
  mNodeGetCenterOfMassServer.shutdown();
  mNodeGetNumberOfContactPointsServer.shutdown();
  mNodeGetContactPointServer.shutdown();
  mNodeGetContactPointNodeServer.shutdown();
  mNodeGetContactPointsServer.shutdown();
  mNodeEnableContactPointsTrackingServer.shutdown();
  mNodeDisableContactPointsTrackingServer.shutdown();
  mNodeGetStaticBalanceServer.shutdown();
  mNodeGetVelocityServer.shutdown();
  mNodeSetVelocityServer.shutdown();
  mNodeGetFieldServer.shutdown();
  mNodeMoveViewpointServer.shutdown();
  mNodeSetVisibilityServer.shutdown();
  mNodeRemoveServer.shutdown();
  mNodeExportStringServer.shutdown();
  mNodeResetPhysicsServer.shutdown();
  mNodeRestartControllerServer.shutdown();
  mNodeEnablePoseTrackingServer.shutdown();
  mNodeDisablePoseTrackingServer.shutdown();
  mNodeSetJointPositionServer.shutdown();

  mFieldGetTypeServer.shutdown();
  mFieldGetTypeNameServer.shutdown();
  mFieldGetCountServer.shutdown();
  mFieldGetBoolServer.shutdown();
  mFieldGetInt32Server.shutdown();
  mFieldGetFloatServer.shutdown();
  mFieldGetVec2fServer.shutdown();
  mFieldGetVec3fServer.shutdown();
  mFieldGetRotationServer.shutdown();
  mFieldGetColorServer.shutdown();
  mFieldGetStringServer.shutdown();
  mFieldGetNodeServer.shutdown();
  mFieldSetBoolServer.shutdown();
  mFieldSetInt32Server.shutdown();
  mFieldSetFloatServer.shutdown();
  mFieldSetVec2fServer.shutdown();
  mFieldSetVec3fServer.shutdown();
  mFieldSetRotationServer.shutdown();
  mFieldSetColorServer.shutdown();
  mFieldSetStringServer.shutdown();
  mFieldInsertBoolServer.shutdown();
  mFieldInsertInt32Server.shutdown();
  mFieldInsertFloatServer.shutdown();
  mFieldInsertVec2fServer.shutdown();
  mFieldInsertVec3fServer.shutdown();
  mFieldInsertRotationServer.shutdown();
  mFieldInsertColorServer.shutdown();
  mFieldInsertStringServer.shutdown();
  mFieldRemoveServer.shutdown();
  mFieldImportNodeServer.shutdown();
  mFieldImportNodeFromStringServer.shutdown();
  mFieldRemoveNodeServer.shutdown();
  mFieldEnableSFTrackingServer.shutdown();
  mFieldDisableSFTrackingServer.shutdown();
}

bool RosSupervisor::simulationQuitCallback(webots_ros::set_int::Request &req, webots_ros::set_int::Response &res) {
  assert(mSupervisor);
  mSupervisor->simulationQuit(req.value);
  res.success = true;
  return true;
}

bool RosSupervisor::simulationRevertCallback(webots_ros::get_bool::Request &req, webots_ros::get_bool::Response &res) {
  assert(mSupervisor);
  mSupervisor->simulationRevert();
  res.value = true;
  return true;
}

bool RosSupervisor::simulationResetCallback(webots_ros::get_bool::Request &req, webots_ros::get_bool::Response &res) {
  assert(mSupervisor);
  mSupervisor->simulationReset();
  res.value = true;
  return true;
}

bool RosSupervisor::simulationResetPhysicsCallback(webots_ros::get_bool::Request &req, webots_ros::get_bool::Response &res) {
  assert(mSupervisor);
  mSupervisor->simulationResetPhysics();
  res.value = true;
  return true;
}

bool RosSupervisor::simulationGetModeCallback(webots_ros::get_int::Request &req, webots_ros::get_int::Response &res) {
  assert(mSupervisor);
  res.value = mSupervisor->simulationGetMode();
  return true;
}

bool RosSupervisor::simulationSetModeCallback(webots_ros::set_int::Request &req, webots_ros::set_int::Response &res) {
  assert(mSupervisor);
  mSupervisor->simulationSetMode(Supervisor::SimulationMode(req.value));
  res.success = true;
  return true;
}

bool RosSupervisor::worldLoadCallback(webots_ros::set_string::Request &req, webots_ros::set_string::Response &res) {
  assert(mSupervisor);
  mSupervisor->worldLoad(req.value);
  res.success = 1;
  return true;
}

bool RosSupervisor::worldSaveCallback(webots_ros::set_string::Request &req, webots_ros::set_string::Response &res) {
  assert(mSupervisor);
  if (req.value.data() != NULL)
    res.success = mSupervisor->worldSave(req.value);
  else
    res.success = mSupervisor->worldSave();
  return true;
}

bool RosSupervisor::worldReloadCallback(webots_ros::get_bool::Request &req, webots_ros::get_bool::Response &res) {
  assert(mSupervisor);
  mSupervisor->worldReload();
  res.value = true;
  return true;
}

bool RosSupervisor::exportImageCallback(webots_ros::save_image::Request &req, webots_ros::save_image::Response &res) {
  assert(mSupervisor);
  mSupervisor->exportImage(req.filename, req.quality);
  res.success = 1;
  return true;
}

bool RosSupervisor::animationStartRecordingCallback(webots_ros::set_string::Request &req,
                                                    webots_ros::set_string::Response &res) {
  assert(mSupervisor);
  res.success = mSupervisor->animationStartRecording(req.value);
  return true;
}

bool RosSupervisor::animationStopRecordingCallback(webots_ros::get_bool::Request &req, webots_ros::get_bool::Response &res) {
  assert(mSupervisor);
  res.value = mSupervisor->animationStopRecording();
  return true;
}

bool RosSupervisor::movieStartRecordingCallback(webots_ros::supervisor_movie_start_recording::Request &req,
                                                webots_ros::supervisor_movie_start_recording::Response &res) {
  assert(mSupervisor);
  mSupervisor->movieStartRecording(req.filename, req.width, req.height, req.codec, req.quality, req.acceleration, req.caption);
  res.success = 1;
  return true;
}

bool RosSupervisor::movieStopRecordingCallback(webots_ros::get_bool::Request &req, webots_ros::get_bool::Response &res) {
  assert(mSupervisor);
  mSupervisor->movieStopRecording();
  res.value = true;
  return true;
}

bool RosSupervisor::movieFailedCallback(webots_ros::node_get_status::Request &req, webots_ros::node_get_status::Response &res) {
  assert(mSupervisor);
  res.status = mSupervisor->movieFailed();
  return true;
}

bool RosSupervisor::movieIsReadyCallback(webots_ros::node_get_status::Request &req,
                                         webots_ros::node_get_status::Response &res) {
  assert(mSupervisor);
  res.status = mSupervisor->movieIsReady();
  return true;
}

bool RosSupervisor::setLabelCallback(webots_ros::supervisor_set_label::Request &req,
                                     webots_ros::supervisor_set_label::Response &res) {
  assert(mSupervisor);
  mSupervisor->setLabel(req.id, req.label, req.xpos, req.ypos, req.size, req.color, req.transparency, req.font);
  res.success = 1;
  return true;
}

bool RosSupervisor::getRootCallback(webots_ros::get_uint64::Request &req, webots_ros::get_uint64::Response &res) {
  assert(mSupervisor);
  res.value = reinterpret_cast<uint64_t>(mSupervisor->getRoot());
  return true;
}

bool RosSupervisor::getSelfCallback(webots_ros::get_uint64::Request &req, webots_ros::get_uint64::Response &res) {
  assert(mSupervisor);
  res.value = reinterpret_cast<uint64_t>(mSupervisor->getSelf());
  return true;
}

bool RosSupervisor::getFromDefCallback(webots_ros::supervisor_get_from_def::Request &req,
                                       webots_ros::supervisor_get_from_def::Response &res) {
  assert(mSupervisor);
  if (req.proto) {
    Node *node = reinterpret_cast<Node *>(req.proto);
    res.node = reinterpret_cast<uint64_t>(node->getFromProtoDef(req.name));
  } else
    res.node = reinterpret_cast<uint64_t>(mSupervisor->getFromDef(req.name));
  return true;
}

bool RosSupervisor::getFromIdCallback(webots_ros::supervisor_get_from_id::Request &req,
                                      webots_ros::supervisor_get_from_id::Response &res) {
  assert(mSupervisor);
  res.node = reinterpret_cast<uint64_t>(mSupervisor->getFromId(req.id));
  return true;
}

// cppcheck-suppress constParameter
bool RosSupervisor::getFromDeviceCallback(webots_ros::supervisor_get_from_string::Request &req,
                                          webots_ros::supervisor_get_from_string::Response &res) {
  assert(mSupervisor);
  const Device *device = mRos->getDevice(req.value);
  res.node = reinterpret_cast<uint64_t>(mSupervisor->getFromDevice(device));
  return true;
}

bool RosSupervisor::getSelectedCallback(webots_ros::get_uint64::Request &req, webots_ros::get_uint64::Response &res) {
  assert(mSupervisor);
  res.value = reinterpret_cast<uint64_t>(mSupervisor->getSelected());
  return true;
}

bool RosSupervisor::virtualRealityHeadsetGetOrientationCallback(
  webots_ros::supervisor_virtual_reality_headset_get_orientation::Request &req,
  webots_ros::supervisor_virtual_reality_headset_get_orientation::Response &res) {
  assert(mSupervisor);
  const double *matrix = mSupervisor->virtualRealityHeadsetGetOrientation();
  RosMathUtils::matrixToQuaternion(matrix, res.orientation);
  return true;
}

bool RosSupervisor::virtualRealityHeadsetGetPositionCallback(
  webots_ros::supervisor_virtual_reality_headset_get_position::Request &req,
  webots_ros::supervisor_virtual_reality_headset_get_position::Response &res) {
  assert(mSupervisor);
  const double *position = mSupervisor->virtualRealityHeadsetGetPosition();
  res.position.x = position[0];
  res.position.y = position[1];
  res.position.z = position[2];
  return true;
}

bool RosSupervisor::virtualRealityHeadsetIsUsedCallback(webots_ros::get_bool::Request &req,
                                                        webots_ros::get_bool::Response &res) {
  assert(mSupervisor);
  res.value = mSupervisor->virtualRealityHeadsetIsUsed();
  return true;
}

// cppcheck-suppress constParameter
bool RosSupervisor::nodeGetIdCallback(webots_ros::node_get_id::Request &req, webots_ros::node_get_id::Response &res) {
  assert(this);
  if (!req.node)
    return false;
  Node *node = reinterpret_cast<Node *>(req.node);
  res.id = node->getId();
  return true;
}

// cppcheck-suppress constParameter
bool RosSupervisor::nodeGetTypeCallback(webots_ros::node_get_type::Request &req, webots_ros::node_get_type::Response &res) {
  assert(this);
  if (!req.node)
    return false;
  Node *node = reinterpret_cast<Node *>(req.node);
  res.type = node->getType();
  return true;
}

// cppcheck-suppress constParameter
bool RosSupervisor::nodeGetTypeNameCallback(webots_ros::node_get_name::Request &req, webots_ros::node_get_name::Response &res) {
  assert(this);
  if (!req.node)
    return false;
  Node *node = reinterpret_cast<Node *>(req.node);
  res.name = node->getTypeName();
  return true;
}

// cppcheck-suppress constParameter
bool RosSupervisor::nodeGetDefCallback(webots_ros::node_get_name::Request &req, webots_ros::node_get_name::Response &res) {
  assert(this);
  if (!req.node)
    return false;
  Node *node = reinterpret_cast<Node *>(req.node);
  res.name = node->getDef();
  return true;
}

// cppcheck-suppress constParameter
bool RosSupervisor::nodeGetBaseTypeNameCallback(webots_ros::node_get_name::Request &req,
                                                webots_ros::node_get_name::Response &res) {
  assert(this);
  if (!req.node)
    return false;
  Node *node = reinterpret_cast<Node *>(req.node);
  res.name = node->getBaseTypeName();
  return true;
}

// cppcheck-suppress constParameter
bool RosSupervisor::nodeGetParentNodeCallback(webots_ros::node_get_parent_node::Request &req,
                                              webots_ros::node_get_parent_node::Response &res) {
  assert(this);
  if (!req.node)
    return false;
  Node *node = reinterpret_cast<Node *>(req.node);
  res.node = reinterpret_cast<uint64_t>(node->getParentNode());
  return true;
}

// cppcheck-suppress constParameter
bool RosSupervisor::nodeIsProtoCallback(webots_ros::node_is_proto::Request &req, webots_ros::node_is_proto::Response &res) {
  assert(this);
  if (!req.node)
    return false;
  Node *node = reinterpret_cast<Node *>(req.node);
  res.value = node->isProto();
  return true;
}

// cppcheck-suppress constParameter
bool RosSupervisor::nodeGetPositionCallback(webots_ros::node_get_position::Request &req,
                                            webots_ros::node_get_position::Response &res) {
  assert(this);
  if (!req.node)
    return false;
  Node *node = reinterpret_cast<Node *>(req.node);
  const double *position;
  position = node->getPosition();
  res.position.x = position[0];
  res.position.y = position[1];
  res.position.z = position[2];
  return true;
}

// cppcheck-suppress constParameter
bool RosSupervisor::nodeGetOrientationCallback(webots_ros::node_get_orientation::Request &req,
                                               webots_ros::node_get_orientation::Response &res) {
  assert(this);
  if (!req.node)
    return false;
  Node *node = reinterpret_cast<Node *>(req.node);
  const double *matrix;
  matrix = node->getOrientation();
  RosMathUtils::matrixToQuaternion(matrix, res.orientation);
  return true;
}

// cppcheck-suppress constParameter
bool RosSupervisor::nodeGetPoseCallback(webots_ros::node_get_pose::Request &req, webots_ros::node_get_pose::Response &res) {
  assert(this);
  if (!req.node)
    return false;
  Node *fromNode = reinterpret_cast<Node *>(req.from_node);
  Node *toNode = reinterpret_cast<Node *>(req.node);
  const double *m = fromNode->getPose(toNode);
  const double rotation[9] = {m[0], m[1], m[2], m[4], m[5], m[6], m[8], m[9], m[10]};
  RosMathUtils::matrixToQuaternion(rotation, res.pose.rotation);
  res.pose.translation.x = m[3];
  res.pose.translation.y = m[7];
  res.pose.translation.z = m[11];
  return true;
}

// cppcheck-suppress constParameter
bool RosSupervisor::nodeGetCenterOfMassCallback(webots_ros::node_get_center_of_mass::Request &req,
                                                webots_ros::node_get_center_of_mass::Response &res) {
  assert(this);
  if (!req.node)
    return false;
  Node *node = reinterpret_cast<Node *>(req.node);
  const double *centerOfMass;
  centerOfMass = node->getCenterOfMass();
  res.centerOfMass.x = centerOfMass[0];
  res.centerOfMass.y = centerOfMass[1];
  res.centerOfMass.z = centerOfMass[2];
  return true;
}

// cppcheck-suppress constParameter
bool RosSupervisor::nodeGetContactPointsCallback(webots_ros::node_get_contact_points::Request &req,
                                                 webots_ros::node_get_contact_points::Response &res) {
  assert(this);
  if (!req.node)
    return false;
  Node *node = reinterpret_cast<Node *>(req.node);
  int numberOfContactPoints;
  ContactPoint *contactPoints = node->getContactPoints(req.include_descendants, &numberOfContactPoints);
  res.contact_points.resize(numberOfContactPoints);
  for (int i = 0; i < numberOfContactPoints; i++) {
    res.contact_points[i].node_id = contactPoints[i].node_id;
    res.contact_points[i].point.x = contactPoints[i].point[0];
    res.contact_points[i].point.y = contactPoints[i].point[1];
    res.contact_points[i].point.z = contactPoints[i].point[2];
  }
  return true;
}

// cppcheck-suppress constParameter
bool RosSupervisor::nodeEnableContactPointsTrackingCallback(webots_ros::node_enable_contact_points_tracking::Request &req,
                                                            webots_ros::node_enable_contact_points_tracking::Response &res) {
  assert(this);
  if (!req.node)
    return false;
  Node *node = reinterpret_cast<Node *>(req.node);
  node->enableContactPointsTracking(req.sampling_period, req.include_descendants);
  res.success = true;
  return true;
}

// cppcheck-suppress constParameter
bool RosSupervisor::nodeDisableContactPointsTrackingCallback(webots_ros::node_disable_contact_points_tracking::Request &req,
                                                             webots_ros::node_disable_contact_points_tracking::Response &res) {
  assert(this);
  if (!req.node)
    return false;
  Node *node = reinterpret_cast<Node *>(req.node);
  node->disableContactPointsTracking(req.include_descendants);
  res.success = true;
  return true;
}

// cppcheck-suppress constParameter
bool RosSupervisor::nodeGetNumberOfContactPointsCallback(webots_ros::node_get_number_of_contact_points::Request &req,
                                                         webots_ros::node_get_number_of_contact_points::Response &res) {
  assert(this);
  if (!req.node)
    return false;
  Node *node = reinterpret_cast<Node *>(req.node);
  res.numberOfContactPoints = node->getNumberOfContactPoints(req.includeDescendants);
  return true;
}

bool RosSupervisor::nodeGetContactPointCallback(webots_ros::node_get_contact_point::Request &req,
                                                webots_ros::node_get_contact_point::Response &res) {
  assert(this);
  if (!req.node)
    return false;
  Node *node = reinterpret_cast<Node *>(req.node);
  const double *point;
  point = node->getContactPoint(req.index);
  res.point.x = point[0];
  res.point.y = point[1];
  res.point.z = point[2];
  return true;
}

bool RosSupervisor::nodeGetContactPointNodeCallback(webots_ros::node_get_contact_point_node::Request &req,
                                                    webots_ros::node_get_contact_point_node::Response &res) {
  assert(this);
  if (!req.node)
    return false;
  Node *node = reinterpret_cast<Node *>(req.node);
  res.node = reinterpret_cast<uint64_t>(node->getContactPointNode(req.index));
  return true;
}

// cppcheck-suppress constParameter
bool RosSupervisor::nodeGetStaticBalanceCallback(webots_ros::node_get_static_balance::Request &req,
                                                 webots_ros::node_get_static_balance::Response &res) {
  assert(this);
  if (!req.node)
    return false;
  Node *node = reinterpret_cast<Node *>(req.node);
  res.balance = node->getStaticBalance();
  return true;
}

// cppcheck-suppress constParameter
bool RosSupervisor::nodeGetVelocityCallback(webots_ros::node_get_velocity::Request &req,
                                            webots_ros::node_get_velocity::Response &res) {
  assert(this);
  if (!req.node)
    return false;
  Node *node = reinterpret_cast<Node *>(req.node);
  const double *velocity;
  velocity = node->getVelocity();
  res.velocity.linear.x = velocity[0];
  res.velocity.linear.y = velocity[1];
  res.velocity.linear.z = velocity[2];
  res.velocity.angular.x = velocity[3];
  res.velocity.angular.y = velocity[4];
  res.velocity.angular.z = velocity[5];
  return true;
}

// cppcheck-suppress constParameter
bool RosSupervisor::nodeSetVelocityCallback(webots_ros::node_set_velocity::Request &req,
                                            webots_ros::node_set_velocity::Response &res) {
  assert(this);
  if (!req.node)
    return false;
  Node *node = reinterpret_cast<Node *>(req.node);
  double velocity[6];
  velocity[0] = req.velocity.linear.x;
  velocity[1] = req.velocity.linear.y;
  velocity[2] = req.velocity.linear.z;
  velocity[3] = req.velocity.angular.x;
  velocity[4] = req.velocity.angular.y;
  velocity[5] = req.velocity.angular.z;
  node->setVelocity((const double *)velocity);
  res.success = 1;
  return true;
}

bool RosSupervisor::nodeAddForceCallback(webots_ros::node_add_force_or_torque::Request &req,
                                         webots_ros::node_add_force_or_torque::Response &res) {
  assert(this);
  if (!req.node)
    return false;
  Node *node = reinterpret_cast<Node *>(req.node);
  double force[3];
  force[0] = req.force.x;
  force[1] = req.force.y;
  force[2] = req.force.z;
  node->addForce((const double *)force, req.relative);
  res.success = 1;
  return true;
}

bool RosSupervisor::nodeAddForceWithOffsetCallback(webots_ros::node_add_force_with_offset::Request &req,
                                                   webots_ros::node_add_force_with_offset::Response &res) {
  assert(this);
  if (!req.node)
    return false;
  Node *node = reinterpret_cast<Node *>(req.node);
  double force[3];
  force[0] = req.force.x;
  force[1] = req.force.y;
  force[2] = req.force.z;
  double offset[3];
  offset[0] = req.offset.x;
  offset[1] = req.offset.y;
  offset[2] = req.offset.z;
  node->addForceWithOffset((const double *)force, (const double *)offset, req.relative);
  res.success = 1;
  return true;
}

bool RosSupervisor::nodeAddTorqueCallback(webots_ros::node_add_force_or_torque::Request &req,
                                          webots_ros::node_add_force_or_torque::Response &res) {
  assert(this);
  if (!req.node)
    return false;
  Node *node = reinterpret_cast<Node *>(req.node);
  double torque[3];
  torque[0] = req.force.x;
  torque[1] = req.force.y;
  torque[2] = req.force.z;
  node->addTorque((const double *)torque, req.relative);
  res.success = 1;
  return true;
}

bool RosSupervisor::nodeGetFieldCallback(webots_ros::node_get_field::Request &req, webots_ros::node_get_field::Response &res) {
  assert(this);
  if (!req.node)
    return false;
  Node *node = reinterpret_cast<Node *>(req.node);
  if (req.proto)
    res.field = reinterpret_cast<uint64_t>(node->getProtoField(req.fieldName));
  else
    res.field = reinterpret_cast<uint64_t>(node->getField(req.fieldName));
  return true;
}

bool RosSupervisor::nodeGetFieldByIndexCallback(webots_ros::node_get_field_by_index::Request &req,
                                                webots_ros::node_get_field_by_index::Response &res) {
  assert(this);
  if (!req.node)
    return false;
  Node *node = reinterpret_cast<Node *>(req.node);
  if (req.proto)
    res.field = reinterpret_cast<uint64_t>(node->getProtoFieldByIndex(req.index));
  else
    res.field = reinterpret_cast<uint64_t>(node->getFieldByIndex(req.index));
  return true;
}

bool RosSupervisor::nodeGetNumberOfFieldsCallback(webots_ros::node_get_number_of_fields::Request &req,
                                                  webots_ros::node_get_number_of_fields::Response &res) {
  assert(this);
  if (!req.node)
    return false;
  Node *node = reinterpret_cast<Node *>(req.node);
  res.value = req.proto ? node->getProtoNumberOfFields() : node->getNumberOfFields();
  return true;
}

// cppcheck-suppress constParameter
bool RosSupervisor::nodeMoveViewpointCallback(webots_ros::node_move_viewpoint::Request &req,
                                              webots_ros::node_move_viewpoint::Response &res) {
  assert(this);
  if (!req.node)
    return false;
  Node *node = reinterpret_cast<Node *>(req.node);
  node->moveViewpoint();
  res.success = 1;
  return true;
}

bool RosSupervisor::nodeSetVisibilityCallback(webots_ros::node_set_visibility::Request &req,
                                              webots_ros::node_set_visibility::Response &res) {
  assert(this);
  if (!req.node)
    return false;
  Node *node = reinterpret_cast<Node *>(req.node);
  Node *from = reinterpret_cast<Node *>(req.from);
  node->setVisibility(from, req.visible);
  res.success = 1;
  return true;
}

// cppcheck-suppress constParameter
bool RosSupervisor::nodeRemoveCallback(webots_ros::node_remove::Request &req, webots_ros::node_remove::Response &res) {
  assert(this);
  if (!req.node)
    return false;
  Node *node = reinterpret_cast<Node *>(req.node);
  node->remove();
  res.success = 1;
  return true;
}

// cppcheck-suppress constParameter
bool RosSupervisor::nodeExportStringCallback(webots_ros::node_get_string::Request &req,
                                             webots_ros::node_get_string::Response &res) {
  assert(this);
  if (!req.node)
    return false;
  Node *node = reinterpret_cast<Node *>(req.node);
  res.value = node->exportString();
  return true;
}

// cppcheck-suppress constParameter
bool RosSupervisor::nodeResetPhysicsCallback(webots_ros::node_reset_functions::Request &req,
                                             webots_ros::node_reset_functions::Response &res) {
  assert(this);
  if (!req.node)
    return false;
  Node *node = reinterpret_cast<Node *>(req.node);
  node->resetPhysics();
  res.success = 1;
  return true;
}

// cppcheck-suppress constParameter
bool RosSupervisor::nodeRestartControllerCallback(webots_ros::node_reset_functions::Request &req,
                                                  webots_ros::node_reset_functions::Response &res) {
  assert(this);
  if (!req.node)
    return false;
  Node *node = reinterpret_cast<Node *>(req.node);
  node->restartController();
  res.success = 1;
  return true;
}

// cppcheck-suppress constParameter
bool RosSupervisor::nodeSaveStateCallback(webots_ros::node_set_string::Request &req,
                                          webots_ros::node_set_string::Response &res) {
  assert(this);
  if (!req.node)
    return false;
  Node *node = reinterpret_cast<Node *>(req.node);
  node->saveState(req.state_name);
  res.success = 1;
  return true;
}

// cppcheck-suppress constParameter
bool RosSupervisor::nodeLoadStateCallback(webots_ros::node_set_string::Request &req,
                                          webots_ros::node_set_string::Response &res) {
  assert(this);
  if (!req.node)
    return false;
  Node *node = reinterpret_cast<Node *>(req.node);
  node->loadState(req.state_name);
  res.success = 1;
  return true;
}

// cppcheck-suppress constParameter
<<<<<<< HEAD
=======
bool RosSupervisor::nodeEnablePoseTrackingCallback(webots_ros::node_enable_pose_tracking::Request &req,
                                                   webots_ros::node_enable_pose_tracking::Response &res) {
  assert(this);
  if (!req.node)
    return false;
  Node *node = reinterpret_cast<Node *>(req.node);
  Node *fromNode = reinterpret_cast<Node *>(req.from_node);

  node->enablePoseTracking(req.sampling_period, fromNode);

  res.success = 1;
  return true;
}

// cppcheck-suppress constParameter
bool RosSupervisor::nodeDisablePoseTrackingCallback(webots_ros::node_disable_pose_tracking::Request &req,
                                                    webots_ros::node_disable_pose_tracking::Response &res) {
  assert(this);
  if (!req.node)
    return false;
  Node *node = reinterpret_cast<Node *>(req.node);
  Node *fromNode = reinterpret_cast<Node *>(req.from_node);
  res.success = 1;

  node->disablePoseTracking(fromNode);

  return true;
}

bool RosSupervisor::nodeSetJointPositionCallback(webots_ros::node_set_joint_position::Request &req,
                                                 webots_ros::node_set_joint_position::Response &res) {
  assert(this);
  if (!req.node)
    return false;
  Node *node = reinterpret_cast<Node *>(req.node);
  node->setJointPosition(req.position, req.index);
  res.success = 1;
  return true;
}

// cppcheck-suppress constParameter
bool RosSupervisor::fieldGetNameCallback(webots_ros::field_get_name::Request &req, webots_ros::field_get_name::Response &res) {
  assert(this);
  if (!req.field)
    return false;
  Field *field = reinterpret_cast<Field *>(req.field);
  res.name = field->getName();
  return true;
}

// cppcheck-suppress constParameter
>>>>>>> 2a10be8f
bool RosSupervisor::fieldGetTypeCallback(webots_ros::field_get_type::Request &req, webots_ros::field_get_type::Response &res) {
  assert(this);
  if (!req.field)
    return false;
  Field *field = reinterpret_cast<Field *>(req.field);
  res.type = field->getType();
  return true;
}

// cppcheck-suppress constParameter
bool RosSupervisor::fieldGetTypeNameCallback(webots_ros::field_get_name::Request &req,
                                             webots_ros::field_get_name::Response &res) {
  assert(this);
  if (!req.field)
    return false;
  Field *field = reinterpret_cast<Field *>(req.field);
  res.name = field->getTypeName();
  return true;
}

// cppcheck-suppress constParameter
bool RosSupervisor::fieldGetCountCallback(webots_ros::field_get_count::Request &req,
                                          webots_ros::field_get_count::Response &res) {
  assert(this);
  if (!req.field)
    return false;
  Field *field = reinterpret_cast<Field *>(req.field);
  res.count = field->getCount();
  return true;
}

bool RosSupervisor::fieldGetBoolCallback(webots_ros::field_get_bool::Request &req, webots_ros::field_get_bool::Response &res) {
  assert(this);
  if (!req.field)
    return false;
  Field *field = reinterpret_cast<Field *>(req.field);
  if (field->getType() <= 0x09)
    res.value = field->getSFBool();
  else
    res.value = field->getMFBool(req.index);
  return true;
}

bool RosSupervisor::fieldGetInt32Callback(webots_ros::field_get_int32::Request &req,
                                          webots_ros::field_get_int32::Response &res) {
  assert(this);
  if (!req.field)
    return false;
  Field *field = reinterpret_cast<Field *>(req.field);
  if (field->getType() <= 0x09)
    res.value = field->getSFInt32();
  else
    res.value = field->getMFInt32(req.index);
  return true;
}

bool RosSupervisor::fieldGetFloatCallback(webots_ros::field_get_float::Request &req,
                                          webots_ros::field_get_float::Response &res) {
  assert(this);
  if (!req.field)
    return false;
  Field *field = reinterpret_cast<Field *>(req.field);
  if (field->getType() <= 0x09)
    res.value = field->getSFFloat();
  else
    res.value = field->getMFFloat(req.index);
  return true;
}

bool RosSupervisor::fieldGetVec2fCallback(webots_ros::field_get_vec2f::Request &req,
                                          webots_ros::field_get_vec2f::Response &res) {
  assert(this);
  if (!req.field)
    return false;
  Field *field = reinterpret_cast<Field *>(req.field);
  const double *value;
  if (field->getType() <= 0x09)
    value = field->getSFVec2f();
  else
    value = field->getMFVec2f(req.index);
  res.value.x = value[0];
  res.value.y = value[1];
  return true;
}

bool RosSupervisor::fieldGetVec3fCallback(webots_ros::field_get_vec3f::Request &req,
                                          webots_ros::field_get_vec3f::Response &res) {
  assert(this);
  if (!req.field)
    return false;
  Field *field = reinterpret_cast<Field *>(req.field);
  const double *value;
  if (field->getType() <= 0x09)
    value = field->getSFVec3f();
  else
    value = field->getMFVec3f(req.index);
  res.value.x = value[0];
  res.value.y = value[1];
  res.value.z = value[2];
  return true;
}

bool RosSupervisor::fieldGetRotationCallback(webots_ros::field_get_rotation::Request &req,
                                             webots_ros::field_get_rotation::Response &res) {
  assert(this);
  if (!req.field)
    return false;
  Field *field = reinterpret_cast<Field *>(req.field);
  const double *axisAngleValues;
  if (field->getType() <= 0x09)
    axisAngleValues = field->getSFRotation();
  else
    axisAngleValues = field->getMFRotation(req.index);
  RosMathUtils::axisAngleToQuaternion(axisAngleValues, res.value);
  return true;
}

bool RosSupervisor::fieldGetColorCallback(webots_ros::field_get_color::Request &req,
                                          webots_ros::field_get_color::Response &res) {
  assert(this);
  if (!req.field)
    return false;
  Field *field = reinterpret_cast<Field *>(req.field);
  const double *value;
  if (field->getType() <= 0x09)
    value = field->getSFColor();
  else
    value = field->getMFColor(req.index);
  res.value.r = value[0];
  res.value.g = value[1];
  res.value.b = value[2];
  res.value.a = 1.0;
  return true;
}

bool RosSupervisor::fieldGetStringCallback(webots_ros::field_get_string::Request &req,
                                           webots_ros::field_get_string::Response &res) {
  assert(this);
  if (!req.field)
    return false;
  Field *field = reinterpret_cast<Field *>(req.field);
  if (field->getType() <= 0x09)
    res.value = field->getSFString();
  else
    res.value = field->getMFString(req.index);
  return true;
}

bool RosSupervisor::fieldGetNodeCallback(webots_ros::field_get_node::Request &req, webots_ros::field_get_node::Response &res) {
  assert(this);
  if (!req.field)
    return false;
  Field *field = reinterpret_cast<Field *>(req.field);
  if (field->getType() <= 0x09)
    res.node = reinterpret_cast<uint64_t>(field->getSFNode());
  else
    res.node = reinterpret_cast<uint64_t>(field->getMFNode(req.index));
  return true;
}

bool RosSupervisor::fieldSetBoolCallback(webots_ros::field_set_bool::Request &req, webots_ros::field_set_bool::Response &res) {
  assert(this);
  if (!req.field)
    return false;
  Field *field = reinterpret_cast<Field *>(req.field);
  if (field->getType() <= 0x09)
    field->setSFBool(req.value);
  else
    field->setMFBool(req.index, req.value);
  res.success = 1;
  return true;
}

bool RosSupervisor::fieldSetInt32Callback(webots_ros::field_set_int32::Request &req,
                                          webots_ros::field_set_int32::Response &res) {
  assert(this);
  if (!req.field)
    return false;
  Field *field = reinterpret_cast<Field *>(req.field);
  if (field->getType() <= 0x09)
    field->setSFInt32(req.value);
  else
    field->setMFInt32(req.index, req.value);
  res.success = 1;
  return true;
}

bool RosSupervisor::fieldSetFloatCallback(webots_ros::field_set_float::Request &req,
                                          webots_ros::field_set_float::Response &res) {
  assert(this);
  if (!req.field)
    return false;
  Field *field = reinterpret_cast<Field *>(req.field);
  if (field->getType() <= 0x09)
    field->setSFFloat(req.value);
  else
    field->setMFFloat(req.index, req.value);
  res.success = 1;
  return true;
}

bool RosSupervisor::fieldSetVec2fCallback(webots_ros::field_set_vec2f::Request &req,
                                          webots_ros::field_set_vec2f::Response &res) {
  assert(this);
  if (!req.field)
    return false;
  Field *field = reinterpret_cast<Field *>(req.field);
  double values[2];
  values[0] = req.value.x;
  values[1] = req.value.y;
  if (field->getType() <= 0x09)
    field->setSFVec2f(values);
  else
    field->setMFVec2f(req.index, values);
  res.success = 1;
  return true;
}

bool RosSupervisor::fieldSetVec3fCallback(webots_ros::field_set_vec3f::Request &req,
                                          webots_ros::field_set_vec3f::Response &res) {
  assert(this);
  if (!req.field)
    return false;
  Field *field = reinterpret_cast<Field *>(req.field);
  double values[3];
  values[0] = req.value.x;
  values[1] = req.value.y;
  values[2] = req.value.z;
  if (field->getType() <= 0x09)
    field->setSFVec3f(values);
  else
    field->setMFVec3f(req.index, values);
  res.success = 1;
  return true;
}

bool RosSupervisor::fieldSetRotationCallback(webots_ros::field_set_rotation::Request &req,
                                             webots_ros::field_set_rotation::Response &res) {
  assert(this);
  if (!req.field)
    return false;
  Field *field = reinterpret_cast<Field *>(req.field);
  double axisAngleValues[4];
  RosMathUtils::quaternionToAxisAngle(req.value, axisAngleValues);
  if (field->getType() <= 0x09)
    field->setSFRotation(axisAngleValues);
  else
    field->setMFRotation(req.index, axisAngleValues);
  res.success = 1;
  return true;
}

bool RosSupervisor::fieldSetColorCallback(webots_ros::field_set_color::Request &req,
                                          webots_ros::field_set_color::Response &res) {
  assert(this);
  if (!req.field)
    return false;
  Field *field = reinterpret_cast<Field *>(req.field);
  double values[3];
  values[0] = req.value.r;
  values[1] = req.value.g;
  values[2] = req.value.b;
  if (field->getType() <= 0x09)
    field->setSFColor(values);
  else
    field->setMFColor(req.index, values);
  res.success = 1;
  return true;
}

bool RosSupervisor::fieldSetStringCallback(webots_ros::field_set_string::Request &req,
                                           webots_ros::field_set_string::Response &res) {
  assert(this);
  if (!req.field)
    return false;
  Field *field = reinterpret_cast<Field *>(req.field);
  if (field->getType() <= 0x09)
    field->setSFString(req.value);
  else
    field->setMFString(req.index, req.value);
  res.success = 1;
  return true;
}

bool RosSupervisor::fieldInsertBoolCallback(webots_ros::field_set_bool::Request &req,
                                            webots_ros::field_set_bool::Response &res) {
  assert(this);
  if (!req.field)
    return false;
  Field *field = reinterpret_cast<Field *>(req.field);
  res.success = 1;
  if (field->getType() <= 0x09)
    res.success = 0;
  else
    field->insertMFBool(req.index, req.value);
  return true;
}

bool RosSupervisor::fieldInsertInt32Callback(webots_ros::field_set_int32::Request &req,
                                             webots_ros::field_set_int32::Response &res) {
  assert(this);
  if (!req.field)
    return false;
  Field *field = reinterpret_cast<Field *>(req.field);
  res.success = 1;
  if (field->getType() <= 0x09)
    res.success = 0;
  else
    field->insertMFInt32(req.index, req.value);
  return true;
}

bool RosSupervisor::fieldInsertFloatCallback(webots_ros::field_set_float::Request &req,
                                             webots_ros::field_set_float::Response &res) {
  assert(this);
  if (!req.field)
    return false;
  Field *field = reinterpret_cast<Field *>(req.field);
  res.success = 1;
  if (field->getType() <= 0x09)
    res.success = 0;
  else
    field->insertMFFloat(req.index, req.value);
  return true;
}

bool RosSupervisor::fieldInsertVec2fCallback(webots_ros::field_set_vec2f::Request &req,
                                             webots_ros::field_set_vec2f::Response &res) {
  assert(this);
  if (!req.field)
    return false;
  Field *field = reinterpret_cast<Field *>(req.field);
  res.success = 1;
  double values[2];
  values[0] = req.value.x;
  values[1] = req.value.y;
  if (field->getType() <= 0x09)
    res.success = 0;
  else
    field->insertMFVec2f(req.index, values);
  return true;
}

bool RosSupervisor::fieldInsertVec3fCallback(webots_ros::field_set_vec3f::Request &req,
                                             webots_ros::field_set_vec3f::Response &res) {
  assert(this);
  if (!req.field)
    return false;
  Field *field = reinterpret_cast<Field *>(req.field);
  res.success = 1;
  double values[3];
  values[0] = req.value.x;
  values[1] = req.value.y;
  values[2] = req.value.z;
  if (field->getType() <= 0x09)
    res.success = 0;
  else
    field->insertMFVec3f(req.index, values);
  return true;
}

bool RosSupervisor::fieldInsertRotationCallback(webots_ros::field_set_rotation::Request &req,
                                                webots_ros::field_set_rotation::Response &res) {
  assert(this);
  if (!req.field)
    return false;
  Field *field = reinterpret_cast<Field *>(req.field);
  res.success = 1;
  double axisAngleValues[4];
  RosMathUtils::quaternionToAxisAngle(req.value, axisAngleValues);
  if (field->getType() <= 0x09)
    res.success = 0;
  else
    field->insertMFRotation(req.index, axisAngleValues);
  return true;
}

bool RosSupervisor::fieldInsertColorCallback(webots_ros::field_set_color::Request &req,
                                             webots_ros::field_set_color::Response &res) {
  assert(this);
  if (!req.field)
    return false;
  Field *field = reinterpret_cast<Field *>(req.field);
  res.success = 1;
  double values[3];
  values[0] = req.value.r;
  values[1] = req.value.g;
  values[2] = req.value.b;
  if (field->getType() <= 0x09)
    res.success = 0;
  else
    field->insertMFColor(req.index, values);
  return true;
}

bool RosSupervisor::fieldInsertStringCallback(webots_ros::field_set_string::Request &req,
                                              webots_ros::field_set_string::Response &res) {
  assert(this);
  if (!req.field)
    return false;
  Field *field = reinterpret_cast<Field *>(req.field);
  res.success = 1;
  if (field->getType() <= 0x09)
    res.success = 0;
  else
    field->insertMFString(req.index, req.value);
  return true;
}

bool RosSupervisor::fieldRemoveCallback(webots_ros::field_remove::Request &req, webots_ros::field_remove::Response &res) {
  assert(this);
  if (!req.field)
    return false;
  Field *field = reinterpret_cast<Field *>(req.field);
  res.success = 1;
  if (field->getType() == Field::SF_NODE)
    field->removeSF();
  else if (field->getType() & Field::MF)
    field->removeMF(req.index);
  else
    res.success = 0;
  return true;
}

bool RosSupervisor::fieldImportNodeCallback(webots_ros::field_import_node::Request &req,
                                            webots_ros::field_import_node::Response &res) {
  assert(this);
  if (!req.field)
    return false;
  Field *field = reinterpret_cast<Field *>(req.field);
  res.success = 1;
  if (field->getType() == Field::SF_NODE)
    field->importSFNode(req.filename);
  else if (field->getType() == Field::MF_NODE)
    field->importMFNode(req.position, req.filename);
  else
    res.success = 0;
  return true;
}

bool RosSupervisor::fieldImportNodeFromStringCallback(webots_ros::field_import_node_from_string::Request &req,
                                                      webots_ros::field_import_node_from_string::Response &res) {
  assert(this);
  if (!req.field)
    return false;
  Field *field = reinterpret_cast<Field *>(req.field);
  res.success = 1;
  if (field->getType() == Field::SF_NODE)
    field->importSFNodeFromString(req.nodeString);
  else if (field->getType() == Field::MF_NODE)
    field->importMFNodeFromString(req.position, req.nodeString);
  else
    res.success = 0;

  return true;
}

bool RosSupervisor::fieldRemoveNodeCallback(webots_ros::field_remove_node::Request &req,
                                            webots_ros::field_remove_node::Response &res) {
  ROS_WARN("Deprecated '/supervisor/field/remove_node' service, use '/supervisor/field/remove' service instead.");
  assert(this);
  if (!req.field)
    return false;
  Field *field = reinterpret_cast<Field *>(req.field);
  field->removeMF(req.position);
  res.success = 1;
  return true;
}

bool RosSupervisor::fieldEnableSFTrackingCallback(webots_ros::field_enable_sf_tracking::Request &req,
                                                  webots_ros::field_enable_sf_tracking::Response &res) {
  assert(this);
  if (!req.field)
    return false;
  Field *field = reinterpret_cast<Field *>(req.field);
  field->enableSFTracking(req.sampling_period);
  res.success = 1;

  return true;
}

bool RosSupervisor::fieldDisableSFTrackingCallback(webots_ros::field_disable_sf_tracking::Request &req,
                                                   webots_ros::field_disable_sf_tracking::Response &res) {
  assert(this);
  if (!req.field)
    return false;
  Field *field = reinterpret_cast<Field *>(req.field);
  res.success = 1;
  field->disableSFTracking();

  return true;
}<|MERGE_RESOLUTION|>--- conflicted
+++ resolved
@@ -950,8 +950,6 @@
 }
 
 // cppcheck-suppress constParameter
-<<<<<<< HEAD
-=======
 bool RosSupervisor::nodeEnablePoseTrackingCallback(webots_ros::node_enable_pose_tracking::Request &req,
                                                    webots_ros::node_enable_pose_tracking::Response &res) {
   assert(this);
@@ -1003,7 +1001,6 @@
 }
 
 // cppcheck-suppress constParameter
->>>>>>> 2a10be8f
 bool RosSupervisor::fieldGetTypeCallback(webots_ros::field_get_type::Request &req, webots_ros::field_get_type::Response &res) {
   assert(this);
   if (!req.field)
