--- conflicted
+++ resolved
@@ -49,11 +49,7 @@
 #include <stdlib.h>
 #include <string.h>
 
-<<<<<<< HEAD
-#define ACCELERATION_THRESHOLD 0.05  // maximum acceleration allowed for the wheels [rad/s2]
-=======
 #define ACCELERATION_THRESHOLD 50  // maximum acceleration allowed for the wheels [rad/s2]
->>>>>>> ee3b8f62
 #define INDICATOR_AUTO_DISABLING_THRESHOLD 0.1
 #define BLINKER_SOUND_FILE "sounds/blinker.wav"
 
