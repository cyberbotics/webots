--- conflicted
+++ resolved
@@ -137,10 +137,7 @@
   WbuCarEngineType engine = instance->car->engine_type;
 
   double real_rpm = instance->rpm;
-<<<<<<< HEAD
-=======
   // cppcheck-suppress knownConditionTrueFalse
->>>>>>> a9159dba
   if (instance->gear > 0 && real_rpm < 0)
     real_rpm = 0;
   double engine_rpm = real_rpm;
