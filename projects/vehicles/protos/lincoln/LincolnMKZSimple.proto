--- conflicted
+++ resolved
@@ -164,11 +164,7 @@
             appearance DEF DETAILS_APP PBRAppearance {
               baseColorMap ImageTexture {
                 url [
-<<<<<<< HEAD
-                  "webots://projects/vehicles/protos/lincoln/textures/lincoln_mkz_details_base_color.jpeg"
-=======
-                  "textures/lincoln_mkz_details_base_color.jpg"
->>>>>>> 53a80f23
+                  "webots://projects/vehicles/protos/lincoln/textures/lincoln_mkz_details_base_color.jpg"
                 ]
               }
               roughnessMap ImageTexture {
