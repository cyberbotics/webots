--- conflicted
+++ resolved
@@ -322,19 +322,11 @@
       # vehicle interior
       %< if (interior) { >%
               BmwX5Interior {
-<<<<<<< HEAD
-                %{ if dynamicSpeedDisplay then }%
+                %< if (dynamicSpeedDisplay) { >%
                     baseColorMap "webots://projects/vehicles/protos/bmw/textures/bmw_interior_speedometer_without_needles.jpg"
-                %{ else }%
+                %< } else { >%
                     baseColorMap "webots://projects/vehicles/protos/bmw/textures/bmw_interior_speedometer.jpg"
-                %{ end }%
-=======
-                %< if (dynamicSpeedDisplay) { >%
-                    baseColorMap "textures/bmw_interior_speedometer_without_needles.jpg"
-                %< } else { >%
-                    baseColorMap "textures/bmw_interior_speedometer.jpg"
                 %< } >%
->>>>>>> c8b13895
                 indicatorLevers IS indicatorLevers
               }
               DEF REAR_MIRROR Hinge2Joint {
