#VRML_SIM R2023b utf8
# license: Copyright Cyberbotics Ltd. Licensed for use only with Webots.
# license url: https://cyberbotics.com/webots_assets_license
# documentation url: https://www.cyberbotics.com/doc/automobile/vehiclewheel
# Generic model of a vehicle wheel implemented at the Solid-node level.
# The dimensions of the wheel can be set with the parmameters 'thickness' and 'tireRadius'.
# The quality of the cylinder approximation can be set with the parameter 'subdivision'.
# The subdivision and size of the round edges of the tire can be set with the parameters 'curvatureFactor' and 'edgeSubdivision'.
# The size, shape and position of the rim can be set with the parameters 'rimRadius' 'rimBeamNumber' 'rimBeamWidth' 'rimBeamThickness' 'rimBeamOffset'.
# Finally the size of the central part of the rim can be set with the parameters 'centralInnerRadius' and 'centralOuterRadius'.
# This model was sponsored by the CTI project RO2IVSim (http://transport.epfl.ch/simulator-for-mobile-robots-and-intelligent-vehicles).
# template language: javascript

EXTERNPROTO "GenericTireAppearance.proto"

PROTO VehicleWheel [
  field SFString   name               "vehicle wheel"
  field SFFloat    thickness          0.3
  field SFFloat    tireRadius         0.4
  field SFInt32    subdivision        36
  field SFFloat    curvatureFactor    0.35
  field SFInt32    edgeSubdivision    3
  field SFFloat    rimRadius          0.28
  field SFInt32    rimBeamNumber      5
  field SFFloat    rimBeamWidth       0.1
  field SFFloat    centralInnerRadius 0.09
  field SFFloat    centralOuterRadius 0.13
  field SFFloat    rimBeamThickness   0.2
  field SFFloat    rimBeamOffset      0.03
  field SFString   contactMaterial    "default"
  field SFNode     tireAppearance     GenericTireAppearance {}
  field SFNode     rimAppearance      PBRAppearance { roughness 0.4 }
  field SFNode     physics            Physics {}
  field SFBool     boundingObject     TRUE
  field MFNode     logoSlot           []
  field SFBool     wheelSide          FALSE                            #TRUE for wheels on the left side of the vehicle, FALSE otherwise.
]
{
  %<
    import * as wbgeometry from 'wbgeometry.js';

    // parameter checking
    let subdivision = fields.subdivision.value;
    if (subdivision > 200)
      console.info('High value for \'subdivision\'. This can slow down the simulation.');
    else if (subdivision <= 8) {
      subdivision = 8;
      console.error('\'subdivision\' must be greater or equal to 8. Value reset to ' + subdivision + '.');
    }

    let edgeSubdivision = fields.edgeSubdivision.value;
    if (edgeSubdivision > 24)
      console.info('High value for \'edgeSubdivision\'. This can slow down the simulation.');
    else if (edgeSubdivision < 1) {
      edgeSubdivision = fields.edgeSubdivision.defaultValue;
      console.error('\'edgeSubdivision\' must be greater or equal to 1. Value reset to ' + edgeSubdivision + '.');
    }

    let rimBeamNumber = fields.rimBeamNumber.value;
    if (rimBeamNumber < 3) {
      rimBeamNumber = 3;
      console.error('\'rimBeamNumber\' must be greater or equal to 3. Value reset to ' + rimBeamNumber + '.');
    }

    let thickness = fields.thickness.value;
    if (thickness <= 0) {
      thickness = fields.thickness.defaultValue;
      console.error('\'thickness\' must be strictly positive. Value reset to ' + thickness + '.');
    }

    let rimBeamThickness = fields.rimBeamThickness.value;
    if (rimBeamThickness <= 0) {
      rimBeamThickness = fields.rimBeamThickness.defaultValue;
      console.error('\'rimBeamThickness\' must be strictly positive. Value reset to ' + rimBeamThickness + '.');
    } else if (rimBeamThickness > thickness) {
      rimBeamThickness = thickness;
      console.error('\'rimBeamThickness\' must be greater or equal to \'thickness\'. Value reset to ' + thickness + '.');
    }

    let tireRadius = fields.tireRadius.value;
    if (tireRadius <= 0) {
      tireRadius = fields.tireRadius.defaultValue;
      console.error('\'tireRadius\' must be strictly positive. Value reset to ' + tireRadius + '.');
    }

    let curvatureFactor = fields.curvatureFactor.value;
    if (curvatureFactor < 0 || curvatureFactor > 1) {
      curvatureFactor = fields.curvatureFactor.defaultValue;
      console.error('\'curvatureFactor\' must be in the interval [0,1]. Value reset to ' + curvatureFactor + '.');
    }

    let rimRadius = fields.rimRadius.value;
    if (rimRadius <= 0) {
      rimRadius = tireRadius * 0.5;
      console.error('\'rimRadius\' must be strictly positive. Value reset to ' + rimRadius + '.');
    } else if (rimRadius > (tireRadius - (thickness * 0.5)  * curvatureFactor)) {
      rimRadius = tireRadius * 0.5;
      console.error('\'rimRadius\' must be smaller than \'tireRadius\' minus half of the \'thickness\' multiplied by the \'curvatureFactor\. Value reset to ' + rimRadius + '.');
    }

    let rimBeamWidth = fields.rimBeamWidth.value;
    if (rimBeamWidth <= 0) {
      rimBeamWidth = fields.rimBeamWidth.defaultValue;
      console.error('\'rimBeamWidth\' must be strictly positive. Value reset to ' + rimBeamWidth + '.');
    } else if (rimBeamWidth >= rimRadius) {
      rimBeamWidth = fields.rimBeamWidth.defaultValue;
      console.error('\'rimBeamWidth\' must be smaller than \'rimRadius\'. Value reset to ' + rimBeamWidth + '.');
    }

    let centralInnerRadius = fields.centralInnerRadius.value;
    if (centralInnerRadius <= 0) {
      centralInnerRadius = fields.centralInnerRadius.defaultValue;
      console.error('\'centralInnerRadius\' must be strictly positive. Value reset to ' + centralInnerRadius + '.');
    }

    let centralOuterRadius = fields.centralOuterRadius.value;
    if (centralOuterRadius <= 0) {
      centralOuterRadius = fields.centralOuterRadius.defaultValue;
      console.error('\'centralOuterRadius\' must be strictly positive. Value reset to ' + centralOuterRadius + '.');
    } else if (centralOuterRadius <= centralInnerRadius) {
      centralOuterRadius = centralInnerRadius;
      console.error('\'centralOuterRadius\' must be greater than \'centralInnerRadius\'. Value reset to ' + centralOuterRadius + '.');
    } else if (centralOuterRadius >= rimRadius) {
      centralOuterRadius = rimRadius;
      console.error('\'centralOuterRadius\' must be smaller than \'rimRadius\'. Value reset to ' + centralOuterRadius + '.');
    }

    let rimBeamOffset = fields.rimBeamOffset.value;
    let maxRimBeamOffset = (thickness - rimBeamThickness) * 0.5;
    if (rimBeamOffset > maxRimBeamOffset) {
      rimBeamOffset = maxRimBeamOffset;
      console.error('\'rimBeamOffset\' must be smaller or equal to \'thickness\' minus \'rimBeamThickness\', divided by two. Value reset to ' + rimBeamOffset + '.');
    }
  >%
  Slot {
    type "vehicle wheel"
    endPoint Solid {
      children [
        DEF WHEEL_SLOT Group {
          children IS logoSlot
        }
        Transform{
          %< if (fields.wheelSide.value) { >%
            rotation 0 0 1 3.141578
          %< } >%
          children[
            DEF TIRE Shape {
              appearance IS tireAppearance
              geometry IndexedFaceSet {
                coord Coordinate {
                  point [
                    %<
                      let circles = [];
                      circles[0] = wbgeometry.circle(rimRadius, subdivision, {x: 0, y: 0}, 0);
                      let beta = Math.PI / (2 * edgeSubdivision);
                      for (let i = 0; i <= edgeSubdivision; ++i)
<<<<<<< HEAD
                        circles[i + 1] = wbgeometry.circle(tireRadius - (thickness * 0.5) * curvatureFactor * (1 - Math.sin(beta * i)), subdivision, {x: 0, y: 0}, 0);

                      let pointBuffer = '';
                      // top inner
                      for (let i = 0; i < circles[0].length; ++i)
                        pointBuffer += `${thickness * 0.5} ${-circles[0][i].x} ${circles[0][i].y}\n`;

                      for (let i = 0; i <= edgeSubdivision; ++i) {
                        for (let j = 0; j < circles[i+1].length; ++j)
                          pointBuffer += `${thickness * 0.5 * (1 - curvatureFactor * (1 - Math.cos(beta * i)))} ${-circles[i+1][j].x} ${circles[i+1][j].y}\n`;
                      }

                      for (let i = 0; i <= edgeSubdivision; ++i) {
                        for (let j = 0; j < circles[(edgeSubdivision - i) + 1].length; ++j)
                          pointBuffer += `${- thickness * 0.5 * (1 - curvatureFactor * (1 - Math.sin(beta * i)))} ${-circles[(edgeSubdivision - i) + 1][j].x} ${circles[(edgeSubdivision - i) + 1][j].y}\n`;
                      }

                      // bottom inner
                      for (let i = 0; i < circles[0].length; ++i)
                        pointBuffer += `${- thickness * 0.5} ${-circles[0][i].x} ${circles[0][i].y}\n`;
=======
                        circles[i + 1] = wbgeometry.circle(tireRadius - (thickness * 0.5)  * curvatureFactor *  (1 - Math.sin(beta * i)), subdivision, {x: 0, y: 0}, 0);
                    >%

                    # top inner
                    %< for (let i = 0; i < circles[0].length; ++i) { >%
                      %<= circles[0][i].y >% %<= -thickness * 0.5 >% %<= circles[0][i].x >%
                    %< } >%

                    %< for (let i = 0; i <= edgeSubdivision; ++i) { >%
                      %< for (let j = 0; j < circles[i+1].length; ++j) { >%
                        %<= circles[i+1][j].y >% %<= -thickness * 0.5 * (1 - curvatureFactor * (1 - Math.cos(beta * i))) >% %<= circles[i+1][j].x >%
                      %< } >%
                    %< } >%

                    %< for (let i = 0; i <= edgeSubdivision; ++i) { >%
                      %< for (let j = 0; j < circles[(edgeSubdivision - i) + 1].length; ++j) { >%
                        %<= circles[(edgeSubdivision - i) + 1][j].y >% %<= thickness * 0.5 * (1 - curvatureFactor * (1 - Math.sin(beta * i))) >% %<= circles[(edgeSubdivision - i) + 1][j].x >%
                      %< } >%
                    %< } >%

                    # bottom inner
                    %< for (let i = 0; i < circles[0].length; ++i) { >%
                    %<= circles[0][i].y >% %<= thickness * 0.5 >% %<= circles[0][i].x >%
                    %< } >%
>>>>>>> ac3d67ff

                    >%
                    %<= pointBuffer >%
                  ]
                }
                texCoord TextureCoordinate {
                  point [
                    %<
                      let texCoordBuffer = '';
                      // top inner
                      for (let i = 0; i <= subdivision; ++i)
                        texCoordBuffer += `${0} ${10 * i / subdivision}\n`;

                      for (let j = 0; j <= edgeSubdivision; ++j) {
                        for (let i = 0; i <= subdivision; ++i)
                          texCoordBuffer += `${0.125 + 0.125 * j / edgeSubdivision} ${10 * i / subdivision}\n`;
                      }

                      for (let j = 0; j <= edgeSubdivision; ++j) {
                        for (let i = 0; i <= subdivision; ++i)
                          texCoordBuffer += `${0.75 + 0.125 * j / edgeSubdivision} ${10 * i / subdivision}\n`;
                      }

                      // bottom inner
                      for (let i = 0; i <= subdivision; ++i)
                        texCoordBuffer += `${1} ${10 * i / subdivision}\n`;

                    >%
                    %<= texCoordBuffer >%
                  ]
                }
                coordIndex [
                  %<
                    let offset = [0];
                    for (let i = 1; i <= (3 + 2 * edgeSubdivision); ++i)
                      offset[i] = (subdivision + 1) * i;

                    let coordIndexBuffer = '';
                    for (let j = 0; j <= (2 + 2 * edgeSubdivision); ++j) {
                      for (let i = 0; i <= subdivision - 1; ++i) {
                        coordIndexBuffer += `${offset[j] + i} ${offset[j] + i + 1} ${offset[j + 1] + i + 1} -1\n`;
                        coordIndexBuffer += `${offset[j + 1] + i + 1} ${offset[j + 1] + i} ${offset[j] + i} -1\n`;
                      }
                    }
                  >%
                  %<= coordIndexBuffer >%
                ]
                texCoordIndex [
                  %<
                    let texCoordIndexBuffer = '';
                    for (let j = 0; j <= (2 + 2 * edgeSubdivision); ++j) {
                      for (let i = 0; i <= subdivision - 1; ++i) {
                        texCoordIndexBuffer += `${offset[j] + i} ${offset[j] + i + 1} ${offset[j + 1] + i + 1} -1\n`;
                        texCoordIndexBuffer += `${offset[j + 1] + i + 1} ${offset[j + 1] + i} ${offset[j] + i} -1\n`;
                      }
                    }
                  >%
                  %<= texCoordIndexBuffer >%
                ]
                creaseAngle 1.5
              }
            }
          ]
        }
        DEF RIM Group {
          children [
            # Round contour
            Shape {
              appearance IS rimAppearance
              geometry IndexedFaceSet {
                coord Coordinate {
                  point [
                    %<
                      const rimOuterCircle = wbgeometry.circle(rimRadius, subdivision, {x: 0, y: 0}, 0);
                      const rimInnerCircle = wbgeometry.circle(rimRadius * 0.9, subdivision, {x: 0, y: 0}, 0);

<<<<<<< HEAD
                      let rimCoordBuffer = '';
                      // top outer
                      for (let i = 0; i < rimOuterCircle.length; ++i)
                        rimCoordBuffer += `${-thickness * 0.5} ${rimOuterCircle[i].x} ${rimOuterCircle[i].y}\n`;

                      // top inner
                      for (let i = 0; i < rimInnerCircle.length; ++i)
                        rimCoordBuffer += `${-thickness * 0.5} ${rimInnerCircle[i].x} ${rimInnerCircle[i].y}\n`;

                      // bottom inner
                      for (let i = 0; i < rimInnerCircle.length; ++i)
                        rimCoordBuffer += `${thickness * 0.5} ${rimInnerCircle[i].x} ${rimInnerCircle[i].y}\n`;

                      // bottom outer
                      for (let i = 0; i < rimOuterCircle.length; ++i)
                        rimCoordBuffer += `${thickness * 0.5} ${rimOuterCircle[i].x} ${rimOuterCircle[i].y}\n`;

                    >%
                    %<= rimCoordBuffer >%
=======
                    # top outer
                    %< for (let i = 0; i < rimOuterCircle.length; ++i) { >%
                      %<= rimOuterCircle[i].y >% %<= -thickness * 0.5 >% %<= rimOuterCircle[i].x >%
                    %< } >%

                    # top inner
                    %< for (let i = 0; i < rimInnerCircle.length; ++i) { >%
                      %<= rimInnerCircle[i].y >% %<= -thickness * 0.5 >% %<= rimInnerCircle[i].x >%
                    %< } >%

                    # bottom inner
                    %< for (let i = 0; i < rimInnerCircle.length; ++i) { >%
                      %<= rimInnerCircle[i].y >% %<= thickness * 0.5 >% %<= rimInnerCircle[i].x >%
                    %< } >%

                    # bottom outer
                    %< for (let i = 0; i < rimOuterCircle.length; ++i) { >%
                      %<= rimOuterCircle[i].y >% %<= thickness * 0.5 >% %<= rimOuterCircle[i].x >%
                    %< } >%
>>>>>>> ac3d67ff
                  ]
                }
                coordIndex [
                  %<
                    offset = [0];
                    for (let i = 1; i <= 3; ++i)
                      offset[i] = (subdivision + 1) * i;

                    let rimCoordIndex = '';
                    for (let j = 0; j <= 2; ++j) {
                      for (let i = 0; i <= subdivision - 1; ++i) {
                        rimCoordIndex += `${offset[j] + i + 1} ${offset[j] + i} ${offset[j + 1] + i} -1\n`;
                        rimCoordIndex += `${offset[j + 1] + i} ${offset[j + 1] + i  + 1} ${offset[j] + i + 1} -1\n`;
                      }
                    }
                  >%
                  %<= rimCoordIndex >%
                ]
                creaseAngle %<= 2 * Math.PI / subdivision + 0.01 >%
              }
            }
            # center
            Shape {
              appearance IS rimAppearance
              geometry IndexedFaceSet {
                coord Coordinate {
                  point [
                    %<
                      let centralCircles = [];
                      centralCircles[0] = wbgeometry.circle(centralInnerRadius, rimBeamNumber, {x: 0, y: 0}, 0);
                      beta = Math.atan2(rimBeamWidth * 0.5, centralOuterRadius);
                      centralCircles[1] = wbgeometry.circle(centralOuterRadius, rimBeamNumber, {x: 0, y: 0}, beta);
                      centralCircles[2] = wbgeometry.circle(centralOuterRadius, rimBeamNumber, {x: 0, y: 0}, -beta);
                      centralCircles[3] = wbgeometry.circle(rimRadius, rimBeamNumber, {x: 0, y: 0}, 0);
                      beta = Math.atan2(rimBeamWidth / 2, rimRadius);
                      centralCircles[4] = wbgeometry.circle(rimRadius, rimBeamNumber, {x: 0, y: 0}, beta);
                      centralCircles[5] = wbgeometry.circle(rimRadius, rimBeamNumber, {x: 0, y: 0}, -beta);
                      let centralOffset = [];
                      for (let i = 0; i <= 10; ++i)
                        centralOffset[i] = (rimBeamNumber + 1) * i;

                      // Top part
                      let rimBeamCoordBuffer = '';
                      // Center
                      rimBeamCoordBuffer += `${-rimBeamThickness / 2.5 - rimBeamOffset/2} 0 0\n`;
                      for (let i = 0; i < centralCircles[0].length; ++i)
                        rimBeamCoordBuffer += `${-rimBeamThickness * 0.5 - rimBeamOffset/2} ${centralCircles[0][i].x} ${centralCircles[0][i].y}\n`;

                      // Between beams
                      for (let i = 0; i < centralCircles[1].length; ++i)
                        rimBeamCoordBuffer += `${-rimBeamThickness / 2.5 - rimBeamOffset/2} ${centralCircles[1][i].x} ${centralCircles[1][i].y}\n`;

                      for (let i = 0; i < centralCircles[2].length; ++i)
                        rimBeamCoordBuffer += `${-rimBeamThickness / 2.5 - rimBeamOffset/2} ${centralCircles[2][i].x} ${centralCircles[2][i].y}\n`;

                      // Beams
                      for (let i = 0; i < centralCircles[3].length; ++i)
                        rimBeamCoordBuffer += `${-rimBeamThickness * 0.5 - rimBeamOffset/2} ${centralCircles[3][i].x} ${centralCircles[3][i].y}\n`;

                      for (let i = 0; i < centralCircles[4].length; ++i)
                        rimBeamCoordBuffer += `${-rimBeamThickness / 2.5 - rimBeamOffset/2} ${centralCircles[4][i].x} ${centralCircles[4][i].y}\n`;

                      for (let i = 0; i < centralCircles[5].length; ++i)
                        rimBeamCoordBuffer += `${-rimBeamThickness / 2.5 - rimBeamOffset/2} ${centralCircles[5][i].x} ${centralCircles[5][i].y}\n`;

                      // side
                      // Between beams
                      for (let i = 0; i < centralCircles[1].length; ++i)
                        rimBeamCoordBuffer += `${rimBeamThickness * 0.5 - rimBeamOffset/2} ${centralCircles[1][i].x} ${centralCircles[1][i].y}\n`;

                      for (let i = 0; i < centralCircles[2].length; ++i)
                        rimBeamCoordBuffer += `${rimBeamThickness * 0.5 - rimBeamOffset/2} ${centralCircles[2][i].x} ${centralCircles[2][i].y}\n`;

                      // Beams
                      for (let i = 0; i < centralCircles[4].length; ++i)
                        rimBeamCoordBuffer += `${rimBeamThickness * 0.5 - rimBeamOffset/2} ${centralCircles[4][i].x} ${centralCircles[4][i].y}\n`;

                      for (let i = 0; i < centralCircles[5].length; ++i)
                        rimBeamCoordBuffer += `${rimBeamThickness * 0.5 - rimBeamOffset/2} ${centralCircles[5][i].x} ${centralCircles[5][i].y}\n`;

                      // bottom
                      rimBeamCoordBuffer += `${rimBeamThickness * 0.5 - rimBeamOffset/2} 0 0\n`;

                    >%
<<<<<<< HEAD
                    %<= rimBeamCoordBuffer >%
=======
                    # Top part
                    ## Center
                    0 %<= -rimBeamThickness / 2.5 - rimBeamOffset/2 >% 0
                    %< for (let i = 0; i < centralCircles[0].length; ++i) { >%
                      %<= centralCircles[0][i].y >% %<= -rimBeamThickness * 0.5 - rimBeamOffset/2 >% %<= centralCircles[0][i].x >%
                    %< } >%
                    ## Between beams
                    %< for (let i = 0; i < centralCircles[1].length; ++i) { >%
                      %<= centralCircles[1][i].y >% %<= -rimBeamThickness / 2.5 - rimBeamOffset/2 >% %<= centralCircles[1][i].x >%
                    %< } >%
                     %< for (let i = 0; i < centralCircles[2].length; ++i) { >%
                      %<= centralCircles[2][i].y >% %<= -rimBeamThickness / 2.5 - rimBeamOffset/2 >% %<= centralCircles[2][i].x >%
                    %< } >%
                    ## Beams
                    %< for (let i = 0; i < centralCircles[3].length; ++i) { >%
                      %<= centralCircles[3][i].y >% %<= -rimBeamThickness * 0.5 - rimBeamOffset/2 >% %<= centralCircles[3][i].x >%
                    %< } >%
                     %< for (let i = 0; i < centralCircles[4].length; ++i) { >%
                      %<= centralCircles[4][i].y >% %<= -rimBeamThickness / 2.5 - rimBeamOffset/2 >% %<= centralCircles[4][i].x >%
                    %< } >%
                    %< for (let i = 0; i < centralCircles[5].length; ++i) { >%
                      %<= centralCircles[5][i].y >% %<= -rimBeamThickness / 2.5 - rimBeamOffset/2 >% %<= centralCircles[5][i].x >%
                    %< } >%

                    # side
                    ## Between beams
                    %< for (let i = 0; i < centralCircles[1].length; ++i) { >%
                      %<= centralCircles[1][i].y >% %<= rimBeamThickness * 0.5 - rimBeamOffset/2 >% %<= centralCircles[1][i].x >%
                    %< } >%
                    %< for (let i = 0; i < centralCircles[2].length; ++i) { >%
                      %<= centralCircles[2][i].y >% %<= rimBeamThickness * 0.5 - rimBeamOffset/2 >% %<= centralCircles[2][i].x >%
                    %< } >%
                    ## Beams
                    %< for (let i = 0; i < centralCircles[4].length; ++i) { >%
                      %<= centralCircles[4][i].y >% %<= rimBeamThickness * 0.5 - rimBeamOffset/2 >% %<= centralCircles[4][i].x >%
                    %< } >%
                    %< for (let i = 0; i < centralCircles[5].length; ++i) { >%
                      %<= centralCircles[5][i].y >% %<= rimBeamThickness * 0.5 - rimBeamOffset/2 >% %<= centralCircles[5][i].x >%
                    %< } >%

                    # bottom
                    0 %<= rimBeamThickness * 0.5 - rimBeamOffset/2 >% 0
>>>>>>> ac3d67ff
                  ]
                }
                coordIndex [
                  %<
                    // Top part
                    let rimBeamCoordIndex = '';
                    // Center
                    for (let i = 0; i <= rimBeamNumber; ++i)
                      rimBeamCoordIndex += `0 ${i + 1} ${i} -1\n`;

                    // Between beams
                    for (let i = 0; i <= rimBeamNumber; ++i) {
                      rimBeamCoordIndex += `${i} ${i + 1} ${centralOffset[2] + i + 1} -1\n`;
                      rimBeamCoordIndex += `${centralOffset[2] + i + 1} ${centralOffset[1] + i} ${i} -1\n`;
                    }

                    // Beams
                    for (let i = 0; i <= rimBeamNumber; ++i) {
                      rimBeamCoordIndex += `${i} ${centralOffset[1] + i} ${centralOffset[4] + i} -1\n`;
                      rimBeamCoordIndex += `${centralOffset[4] + i} ${centralOffset[3] + i} ${i} -1\n`;
                    }
                    for (let i = 0; i <= rimBeamNumber; ++i) {
                      rimBeamCoordIndex += `${i} ${centralOffset[3] + i} ${centralOffset[5] + i} -1\n`;
                      rimBeamCoordIndex += `${centralOffset[5] + i} ${centralOffset[2] + i} ${i} -1\n`;
                    }

                    // Side
                    // Between beams
                    for (let i = 1; i <= rimBeamNumber; ++i) {
                      rimBeamCoordIndex += `${centralOffset[1] + i} ${centralOffset[2] + i + 1} ${centralOffset[7] + i + 1} -1\n`;
                      rimBeamCoordIndex += `${centralOffset[7] + i + 1} ${centralOffset[6] + i} ${centralOffset[1] + i} -1\n`;
                    }
                    // Beams
                    for (let i = 1; i <= rimBeamNumber; ++i) {
                      rimBeamCoordIndex += `${centralOffset[1] + i} ${centralOffset[6] + i} ${centralOffset[8] + i} -1\n`;
                      rimBeamCoordIndex += `${centralOffset[8] + i} ${centralOffset[4] + i} ${centralOffset[1] + i} -1\n`;
                    }
                    for (let i = 1; i <= rimBeamNumber; ++i) {
                      rimBeamCoordIndex += `${centralOffset[2] + i} ${centralOffset[5] + i} ${centralOffset[9] + i} -1\n`;
                      rimBeamCoordIndex += `${centralOffset[9] + i} ${centralOffset[7] + i} ${centralOffset[2] + i} -1\n`;
                    }

                    // Bottom
                    // Beams
                    for (let i = 1; i <= rimBeamNumber; ++i) {
                      rimBeamCoordIndex += `${centralOffset[8] + i} ${centralOffset[6] + i} ${centralOffset[7] + i} -1\n`;
                      rimBeamCoordIndex += `${centralOffset[7] + i} ${centralOffset[9] + i} ${centralOffset[8] + i} -1\n`;
                    }
                    // Center
                    for (let i = 1; i <= rimBeamNumber; ++i) {
                      rimBeamCoordIndex += `${centralOffset[10] + 1} ${centralOffset[7] + i} ${centralOffset[6] + i} -1\n`;
                      rimBeamCoordIndex += `${centralOffset[10] + 1} ${centralOffset[6] + i} ${centralOffset[7] + i + 1} -1\n`;
                    }
                  >%
                  %<= rimBeamCoordIndex >%
                ]
              }
            }
          ]
        }
      ]
      name IS name
      model "vehicle wheel"
      %< if (fields.boundingObject.value) { >%
        contactMaterial IS contactMaterial
        boundingObject Transform {
          rotation 1 0 0 1.570796
          children [
            Cylinder {
              height %<= thickness >%
              radius %<= tireRadius >%
              subdivision %<= subdivision >%
            }
          ]
        }
        physics IS physics
      %< } >%
    }
  }
}<|MERGE_RESOLUTION|>--- conflicted
+++ resolved
@@ -154,53 +154,26 @@
                       circles[0] = wbgeometry.circle(rimRadius, subdivision, {x: 0, y: 0}, 0);
                       let beta = Math.PI / (2 * edgeSubdivision);
                       for (let i = 0; i <= edgeSubdivision; ++i)
-<<<<<<< HEAD
                         circles[i + 1] = wbgeometry.circle(tireRadius - (thickness * 0.5) * curvatureFactor * (1 - Math.sin(beta * i)), subdivision, {x: 0, y: 0}, 0);
 
                       let pointBuffer = '';
                       // top inner
                       for (let i = 0; i < circles[0].length; ++i)
-                        pointBuffer += `${thickness * 0.5} ${-circles[0][i].x} ${circles[0][i].y}\n`;
+                        pointBuffer += `${circles[0][i].y} ${-thickness * 0.5} ${circles[0][i].x}\n`;
 
                       for (let i = 0; i <= edgeSubdivision; ++i) {
                         for (let j = 0; j < circles[i+1].length; ++j)
-                          pointBuffer += `${thickness * 0.5 * (1 - curvatureFactor * (1 - Math.cos(beta * i)))} ${-circles[i+1][j].x} ${circles[i+1][j].y}\n`;
+                          pointBuffer += `${circles[i+1][j].y} ${-thickness * 0.5 * (1 - curvatureFactor * (1 - Math.cos(beta * i)))} ${circles[i+1][j].x}\n`;
                       }
 
                       for (let i = 0; i <= edgeSubdivision; ++i) {
                         for (let j = 0; j < circles[(edgeSubdivision - i) + 1].length; ++j)
-                          pointBuffer += `${- thickness * 0.5 * (1 - curvatureFactor * (1 - Math.sin(beta * i)))} ${-circles[(edgeSubdivision - i) + 1][j].x} ${circles[(edgeSubdivision - i) + 1][j].y}\n`;
+                          pointBuffer += `${circles[(edgeSubdivision - i) + 1][j].y} ${thickness * 0.5 * (1 - curvatureFactor * (1 - Math.sin(beta * i)))} ${circles[(edgeSubdivision - i) + 1][j].x}\n`;
                       }
 
                       // bottom inner
                       for (let i = 0; i < circles[0].length; ++i)
-                        pointBuffer += `${- thickness * 0.5} ${-circles[0][i].x} ${circles[0][i].y}\n`;
-=======
-                        circles[i + 1] = wbgeometry.circle(tireRadius - (thickness * 0.5)  * curvatureFactor *  (1 - Math.sin(beta * i)), subdivision, {x: 0, y: 0}, 0);
-                    >%
-
-                    # top inner
-                    %< for (let i = 0; i < circles[0].length; ++i) { >%
-                      %<= circles[0][i].y >% %<= -thickness * 0.5 >% %<= circles[0][i].x >%
-                    %< } >%
-
-                    %< for (let i = 0; i <= edgeSubdivision; ++i) { >%
-                      %< for (let j = 0; j < circles[i+1].length; ++j) { >%
-                        %<= circles[i+1][j].y >% %<= -thickness * 0.5 * (1 - curvatureFactor * (1 - Math.cos(beta * i))) >% %<= circles[i+1][j].x >%
-                      %< } >%
-                    %< } >%
-
-                    %< for (let i = 0; i <= edgeSubdivision; ++i) { >%
-                      %< for (let j = 0; j < circles[(edgeSubdivision - i) + 1].length; ++j) { >%
-                        %<= circles[(edgeSubdivision - i) + 1][j].y >% %<= thickness * 0.5 * (1 - curvatureFactor * (1 - Math.sin(beta * i))) >% %<= circles[(edgeSubdivision - i) + 1][j].x >%
-                      %< } >%
-                    %< } >%
-
-                    # bottom inner
-                    %< for (let i = 0; i < circles[0].length; ++i) { >%
-                    %<= circles[0][i].y >% %<= thickness * 0.5 >% %<= circles[0][i].x >%
-                    %< } >%
->>>>>>> ac3d67ff
+                        pointBuffer += `${circles[0][i].y} ${thickness * 0.5} ${circles[0][i].x}\n`;
 
                     >%
                     %<= pointBuffer >%
@@ -277,47 +250,25 @@
                       const rimOuterCircle = wbgeometry.circle(rimRadius, subdivision, {x: 0, y: 0}, 0);
                       const rimInnerCircle = wbgeometry.circle(rimRadius * 0.9, subdivision, {x: 0, y: 0}, 0);
 
-<<<<<<< HEAD
                       let rimCoordBuffer = '';
                       // top outer
                       for (let i = 0; i < rimOuterCircle.length; ++i)
-                        rimCoordBuffer += `${-thickness * 0.5} ${rimOuterCircle[i].x} ${rimOuterCircle[i].y}\n`;
+                        rimCoordBuffer += `${rimOuterCircle[i].y} ${-thickness * 0.5} ${rimOuterCircle[i].x}\n`;
 
                       // top inner
                       for (let i = 0; i < rimInnerCircle.length; ++i)
-                        rimCoordBuffer += `${-thickness * 0.5} ${rimInnerCircle[i].x} ${rimInnerCircle[i].y}\n`;
+                        rimCoordBuffer += `${rimInnerCircle[i].y} ${-thickness * 0.5} ${rimInnerCircle[i].x}\n`;
 
                       // bottom inner
                       for (let i = 0; i < rimInnerCircle.length; ++i)
-                        rimCoordBuffer += `${thickness * 0.5} ${rimInnerCircle[i].x} ${rimInnerCircle[i].y}\n`;
+                        rimCoordBuffer += `${rimInnerCircle[i].y} ${thickness * 0.5} ${rimInnerCircle[i].x}\n`;
 
                       // bottom outer
                       for (let i = 0; i < rimOuterCircle.length; ++i)
-                        rimCoordBuffer += `${thickness * 0.5} ${rimOuterCircle[i].x} ${rimOuterCircle[i].y}\n`;
+                        rimCoordBuffer += `${rimOuterCircle[i].y} ${thickness * 0.5} ${rimOuterCircle[i].x}\n`;
 
                     >%
                     %<= rimCoordBuffer >%
-=======
-                    # top outer
-                    %< for (let i = 0; i < rimOuterCircle.length; ++i) { >%
-                      %<= rimOuterCircle[i].y >% %<= -thickness * 0.5 >% %<= rimOuterCircle[i].x >%
-                    %< } >%
-
-                    # top inner
-                    %< for (let i = 0; i < rimInnerCircle.length; ++i) { >%
-                      %<= rimInnerCircle[i].y >% %<= -thickness * 0.5 >% %<= rimInnerCircle[i].x >%
-                    %< } >%
-
-                    # bottom inner
-                    %< for (let i = 0; i < rimInnerCircle.length; ++i) { >%
-                      %<= rimInnerCircle[i].y >% %<= thickness * 0.5 >% %<= rimInnerCircle[i].x >%
-                    %< } >%
-
-                    # bottom outer
-                    %< for (let i = 0; i < rimOuterCircle.length; ++i) { >%
-                      %<= rimOuterCircle[i].y >% %<= thickness * 0.5 >% %<= rimOuterCircle[i].x >%
-                    %< } >%
->>>>>>> ac3d67ff
                   ]
                 }
                 coordIndex [
@@ -362,92 +313,47 @@
                       // Top part
                       let rimBeamCoordBuffer = '';
                       // Center
-                      rimBeamCoordBuffer += `${-rimBeamThickness / 2.5 - rimBeamOffset/2} 0 0\n`;
+                      rimBeamCoordBuffer += `0 ${-rimBeamThickness / 2.5 - rimBeamOffset/2} 0\n`;
                       for (let i = 0; i < centralCircles[0].length; ++i)
-                        rimBeamCoordBuffer += `${-rimBeamThickness * 0.5 - rimBeamOffset/2} ${centralCircles[0][i].x} ${centralCircles[0][i].y}\n`;
+                        rimBeamCoordBuffer += `${centralCircles[0][i].y} ${-rimBeamThickness * 0.5 - rimBeamOffset/2} ${centralCircles[0][i].x}\n`;
 
                       // Between beams
                       for (let i = 0; i < centralCircles[1].length; ++i)
-                        rimBeamCoordBuffer += `${-rimBeamThickness / 2.5 - rimBeamOffset/2} ${centralCircles[1][i].x} ${centralCircles[1][i].y}\n`;
+                        rimBeamCoordBuffer += `${centralCircles[1][i].y} ${-rimBeamThickness / 2.5 - rimBeamOffset/2} ${centralCircles[1][i].x}\n`;
 
                       for (let i = 0; i < centralCircles[2].length; ++i)
-                        rimBeamCoordBuffer += `${-rimBeamThickness / 2.5 - rimBeamOffset/2} ${centralCircles[2][i].x} ${centralCircles[2][i].y}\n`;
+                        rimBeamCoordBuffer += `${centralCircles[2][i].y} ${-rimBeamThickness / 2.5 - rimBeamOffset/2} ${centralCircles[2][i].x}\n`;
 
                       // Beams
                       for (let i = 0; i < centralCircles[3].length; ++i)
-                        rimBeamCoordBuffer += `${-rimBeamThickness * 0.5 - rimBeamOffset/2} ${centralCircles[3][i].x} ${centralCircles[3][i].y}\n`;
+                        rimBeamCoordBuffer += `${centralCircles[3][i].y} ${-rimBeamThickness * 0.5 - rimBeamOffset/2} ${centralCircles[3][i].x}\n`;
 
                       for (let i = 0; i < centralCircles[4].length; ++i)
-                        rimBeamCoordBuffer += `${-rimBeamThickness / 2.5 - rimBeamOffset/2} ${centralCircles[4][i].x} ${centralCircles[4][i].y}\n`;
+                        rimBeamCoordBuffer += ` ${centralCircles[4][i].y} ${-rimBeamThickness / 2.5 - rimBeamOffset/2} ${centralCircles[4][i].x}\n`;
 
                       for (let i = 0; i < centralCircles[5].length; ++i)
-                        rimBeamCoordBuffer += `${-rimBeamThickness / 2.5 - rimBeamOffset/2} ${centralCircles[5][i].x} ${centralCircles[5][i].y}\n`;
+                        rimBeamCoordBuffer += `${centralCircles[5][i].y} ${-rimBeamThickness / 2.5 - rimBeamOffset/2} ${centralCircles[5][i].x}\n`;
 
                       // side
                       // Between beams
                       for (let i = 0; i < centralCircles[1].length; ++i)
-                        rimBeamCoordBuffer += `${rimBeamThickness * 0.5 - rimBeamOffset/2} ${centralCircles[1][i].x} ${centralCircles[1][i].y}\n`;
+                        rimBeamCoordBuffer += `${centralCircles[1][i].y} ${rimBeamThickness * 0.5 - rimBeamOffset/2} ${centralCircles[1][i].x}\n`;
 
                       for (let i = 0; i < centralCircles[2].length; ++i)
-                        rimBeamCoordBuffer += `${rimBeamThickness * 0.5 - rimBeamOffset/2} ${centralCircles[2][i].x} ${centralCircles[2][i].y}\n`;
+                        rimBeamCoordBuffer += `${centralCircles[2][i].y} ${rimBeamThickness * 0.5 - rimBeamOffset/2} ${centralCircles[2][i].x}\n`;
 
                       // Beams
                       for (let i = 0; i < centralCircles[4].length; ++i)
-                        rimBeamCoordBuffer += `${rimBeamThickness * 0.5 - rimBeamOffset/2} ${centralCircles[4][i].x} ${centralCircles[4][i].y}\n`;
+                        rimBeamCoordBuffer += `${centralCircles[4][i].y} ${rimBeamThickness * 0.5 - rimBeamOffset/2} ${centralCircles[4][i].x}\n`;
 
                       for (let i = 0; i < centralCircles[5].length; ++i)
-                        rimBeamCoordBuffer += `${rimBeamThickness * 0.5 - rimBeamOffset/2} ${centralCircles[5][i].x} ${centralCircles[5][i].y}\n`;
+                        rimBeamCoordBuffer += `${centralCircles[5][i].y} ${rimBeamThickness * 0.5 - rimBeamOffset/2} ${centralCircles[5][i].x}\n`;
 
                       // bottom
-                      rimBeamCoordBuffer += `${rimBeamThickness * 0.5 - rimBeamOffset/2} 0 0\n`;
+                      rimBeamCoordBuffer += `0 ${rimBeamThickness * 0.5 - rimBeamOffset/2} 0\n`;
 
                     >%
-<<<<<<< HEAD
                     %<= rimBeamCoordBuffer >%
-=======
-                    # Top part
-                    ## Center
-                    0 %<= -rimBeamThickness / 2.5 - rimBeamOffset/2 >% 0
-                    %< for (let i = 0; i < centralCircles[0].length; ++i) { >%
-                      %<= centralCircles[0][i].y >% %<= -rimBeamThickness * 0.5 - rimBeamOffset/2 >% %<= centralCircles[0][i].x >%
-                    %< } >%
-                    ## Between beams
-                    %< for (let i = 0; i < centralCircles[1].length; ++i) { >%
-                      %<= centralCircles[1][i].y >% %<= -rimBeamThickness / 2.5 - rimBeamOffset/2 >% %<= centralCircles[1][i].x >%
-                    %< } >%
-                     %< for (let i = 0; i < centralCircles[2].length; ++i) { >%
-                      %<= centralCircles[2][i].y >% %<= -rimBeamThickness / 2.5 - rimBeamOffset/2 >% %<= centralCircles[2][i].x >%
-                    %< } >%
-                    ## Beams
-                    %< for (let i = 0; i < centralCircles[3].length; ++i) { >%
-                      %<= centralCircles[3][i].y >% %<= -rimBeamThickness * 0.5 - rimBeamOffset/2 >% %<= centralCircles[3][i].x >%
-                    %< } >%
-                     %< for (let i = 0; i < centralCircles[4].length; ++i) { >%
-                      %<= centralCircles[4][i].y >% %<= -rimBeamThickness / 2.5 - rimBeamOffset/2 >% %<= centralCircles[4][i].x >%
-                    %< } >%
-                    %< for (let i = 0; i < centralCircles[5].length; ++i) { >%
-                      %<= centralCircles[5][i].y >% %<= -rimBeamThickness / 2.5 - rimBeamOffset/2 >% %<= centralCircles[5][i].x >%
-                    %< } >%
-
-                    # side
-                    ## Between beams
-                    %< for (let i = 0; i < centralCircles[1].length; ++i) { >%
-                      %<= centralCircles[1][i].y >% %<= rimBeamThickness * 0.5 - rimBeamOffset/2 >% %<= centralCircles[1][i].x >%
-                    %< } >%
-                    %< for (let i = 0; i < centralCircles[2].length; ++i) { >%
-                      %<= centralCircles[2][i].y >% %<= rimBeamThickness * 0.5 - rimBeamOffset/2 >% %<= centralCircles[2][i].x >%
-                    %< } >%
-                    ## Beams
-                    %< for (let i = 0; i < centralCircles[4].length; ++i) { >%
-                      %<= centralCircles[4][i].y >% %<= rimBeamThickness * 0.5 - rimBeamOffset/2 >% %<= centralCircles[4][i].x >%
-                    %< } >%
-                    %< for (let i = 0; i < centralCircles[5].length; ++i) { >%
-                      %<= centralCircles[5][i].y >% %<= rimBeamThickness * 0.5 - rimBeamOffset/2 >% %<= centralCircles[5][i].x >%
-                    %< } >%
-
-                    # bottom
-                    0 %<= rimBeamThickness * 0.5 - rimBeamOffset/2 >% 0
->>>>>>> ac3d67ff
                   ]
                 }
                 coordIndex [
