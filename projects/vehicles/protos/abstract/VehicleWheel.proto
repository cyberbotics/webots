#VRML_SIM R2023b utf8
# license: Copyright Cyberbotics Ltd. Licensed for use only with Webots.
# license url: https://cyberbotics.com/webots_assets_license
# documentation url: https://www.cyberbotics.com/doc/automobile/vehiclewheel
# Generic model of a vehicle wheel implemented at the Solid-node level.
# The dimensions of the wheel can be set with the parmameters 'thickness' and 'tireRadius'.
# The quality of the cylinder approximation can be set with the parameter 'subdivision'.
# The subdivision and size of the round edges of the tire can be set with the parameters 'curvatureFactor' and 'edgeSubdivision'.
# The size, shape and position of the rim can be set with the parameters 'rimRadius' 'rimBeamNumber' 'rimBeamWidth' 'rimBeamThickness' 'rimBeamOffset'.
# Finally the size of the central part of the rim can be set with the parameters 'centralInnerRadius' and 'centralOuterRadius'.
# This model was sponsored by the CTI project RO2IVSim (http://transport.epfl.ch/simulator-for-mobile-robots-and-intelligent-vehicles).
# template language: javascript

EXTERNPROTO "GenericTireAppearance.proto"

PROTO VehicleWheel [
  field SFString   name               "vehicle wheel"
  field SFFloat    thickness          0.3
  field SFFloat    tireRadius         0.4
  field SFInt32    subdivision        36
  field SFFloat    curvatureFactor    0.35
  field SFInt32    edgeSubdivision    3
  field SFFloat    rimRadius          0.28
  field SFInt32    rimBeamNumber      5
  field SFFloat    rimBeamWidth       0.1
  field SFFloat    centralInnerRadius 0.09
  field SFFloat    centralOuterRadius 0.13
  field SFFloat    rimBeamThickness   0.2
  field SFFloat    rimBeamOffset      0.03
  field SFString   contactMaterial    "default"
  field SFNode     tireAppearance     GenericTireAppearance {}
  field SFNode     rimAppearance      PBRAppearance { roughness 0.4 }
  field SFNode     physics            Physics {}
  field SFBool     boundingObject     TRUE
  field MFNode     logoSlot           []
  field SFBool     wheelSide          FALSE                            #TRUE for wheels on the left side of the vehicle, FALSE otherwise.
]
{
  %<
    import * as wbgeometry from 'wbgeometry.js';

    // parameter checking
    let subdivision = fields.subdivision.value;
    if (subdivision > 200)
      console.info('High value for \'subdivision\'. This can slow down the simulation.');
    else if (subdivision <= 8) {
      subdivision = 8;
      console.error('\'subdivision\' must be greater or equal to 8. Value reset to ' + subdivision + '.');
    }

    let edgeSubdivision = fields.edgeSubdivision.value;
    if (edgeSubdivision > 24)
      console.info('High value for \'edgeSubdivision\'. This can slow down the simulation.');
    else if (edgeSubdivision < 1) {
      edgeSubdivision = fields.edgeSubdivision.defaultValue;
      console.error('\'edgeSubdivision\' must be greater or equal to 1. Value reset to ' + edgeSubdivision + '.');
    }

    let rimBeamNumber = fields.rimBeamNumber.value;
    if (rimBeamNumber < 3) {
      rimBeamNumber = 3;
      console.error('\'rimBeamNumber\' must be greater or equal to 3. Value reset to ' + rimBeamNumber + '.');
    }

    let thickness = fields.thickness.value;
    if (thickness <= 0) {
      thickness = fields.thickness.defaultValue;
      console.error('\'thickness\' must be strictly positive. Value reset to ' + thickness + '.');
    }

    let rimBeamThickness = fields.rimBeamThickness.value;
    if (rimBeamThickness <= 0) {
      rimBeamThickness = fields.rimBeamThickness.defaultValue;
      console.error('\'rimBeamThickness\' must be strictly positive. Value reset to ' + rimBeamThickness + '.');
    } else if (rimBeamThickness > thickness) {
      rimBeamThickness = thickness;
      console.error('\'rimBeamThickness\' must be greater or equal to \'thickness\'. Value reset to ' + thickness + '.');
    }

    let tireRadius = fields.tireRadius.value;
    if (tireRadius <= 0) {
      tireRadius = fields.tireRadius.defaultValue;
      console.error('\'tireRadius\' must be strictly positive. Value reset to ' + tireRadius + '.');
    }

    let curvatureFactor = fields.curvatureFactor.value;
    if (curvatureFactor < 0 || curvatureFactor > 1) {
      curvatureFactor = fields.curvatureFactor.defaultValue;
      console.error('\'curvatureFactor\' must be in the interval [0,1]. Value reset to ' + curvatureFactor + '.');
    }

    let rimRadius = fields.rimRadius.value;
    if (rimRadius <= 0) {
      rimRadius = tireRadius * 0.5;
      console.error('\'rimRadius\' must be strictly positive. Value reset to ' + rimRadius + '.');
    } else if (rimRadius > (tireRadius - (thickness * 0.5)  * curvatureFactor)) {
      rimRadius = tireRadius * 0.5;
      console.error('\'rimRadius\' must be smaller than \'tireRadius\' minus half of the \'thickness\' multiplied by the \'curvatureFactor\. Value reset to ' + rimRadius + '.');
    }

    let rimBeamWidth = fields.rimBeamWidth.value;
    if (rimBeamWidth <= 0) {
      rimBeamWidth = fields.rimBeamWidth.defaultValue;
      console.error('\'rimBeamWidth\' must be strictly positive. Value reset to ' + rimBeamWidth + '.');
    } else if (rimBeamWidth >= rimRadius) {
      rimBeamWidth = fields.rimBeamWidth.defaultValue;
      console.error('\'rimBeamWidth\' must be smaller than \'rimRadius\'. Value reset to ' + rimBeamWidth + '.');
    }

    let centralInnerRadius = fields.centralInnerRadius.value;
    if (centralInnerRadius <= 0) {
      centralInnerRadius = fields.centralInnerRadius.defaultValue;
      console.error('\'centralInnerRadius\' must be strictly positive. Value reset to ' + centralInnerRadius + '.');
    }

    let centralOuterRadius = fields.centralOuterRadius.value;
    if (centralOuterRadius <= 0) {
      centralOuterRadius = fields.centralOuterRadius.defaultValue;
      console.error('\'centralOuterRadius\' must be strictly positive. Value reset to ' + centralOuterRadius + '.');
    } else if (centralOuterRadius <= centralInnerRadius) {
      centralOuterRadius = centralInnerRadius;
      console.error('\'centralOuterRadius\' must be greater than \'centralInnerRadius\'. Value reset to ' + centralOuterRadius + '.');
    } else if (centralOuterRadius >= rimRadius) {
      centralOuterRadius = rimRadius;
      console.error('\'centralOuterRadius\' must be smaller than \'rimRadius\'. Value reset to ' + centralOuterRadius + '.');
    }

    let rimBeamOffset = fields.rimBeamOffset.value;
    let maxRimBeamOffset = (thickness - rimBeamThickness) * 0.5;
    if (rimBeamOffset > maxRimBeamOffset) {
      rimBeamOffset = maxRimBeamOffset;
      console.error('\'rimBeamOffset\' must be smaller or equal to \'thickness\' minus \'rimBeamThickness\', divided by two. Value reset to ' + rimBeamOffset + '.');
    }
  >%
  Slot {
    type "vehicle wheel"
    endPoint Solid {
      children [
        DEF WHEEL_SLOT Group {
          children IS logoSlot
        }
        Transform{
          %< if (fields.wheelSide.value) { >%
            rotation 0 0 1 3.141578
          %< } >%
          children[
            DEF TIRE Shape {
              appearance IS tireAppearance
              geometry IndexedFaceSet {
                coord Coordinate {
                  point [
                    %<
                      let circles = [];
                      circles[0] = wbgeometry.circle(rimRadius, subdivision, {x: 0, y: 0}, 0);
                      let beta = Math.PI / (2 * edgeSubdivision);
                      for (let i = 0; i <= edgeSubdivision; ++i)
                        circles[i + 1] = wbgeometry.circle(tireRadius - (thickness * 0.5) * curvatureFactor * (1 - Math.sin(beta * i)), subdivision, {x: 0, y: 0}, 0);

                      let pointBuffer = '';
                      // top inner
                      for (let i = 0; i < circles[0].length; ++i)
                        pointBuffer += `${circles[0][i].y} ${-thickness * 0.5} ${circles[0][i].x}\n`;

                      for (let i = 0; i <= edgeSubdivision; ++i) {
                        for (let j = 0; j < circles[i+1].length; ++j)
                          pointBuffer += `${circles[i+1][j].y} ${-thickness * 0.5 * (1 - curvatureFactor * (1 - Math.cos(beta * i)))} ${circles[i+1][j].x}\n`;
                      }

                      for (let i = 0; i <= edgeSubdivision; ++i) {
                        for (let j = 0; j < circles[(edgeSubdivision - i) + 1].length; ++j)
                          pointBuffer += `${circles[(edgeSubdivision - i) + 1][j].y} ${thickness * 0.5 * (1 - curvatureFactor * (1 - Math.sin(beta * i)))} ${circles[(edgeSubdivision - i) + 1][j].x}\n`;
                      }

                      // bottom inner
                      for (let i = 0; i < circles[0].length; ++i)
                        pointBuffer += `${circles[0][i].y} ${thickness * 0.5} ${circles[0][i].x}\n`;

                    >%
                    %<= pointBuffer >%
                  ]
                }
                texCoord TextureCoordinate {
                  point [
                    %<
                      let texCoordBuffer = '';
                      // top inner
                      for (let i = 0; i <= subdivision; ++i)
                        texCoordBuffer += `${0} ${10 * i / subdivision}\n`;

                      for (let j = 0; j <= edgeSubdivision; ++j) {
                        for (let i = 0; i <= subdivision; ++i)
                          texCoordBuffer += `${0.125 + 0.125 * j / edgeSubdivision} ${10 * i / subdivision}\n`;
                      }

                      for (let j = 0; j <= edgeSubdivision; ++j) {
                        for (let i = 0; i <= subdivision; ++i)
                          texCoordBuffer += `${0.75 + 0.125 * j / edgeSubdivision} ${10 * i / subdivision}\n`;
                      }

                      // bottom inner
                      for (let i = 0; i <= subdivision; ++i)
                        texCoordBuffer += `${1} ${10 * i / subdivision}\n`;

                    >%
                    %<= texCoordBuffer >%
                  ]
                }
                coordIndex [
                  %<
                    let offset = [0];
                    for (let i = 1; i <= (3 + 2 * edgeSubdivision); ++i)
                      offset[i] = (subdivision + 1) * i;

                    let coordIndexBuffer = '';
                    for (let j = 0; j <= (2 + 2 * edgeSubdivision); ++j) {
                      for (let i = 0; i <= subdivision - 1; ++i) {
                        coordIndexBuffer += `${offset[j] + i} ${offset[j] + i + 1} ${offset[j + 1] + i + 1} -1\n`;
                        coordIndexBuffer += `${offset[j + 1] + i + 1} ${offset[j + 1] + i} ${offset[j] + i} -1\n`;
                      }
                    }
                  >%
                  %<= coordIndexBuffer >%
                ]
                texCoordIndex [
                  %<
                    let texCoordIndexBuffer = '';
                    for (let j = 0; j <= (2 + 2 * edgeSubdivision); ++j) {
                      for (let i = 0; i <= subdivision - 1; ++i) {
                        texCoordIndexBuffer += `${offset[j] + i} ${offset[j] + i + 1} ${offset[j + 1] + i + 1} -1\n`;
                        texCoordIndexBuffer += `${offset[j + 1] + i + 1} ${offset[j + 1] + i} ${offset[j] + i} -1\n`;
                      }
                    }
                  >%
                  %<= texCoordIndexBuffer >%
                ]
                creaseAngle 1.5
              }
            }
          ]
        }
        DEF RIM Group {
          children [
            # Round contour
            Shape {
              appearance IS rimAppearance
              geometry IndexedFaceSet {
                coord Coordinate {
                  point [
                    %<
                      const rimOuterCircle = wbgeometry.circle(rimRadius, subdivision, {x: 0, y: 0}, 0);
                      const rimInnerCircle = wbgeometry.circle(rimRadius * 0.9, subdivision, {x: 0, y: 0}, 0);

                      let rimCoordBuffer = '';
                      // top outer
                      for (let i = 0; i < rimOuterCircle.length; ++i)
                        rimCoordBuffer += `${rimOuterCircle[i].y} ${-thickness * 0.5} ${rimOuterCircle[i].x}\n`;

                      // top inner
                      for (let i = 0; i < rimInnerCircle.length; ++i)
                        rimCoordBuffer += `${rimInnerCircle[i].y} ${-thickness * 0.5} ${rimInnerCircle[i].x}\n`;

                      // bottom inner
                      for (let i = 0; i < rimInnerCircle.length; ++i)
                        rimCoordBuffer += `${rimInnerCircle[i].y} ${thickness * 0.5} ${rimInnerCircle[i].x}\n`;

                      // bottom outer
                      for (let i = 0; i < rimOuterCircle.length; ++i)
                        rimCoordBuffer += `${rimOuterCircle[i].y} ${thickness * 0.5} ${rimOuterCircle[i].x}\n`;

                    >%
                    %<= rimCoordBuffer >%
                  ]
                }
                coordIndex [
                  %<
                    offset = [0];
                    for (let i = 1; i <= 3; ++i)
                      offset[i] = (subdivision + 1) * i;

                    let rimCoordIndex = '';
                    for (let j = 0; j <= 2; ++j) {
                      for (let i = 0; i <= subdivision - 1; ++i) {
                        rimCoordIndex += `${offset[j] + i + 1} ${offset[j] + i} ${offset[j + 1] + i} -1\n`;
                        rimCoordIndex += `${offset[j + 1] + i} ${offset[j + 1] + i  + 1} ${offset[j] + i + 1} -1\n`;
                      }
                    }
                  >%
                  %<= rimCoordIndex >%
                ]
                creaseAngle %<= 2 * Math.PI / subdivision + 0.01 >%
              }
            }
            # center
            Shape {
              appearance IS rimAppearance
              geometry IndexedFaceSet {
                coord Coordinate {
                  point [
                    %<
                      let centralCircles = [];
                      centralCircles[0] = wbgeometry.circle(centralInnerRadius, rimBeamNumber, {x: 0, y: 0}, 0);
                      beta = Math.atan2(rimBeamWidth * 0.5, centralOuterRadius);
                      centralCircles[1] = wbgeometry.circle(centralOuterRadius, rimBeamNumber, {x: 0, y: 0}, beta);
                      centralCircles[2] = wbgeometry.circle(centralOuterRadius, rimBeamNumber, {x: 0, y: 0}, -beta);
                      centralCircles[3] = wbgeometry.circle(rimRadius, rimBeamNumber, {x: 0, y: 0}, 0);
                      beta = Math.atan2(rimBeamWidth / 2, rimRadius);
                      centralCircles[4] = wbgeometry.circle(rimRadius, rimBeamNumber, {x: 0, y: 0}, beta);
                      centralCircles[5] = wbgeometry.circle(rimRadius, rimBeamNumber, {x: 0, y: 0}, -beta);
                      let centralOffset = [];
                      for (let i = 0; i <= 10; ++i)
                        centralOffset[i] = (rimBeamNumber + 1) * i;

                      // Top part
                      let rimBeamCoordBuffer = '';
                      // Center
                      rimBeamCoordBuffer += `0 ${-rimBeamThickness / 2.5 - rimBeamOffset/2} 0\n`;
                      for (let i = 0; i < centralCircles[0].length; ++i)
                        rimBeamCoordBuffer += `${centralCircles[0][i].y} ${-rimBeamThickness * 0.5 - rimBeamOffset/2} ${centralCircles[0][i].x}\n`;

                      // Between beams
                      for (let i = 0; i < centralCircles[1].length; ++i)
                        rimBeamCoordBuffer += `${centralCircles[1][i].y} ${-rimBeamThickness / 2.5 - rimBeamOffset/2} ${centralCircles[1][i].x}\n`;

                      for (let i = 0; i < centralCircles[2].length; ++i)
                        rimBeamCoordBuffer += `${centralCircles[2][i].y} ${-rimBeamThickness / 2.5 - rimBeamOffset/2} ${centralCircles[2][i].x}\n`;

                      // Beams
                      for (let i = 0; i < centralCircles[3].length; ++i)
                        rimBeamCoordBuffer += `${centralCircles[3][i].y} ${-rimBeamThickness * 0.5 - rimBeamOffset/2} ${centralCircles[3][i].x}\n`;

                      for (let i = 0; i < centralCircles[4].length; ++i)
                        rimBeamCoordBuffer += ` ${centralCircles[4][i].y} ${-rimBeamThickness / 2.5 - rimBeamOffset/2} ${centralCircles[4][i].x}\n`;

                      for (let i = 0; i < centralCircles[5].length; ++i)
                        rimBeamCoordBuffer += `${centralCircles[5][i].y} ${-rimBeamThickness / 2.5 - rimBeamOffset/2} ${centralCircles[5][i].x}\n`;

                      // side
                      // Between beams
                      for (let i = 0; i < centralCircles[1].length; ++i)
                        rimBeamCoordBuffer += `${centralCircles[1][i].y} ${rimBeamThickness * 0.5 - rimBeamOffset/2} ${centralCircles[1][i].x}\n`;

                      for (let i = 0; i < centralCircles[2].length; ++i)
                        rimBeamCoordBuffer += `${centralCircles[2][i].y} ${rimBeamThickness * 0.5 - rimBeamOffset/2} ${centralCircles[2][i].x}\n`;

                      // Beams
                      for (let i = 0; i < centralCircles[4].length; ++i)
                        rimBeamCoordBuffer += `${centralCircles[4][i].y} ${rimBeamThickness * 0.5 - rimBeamOffset/2} ${centralCircles[4][i].x}\n`;

                      for (let i = 0; i < centralCircles[5].length; ++i)
                        rimBeamCoordBuffer += `${centralCircles[5][i].y} ${rimBeamThickness * 0.5 - rimBeamOffset/2} ${centralCircles[5][i].x}\n`;

                      // bottom
                      rimBeamCoordBuffer += `0 ${rimBeamThickness * 0.5 - rimBeamOffset/2} 0\n`;

                    >%
                    %<= rimBeamCoordBuffer >%
                  ]
                }
                coordIndex [
                  %<
                    // Top part
                    let rimBeamCoordIndex = '';
                    // Center
                    for (let i = 0; i <= rimBeamNumber; ++i)
                      rimBeamCoordIndex += `0 ${i + 1} ${i} -1\n`;

                    // Between beams
                    for (let i = 0; i <= rimBeamNumber; ++i) {
                      rimBeamCoordIndex += `${i} ${i + 1} ${centralOffset[2] + i + 1} -1\n`;
                      rimBeamCoordIndex += `${centralOffset[2] + i + 1} ${centralOffset[1] + i} ${i} -1\n`;
                    }

                    // Beams
                    for (let i = 0; i <= rimBeamNumber; ++i) {
                      rimBeamCoordIndex += `${i} ${centralOffset[1] + i} ${centralOffset[4] + i} -1\n`;
                      rimBeamCoordIndex += `${centralOffset[4] + i} ${centralOffset[3] + i} ${i} -1\n`;
                    }
                    for (let i = 0; i <= rimBeamNumber; ++i) {
                      rimBeamCoordIndex += `${i} ${centralOffset[3] + i} ${centralOffset[5] + i} -1\n`;
                      rimBeamCoordIndex += `${centralOffset[5] + i} ${centralOffset[2] + i} ${i} -1\n`;
                    }

                    // Side
                    // Between beams
                    for (let i = 1; i <= rimBeamNumber; ++i) {
                      rimBeamCoordIndex += `${centralOffset[1] + i} ${centralOffset[2] + i + 1} ${centralOffset[7] + i + 1} -1\n`;
                      rimBeamCoordIndex += `${centralOffset[7] + i + 1} ${centralOffset[6] + i} ${centralOffset[1] + i} -1\n`;
                    }
                    // Beams
                    for (let i = 1; i <= rimBeamNumber; ++i) {
                      rimBeamCoordIndex += `${centralOffset[1] + i} ${centralOffset[6] + i} ${centralOffset[8] + i} -1\n`;
                      rimBeamCoordIndex += `${centralOffset[8] + i} ${centralOffset[4] + i} ${centralOffset[1] + i} -1\n`;
                    }
                    for (let i = 1; i <= rimBeamNumber; ++i) {
                      rimBeamCoordIndex += `${centralOffset[2] + i} ${centralOffset[5] + i} ${centralOffset[9] + i} -1\n`;
                      rimBeamCoordIndex += `${centralOffset[9] + i} ${centralOffset[7] + i} ${centralOffset[2] + i} -1\n`;
                    }

                    // Bottom
                    // Beams
                    for (let i = 1; i <= rimBeamNumber; ++i) {
                      rimBeamCoordIndex += `${centralOffset[8] + i} ${centralOffset[6] + i} ${centralOffset[7] + i} -1\n`;
                      rimBeamCoordIndex += `${centralOffset[7] + i} ${centralOffset[9] + i} ${centralOffset[8] + i} -1\n`;
                    }
                    // Center
                    for (let i = 1; i <= rimBeamNumber; ++i) {
                      rimBeamCoordIndex += `${centralOffset[10] + 1} ${centralOffset[7] + i} ${centralOffset[6] + i} -1\n`;
                      rimBeamCoordIndex += `${centralOffset[10] + 1} ${centralOffset[6] + i} ${centralOffset[7] + i + 1} -1\n`;
                    }
                  >%
                  %<= rimBeamCoordIndex >%
                ]
              }
            }
          ]
        }
      ]
      name IS name
      model "vehicle wheel"
      %< if (fields.boundingObject.value) { >%
        contactMaterial IS contactMaterial
<<<<<<< HEAD
        boundingObject Pose {
          rotation 0 1 0 1.570796
=======
        boundingObject Transform {
          rotation 1 0 0 1.570796
>>>>>>> 874f144b
          children [
            Cylinder {
              height %<= thickness >%
              radius %<= tireRadius >%
              subdivision %<= subdivision >%
            }
          ]
        }
        physics IS physics
      %< } >%
    }
  }
}<|MERGE_RESOLUTION|>--- conflicted
+++ resolved
@@ -419,13 +419,8 @@
       model "vehicle wheel"
       %< if (fields.boundingObject.value) { >%
         contactMaterial IS contactMaterial
-<<<<<<< HEAD
         boundingObject Pose {
           rotation 0 1 0 1.570796
-=======
-        boundingObject Transform {
-          rotation 1 0 0 1.570796
->>>>>>> 874f144b
           children [
             Cylinder {
               height %<= thickness >%
