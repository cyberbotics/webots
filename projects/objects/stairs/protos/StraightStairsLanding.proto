#VRML_SIM R2023b utf8
# license: Copyright Cyberbotics Ltd. Licensed for use only with Webots.
# license url: https://cyberbotics.com/webots_assets_license
# documentation url: https://webots.cloud/run?url=https://github.com/cyberbotics/webots/blob/released/projects/objects/stairs/protos/StraightStairsLanding.proto
# Generic and customizable landing model for straight stairs.
# template language: javascript

EXTERNPROTO "webots://projects/appearances/protos/VarnishedPine.proto"
EXTERNPROTO "webots://projects/appearances/protos/Parquetry.proto"

PROTO StraightStairsLanding [
  field SFVec3f    translation     0 0 0
  field SFRotation rotation        0 0 1 0
  field SFString   name            "straight stairs landing"
  field SFVec3f    landingSize     0.4 1.27 0.03                                                     # Defines the size of the landing.
  field SFFloat    height          2.0                                                                # Defines the height of the landing.
  field SFVec2f    stringerSize    0.3 0.02                                                           # Defines the height and width of the stringer.
  field SFBool     stringerLeft    TRUE                                                               # Defines whether the left part of the stringer should be included.
  field SFBool     stringerRight   TRUE                                                               # Defines whether the right part of the stringer should be included.
  field SFBool     stringerBack    FALSE                                                              # Defines whether the back part of the stringer should be included.
  field SFVec2f    supportPoleSize 0.05 0.05                                                          # Defines the size of the support poles.
  field SFNode     appearance      VarnishedPine { textureTransform TextureTransform { scale 4 4 } }  # Defines the main appearance.
  field SFNode     floorAppearance Parquetry {}                                                       # Defines the floor appearance.
  field MFNode     rail            []                                                                 # Defines the rail.
  field SFString   contactMaterial "default"                                                          # Is `Solid.contactMaterial`.
]
{
  %<
    let height = fields.height.value;
    let stringerSize = fields.stringerSize.value;
    let landingSize = fields.landingSize.value;
    let supportPoleSize = fields.supportPoleSize.value;

    // check inputs
    if (fields.stringerSize.value.x < 0.0 || fields.stringerSize.value.y < 0.0) {
      console.error('\'stringerSize\' must contain positive values.');
      stringerSize = fields.stringerSize.defaultValue;
    }
    if (fields.landingSize.value.x <= 0.0 || fields.landingSize.value.y <= 0.0 || fields.landingSize.value.z <= 0.0) {
      console.error('\'landingSize\' must contain positive values.');
      landingSize.x = fields.landingSize.defaultValue.x;
      landingSize.y = fields.landingSize.defaultValue.y;
      landingSize.z = fields.landingSize.defaultValue.z;
    }
    if (fields.supportPoleSize.value.x < 0.0 || fields.supportPoleSize.value.y < 0.0) {
      console.error('\'supportPoleSize\' must contain positive values.');
      supportPoleSize.x = fields.supportPoleSize.defaultValue.x;
      supportPoleSize.y = fields.supportPoleSize.defaultValue.y;
    } else if (fields.supportPoleSize.value.x === 0.0 || fields.supportPoleSize.value.y === 0.0) {
      supportPoleSize.x = 0.0;
      supportPoleSize.y = 0.0;
    }
  >%
  Solid {
    translation IS translation
    rotation IS rotation
    children [
      DEF LANDING_SHAPE Pose {
        translation 0 0 %<= height >%
        children [
          Shape {
            appearance IS floorAppearance
            geometry Box {
              size %<= landingSize.x >% %<= landingSize.y >% %<= landingSize.z >%
            }
          }
        ]
      }
<<<<<<< HEAD
      Pose {
=======
      Transform {
>>>>>>> 874f144b
        translation 0 0 %<= height >%
        children IS rail
      }
      %< if (fields.stringerRight.value) { >%
        Solid {
          translation 0 %<= (-landingSize.y - stringerSize.y) * 0.5 >% %<= height >%
          children [
            Shape {
              appearance IS appearance
              geometry DEF STRINGER_GEOM Box {
                size %<= landingSize.x >% %<= stringerSize.y >% %<= stringerSize.x >%
              }
            }
          ]
          name "right stringer"
          contactMaterial IS contactMaterial
          boundingObject USE STRINGER_GEOM
        }
      %< } >%
      %< if (fields.stringerLeft.value) { >%
        Solid {
          translation 0 %<= (landingSize.y + stringerSize.y) * 0.5 >% %<= height >%
          children [
            Shape {
              appearance IS appearance
              geometry DEF STRINGER_GEOM Box {
                size %<= landingSize.x >% %<= stringerSize.y >% %<= stringerSize.x >%
              }
            }
          ]
          name "left stringer"
          contactMaterial IS contactMaterial
          boundingObject USE STRINGER_GEOM
        }
      %< } >%
      %< if (fields.stringerBack.value) { >%
        Solid {
          translation %<= (landingSize.x + stringerSize.y) * 0.5 >% 0 %<= height >%
          children [
            Shape {
              appearance IS appearance
              geometry DEF STRINGER_GEOM Box {
                size %<= stringerSize.y >% %<= landingSize.y >% %<= stringerSize.x >%
              }
            }
          ]
          name "back stringer"
          contactMaterial IS contactMaterial
          boundingObject USE STRINGER_GEOM
        }
      %< } >%
      %< if (supportPoleSize.x > 0 && supportPoleSize.y) { >%
        Solid {
          translation %<= (landingSize.x - supportPoleSize.x) * 0.5 >% %<= (-landingSize.y + supportPoleSize.y) * 0.5 >% %<= height*0.5>%
          children [
            DEF POLE Shape {
              appearance IS appearance
              geometry Box {
                size %<= supportPoleSize.x >% %<= supportPoleSize.y >% %<= height - landingSize.z * 0.5 >%
              }
            }
          ]
          name "support pole 1"
          contactMaterial IS contactMaterial
          boundingObject USE POLE
        }
        Solid {
          translation %<= (-landingSize.x + supportPoleSize.x) * 0.5 >% %<= (-landingSize.y + supportPoleSize.y) * 0.5 >% %<= height*0.5 >%
          children [
            USE POLE
          ]
          name "support pole 2"
          contactMaterial IS contactMaterial
          boundingObject USE POLE
        }
        Solid {
          translation %<= (-landingSize.x + supportPoleSize.x) * 0.5>% %<= (landingSize.y - supportPoleSize.y) * 0.5 >% %<= height*0.5 >%
          children [
            USE POLE
          ]
          name "support pole 3"
          contactMaterial IS contactMaterial
          boundingObject USE POLE
        }
        Solid {
          translation %<= (landingSize.x - supportPoleSize.x) * 0.5 >% %<= (landingSize.y - supportPoleSize.y) * 0.5 >% %<= height*0.5 >%
          children [
            USE POLE
          ]
          name "support pole 4"
          contactMaterial IS contactMaterial
          boundingObject USE POLE
        }
      %< } >%
    ]
    name IS name
    model "straight stairs landing"
    contactMaterial IS contactMaterial
    boundingObject USE LANDING_SHAPE
  }
}<|MERGE_RESOLUTION|>--- conflicted
+++ resolved
@@ -66,11 +66,7 @@
           }
         ]
       }
-<<<<<<< HEAD
       Pose {
-=======
-      Transform {
->>>>>>> 874f144b
         translation 0 0 %<= height >%
         children IS rail
       }
