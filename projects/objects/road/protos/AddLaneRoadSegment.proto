--- conflicted
+++ resolved
@@ -204,41 +204,6 @@
         %< } >%
       }
       # new line
-<<<<<<< HEAD
-      Solid {
-        children [
-          Shape {
-            appearance PBRAppearance {
-              %{ if roadLines[numberOfLanes] then }%
-                baseColor %{= roadLines[numberOfLanes].fields.color.value.r }% %{= roadLines[numberOfLanes].fields.color.value.g }% %{= roadLines[numberOfLanes].fields.color.value.b }%
-              %{ end }%
-              baseColorMap ImageTexture {
-                url [
-                %{ if dashedLine[numberOfLanes] == false then }%
-                  "webots://projects/objects/road/protos/textures/line_base_color.png"
-                %{ else }%
-                  "webots://projects/objects/road/protos/textures/line_base_color_dashed.png"
-                %{ end }%
-                ]
-                filtering 5
-              }
-              roughness 0.7
-              metalness 0
-              normalMap ImageTexture {
-                url [
-                  "webots://projects/objects/road/protos/textures/line_normal.jpg"
-                ]
-                filtering 5
-              }
-              occlusionMap ImageTexture {
-                url [
-                  "webots://projects/objects/road/protos/textures/line_occlusion.jpg"
-                ]
-                filtering 5
-              }
-              textureTransform TextureTransform {
-                scale 1 0.2
-=======
       %< if (typeof roadLines[numberOfLanes - 1] !== 'undefined' && roadLines[numberOfLanes - 1].fields.type.value !== 'none') { >%
         Solid {
           children [
@@ -250,9 +215,9 @@
                 baseColorMap ImageTexture {
                   url [
                   %< if (typeof roadLines[numberOfLanes - 1] !== 'undefined' && roadLines[numberOfLanes - 1].fields.type.value !== 'dashed') { >%
-                    "textures/line_base_color.png"
+                    "webots://projects/objects/road/protos/textures/line_base_color.png"
                   %< } else { >%
-                    "textures/line_base_color_dashed.png"
+                    "webots://projects/objects/road/protos/textures/line_base_color_dashed.png"
                   %< } >%
                   ]
                   filtering 5
@@ -261,20 +226,19 @@
                 metalness 0
                 normalMap ImageTexture {
                   url [
-                    "textures/line_normal.jpg"
+                    "webots://projects/objects/road/protos/textures/line_normal.jpg"
                   ]
                   filtering 5
                 }
                 occlusionMap ImageTexture {
                   url [
-                    "textures/line_occlusion.jpg"
+                    "webots://projects/objects/road/protos/textures/line_occlusion.jpg"
                   ]
                   filtering 5
                 }
                 textureTransform TextureTransform {
                   scale 1 0.2
                 }
->>>>>>> c8b13895
               }
               geometry DEF NEW_LANE_GEOMETRY IndexedFaceSet {
                 coord Coordinate {
