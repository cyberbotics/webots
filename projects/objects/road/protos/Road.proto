--- conflicted
+++ resolved
@@ -394,19 +394,11 @@
                     %< } >%
                     baseColorMap ImageTexture {
                       url [
-<<<<<<< HEAD
-                      %{ if (roadLines[j] and (roadLines[j].fields.type.value == "continuous" or roadLines[j].fields.type.value == "double")) or dashedLine[j] == false then }%
+                      %< if (typeof roadLines[j] !== 'undefined' && (roadLines[j].fields.type.value === 'continuous' || roadLines[j].fields.type.value === 'double')) { >%
                         "webots://projects/objects/road/protos/textures/line_base_color.png"
-                      %{ else }%
+                      %< } else { >%
                         "webots://projects/objects/road/protos/textures/line_base_color_dashed.png"
-                      %{ end }%
-=======
-                      %< if (typeof roadLines[j] !== 'undefined' && (roadLines[j].fields.type.value === 'continuous' || roadLines[j].fields.type.value === 'double')) { >%
-                          "textures/line_base_color.png"
-                      %< } else { >%
-                        "textures/line_base_color_dashed.png"
                       %< } >%
->>>>>>> c8b13895
                       ]
                       filtering 5
                     }
