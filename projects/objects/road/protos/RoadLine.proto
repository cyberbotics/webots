#VRML_SIM R2023b utf8
# license: Copyright Cyberbotics Ltd. Licensed for use only with Webots.
# license url: https://cyberbotics.com/webots_assets_license
# documentation url: https://webots.cloud/run?url=https://github.com/cyberbotics/webots/blob/released/projects/objects/road/protos/RoadLine.proto
<<<<<<< HEAD
# keywords: traffic/road
=======
# tags: no3dView
>>>>>>> 9d593c37
# Defines the properties of a road line.
# This node should be used in the `lines` field of a road node.

PROTO RoadLine [
  unconnectedField SFColor                                            color 1 1 1     # Defines the color of the line.
  unconnectedField SFString{"dashed", "continuous", "double", "none"} type  "dashed"  # Defines the type of the road, should be `dashed`, `continuous`, `double` or `none`.
  unconnectedField SFFloat                                            width 0.15      # Defines the with of the line.
]
{
  Group {
  }
}<|MERGE_RESOLUTION|>--- conflicted
+++ resolved
@@ -2,11 +2,8 @@
 # license: Copyright Cyberbotics Ltd. Licensed for use only with Webots.
 # license url: https://cyberbotics.com/webots_assets_license
 # documentation url: https://webots.cloud/run?url=https://github.com/cyberbotics/webots/blob/released/projects/objects/road/protos/RoadLine.proto
-<<<<<<< HEAD
 # keywords: traffic/road
-=======
 # tags: no3dView
->>>>>>> 9d593c37
 # Defines the properties of a road line.
 # This node should be used in the `lines` field of a road node.
 
