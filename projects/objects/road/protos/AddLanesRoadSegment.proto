--- conflicted
+++ resolved
@@ -116,10 +116,6 @@
                 // first provide roadlines that will fill the main trunk of the road, they must be provided in reverse order because the base PROTO Road requires it
                 for (let j = lanes + i - 2; j >= 0; j--) {
                   if (typeof roadLines[j] !== 'undefined') {
-<<<<<<< HEAD
-                    console.log(i + ' ' + j);
-=======
->>>>>>> 07f5e45a
               >%
                     RoadLine {
                       color %<= roadLines[j].fields.color.value.r >% %<= roadLines[j].fields.color.value.g >% %<= roadLines[j].fields.color.value.b >%
