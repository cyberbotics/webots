#VRML_SIM R2021c utf8
# license: Copyright Cyberbotics Ltd. Licensed for use only with Webots.
# license url: https://cyberbotics.com/webots_assets_license
# A wooden box.
# template language: javascript

PROTO WoodenBox [
  field SFVec3f    translation         0 0 0.3
  field SFRotation rotation            0 0 1 0
  field SFString   name                "wooden box"
  field SFVec3f    size                0.6 0.6 0.6  # Defines the size of the wooden box.
  field SFFloat    mass                0            # Defines the mass of the wooden box in kg. A value smaller or equal to 0 remove the physics of the wooden box.
  field MFNode     immersionProperties []           # Is `Solid.immersionProperties`.
  field SFBool     locked              FALSE        # Is `Solid.locked`.
]
{
%<
  let size = fields.size.value;
  let volume = size.x * size.y * size.z;
  let mass = fields.mass.value;

  let max_size = 3;
  let min_size = 0.01;

  if (size.x > max_size) {
    console.error('\'size.x\' greater than maximal size (' + max_size + '). Value clamped.');
    size.x = max_size;
  } else if (size.x < min_size) {
    console.error('\'size.x\' less than minimal size (' + min_size + '). Value clamped.');
    size.x = min_size;
  }

  if (size.y > max_size) {
    console.error('\'size.y\' greater than maximal size (' + max_size + '). Value clamped.');
    size.y = max_size;
  } else if (size.y < min_size) {
    console.error('\'size.y\' less than minimal size (' + min_size + '). Value clamped.');
    size.y = min_size;
  }

  if (size.z > max_size) {
    console.error('\'size.z\' greater than maximal size (' + max_size + '). Value clamped.');
    size.z = max_size;
  } else if (size.z < min_size) {
    console.error('\'size.z\' less than minimal size (' + min_size + '). Value clamped.');
    size.z = min_size;
  }

  // we want the mass for a 1000cm3 box be comprised between 0.01 and 10 kg inclusive,
  // hence the following min_mass and max_mass values:
  let min_mass = Math.pow(volume, 2/3);
  let max_mass = min_mass*1000;
  if (mass > 0 && mass < min_mass) {
    console.error('\'mass\' less than minimal value (' + min_mass + '). Value clamped.');
    mass = min_mass;
  } else if (mass > max_mass) {
    console.error('\'mass\' greater than maximal value (' + max_mass + '). Value clamped.');
    mass = max_mass;
  }
>%
Solid {
  translation IS translation
  rotation IS rotation
  children [
    DEF BOX_SHAPE Shape {
      appearance PBRAppearance {
        baseColorMap ImageTexture {
          url [
            "webots://projects/objects/factory/containers/protos/textures/wooden_box_base_color.jpg"
          ]
        }
        roughnessMap ImageTexture {
          url [
            "webots://projects/objects/factory/containers/protos/textures/wooden_box_roughness.jpg"
          ]
        }
        metalness 0
        normalMap ImageTexture {
          url [
            "webots://projects/objects/factory/containers/protos/textures/wooden_box_normal.jpg"
          ]
        }
        occlusionMap ImageTexture {
          url [
            "webots://projects/objects/factory/containers/protos/textures/wooden_box_occlusion.jpg"
          ]
        }
      }
      geometry Box {
        size %<= size.x >% %<= size.y >% %<= size.z >%
      }
    }
  ]
  name IS name
  model "wooden box"
  immersionProperties IS immersionProperties
<<<<<<< HEAD
  boundingObject Box {
    size %<= size.y >% %<= size.x >% %<= size.z >%
  }
=======
  boundingObject USE BOX_SHAPE
>>>>>>> 55980844
  %< if (mass > 0) { >%
  physics Physics {
    density -1
    mass %<= mass>%
  }
  %< } >%
  locked IS locked
}
}<|MERGE_RESOLUTION|>--- conflicted
+++ resolved
@@ -94,13 +94,7 @@
   name IS name
   model "wooden box"
   immersionProperties IS immersionProperties
-<<<<<<< HEAD
-  boundingObject Box {
-    size %<= size.y >% %<= size.x >% %<= size.z >%
-  }
-=======
   boundingObject USE BOX_SHAPE
->>>>>>> 55980844
   %< if (mass > 0) { >%
   physics Physics {
     density -1
