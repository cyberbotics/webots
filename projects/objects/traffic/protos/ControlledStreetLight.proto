<<<<<<< HEAD
#VRML_SIM R2021b utf8
=======
#VRML_SIM R2021c utf8
>>>>>>> 2a10be8f
# license: Creative Commons Attribution 3.0 United States License (original model by Andrew Kator & Jennifer Legaz).
# license url: https://creativecommons.org/licenses/by/3.0/legalcode
# Simple model of a controlled street light including a customizable SpotLight.
# template language: javascript

PROTO ControlledStreetLight [
  field SFVec3f    translation  0 0 0
  field SFRotation rotation     0 1 0 0
  field SFString   name         "street light"
  field SFString   controller   "defective_street_light"  # Defines the controller used to make the LED blink.
  field SFBool     supervisor   FALSE                     # Is `Robot.supervisor`.
  field SFFloat    beamWidth    1.1                       # Defines the beam width of the spot light.
  field MFColor    color        [ 1 0.9 0.8 ]             # Defines the color of the spot light.
  field SFFloat    cutOffAngle  1.4                       # Defines the cut-off angle of the spot light.
  field SFVec3f    direction    0 -1 -0.1                 # Defines the direction of the spot light.
  field SFFloat    radius       1000                      # Defines the radius of the spot light.
  field SFBool     castShadows  FALSE                     # Defines whether the spot light casts shadows.
]
{
  Robot {
    translation IS translation
    rotation IS rotation
    recognitionColors [
      %<= fields.color.value[0].r >% %<= fields.color.value[0].g >% %<= fields.color.value[0].b >%
    ]
    children [
      LED {
        children [
          SpotLight {
            beamWidth IS beamWidth
            attenuation 0 0 1
            color 0 0 0
            cutOffAngle IS cutOffAngle
            direction IS direction
            location 0 7.2 -3.1
            radius IS radius
            castShadows IS castShadows
            intensity 30
          }
        ]
        color IS color
        gradual TRUE
      }
      StreetLight {
        on FALSE
      }
    ]
    name IS name
    model "street light"
    controller IS controller
    supervisor IS supervisor
  }
}<|MERGE_RESOLUTION|>--- conflicted
+++ resolved
@@ -1,8 +1,4 @@
-<<<<<<< HEAD
-#VRML_SIM R2021b utf8
-=======
 #VRML_SIM R2021c utf8
->>>>>>> 2a10be8f
 # license: Creative Commons Attribution 3.0 United States License (original model by Andrew Kator & Jennifer Legaz).
 # license url: https://creativecommons.org/licenses/by/3.0/legalcode
 # Simple model of a controlled street light including a customizable SpotLight.
