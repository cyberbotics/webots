--- conflicted
+++ resolved
@@ -1,8 +1,4 @@
-<<<<<<< HEAD
-#VRML_SIM R2021b utf8
-=======
 #VRML_SIM R2021c utf8
->>>>>>> 2a10be8f
 # license: Copyright Cyberbotics Ltd. Licensed for use only with Webots.
 # license url: https://cyberbotics.com/webots_assets_license
 # A box object implemented at the Solid-node level.
