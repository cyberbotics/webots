#VRML_SIM R2021b utf8
# license: Copyright Cyberbotics Ltd. Licensed for use only with Webots.
# license url: https://cyberbotics.com/webots_assets_license
# tags: nonDeterministic
# Efficient and customizable forest.
# Tree types are:
#  - 'oak tree'
#  - 'crab apple tree'
#  - 'cherry tree'
#  - 'birch tree'
#  - 'palm tree'
#  - 'spruce'
#  - 'white pine'
#  - 'hackberry tree'
#  - 'hazel tree'
#
# The 'random' type choose randomly a tree type each time the node is regenerated.
# The shape of the forest can either be defined using the 'shape' and 'density' fields or the coordinate of each tree can be defined in external files ( X,Y,Z per tree, one tree per line).
# The path to those files must be defined with respect to the world file.
# This model was sponsored by the CTI project RO2IVSim (http://transport.epfl.ch/simulator-for-mobile-robots-and-intelligent-vehicles).
# template language: javascript

PROTO Forest [
  field SFVec3f    translation          0 0 0
  field SFRotation rotation             0 1 0 0
  field MFString   treesFiles           []                        # Can be used to define the paths to several files in which are defined the positions of the trees (one tree per line, using the format 'X, Y, Z'). The path to these files must be defined with respect to the world file.
  field MFVec2f    shape                [-20 -10, 20 -10, 0 25]   # Alternatively, the position of each trees can be defined using the shape field. This field defines the shape of the forest, in that case the position of the trees is randomly generated from this shape.
  field SFFloat    density              0.2                       # If the forest is defined using the `shape` field, this field defines the density of three to be generated (in trees per meter square).
  field SFString{"random", "oak tree", "crab apple tree", "cherry tree", "birch tree", "palm tree", "spruce", "white pine", "hackberry tree", "hazel tree"}
                   type                 "random"                  # Defines the type of threes, in case of `random` type, the forest will be mixed.
  field SFInt32    randomSeed           0                         # Defines the seed of the random number generator. A value of 0 sets the seed to the node id and a value smaller than 0 sets a time based random seed.
  field MFString   groundTexture        ["webots://projects/objects/trees/protos/textures/dry_leaf.jpg"] # Defines the texture of the forest ground. If this field is empty the forest ground is not displayed.
  field SFBool     withSnow             FALSE                     # Defines whether the texture used should have snow on top.
  field SFFloat    maxHeight            6                         # Defines the maximum height of the trees.
  field SFFloat    minHeight            2                         # Defines the minimum height of the trees.
  field SFFloat    maxRadius            3                         # Defines the maximum radius of the trees.
  field SFFloat    minRadius            1                         # Defines the minimum radius of the trees.
]
{
  %<
    import * as wbgeometry from 'wbgeometry.js';
    import * as wbrandom from 'wbrandom.js';

    if (fields.randomSeed.value === 0)
      wbrandom.seed(context.id);
    else if (fields.randomSeed.value < 0)
      wbrandom.seed(Date.now());
    else
      wbrandom.seed(fields.randomSeed.value);

    const treeType = {
      'birch tree': 8,
      'cherry tree': 7,
      'crab apple tree': 6,
      'hackberry tree': 5,
      'hazel tree': 4,
      'oak tree': 3,
      'palm tree': 2,
      'spruce': 1,
      'white pine': 0};

    const keys = Object.keys(treeType);
    const treeTypeNumber = keys.length;
    const type = fields.type.value;

    // fields checks
    const shape = fields.shape.value;
    const groundTexture = fields.groundTexture.value;
    const nbShapePoint = shape.length;
    const maxHeight = fields.maxHeight.value;
    const minHeight = fields.minHeight.value;
    const maxRadius = fields.maxRadius.value;
    const minRadius = fields.minRadius.value;

    let density = fields.density.value;
    if (density < 0) {
      density = fields.density.defaultValue;
      console.error('\'density\' must be greater or equal to 0. Value reset to ' + density + '.');
    }

    const treesFiles = fields.treesFiles.value;
    const treesFilesNumber = treesFiles.length;

    let trees = [];
    // generate the trees table using the treesFiles if set and the shape otherwise
    if (treesFilesNumber > 0) {
      for (let i = 0; i < treesFilesNumber; ++i) {
        // coordinate files are assumed to be relative to the world file
        let worldPath = context.world;
        worldPath = worldPath.substring(0, worldPath.lastIndexOf('/') + 1);
        // read content
        let content = wbfile.readTextFile(worldPath + treesFiles[i]);
        let lines = content.split('\n');
        for (let j = 0; j < lines.length; ++j) {
          let coordinates = lines[j].split(',');
          if(coordinates.length === 3) {
            let x = Number(coordinates[0]);
            let y = Number(coordinates[1]);
            let z = Number(coordinates[2]);
            let sizeFactor = wbrandom.real();
            if (typeof x !== 'undefined' && typeof y !== 'undefined' && typeof z !== 'undefined')
              trees.push({x: x, y: y, z: z, angle: wbrandom.real(2 * Math.PI), height: maxHeight * sizeFactor + minHeight * (1 - sizeFactor), radius: maxRadius * sizeFactor + minRadius * (1 - sizeFactor)});
          }
        }
      }
    } else {
      // compute the maximum tree number
      let xMin = shape[0].x;
      let xMax = shape[0].x;
      let yMin = shape[0].y;
      let yMax = shape[0].y;

      for (let i = 0; i < nbShapePoint; ++i) {
        if (xMax < shape[i].x)
          xMax = shape[i].x;

        if (xMin > shape[i].x)
          xMin = shape[i].x;

        if (yMax < shape[i].y)
          yMax = shape[i].y;

        if (yMin > shape[i].y)
          yMin = shape[i].y;
      }
      let numberOfTree = Math.round((xMax - xMin) * (yMax - yMin) * density);  // we assume a density of 0.01 tree per meter square

      // generate the list of threes
      for (let i = 0; i < numberOfTree; ++i) {
        let x = wbrandom.real(xMin, xMax);
        let z = wbrandom.real(yMin, yMax);
        let sizeFactor = wbrandom.real();

        if (wbgeometry.isPoint2InPolygon({x: x, y: z}, shape))
            trees.push({x: x, y: 0, z: z, angle: wbrandom.real(2 * Math.PI), height: maxHeight * sizeFactor + minHeight * (1 - sizeFactor), radius: maxRadius * sizeFactor + minRadius * (1 - sizeFactor)});
      }
    }
    let numberOfTree = trees.length;

    // define the type for each tree in the table
    let types = [];
    if (type === 'random') {
      for (let i = 0; i < numberOfTree; ++i) {
        let j = wbrandom.integer(treeTypeNumber) - 1;
        types.push(keys[j]);
      }
    } else {
      for (let i = 0; i < numberOfTree; ++i)
        types.push(type);
    }
  >%
  Transform {
    translation IS translation
    rotation IS rotation
    children [
      %< if (numberOfTree > 0) { >%
        Shape {
          appearance PBRAppearance {
            baseColorMap ImageTexture {
<<<<<<< HEAD
              %{ if fields.withSnow.value then }%
                url [ "webots://projects/objects/trees/protos/textures/trees_with_snow.png" ]
              %{ else }%
                url [ "webots://projects/objects/trees/protos/textures/trees.png" ]
              %{ end }%
=======
              %< if (fields.withSnow.value) { >%
                url [ "textures/trees_with_snow.png" ]
              %< } else { >%
                url [ "textures/trees.png" ]
              %< } >%
>>>>>>> c8b13895
              repeatS FALSE
              repeatT FALSE
            }
            metalness 0
            roughness 1
          }
          geometry IndexedFaceSet {
            coord Coordinate {
              point [
                %<
                  let coordBuffer = '';
                  for (let j = 0; j < numberOfTree; ++j) {
                    let circle = wbgeometry.circle(trees[j].radius, 4, {x: trees[j].x, y: trees[j].z}, trees[j].angle);
                    for (let i = 0; i <= 3; ++i) {
                      coordBuffer += circle[i].x + ' ';
                      coordBuffer += trees[j].y + ' ';
                      coordBuffer += circle[i].y + '\n';
                    }
                    // top cylinder
                    for (let i = 0; i <= 3; ++i) {
                      coordBuffer += circle[i].x + ' ';
                      coordBuffer += trees[j].height + trees[j].y + ' ';
                      coordBuffer += circle[i].y + '\n';
                    }
                  }
                >%
                %<= coordBuffer >%
              ]
            }
            texCoord TextureCoordinate {
              point [
                %< for (let i = 0; i <= treeTypeNumber; ++i) { >%
                  0 %<= i / treeTypeNumber >%
                  1 %<= i / treeTypeNumber >%
                %< } >%
              ]
            }
            coordIndex [
              # each tree (4faces by tree)
              %<
                let coordIndexBuffer = '';
                for (let i = 0; i < numberOfTree; ++i) {
                  coordIndexBuffer += (4 + i * 8) + ' ' + (0 + i * 8) + ' ' + (2 + i * 8) + ' ' + (6 + i * 8) + ' -1\n';
                  coordIndexBuffer += (4 + i * 8) + ' ' + (6 + i * 8) + ' ' + (2 + i * 8) + ' ' + (0 + i * 8) + ' -1\n';
                  coordIndexBuffer += (5 + i * 8) + ' ' + (1 + i * 8) + ' ' + (3 + i * 8) + ' ' + (7 + i * 8) + ' -1\n';
                  coordIndexBuffer += (5 + i * 8) + ' ' + (7 + i * 8) + ' ' + (3 + i * 8) + ' ' + (1 + i * 8) + ' -1\n';
                }
              >%
              %<= coordIndexBuffer >%
            ]
            texCoordIndex [
              %<
                let texCoordIndexBuffer = '';
                for (let i = 0; i < numberOfTree; ++i) {
                  let ix = treeType[types[i]];
                  texCoordIndexBuffer += (2 * (ix + 1)) + ' ' + (2 * ix) + ' ' + (2 * ix + 1) + ' ' + (2 * (ix + 1) + 1) + ' -1\n';
                  texCoordIndexBuffer += (2 * (ix + 1) + 1) + ' ' + (2 * (ix + 1)) + ' ' + (2 * ix) + ' ' + (2 * ix + 1) + ' -1\n';
                  texCoordIndexBuffer += (2 * (ix + 1)) + ' ' + (2 * ix) + ' ' + (2 * ix + 1) + ' ' + (2 * (ix + 1) + 1) + ' -1\n';
                  texCoordIndexBuffer += (2 * (ix + 1) + 1) + ' ' + (2 * (ix + 1)) + ' ' + (2 * ix) + ' ' + (2 * ix + 1) + ' -1\n';
                }
              >%
              %<= texCoordIndexBuffer >%
            ]
          }
        }
      %< } >%
      %< if (groundTexture.length > 0 && nbShapePoint > 2) { >%
        DEF GROUND Shape {
          appearance PBRAppearance {
            baseColorMap ImageTexture {
                url IS groundTexture
            }
            metalness 0
            roughness 1
          }
          geometry IndexedFaceSet {
              coord Coordinate {
                point [
                  %< for (let i = 0; i < nbShapePoint; ++i) { >%
                    %<= shape[i].x >% %<= 0 >% %<= shape[i].y >%
                  %< } >%
                ]
              }
              texCoord TextureCoordinate {
                point [
                  %< for (let i = 0; i < nbShapePoint; ++i) { >%
                    %<= shape[i].x - shape[0].x >% %<= shape[i].y - shape[0].y >%
                  %< } >%
                ]
              }
              coordIndex [
                %< for (let i = 0; i < nbShapePoint; ++i) { >%
                  %<= (nbShapePoint - i) - 1 >%
                %< } >%
                -1
              ]
              texCoordIndex [
                %< for (let i = 0; i < nbShapePoint; ++i) { >%
                  %<= (nbShapePoint - i) - 1 >%
                %< } >%
                -1
              ]
          }
        }
      %< } >%
    ]
  }
}<|MERGE_RESOLUTION|>--- conflicted
+++ resolved
@@ -157,19 +157,11 @@
         Shape {
           appearance PBRAppearance {
             baseColorMap ImageTexture {
-<<<<<<< HEAD
-              %{ if fields.withSnow.value then }%
+              %< if (fields.withSnow.value) { >%
                 url [ "webots://projects/objects/trees/protos/textures/trees_with_snow.png" ]
-              %{ else }%
+              %< } else { >%
                 url [ "webots://projects/objects/trees/protos/textures/trees.png" ]
-              %{ end }%
-=======
-              %< if (fields.withSnow.value) { >%
-                url [ "textures/trees_with_snow.png" ]
-              %< } else { >%
-                url [ "textures/trees.png" ]
               %< } >%
->>>>>>> c8b13895
               repeatS FALSE
               repeatT FALSE
             }
