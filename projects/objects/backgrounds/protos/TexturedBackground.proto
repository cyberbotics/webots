#VRML_SIM R2021b utf8
# license: Copyright Cyberbotics Ltd. Licensed for use only with Webots.
# license url: https://cyberbotics.com/webots_assets_license
# TexturedBackground provides a set of background textures, and applies them to the background skybox and to the reflections on the 3D objects.
# It is designed to be used together with the TexturedBackgroundLight PROTO.
#
# Supported values for the `texture` field:
#
# - dusk
# - empty_office
# - entrance_hall
# - factory
# - mars
# - noon_building_overcast
# - noon_cloudy_countryside
# - noon_park_empty
# - mountains
# - stadium
# - stadium_dry
#
# Deprecated backgrounds:
#
# - dawn_cloudy_empty
# - morning_cloudy_empty
# - noon_cloudy_empty
# - noon_cloudy_mountains
# - noon_stormy_empty
# - noon_sunny_empty
# - noon_sunny_garden
# - twilight_cloudy_empty
# template language: javascript

PROTO TexturedBackground [
  field SFString{"dawn_cloudy_empty", "dusk", "empty_office", "entrance_hall", "factory", "mars", "morning_cloudy_empty", "mountains", "noon_building_overcast", "noon_cloudy_countryside", "noon_cloudy_empty", "noon_cloudy_mountains", "noon_park_empty", "noon_stormy_empty", "noon_sunny_empty", "noon_sunny_garden", "stadium", "stadium_dry", "twilight_cloudy_empty"}
                 texture      "mountains"  # Defines the texture of the background.
  field SFFloat  luminosity   1            # Is `Background.luminosity`.
  field SFBool   skybox       TRUE         # Specifies if the `texture` field is used to define the skybox shown in the scene background.
  field MFColor  skyColor     [0 0 0]      # Defines the background color in case the `skybox` field is `FALSE`.
]
{
  %<
    const hdrBackgrounds = [
      'dusk',
      'empty_office',
      'entrance_hall',
      'factory',
      'mars',
      'noon_building_overcast',
      'noon_cloudy_countryside',
      'noon_park_empty',
      'mountains',
      'stadium',
      'stadium_dry'
    ];

    const texture = fields.texture.value;
    let topTexture;
    if (texture === 'stadium_dry')
      topTexture = 'stadium';
    else
      topTexture = texture;

    let isHDR = false;
    for (let i = 0; i < hdrBackgrounds.length; ++i) {
      if (texture === hdrBackgrounds[i]){
        isHDR = true;
        break;
      }
    }

<<<<<<< HEAD
    local extension = isHDR and "png" or "jpg"
    local path = "webots://projects/default/worlds/textures/cubic"
=======
    const extension = isHDR ? 'png' : 'jpg';
    const path = 'textures/cubic';
>>>>>>> c8b13895

    if (!isHDR) {
      let availableHdr = ''
      for (let i = 0; i < hdrBackgrounds.length; ++i) {
        if (i === hdrBackgrounds.length - 1)
          availableHdr += '"' + hdrBackgrounds[i] + '".\n';
        else
          availableHdr += '"' + hdrBackgrounds[i] + '", ';
      }
      console.error('Non-HDR backgrounds are deprecated. Please select one of the following \'TexturedBackground.texture\': ' + availableHdr);
    }
  >%
  Background {
    skyColor IS skyColor
    %< if (fields.skybox.value) { >%
      backUrl [
        %<= '"' + path + '/' + texture + '_back.' + extension + '"' >%
      ]
      bottomUrl [
        %<= '"' + path + '/' + texture + '_bottom.' + extension + '"' >%
      ]
      frontUrl [
        %<= '"' + path + '/' + texture + '_front.' + extension + '"' >%
      ]
      leftUrl [
        %<= '"' + path + '/' + texture + '_left.' + extension + '"' >%
      ]
      rightUrl [
        %<= '"' + path + '/' + texture + '_right.' + extension + '"' >%
      ]
      topUrl [
        %<= '"' + path + '/' + topTexture + '_top.' + extension + '"' >%
      ]
    %< } >%
    %< if (isHDR) { >%
      backIrradianceUrl [
        %<= '"' + path + '/' + texture + '_back.hdr"' >%
      ]
      bottomIrradianceUrl [
        %<= '"' + path + '/' + texture + '_bottom.hdr"' >%
      ]
      frontIrradianceUrl [
        %<= '"' + path + '/' + texture + '_front.hdr"' >%
      ]
      leftIrradianceUrl [
        %<= '"' + path + '/' + texture + '_left.hdr"' >%
      ]
      rightIrradianceUrl [
        %<= '"' + path + '/' + texture + '_right.hdr"' >%
      ]
      topIrradianceUrl [
        %<= '"' + path + '/' + topTexture + '_top.hdr"' >%
      ]
    %< } >%
    luminosity IS luminosity
  }
}<|MERGE_RESOLUTION|>--- conflicted
+++ resolved
@@ -68,13 +68,8 @@
       }
     }
 
-<<<<<<< HEAD
-    local extension = isHDR and "png" or "jpg"
-    local path = "webots://projects/default/worlds/textures/cubic"
-=======
     const extension = isHDR ? 'png' : 'jpg';
-    const path = 'textures/cubic';
->>>>>>> c8b13895
+    const path = 'webots://projects/default/worlds/textures/cubic';
 
     if (!isHDR) {
       let availableHdr = ''
