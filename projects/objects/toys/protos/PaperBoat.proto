--- conflicted
+++ resolved
@@ -1,8 +1,4 @@
-<<<<<<< HEAD
-#VRML_SIM R2021b utf8
-=======
 #VRML_SIM R2021c utf8
->>>>>>> 2a10be8f
 # license: Copyright Cyberbotics Ltd. Licensed for use only with Webots.
 # license url: https://cyberbotics.com/webots_assets_license
 # A paper boat (42.8 x 14.2 x 10.6 cm).
@@ -12,17 +8,10 @@
   field SFVec3f    translation         0 0 0
   field SFRotation rotation            0 1 0 0
   field SFString   name                "paper boat"
-<<<<<<< HEAD
-  field SFFloat    scale               1                                  # Defines the global scaling factor.
-  field MFString   textureUrl          "PaperBoat/textures/newspaper.jpg" # Defines the texture used for the paper boat.
-  field SFFloat    mass                0.25                               # Defines the mass of the paper boat in kg.
-  field MFNode     immersionProperties [                                  # Is `Solid.immersionProperties`.
-=======
   field SFFloat    scale               1            # Defines the global scaling factor.
   field MFString   textureUrl          "webots://projects/objects/toys/protos/PaperBoat/textures/newspaper.jpg" # Defines the texture used for the paper boat.
   field SFFloat    mass                0.25         # Defines the mass of the paper boat in kg.
   field MFNode     immersionProperties [            # Is `Solid.immersionProperties`.
->>>>>>> 2a10be8f
       ImmersionProperties {
         fluidName "water"
         dragForceCoefficients 0.05 0 0
@@ -52,11 +41,7 @@
           roughness 1
         }
         geometry Mesh {
-<<<<<<< HEAD
-          url "PaperBoat/meshes/geom.obj"
-=======
           url "webots://projects/objects/toys/protos/PaperBoat/meshes/geom.obj"
->>>>>>> 2a10be8f
         }
       }
     ]
