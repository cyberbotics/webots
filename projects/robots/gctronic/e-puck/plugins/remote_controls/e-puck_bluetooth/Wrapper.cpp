// Copyright 1996-2019 Cyberbotics Ltd.
//
// Licensed under the Apache License, Version 2.0 (the "License");
// you may not use this file except in compliance with the License.
// You may obtain a copy of the License at
//
//     http://www.apache.org/licenses/LICENSE-2.0
//
// Unless required by applicable law or agreed to in writing, software
// distributed under the License is distributed on an "AS IS" BASIS,
// WITHOUT WARRANTIES OR CONDITIONS OF ANY KIND, either express or implied.
// See the License for the specific language governing permissions and
// limitations under the License.

#include "Wrapper.hpp"

#include "Camera.hpp"
#include "Communication.hpp"
#include "Device.hpp"
#include "DeviceManager.hpp"
#include "EPuckInputPacket.hpp"
#include "EPuckOutputPacket.hpp"
#include "Led.hpp"
#include "Motor.hpp"
#include "Sensor.hpp"
#include "Serial.hpp"
#include "Time.hpp"
#include "Uploader.hpp"
#include "UploaderData.hpp"

#include <iostream>
#include <vector>

#include <cstdio>
#include <cstdlib>

using namespace std;

Communication *Wrapper::cCommunication = NULL;
Time *Wrapper::cTime = NULL;
bool Wrapper::cSuccess = true;
bool Wrapper::cCameraInitialized = false;

void Wrapper::init() {
  DeviceManager::instance();

  cCommunication = new Communication;
}

void Wrapper::cleanup() {
  delete cCommunication;

  DeviceManager::cleanup();
}

bool Wrapper::start(const char *args) {
  if (!args)
    return false;
  DeviceManager::instance()->camera()->checkResolution();
<<<<<<< HEAD
  const char *port = static_cast<const char *>(arg);
  cCommunication->initialize(std::string(port));
=======
  cCommunication->initialize(std::string(args));
>>>>>>> 73d32a31
  cTime = new Time();
  cSuccess = cCommunication->isInitialized();
  cCameraInitialized = false;
  return cSuccess;
}

void Wrapper::stop() {
  if (!hasFailed())
    stopActuators();

  cCommunication->cleanup();

  if (cTime) {
    delete cTime;
    cTime = NULL;
  }
}

int Wrapper::robotStep(int step) {
  // get simulation time at the beginning of this step
  int beginStepTime = cTime->elapsedTime();

  // apply to sensors
  DeviceManager::instance()->apply(beginStepTime);

  // setup the output packet
  EPuckOutputPacket outputPacket;
  outputPacket.apply(beginStepTime);

  // camera initialisation if required
  if (outputPacket.isCameraRequested())
    initializeCamera();

  // 3 trials before giving up
  for (int i = 0; i < 3; i++) {
    // send the output packet
    cSuccess = cCommunication->sendPacket(&outputPacket);
    if (!cSuccess) {
      cerr << "Failed to send packet to the e-puck. Retry (" << (i + 1) << ")..." << endl;
      continue;
    }

    // setup and receive the input packet
    int answerSize = outputPacket.answerSize();
    EPuckInputPacket inputPacket(answerSize);
    cSuccess = cCommunication->receivePacket(&inputPacket);
    if (!cSuccess) {
      cerr << "Failed to receive packet from the e-puck. Retry (" << (i + 1) << ")..." << endl;
      continue;
    }
    inputPacket.decode(beginStepTime, outputPacket);

    if (cSuccess)
      break;
  }
  if (!cSuccess)
    return 0;

  // get simulation time at the end of this step
  int endStepTime = cTime->elapsedTime();

  // according to the step duration, either wait
  // or returns the delay
  int deltaStepTime = endStepTime - beginStepTime;
  if (deltaStepTime <= step) {  // the packet is sent at time
    Time::wait(step - deltaStepTime);
    return 0;
  } else  // the delay asked is not fulfilled
    return deltaStepTime - step;
}

void Wrapper::stopActuators() {
  // reset all the requests
  for (int i = 0; i < 2; i++) {
    Motor *motor = DeviceManager::instance()->motor(i);
    motor->resetVelocityRequested();
  }
  for (int i = 0; i < 10; i++) {
    Led *led = DeviceManager::instance()->led(i);
    led->resetLedRequested();
  }

  vector<Device *>::const_iterator it;
  const vector<Device *> &devices = DeviceManager::instance()->devices();
  for (it = devices.begin(); it < devices.end(); ++it) {
    Sensor *s = dynamic_cast<Sensor *>(*it);
    if (s)
      s->resetSensorRequested();
  }

  // reset actuators
  for (int i = 0; i < 2; i++)
    motorSetVelocity(DeviceManager::instance()->motor(i)->tag(), 0.0);
  for (int i = 0; i < 10; i++)
    ledSet(DeviceManager::instance()->led(i)->tag(), 0);

  // send the packet
  robotStep(0);
}

void Wrapper::setSamplingPeriod(WbDeviceTag tag, int samplingPeriod) {
  Device *device = DeviceManager::instance()->findDeviceFromTag(tag);
  Sensor *sensor = dynamic_cast<Sensor *>(device);
  if (sensor) {
    sensor->setLastRefreshTime(0);
    sensor->setSamplingPeriod(samplingPeriod);
  } else
    cerr << "Wrapper::setSamplingPeriod: unknown device" << endl;
}

void Wrapper::motorSetVelocity(WbDeviceTag tag, double velocity) {
  Device *device = DeviceManager::instance()->findDeviceFromTag(tag);
  Motor *motor = dynamic_cast<Motor *>(device);
  if (motor) {
    motor->setVelocityRequested();
    motor->setVelocity(velocity);
  }
}

void Wrapper::ledSet(WbDeviceTag tag, int state) {
  Device *device = DeviceManager::instance()->findDeviceFromTag(tag);
  Led *led = dynamic_cast<Led *>(device);
  if (led) {
    led->setLedRequested();
    led->setState(state);
  }
}

void *Wrapper::findAvailablePorts(void *) {
  Serial::updatePorts();
  const vector<std::string> *comPorts = Serial::availablePorts();
  // we need to convert this to a C string to pass it to the robot window
  // which is written in C and is unable to handle a vector<std::string>
  // the C string simply list the available ports, separated by a '\n'.
  int size = comPorts->size();
  size_t count = size;  // room for the '\n' characters and final '\0' character
  for (int i = 0; i < size; i++)
    count += comPorts->at(i).length();  // room for the file names
  if (count == 0)
    // no ports found
    return NULL;

  char *port = (char *)malloc(count);
  int n = 0;
  for (int i = 0; i < size; i++) {
    int l = comPorts->at(i).length();
    for (int j = 0; j < l; j++)
      port[n++] = comPorts->at(i)[j];
    port[n++] = '\n';
  }
  port[n - 1] = '\0';
  return port;
}

void Wrapper::initializeCamera() {
  if (hasFailed() || cCameraInitialized)
    return;

  Camera *camera = DeviceManager::instance()->camera();

  char *answer = cCommunication->talk(camera->generateInitialisationCommand().c_str());

  if (answer) {
    cCameraInitialized = true;
    free(answer);
  } else
    cSuccess = false;
}

void *Wrapper::callCustomFunction(void *args) {
  if (args == NULL)
    return findAvailablePorts(args);

  static int uploadReturnValue = 0;
  UploaderData uploaderData = static_cast<UploaderData *>(args)[0];
  if (uploaderData.command == UPLOADER_DATA_CONNECT) {
    uploadReturnValue = Uploader::connect(uploaderData.data);
  } else if (uploaderData.command == UPLOADER_DATA_DISCONNECT) {
    Uploader::disconnect();
    uploadReturnValue = 0;
  } else if (uploaderData.command == UPLOADER_DATA_CANCEL) {
    Uploader::cancelUpload();
    uploadReturnValue = 0;
  } else  // UPLOADER_DATA_SEND_FILE
    uploadReturnValue = Uploader::send(uploaderData.robot_id, uploaderData.data, uploaderData.progress_callback);

  return &uploadReturnValue;
}<|MERGE_RESOLUTION|>--- conflicted
+++ resolved
@@ -57,12 +57,7 @@
   if (!args)
     return false;
   DeviceManager::instance()->camera()->checkResolution();
-<<<<<<< HEAD
-  const char *port = static_cast<const char *>(arg);
-  cCommunication->initialize(std::string(port));
-=======
   cCommunication->initialize(std::string(args));
->>>>>>> 73d32a31
   cTime = new Time();
   cSuccess = cCommunication->isInitialized();
   cCameraInitialized = false;
