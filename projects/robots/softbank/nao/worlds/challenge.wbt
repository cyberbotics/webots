<<<<<<< HEAD
#VRML_SIM R2021b utf8
=======
#VRML_SIM R2021c utf8
>>>>>>> 2a10be8f
WorldInfo {
  info [
    "NAO Challenge"
  ]
  title "NAO Challenge"
  basicTimeStep 10
  coordinateSystem "NUE"
  contactProperties [
    ContactProperties {
      material1 "key"
      material2 "keyhole"
      coulombFriction [
        0.2
      ]
    }
    ContactProperties {
      material1 "NAO foot material"
      coulombFriction [
        7
      ]
      bounce 0.3
      bounceVelocity 0.003
    }
  ]
}
Viewpoint {
  orientation 0.37951271586001384 -0.9172517218104208 -0.12091061713668885 5.719550406102355
  position 3.586979233245826 2.512310849351606 6.8670595512583645
}
Background {
  backUrl [
    "webots://projects/robots/softbank/nao/worlds/textures/cubic/brown_floor_side.png"
  ]
  bottomUrl [
    "webots://projects/robots/softbank/nao/worlds/textures/cubic/brown_floor_bottom.png"
  ]
  frontUrl [
    "webots://projects/robots/softbank/nao/worlds/textures/cubic/brown_floor_side.png"
  ]
  leftUrl [
    "webots://projects/robots/softbank/nao/worlds/textures/cubic/brown_floor_side.png"
  ]
  rightUrl [
    "webots://projects/robots/softbank/nao/worlds/textures/cubic/brown_floor_side.png"
  ]
  topUrl [
    "webots://projects/robots/softbank/nao/worlds/textures/cubic/brown_floor_top.png"
  ]
}
CeilingLight {
  translation 0.2 2 1.25
  pointLightIntensity 2
}
NaoChallengeRoom {
}
DEF LANDMARK VisualArmature {
  translation -0.25 0.255 0.08
  rotation 0 1 0 1.5708
  dimension 0.09 0.09 0.001
  textureUrl [
<<<<<<< HEAD
    "textures/landmark1.png"
=======
    "webots://projects/robots/softbank/nao/worlds/textures/landmark1.png"
>>>>>>> 2a10be8f
  ]
}
DEF LANDMARK VisualArmature {
  translation 0.21 0.405 -0.995
  dimension 0.09 0.09 0.001
  textureUrl [
<<<<<<< HEAD
    "textures/landmark2.png"
=======
    "webots://projects/robots/softbank/nao/worlds/textures/landmark2.png"
>>>>>>> 2a10be8f
  ]
}
DEF LANDMARK VisualArmature {
  translation 1 0.45 -0.81
  rotation 0 1 0 -1.5708
  dimension 0.09 0.09 0.001
  textureUrl [
<<<<<<< HEAD
    "textures/landmark3.png"
=======
    "webots://projects/robots/softbank/nao/worlds/textures/landmark3.png"
>>>>>>> 2a10be8f
  ]
}
DEF LANDMARK VisualArmature {
  translation 1 0.35 0.08
  rotation 0 1 0 -1.5708
  dimension 0.09 0.09 0.001
  textureUrl [
<<<<<<< HEAD
    "textures/landmark4.png"
=======
    "webots://projects/robots/softbank/nao/worlds/textures/landmark4.png"
>>>>>>> 2a10be8f
  ]
}
DEF LANDMARK VisualArmature {
  translation 1 0.45 0.52
  rotation 0 1 0 -1.5708
  dimension 0.09 0.09 0.001
  textureUrl [
<<<<<<< HEAD
    "textures/landmark5.png"
=======
    "webots://projects/robots/softbank/nao/worlds/textures/landmark5.png"
>>>>>>> 2a10be8f
  ]
}
DEF LANDMARK VisualArmature {
  translation 0.6 0.45 1.6
  rotation 0 1 0 -2.3562
  dimension 0.09 0.09 0.001
  textureUrl [
<<<<<<< HEAD
    "textures/landmark6.png"
=======
    "webots://projects/robots/softbank/nao/worlds/textures/landmark6.png"
>>>>>>> 2a10be8f
  ]
}
DEF LANDMARK VisualArmature {
  translation -0.45 0.45 2
  rotation 0 1 0 -3.14159
  dimension 0.09 0.09 0.001
  textureUrl [
<<<<<<< HEAD
    "textures/landmark7.png"
=======
    "webots://projects/robots/softbank/nao/worlds/textures/landmark7.png"
>>>>>>> 2a10be8f
  ]
}
DEF LANDMARK VisualArmature {
  translation -0.99 0.45 1.5
  rotation 0 1 0 1.5708
  dimension 0.09 0.09 0.001
  textureUrl [
<<<<<<< HEAD
    "textures/landmark8.png"
=======
    "webots://projects/robots/softbank/nao/worlds/textures/landmark8.png"
>>>>>>> 2a10be8f
  ]
}
DEF LANDMARK VisualArmature {
  translation -0.1 0.255 1
  dimension 0.09 0.09 0.001
  textureUrl [
<<<<<<< HEAD
    "textures/landmark9.png"
=======
    "webots://projects/robots/softbank/nao/worlds/textures/landmark9.png"
>>>>>>> 2a10be8f
  ]
}
DEF PAINTING_BIG VisualArmature {
  translation -0.6 1.3 1
  dimension 0.6 0.4 0.02
  textureUrl [
    "webots://projects/robots/softbank/nao/worlds/textures/nao_poster_5.jpg"
  ]
}
DEF PAINTING_TOP VisualArmature {
  translation -0.25 1.3 -0.4
  rotation 0 1 0 1.5708
  dimension 0.6 0.4 0.02
  textureUrl [
    "webots://projects/robots/softbank/nao/worlds/textures/nao_poster_1.jpg"
  ]
}
DEF PAINTING_MIDDLE VisualArmature {
  translation -0.25 1.3 0.4
  rotation 0 1 0 1.5708
  dimension 0.6 0.4 0.02
  textureUrl [
    "webots://projects/robots/softbank/nao/worlds/textures/nao_poster_3.jpg"
  ]
}
DEF PAINTING_VERTICAL VisualArmature {
  translation 1 1.2 0.7
  rotation 0 1 0 -1.5708
  dimension 0.675 0.9 0.02
  textureUrl [
    "webots://projects/robots/softbank/nao/worlds/textures/nao_poster_2.jpg"
  ]
}
DEF CALENDAR VisualArmature {
  translation -0.25 0.45 0.08
  rotation 0 1 0 1.5708
  dimension 0.3 0.3 0.01
  textureUrl [
    "webots://projects/robots/softbank/nao/protos/textures/calendar.jpg"
  ]
}
DEF TABLE SolidBox {
  translation -0.1 0.15 0.75
  size 0.3 0.3 0.5
  appearance PBRAppearance {
    baseColor 0.8 0.8 0.8
    roughness 0.5
    metalness 0
  }
}
Key {
  translation 0.21 0.5 -0.935
  rotation 1 0 0 1.5708
  contactMaterial "key"
}
KeyHole {
  translation 0.21 0.5 -0.985
  contactMaterial "keyhole"
}
KeyPot {
  translation -0.1 0.3 0.925
}
Tray {
  translation 0.95 0 0.08
}
Distributor {
  translation 0.95 0.55 0.08
  rotation 0 1 0 -1.5708
}
Book {
  translation -0.17 0.4 0.61
  rotation 0 1 0 3.1415
  name "book(1)"
}
Book {
  translation -0.17 0.4 0.63
  rotation 0 1 0 3.1415
  name "book(2)"
}
Book {
  translation -0.17 0.4 0.65
  rotation 0 1 0 3.1415
  name "book(3)"
}
Book {
  translation -0.17 0.4 0.67
  rotation 0 1 0 3.1415
  name "book(4)"
}
Book {
  translation -0.17 0.4 0.69
  rotation 0 1 0 3.1415
  name "book(5)"
}
Book {
  translation -0.17 0.4 0.71
  rotation 0 1 0 3.1415
}
BunchOfSunFlowers {
  translation 0.799875 1.94289e-16 -0.44332
  rotation 0 -1 0 3.07714
  name "bunch of sunflowers(1)"
}
BunchOfSunFlowers {
  translation 0.0294025 -5.77316e-15 1.84614
  rotation 0 1 0 1.88257
}
Nao {
  translation -0.390563 0.34 1.80222
  rotation -0.5773502691896258 0.5773502691896258 0.5773502691896258 2.0944
  controller "void"
  cameraWidth 320
  cameraHeight 240
}<|MERGE_RESOLUTION|>--- conflicted
+++ resolved
@@ -1,8 +1,4 @@
-<<<<<<< HEAD
-#VRML_SIM R2021b utf8
-=======
 #VRML_SIM R2021c utf8
->>>>>>> 2a10be8f
 WorldInfo {
   info [
     "NAO Challenge"
@@ -63,22 +59,14 @@
   rotation 0 1 0 1.5708
   dimension 0.09 0.09 0.001
   textureUrl [
-<<<<<<< HEAD
-    "textures/landmark1.png"
-=======
     "webots://projects/robots/softbank/nao/worlds/textures/landmark1.png"
->>>>>>> 2a10be8f
   ]
 }
 DEF LANDMARK VisualArmature {
   translation 0.21 0.405 -0.995
   dimension 0.09 0.09 0.001
   textureUrl [
-<<<<<<< HEAD
-    "textures/landmark2.png"
-=======
     "webots://projects/robots/softbank/nao/worlds/textures/landmark2.png"
->>>>>>> 2a10be8f
   ]
 }
 DEF LANDMARK VisualArmature {
@@ -86,11 +74,7 @@
   rotation 0 1 0 -1.5708
   dimension 0.09 0.09 0.001
   textureUrl [
-<<<<<<< HEAD
-    "textures/landmark3.png"
-=======
     "webots://projects/robots/softbank/nao/worlds/textures/landmark3.png"
->>>>>>> 2a10be8f
   ]
 }
 DEF LANDMARK VisualArmature {
@@ -98,11 +82,7 @@
   rotation 0 1 0 -1.5708
   dimension 0.09 0.09 0.001
   textureUrl [
-<<<<<<< HEAD
-    "textures/landmark4.png"
-=======
     "webots://projects/robots/softbank/nao/worlds/textures/landmark4.png"
->>>>>>> 2a10be8f
   ]
 }
 DEF LANDMARK VisualArmature {
@@ -110,11 +90,7 @@
   rotation 0 1 0 -1.5708
   dimension 0.09 0.09 0.001
   textureUrl [
-<<<<<<< HEAD
-    "textures/landmark5.png"
-=======
     "webots://projects/robots/softbank/nao/worlds/textures/landmark5.png"
->>>>>>> 2a10be8f
   ]
 }
 DEF LANDMARK VisualArmature {
@@ -122,11 +98,7 @@
   rotation 0 1 0 -2.3562
   dimension 0.09 0.09 0.001
   textureUrl [
-<<<<<<< HEAD
-    "textures/landmark6.png"
-=======
     "webots://projects/robots/softbank/nao/worlds/textures/landmark6.png"
->>>>>>> 2a10be8f
   ]
 }
 DEF LANDMARK VisualArmature {
@@ -134,11 +106,7 @@
   rotation 0 1 0 -3.14159
   dimension 0.09 0.09 0.001
   textureUrl [
-<<<<<<< HEAD
-    "textures/landmark7.png"
-=======
     "webots://projects/robots/softbank/nao/worlds/textures/landmark7.png"
->>>>>>> 2a10be8f
   ]
 }
 DEF LANDMARK VisualArmature {
@@ -146,22 +114,14 @@
   rotation 0 1 0 1.5708
   dimension 0.09 0.09 0.001
   textureUrl [
-<<<<<<< HEAD
-    "textures/landmark8.png"
-=======
     "webots://projects/robots/softbank/nao/worlds/textures/landmark8.png"
->>>>>>> 2a10be8f
   ]
 }
 DEF LANDMARK VisualArmature {
   translation -0.1 0.255 1
   dimension 0.09 0.09 0.001
   textureUrl [
-<<<<<<< HEAD
-    "textures/landmark9.png"
-=======
     "webots://projects/robots/softbank/nao/worlds/textures/landmark9.png"
->>>>>>> 2a10be8f
   ]
 }
 DEF PAINTING_BIG VisualArmature {
