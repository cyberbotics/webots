#VRML_SIM R2023b utf8
<<<<<<< HEAD
=======
# license: Copyright Cyberbotics Ltd. Licensed for use only with Webots.
# license url: https://cyberbotics.com/webots_assets_license
# documentation url: https://webots.cloud/run?url=https://github.com/cyberbotics/webots/blob/released/projects/robots/softbank/nao/protos/NaoJersey.proto
>>>>>>> f5ef8cd9
# Soccer jersey specifically designed for the Nao robot.
#
# The appearance can be modified changing the value of the 'jerseyTexture' field,
# otherwise if no texture is available the model will use the color specified in 'jerseyColor' field.
# A default set of red and blue textures with player number from 1 to 5 is provided.

PROTO NaoJersey [
  field MFString jerseyTexture "textures/nao_1_red.png"
  field SFColor jerseyColor 0.4 0.05 0.05
]
{
  Slot {
    type "nao jersey"
    endPoint Shape {
      appearance PBRAppearance {
        baseColor IS jerseyColor
        roughness 1
        metalness 0
        baseColorMap ImageTexture {
          url IS jerseyTexture
        }
      }
      geometry IndexedFaceSet {
        coord DEF JERSEY_COORD Coordinate {
          point [
            0.039126 0.035267 0.102575, 0.031243 0.054563 0.102526 0.02257 0.044062 0.110492, 0.036839 0.021745 0.107276 0.034405 0.060678 0.090631, 0.025442 0.062405 0.117008 0.029214 0.063025 0.111113, 0.027116 1.4e-05 0.113375 0.047839 0.019994 0.096113, 0.050733 0.037952 0.085489 0.032062 0.064494 0.097134, 0.033808 0.065104 0.091331 0.031335 0.063468 0.106893, 0.016392 0.060221 0.126189 0.017517 0.061504 0.125587, 0.039361 -3e-06 0.106461 0.01763 0.017887 0.117096, 0.046973 3e-06 0.097895 0.049092 0.030892 0.08998, 0.050982 0.046418 0.070864 0.030876 0.065939 0.083388, -0.02038 0.06167 0.124 0.016347 0.061402 0.126552, 0.013274 0.041171 0.115516 0.002941 0.061007 0.130315, 0.036839 -0.021753 0.107276 0.018315 0.009048 0.117327, 0.040155 0.058732 0.067884 0.03128 0.066477 0.078272, -0.003376 0.060965 0.130712 -0.02895 0.066206 0.08085, -0.033047 0.064044 0.101414 -0.000584 0.057416 0.130271, 0.02257 -0.04407 0.110492 0.011293 0.017419 0.119091, 0.016094 0.012676 0.117998 0.020135 0.003667 0.11701, 0.045976 0.051183 0.060031 0.026572 0.06726 0.07082, -0.017458 0.061401 0.126562 -0.01905 0.061519 0.125436, -8.3e-05 0.060905 0.131282 -0.016307 0.06812 0.062634, -0.021301 0.067754 0.066115 -0.032349 0.065758 0.085104, -0.032836 0.064563 0.096474 -0.030421 0.063055 0.110822, -0.032825 0.063651 0.105151 0.000385 0.039418 0.118142, 0.047839 -0.020002 0.096113 0.039126 -0.035275 0.102575, 0.01763 -0.017895 0.117096 0.020419 3.3e-05 0.11684, 0.039495 0.055681 0.053144 0.030048 0.05918 0.047149, 0.022896 0.06787 0.065016 0.008801 0.068591 0.058156, -0.018181 0.059432 0.125622 -0.02185 0.06229 0.052252, -0.032292 0.064241 0.083698 -0.032912 0.061114 0.098121, -0.031761 0.051218 0.101213 -0.011551 0.040348 0.116652, 0.031243 -0.05457 0.102526 0.013274 -0.041179 0.115516, 0.018315 -0.009056 0.117327 -0.00145 0.021505 0.120066, 0.020135 -0.003675 0.11701 0.021476 0.060574 0.040252, 0.020448 0.068124 0.062595 -0.001866 0.068959 0.054657, -0.006524 0.068784 0.056318 -0.00155 0.066011 0.045143, -0.039618 0.051266 0.068066 -0.042326 0.051398 0.085524, -0.020837 0.034627 0.112564 0.049092 -0.0309 0.08998, 0.034405 -0.060685 0.090631 0.025403 -0.062164 0.11692, 0.02927 -0.062799 0.110876 0.016392 -0.060229 0.126189, 0.011293 -0.017427 0.119091 0.016094 -0.012684 0.117998, -0.018684 0.04902 0.026686 -0.029904 0.048863 0.041034, -0.048514 0.037419 0.089074 -0.043842 0.030062 0.098029, 0.050733 -0.037959 0.085489 0.032039 -0.064228 0.097283, 0.033842 -0.064858 0.091291 0.031333 -0.06323 0.106773, 0.017279 -0.061239 0.125715 -0.000584 -0.057424 0.130271, 0.000385 -0.039426 0.118142 0.019468 0.055963 0.031664, 0.000809 0.046783 0.013878 -0.046298 0.03785 0.065097, -0.026382 0.019416 0.110125 -0.014406 0.017498 0.117506, 0.050982 -0.046426 0.070864 0.031078 -0.065644 0.083804, 0.016356 -0.06116 0.126475 0.002688 -0.060756 0.130312, -0.00145 -0.021512 0.120066 -0.01516 0.042514 0.008592, -0.034478 0.038604 0.039649 -0.049194 0.037601 0.079952, -0.048857 2e-06 0.095568 -0.028519 -1e-06 0.109142, -0.018066 0.011316 0.116395 0.040155 -0.058739 0.067884, 0.03154 -0.066258 0.077969 -0.011551 -0.040355 0.116652, -0.000119 -0.060662 0.13121 0.019958 0.051964 0.026575, 0.009953 0.041571 -0.000362 -0.051329 0.027358 0.073498, -0.053038 3e-06 0.086217 0.045976 -0.051191 0.060031, 0.026969 -0.067018 0.070734 -0.018181 -0.05944 0.125622, -0.003175 -0.060718 0.13068 -0.020837 -0.034635 0.112564, 0.023395 0.049185 0.023838 0.012201 0.043812 0.011692, 0.006637 0.039752 -0.015806 0.008035 0.039757 -0.015806, -0.023098 0.03818 0.00221 -0.04636 0.034147 0.012553, -0.048514 -0.037427 0.089074 -0.043842 -0.030069 0.098029, -0.021608 1e-05 0.114391 0.039495 -0.055689 0.053144, 0.023071 -0.067665 0.064579 0.030048 -0.059188 0.04715, -0.017548 -0.061163 0.126445 -0.014406 -0.017505 0.117506, 0.024009 0.033838 0.000568 -0.010976 0.039061 -0.015806, 0.009114 0.03915 -0.015806 -0.014193 0.037839 -0.015806, -0.039718 0.037563 0.006626 -0.05299 5e-06 0.028013, -0.052772 0.012002 0.069795 -0.051329 -0.027366 0.073498, -0.026382 -0.019424 0.110125 -0.018066 -0.011324 0.116395, 0.020475 -0.067935 0.062012 0.021476 -0.060582 0.040252, -0.031761 -0.051225 0.101213 -0.018942 -0.061266 0.125459, 0.017805 0.035227 -0.015806 -0.026385 0.037095 -0.015806, -0.028974 0.036964 -0.015806 -0.048124 0.000233 0.00213, -0.040941 0.034028 -0.005554 -0.052772 -0.012009 0.069795, -0.049194 -0.037609 0.079952 0.008124 -0.06843 0.057304, -0.00155 -0.066018 0.045143 -0.030448 -0.062825 0.110629, -0.020105 -0.061398 0.124203 0.031736 0.045649 0.021661, 0.029449 0.028283 -0.015806 -0.030924 0.036077 -0.015806, -0.04636 -0.034155 0.012553 -0.046298 -0.037857 0.065097, -0.039618 -0.051273 0.068066 -0.042326 -0.051406 0.085524, -0.001846 -0.068773 0.054034 0.019468 -0.055971 0.031664, -0.032803 -0.063409 0.105072 0.040247 0.039816 0.022609, 0.031753 0.022563 -0.004869 0.032782 0.022989 -0.015806, -0.034756 0.031614 -0.015806 -0.039484 4e-06 -0.015399, -0.040941 -0.034036 -0.005554 -0.034478 -0.038612 0.039649, -0.032912 -0.061122 0.098121 -0.006199 -0.06861 0.055587, 0.000809 -0.046791 0.013878 -0.033037 -0.063821 0.101154, 0.035928 0.010589 -0.004118 0.035096 0.01648 -0.015806, -0.038653 0.004044 -0.015806 -0.039718 -0.037571 0.006626, -0.029904 -0.048871 0.041034 -0.032292 -0.064249 0.083698, -0.016514 -0.06791 0.062247 -0.02185 -0.062298 0.052252, -0.018684 -0.049027 0.026686 0.019958 -0.051972 0.026575, -0.032842 -0.064299 0.096604 0.047812 0.033479 0.027227, 0.048028 0.015256 0.01314 0.038356 0.00954 -0.015806, -0.03913 5e-06 -0.015806 -0.038653 -0.004037 -0.015806, -0.034756 -0.031621 -0.015806 -0.028974 -0.036972 -0.015806, -0.030924 -0.036085 -0.015806 -0.03234 -0.065531 0.084886, -0.021321 -0.067558 0.065598 -0.01516 -0.042521 0.008592, 0.023395 -0.049193 0.023838 0.037227 3e-06 -0.004511, 0.039101 0.00308 -0.015806 -0.023098 -0.038187 0.00221, -0.026385 -0.037103 -0.015806 -0.029468 -0.065908 0.081292, 0.009953 -0.041579 -0.000362 0.012201 -0.04382 0.011692, 0.053431 0.029347 0.039131 0.055634 -2e-06 0.025201, 0.039348 2e-06 -0.015806 -0.014193 -0.037847 -0.015806, 0.006637 -0.039759 -0.015806 0.008035 -0.039765 -0.015806, 0.024009 -0.033845 0.000568 0.056182 0.015872 0.033234, 0.048028 -0.015264 0.01314 0.039101 -0.003079 -0.015806, -0.010976 -0.039069 -0.015806 0.009114 -0.039158 -0.015806, 0.031736 -0.045656 0.021661 0.056966 0.026718 0.057681, 0.035928 -0.010597 -0.004118 0.056182 -0.01588 0.033234, 0.056869 0.005472 0.044032 0.038356 -0.009548 -0.015806, 0.017805 -0.035235 -0.015806 0.040247 -0.039823 0.022609, 0.056638 0.012968 0.051522 0.031753 -0.022571 -0.004869, 0.053431 -0.029355 0.039131 0.056869 -0.00548 0.044032, 0.035096 -0.016488 -0.015806 0.029449 -0.028291 -0.015806, 0.05762 0.024258 0.065228 0.047812 -0.033487 0.027227, 0.032782 -0.022997 -0.015806 0.056966 -0.026726 0.057681, 0.056638 -0.012976 0.051522 0.056749 0.012912 0.062229, 0.057518 0.019985 0.070382 0.05762 -0.024266 0.065228, 0.056417 0.005363 0.06986 0.056749 -0.012919 0.062229, 0.057245 0.010645 0.076522 0.057518 -0.019993 0.070382, 0.056991 -4e-06 0.077801 0.056417 -0.00537 0.06986, 0.057245 -0.010653 0.076522
          ]
        }
        texCoord DEF JERSEY_TEX_COORD TextureCoordinate {
          point [
            0.1879 0.6202, 0.1216 0.612, 0.1509 0.5654 0.0719 0.2251, 0.0979 0.2024, 0.0816 0.2382 0.1201 0.7261, 0.103 0.7889, 0.0626 0.7401 0.0716 0.7209, 0.1648 0.7177, 0.1201 0.7261 0.1036 0.6547, 0.158 0.5301, 0.0885 0.528 0.0951 0.48, 0.0531 0.2009, 0.0526 0.1679 0.0979 0.2024, 0.0719 0.2251, 0.0971 0.3741 0.1387 0.3546, 0.0957 0.428, 0.0903 0.4185 0.1106 0.3379, 0.1387 0.3546, 0.0993 0.3567 0.1002 0.3461, 0.2332 0.5183, 0.2323 0.5384 0.158 0.5301, 0.158 0.5301, 0.0951 0.48 0.1621 0.4857, 0.2268 0.6036, 0.1509 0.5654 0.2887 0.5687, 0.2114 0.1071, 0.2097 0.0619 0.2935 0.0835, 0.2602 0.7035, 0.2881 0.7001 0.2741 0.721, 0.1156 0.864, 0.1045 0.9146 0.0686 0.9212, 0.1156 0.864, 0.0686 0.9212 0.1013 0.8587, 0.1621 0.4857, 0.0951 0.48 0.1614 0.4454, 0.1597 0.0691, 0.1339 0.0797 0.1453 0.017, 0.1536 0.0195, 0.146 0.2518 0.0979 0.2024, 0.1407 0.1755, 0.254 0.7689 0.2247 0.7329, 0.2543 0.7408, 0.1621 0.4857 0.2208 0.4804, 0.2332 0.5183, 0.0836 0.5275 0.0885 0.528, 0.084 0.5335, 0.2897 0.3268 0.2886 0.396, 0.2072 0.3349, 0.0894 0.0794 0.0822 0.0353, 0.1339 0.0797, 0.2082 0.0349 0.2097 0.0619, 0.1943 0.0335, 0.1125 0.9522 0.0686 0.9212, 0.1045 0.9146, 0.234 0.9822 0.2519 0.9434, 0.2579 0.9821, 0.2887 0.5687 0.2763 0.544, 0.289 0.5452, 0.103 0.7889 0.0839 0.8145, 0.0571 0.7491, 0.0626 0.7401 0.1453 0.017, 0.1339 0.0797, 0.1037 0.0018 0.2884 0.6091, 0.2268 0.6036, 0.2887 0.5687 0.2738 0.0304, 0.295 0.0334, 0.2097 0.0619 0.2082 0.0349, 0.209 0.9486, 0.1615 0.937 0.1701 0.8529, 0.0432 0.1924, 0.0526 0.1679 0.0531 0.2009, 0.0894 0.0794, 0.1339 0.0797 0.124 0.1301, 0.0855 0.4716, 0.0951 0.48 0.0848 0.4809, 0.2268 0.6036, 0.1879 0.6202 0.1509 0.5654, 0.2479 0.5323, 0.2323 0.5384 0.2332 0.5183, 0.0957 0.428, 0.0951 0.48 0.0855 0.4716, 0.0893 0.4304, 0.2882 0.6406 0.2268 0.6036, 0.2884 0.6091, 0.2479 0.5323 0.2603 0.5393, 0.2323 0.5384, 0.1239 0.9989 0.1615 0.937, 0.1524 0.9927, 0.1887 0.0329 0.1964 0.0899, 0.1597 0.0691, 0.183 0.0299 0.1387 0.3546, 0.1106 0.3379, 0.1492 0.2992 0.0839 0.8145, 0.0126 0.8242, 0.0272 0.7738 0.0571 0.7491, 0.0272 0.7738, 0.0126 0.8242 0 0.7958, 0.0885 0.528, 0.1509 0.5654 0.0881 0.5666, 0.084 0.5335, 0.0993 0.3567 0.1387 0.3546, 0.0971 0.3741, 0.1492 0.2992 0.1023 0.2935, 0.146 0.2518, 0.2519 0.9434 0.2439 0.876, 0.2879 0.9447, 0.2879 0.9447 0.2439 0.876, 0.2879 0.8385, 0.209 0.9486 0.2439 0.876, 0.2519 0.9434, 0.2439 0.876 0.209 0.9486, 0.195 0.8359, 0.1814 0.4137 0.2347 0.4416, 0.2208 0.4804, 0.0848 0.4809 0.0951 0.48, 0.0849 0.4898, 0.1045 0.9146 0.1156 0.864, 0.1615 0.937, 0.0849 0.4898 0.0951 0.48, 0.0885 0.528, 0.0836 0.5275 0.1509 0.5654, 0.0885 0.528, 0.158 0.5301 0.1814 0.4137, 0.0957 0.428, 0.1387 0.3546 0.1045 0.9146, 0.1615 0.937, 0.1125 0.9522 0.146 0.2518, 0.1023 0.2935, 0.0979 0.2024 0.0891 0.6522, 0.1036 0.6547, 0.084 0.6794 0.1648 0.7177, 0.1036 0.6547, 0.1865 0.6785 0.2519 0.9434, 0.2879 0.9447, 0.2783 0.9816 0.2579 0.9821, 0.1901 0.2822, 0.2173 0.2647 0.1902 0.3062, 0.084 0.6958, 0.1201 0.7261 0.0716 0.7209, 0.1036 0.6547, 0.1201 0.7261 0.084 0.6958, 0.084 0.6794, 0.1879 0.6202 0.1036 0.6547, 0.1216 0.612, 0.1879 0.6202 0.1865 0.6785, 0.1036 0.6547, 0.0881 0.5666 0.1509 0.5654, 0.1216 0.612, 0.0892 0.5881 0.2173 0.2647, 0.259 0.2554, 0.2902 0.299 0.1037 0.0018, 0.1339 0.0797, 0.0822 0.0353 0.0988 0, 0.2537 0.4314, 0.1814 0.4137 0.2312 0.3989, 0.0816 0.2382, 0.0979 0.2024 0.1023 0.2935, 0.0917 0.2816, 0.1407 0.1755 0.124 0.1301, 0.1704 0.1707, 0.2247 0.7329 0.254 0.7689, 0.218 0.7527, 0.0892 0.5881 0.1216 0.612, 0.0898 0.6028, 0.2359 0.7194 0.2543 0.7408, 0.2247 0.7329, 0.2359 0.7194 0.2741 0.721, 0.2543 0.7408, 0.2462 0.8167 0.2736 0.7887, 0.2879 0.8385, 0.0903 0.4185 0.0957 0.428, 0.0897 0.4246, 0.0897 0.4246 0.0957 0.428, 0.0893 0.4304, 0.2047 0.6644 0.1879 0.6202, 0.2338 0.6468, 0.1007 0.332 0.1106 0.3379, 0.1002 0.3461, 0.2096 0.802 0.218 0.7527, 0.2462 0.8167, 0.1023 0.2935 0.1106 0.3379, 0.1007 0.332, 0.0976 0.2982 0.0917 0.2816, 0.1023 0.2935, 0.0976 0.2982 0.2208 0.4804, 0.1614 0.4454, 0.1814 0.4137 0.1901 0.2822, 0.146 0.2518, 0.1858 0.2435 0.1901 0.2822, 0.1902 0.3062, 0.146 0.2518 0.1407 0.1755, 0.1858 0.2435, 0.146 0.2518 0.1407 0.1755, 0.1704 0.1707, 0.1858 0.2435 0.1865 0.6785, 0.1879 0.6202, 0.2047 0.6644 0.2338 0.6468, 0.1879 0.6202, 0.2268 0.6036 0.1902 0.3062, 0.1387 0.3546, 0.1492 0.2992 0.2783 0.9816, 0.2879 0.9447, 0.2879 0.9817 0.1814 0.4137, 0.1387 0.3546, 0.2072 0.3349 0.2072 0.3349, 0.1387 0.3546, 0.1902 0.3062 0.2072 0.3349, 0.2886 0.396, 0.2312 0.3989 0.1614 0.4454, 0.0951 0.48, 0.0957 0.428 0.0903 0.6332, 0.1216 0.612, 0.1036 0.6547 0.0891 0.6522, 0.209 0.9486, 0.2519 0.9434 0.234 0.9822, 0.2127 0.984, 0.124 0.1301 0.1407 0.1755, 0.0979 0.2024, 0.183 0.0299 0.1597 0.0691, 0.1536 0.0195, 0.0526 0.1679 0.0894 0.0794, 0.124 0.1301, 0.2439 0.876 0.2462 0.8167, 0.2879 0.8385, 0.1902 0.3062 0.2897 0.3268, 0.2072 0.3349, 0.209 0.9486 0.1701 0.8529, 0.195 0.8359, 0.195 0.8359 0.2096 0.802, 0.2439 0.876, 0.2439 0.876 0.2096 0.802, 0.2462 0.8167, 0.1614 0.4454 0.2208 0.4804, 0.1621 0.4857, 0.1936 0.9859 0.1615 0.937, 0.209 0.9486, 0.2127 0.984 0.2173 0.2647, 0.2902 0.299, 0.1902 0.3062 0.0686 0.9212, 0.0126 0.8242, 0.0909 0.8427 0.1901 0.2822, 0.1858 0.2435, 0.2173 0.2647 0.2097 0.0619, 0.295 0.0334, 0.2935 0.0835 0.0898 0.6028, 0.1216 0.612, 0.0903 0.6332 0.1125 0.9522, 0.1615 0.937, 0.1239 0.9989 0.1177 1, 0.1339 0.0797, 0.1597 0.0691 0.1704 0.1707, 0.1023 0.2935, 0.1492 0.2992 0.1106 0.3379, 0.2951 0.0306, 0.295 0.0334 0.2738 0.0304, 0.1704 0.1707, 0.1597 0.0691 0.1964 0.0899, 0.2902 0.299, 0.2897 0.3268 0.1902 0.3062, 0.1814 0.4137, 0.1614 0.4454 0.0957 0.428, 0.2097 0.0619, 0.1964 0.0899 0.1887 0.0329, 0.1943 0.0335, 0.2173 0.2647 0.2114 0.1071, 0.2928 0.1485, 0.2173 0.2647 0.2928 0.1485, 0.259 0.2554, 0.1814 0.4137 0.2537 0.4314, 0.2347 0.4416, 0.1013 0.8587 0.0686 0.9212, 0.0909 0.8427, 0.146 0.2518 0.1902 0.3062, 0.1492 0.2992, 0.128 0.7675 0.103 0.7889, 0.1201 0.7261, 0.1648 0.7177 0.1475 0.7469, 0.1201 0.7261, 0.2332 0.5183 0.158 0.5301, 0.1621 0.4857, 0.2114 0.1071 0.2935 0.0835, 0.2928 0.1485, 0.2114 0.1071 0.1964 0.0899, 0.2097 0.0619, 0.0526 0.1679 0.124 0.1301, 0.0979 0.2024, 0.1339 0.0797 0.1704 0.1707, 0.124 0.1301, 0.1524 0.9927 0.1615 0.937, 0.1936 0.9859, 0.1475 0.7469 0.128 0.7675, 0.1201 0.7261, 0.2072 0.3349 0.2312 0.3989, 0.1814 0.4137, 0.2268 0.6036 0.2882 0.6406, 0.2338 0.6468, 0.2359 0.7194 0.2602 0.7035, 0.2741 0.721, 0.0839 0.8145 0.0909 0.8427, 0.0126 0.8242, 0.1156 0.864 0.1424 0.8616, 0.1615 0.937, 0.1701 0.8529 0.1615 0.937, 0.1424 0.8616, 0.2603 0.5393 0.2887 0.5687, 0.2323 0.5384, 0.2603 0.5393 0.2763 0.544, 0.2887 0.5687, 0.2886 0.396 0.2537 0.4314, 0.2312 0.3989, 0.2886 0.396 0.2879 0.4212, 0.2537 0.4314, 0.388 0.6209 0.4245 0.567, 0.4535 0.6129, 0.4996 0.2444 0.4853 0.2096, 0.5094 0.2323, 0.5119 0.7411 0.4727 0.7889, 0.4553 0.7261, 0.5022 0.7207 0.4106 0.7178, 0.4713 0.655, 0.4553 0.7261 0.4174 0.5321, 0.4798 0.4834, 0.4859 0.5301 0.4853 0.2096, 0.5318 0.177, 0.5301 0.2076 0.5094 0.2323, 0.4798 0.4324, 0.4393 0.3593 0.479 0.3792, 0.4853 0.4234, 0.4774 0.3624 0.4393 0.3593, 0.4676 0.3436, 0.4768 0.3514 0.3433 0.5199, 0.4174 0.5321, 0.3441 0.5397 0.4174 0.5321, 0.4136 0.4883, 0.4798 0.4834 0.3496 0.6042, 0.2887 0.5687, 0.4245 0.567 0.3757 0.1103, 0.2935 0.0835, 0.3792 0.0652 0.316 0.7038, 0.3021 0.7211, 0.2881 0.7001 0.4601 0.864, 0.5071 0.9215, 0.4711 0.9148 0.4601 0.864, 0.4746 0.8589, 0.5071 0.9215 0.4136 0.4883, 0.4147 0.4486, 0.4798 0.4834 0.4451 0.0229, 0.4541 0.0859, 0.4288 0.0743 0.4368 0.025, 0.4356 0.2569, 0.4437 0.1812 0.4853 0.2096, 0.3219 0.7691, 0.3217 0.7411 0.3511 0.7334, 0.4136 0.4883, 0.3433 0.5199 0.3553 0.4829, 0.4902 0.5356, 0.4859 0.5301 0.4907 0.5297, 0.2897 0.3268, 0.3719 0.3377 0.2886 0.396, 0.4986 0.0873, 0.4541 0.0859 0.5074 0.0436, 0.3956 0.0374, 0.3792 0.0652 0.3817 0.0382, 0.463 0.9523, 0.4711 0.9148 0.5071 0.9215, 0.3179 0.9821, 0.3238 0.9433 0.3418 0.9821, 0.2887 0.5687, 0.289 0.5452 0.3016 0.5446, 0.5178 0.7506, 0.4919 0.8145 0.4727 0.7889, 0.5119 0.7411, 0.4872 0.0093 0.4541 0.0859, 0.4451 0.0229, 0.2884 0.6091 0.2887 0.5687, 0.3496 0.6042, 0.3792 0.0652 0.295 0.0334, 0.3164 0.0312, 0.3817 0.0382 0.3667 0.9485, 0.4057 0.8528, 0.4141 0.9371 0.5301 0.2076, 0.5318 0.177, 0.5396 0.2001 0.4986 0.0873, 0.4621 0.1365, 0.4541 0.0859 0.4891 0.4843, 0.4798 0.4834, 0.4886 0.4758 0.3496 0.6042, 0.4245 0.567, 0.388 0.6209 0.3292 0.5336, 0.3433 0.5199, 0.3441 0.5397 0.4886 0.4758, 0.4798 0.4834, 0.4798 0.4324 0.486 0.4348, 0.2882 0.6406, 0.2884 0.6091 0.3496 0.6042, 0.3292 0.5336, 0.3441 0.5397 0.3171 0.5402, 0.4232 0.9927, 0.4141 0.9371 0.4516 0.9989, 0.4288 0.0743, 0.3913 0.0936 0.4013 0.037, 0.4071 0.0343, 0.4393 0.3593 0.4307 0.3041, 0.4676 0.3436, 0.5497 0.7768 0.5635 0.824, 0.4919 0.8145, 0.5178 0.7506 0.5753 0.7974, 0.5635 0.824, 0.5497 0.7768 0.4855 0.5683, 0.4245 0.567, 0.4859 0.5301 0.4902 0.5356, 0.479 0.3792, 0.4393 0.3593 0.4774 0.3624, 0.4307 0.3041, 0.4356 0.2569 0.4774 0.3, 0.3238 0.9433, 0.2879 0.9447 0.3319 0.876, 0.2879 0.9447, 0.2879 0.8385 0.3319 0.876, 0.3667 0.9485, 0.3238 0.9433 0.3319 0.876, 0.3319 0.876, 0.3808 0.8359 0.3667 0.9485, 0.3953 0.4169, 0.3553 0.4829 0.3415 0.4443, 0.4889 0.4924, 0.4798 0.4834 0.4891 0.4843, 0.4711 0.9148, 0.4141 0.9371 0.4601 0.864, 0.4859 0.5301, 0.4798 0.4834 0.4889 0.4924, 0.4907 0.5297, 0.4245 0.567 0.4174 0.5321, 0.4859 0.5301, 0.3953 0.4169 0.4393 0.3593, 0.4798 0.4324, 0.4711 0.9148 0.463 0.9523, 0.4141 0.9371, 0.4356 0.2569 0.4853 0.2096, 0.4774 0.3, 0.4898 0.678 0.4713 0.655, 0.4848 0.6527, 0.4106 0.7178 0.3894 0.6788, 0.4713 0.655, 0.2975 0.9816 0.2879 0.9447, 0.3238 0.9433, 0.3179 0.9821 0.3906 0.2857, 0.3897 0.3096, 0.3641 0.2673 0.5022 0.7207, 0.4553 0.7261, 0.49 0.6967 0.49 0.6967, 0.4553 0.7261, 0.4713 0.655 0.4898 0.678, 0.388 0.6209, 0.4535 0.6129 0.4713 0.655, 0.388 0.6209, 0.4713 0.655 0.3894 0.6788, 0.4535 0.6129, 0.4245 0.567 0.4855 0.5683, 0.4845 0.5899, 0.3641 0.2673 0.2902 0.299, 0.3228 0.2565, 0.5074 0.0436 0.4541 0.0859, 0.4872 0.0093, 0.4922 0.0077 0.3222 0.4338, 0.346 0.4012, 0.3953 0.4169 0.4774 0.3, 0.4853 0.2096, 0.4996 0.2444 0.4882 0.2887, 0.4437 0.1812, 0.4143 0.1752 0.4621 0.1365, 0.3511 0.7334, 0.3578 0.7529 0.3219 0.7691, 0.4839 0.604, 0.4535 0.6129 0.4845 0.5899, 0.3402 0.7198, 0.3511 0.7334 0.3217 0.7411, 0.3402 0.7198, 0.3217 0.7411 0.3021 0.7211, 0.3296 0.8168, 0.2879 0.8385 0.3023 0.7887, 0.4857 0.4293, 0.4798 0.4324 0.4853 0.4234, 0.486 0.4348, 0.4798 0.4324 0.4857 0.4293, 0.3713 0.6648, 0.3423 0.6472 0.388 0.6209, 0.4768 0.3514, 0.4676 0.3436 0.4768 0.3385, 0.3662 0.802, 0.3296 0.8168 0.3578 0.7529, 0.4768 0.3385, 0.4676 0.3436 0.4774 0.3, 0.4818 0.3048, 0.4818 0.3048 0.4774 0.3, 0.4882 0.2887, 0.3553 0.4829 0.3953 0.4169, 0.4147 0.4486, 0.3906 0.2857 0.3963 0.2473, 0.4356 0.2569, 0.3906 0.2857 0.4356 0.2569, 0.3897 0.3096, 0.4437 0.1812 0.4356 0.2569, 0.3963 0.2473, 0.4437 0.1812 0.3963 0.2473, 0.4143 0.1752, 0.3713 0.6648 0.388 0.6209, 0.3894 0.6788, 0.3496 0.6042 0.388 0.6209, 0.3423 0.6472, 0.3897 0.3096 0.4307 0.3041, 0.4393 0.3593, 0.2879 0.9817 0.2879 0.9447, 0.2975 0.9816, 0.3953 0.4169 0.3719 0.3377, 0.4393 0.3593, 0.3719 0.3377 0.3897 0.3096, 0.4393 0.3593, 0.3719 0.3377 0.346 0.4012, 0.2886 0.396, 0.4147 0.4486 0.4798 0.4324, 0.4798 0.4834, 0.4713 0.655 0.4535 0.6129, 0.4835 0.6332, 0.4848 0.6527 0.3418 0.9821, 0.3238 0.9433, 0.3667 0.9485 0.3631 0.9839, 0.4621 0.1365, 0.4853 0.2096 0.4437 0.1812, 0.4368 0.025, 0.4288 0.0743 0.4071 0.0343, 0.5318 0.177, 0.4621 0.1365 0.4986 0.0873, 0.3319 0.876, 0.2879 0.8385 0.3296 0.8168, 0.3897 0.3096, 0.3719 0.3377 0.2897 0.3268, 0.3667 0.9485, 0.3808 0.8359 0.4057 0.8528, 0.3808 0.8359, 0.3319 0.876 0.3662 0.802, 0.3319 0.876, 0.3296 0.8168 0.3662 0.802, 0.4147 0.4486, 0.4136 0.4883 0.3553 0.4829, 0.3667 0.9485, 0.4141 0.9371 0.3821 0.9858, 0.3631 0.9839, 0.3641 0.2673 0.3897 0.3096, 0.2902 0.299, 0.5071 0.9215 0.485 0.8429, 0.5635 0.824, 0.3906 0.2857 0.3641 0.2673, 0.3963 0.2473, 0.3792 0.0652 0.2935 0.0835, 0.295 0.0334, 0.4835 0.6332 0.4535 0.6129, 0.4839 0.604, 0.4516 0.9989 0.4141 0.9371, 0.463 0.9523, 0.4578 1 0.4541 0.0859, 0.4143 0.1752, 0.4288 0.0743 0.4774 0.3, 0.4676 0.3436, 0.4307 0.3041 0.3164 0.0312, 0.295 0.0334, 0.2951 0.0306 0.4143 0.1752, 0.3913 0.0936, 0.4288 0.0743 0.2902 0.299, 0.3897 0.3096, 0.2897 0.3268 0.3953 0.4169, 0.4798 0.4324, 0.4147 0.4486 0.4013 0.037, 0.3913 0.0936, 0.3792 0.0652 0.3956 0.0374, 0.3641 0.2673, 0.2928 0.1485 0.3757 0.1103, 0.3641 0.2673, 0.3228 0.2565 0.2928 0.1485, 0.3953 0.4169, 0.3415 0.4443 0.3222 0.4338, 0.4746 0.8589, 0.485 0.8429 0.5071 0.9215, 0.4356 0.2569, 0.4307 0.3041 0.3897 0.3096, 0.4475 0.7676, 0.4553 0.7261 0.4727 0.7889, 0.4106 0.7178, 0.4553 0.7261 0.428 0.747, 0.3433 0.5199, 0.4136 0.4883 0.4174 0.5321, 0.3757 0.1103, 0.2928 0.1485 0.2935 0.0835, 0.3757 0.1103, 0.3792 0.0652 0.3913 0.0936, 0.5318 0.177, 0.4853 0.2096 0.4621 0.1365, 0.4541 0.0859, 0.4621 0.1365 0.4143 0.1752, 0.3821 0.9858, 0.4141 0.9371 0.4232 0.9927, 0.428 0.747, 0.4553 0.7261 0.4475 0.7676, 0.3719 0.3377, 0.3953 0.4169 0.346 0.4012, 0.3496 0.6042, 0.3423 0.6472 0.2882 0.6406, 0.3402 0.7198, 0.3021 0.7211 0.316 0.7038, 0.4919 0.8145, 0.5635 0.824 0.485 0.8429, 0.4601 0.864, 0.4141 0.9371 0.4333 0.8617, 0.4057 0.8528, 0.4333 0.8617 0.4141 0.9371, 0.3171 0.5402, 0.3441 0.5397 0.2887 0.5687, 0.3171 0.5402, 0.2887 0.5687 0.3016 0.5446, 0.2886 0.396, 0.346 0.4012 0.3222 0.4338, 0.2886 0.396, 0.3222 0.4338 0.2879 0.4212, 0.2736 0.7887, 0.3023 0.7887 0.2879 0.8385, 0.2741 0.721, 0.2881 0.7001 0.3021 0.7211, 0.259 0.2554, 0.3228 0.2565 0.2902 0.299, 0.259 0.2554, 0.2928 0.1485 0.3228 0.2565, 0.254 0.7689, 0.2462 0.8167 0.218 0.7527, 0.254 0.7689, 0.2736 0.7887 0.2462 0.8167, 0.3219 0.7691, 0.3296 0.8168 0.3023 0.7887, 0.3219 0.7691, 0.3578 0.7529 0.3296 0.8168, 0.1509 0.5654, 0.2323 0.5384 0.2887 0.5687, 0.1509 0.5654, 0.158 0.5301 0.2323 0.5384, 0.4245 0.567, 0.3441 0.5397 0.4174 0.5321, 0.4245 0.567, 0.2887 0.5687 0.3441 0.5397, 0.1704 0.1707, 0.1964 0.0899 0.2114 0.1071, 0.2173 0.2647, 0.1704 0.1707 0.2114 0.1071, 0.2173 0.2647, 0.1858 0.2435 0.1704 0.1707, 0.4143 0.1752, 0.3757 0.1103 0.3913 0.0936, 0.3641 0.2673, 0.4143 0.1752 0.3963 0.2473, 0.3641 0.2673, 0.3757 0.1103 0.4143 0.1752, 0.4071 0.0343, 0.4013 0.037 0.3956 0.0374, 0.1943 0.0335, 0.1887 0.0329 0.183 0.0299
          ]
        }
        coordIndex [
          0 1 2 -1 42 58 43 -1 27 54 55 38 -1 19 27 4 -1 23 13 32 -1 71 72 58 42 -1 46 61 57 21 -1 60 61 47 31 -1 34 16 23 -1 23 32 48 -1 3 2 7 -1 128 155 154 -1 249 251 247 -1 123 124 95 -1 123 95 114 -1 48 32 62 -1 127 104 138 140 -1 73 58 84 -1 233 239 244 -1 48 66 34 -1 22 13 14 -1 107 108 86 -1 95 115 104 -1 175 155 164 -1 115 95 124 -1 184 183 196 -1 7 36 52 -1 54 68 69 55 -1 138 104 125 -1 15 3 7 -1 185 176 155 175 -1 173 137 172 -1 70 72 71 -1 95 104 83 -1 29 32 41 -1 3 0 2 -1 35 16 34 -1 57 32 29 39 -1 17 3 15 -1 35 26 16 -1 139 137 151 -1 153 141 127 152 -1 61 60 74 -1 68 72 56 69 -1 56 72 70 -1 13 2 5 14 -1 47 61 46 -1 74 59 73 -1 183 195 206 -1 206 195 214 -1 173 195 183 -1 195 173 194 -1 75 98 66 -1 41 32 24 -1 124 123 137 -1 24 32 13 22 -1 2 13 23 -1 75 57 61 -1 124 137 115 -1 73 59 58 -1 11 4 20 -1 19 4 9 -1 183 206 207 196 -1 106 116 85 -1 28 27 38 -1 4 27 28 20 -1 0 4 1 -1 0 9 4 -1 5 2 1 6 -1 116 143 117 -1 125 104 115 126 -1 109 75 97 -1 43 58 59 30 -1 84 83 105 -1 239 233 226 -1 6 1 12 -1 245 244 239 -1 245 247 244 -1 220 229 214 -1 21 57 40 -1 40 57 39 -1 18 0 8 -1 45 60 31 -1 213 226 220 -1 59 60 45 44 -1 30 59 44 -1 66 62 75 -1 106 73 96 -1 106 85 73 -1 84 96 73 -1 84 105 96 -1 9 0 18 -1 8 0 3 -1 85 61 74 -1 207 206 215 -1 75 61 86 -1 86 61 85 -1 86 108 97 -1 62 32 57 -1 10 1 4 11 -1 173 183 184 174 -1 83 84 58 -1 152 127 140 -1 72 95 83 -1 195 220 214 -1 85 107 86 -1 173 172 194 -1 194 213 195 -1 195 213 220 -1 62 66 48 -1 163 137 173 174 -1 116 117 85 -1 95 72 94 -1 106 96 116 -1 155 176 154 -1 12 1 10 -1 115 137 139 126 -1 104 127 105 -1 59 74 60 -1 197 176 185 -1 105 127 141 -1 117 107 85 -1 75 62 57 -1 155 141 153 164 -1 116 128 142 -1 116 142 143 -1 75 109 98 -1 114 95 94 -1 73 85 74 -1 53 54 27 -1 19 37 27 -1 34 23 48 -1 128 154 142 -1 128 141 155 -1 72 83 58 -1 104 105 83 -1 151 137 163 -1 37 53 27 -1 86 97 75 -1 3 17 8 -1 245 249 247 -1 68 94 72 -1 123 162 137 -1 172 137 162 -1 26 7 16 -1 26 36 7 -1 108 109 97 -1 108 131 109 -1 50 33 63 -1 203 190 189 -1 133 134 110 119 -1 99 77 110 -1 64 92 80 -1 190 159 180 189 -1 120 149 160 161 -1 171 149 179 182 -1 81 64 51 -1 64 93 92 -1 25 7 33 -1 165 154 177 -1 253 252 251 -1 205 181 212 -1 205 192 181 -1 93 112 92 -1 223 204 208 216 -1 167 187 190 -1 243 248 246 -1 93 81 103 -1 91 80 101 -1 107 130 108 -1 181 204 211 -1 201 177 199 -1 211 212 181 -1 230 227 237 -1 7 52 67 -1 147 148 134 133 -1 217 204 223 -1 15 7 25 -1 177 176 198 199 -1 234 232 219 -1 180 159 169 -1 181 191 204 -1 113 92 121 -1 25 33 50 -1 82 81 51 -1 121 92 120 135 -1 17 15 25 -1 82 51 65 -1 231 219 224 -1 208 186 200 209 -1 149 168 179 -1 158 159 148 147 -1 169 159 158 -1 78 33 80 91 -1 160 149 171 -1 168 167 188 -1 227 206 221 -1 206 214 221 -1 234 227 221 -1 221 240 234 -1 122 103 136 -1 102 92 113 -1 212 219 205 -1 80 92 102 101 -1 33 64 80 -1 122 149 120 -1 212 211 219 -1 167 190 188 -1 100 77 89 -1 99 87 77 -1 222 206 227 230 -1 157 129 144 -1 119 110 111 -1 111 110 77 100 -1 50 63 77 -1 50 77 87 -1 63 33 78 79 -1 144 117 156 -1 211 204 217 218 -1 146 145 122 -1 188 190 203 210 -1 187 178 191 -1 246 242 243 -1 90 63 79 -1 250 246 248 -1 250 248 252 -1 228 214 236 -1 150 120 161 -1 135 120 150 -1 76 49 50 -1 182 179 193 -1 235 228 242 -1 193 179 188 202 -1 202 188 210 -1 103 122 112 -1 157 166 167 -1 157 167 129 -1 187 167 166 -1 187 166 178 -1 76 50 87 -1 25 50 49 -1 129 168 149 -1 215 206 222 -1 122 130 149 -1 130 129 149 -1 130 145 108 -1 112 120 92 -1 77 63 88 89 -1 237 227 234 241 -1 191 190 187 -1 216 208 209 -1 159 191 181 -1 221 214 228 -1 129 130 107 -1 234 240 232 -1 240 221 235 -1 221 228 235 -1 112 93 103 -1 234 219 238 241 -1 144 129 117 -1 181 170 159 -1 157 144 166 -1 177 154 176 -1 88 63 90 -1 224 219 211 218 -1 204 178 208 -1 188 179 168 -1 198 176 197 -1 178 186 208 -1 117 129 107 -1 122 120 112 -1 200 186 177 201 -1 144 142 165 -1 144 156 142 -1 122 136 146 -1 192 170 181 -1 167 168 129 -1 132 110 134 -1 99 110 118 -1 81 93 64 -1 165 142 154 -1 165 177 186 -1 159 190 191 -1 204 191 178 -1 238 219 231 -1 118 110 132 -1 130 122 145 -1 25 49 17 -1 250 252 253 -1 148 159 170 -1 205 219 225 -1 232 225 219 -1 65 51 7 -1 65 7 67 -1 108 145 146 -1 108 146 131 -1 229 236 214 -1 247 251 252 -1 143 156 117 -1 143 142 156 -1 233 220 226 -1 233 229 220 -1 243 228 236 -1 243 242 228 -1 2 16 7 -1 2 23 16 -1 33 51 64 -1 33 7 51 -1 105 141 128 -1 116 105 128 -1 116 96 105 -1 178 165 186 -1 144 178 166 -1 144 165 178 -1 209 200 201 -1 164 153 152 -1
        ]
        texCoordIndex [
          0 1 2 -1 3 4 5 -1 6 7 8 9 -1 10 11 12 -1 13 14 15 -1 16 17 18 19 -1 20 21 22 23 -1 24 25 26 27 -1 28 29 30 -1 31 32 33 -1 34 35 36 -1 37 38 39 -1 40 41 42 -1 43 44 45 -1 46 47 48 -1 49 50 51 -1 52 53 54 55 -1 56 57 58 -1 59 60 61 -1 62 63 64 -1 65 66 67 -1 68 69 70 -1 71 72 73 -1 74 75 76 -1 77 78 79 -1 80 81 82 -1 83 84 85 -1 86 87 88 89 -1 90 91 92 -1 93 94 95 -1 96 97 98 99 -1 100 101 102 -1 103 104 105 -1 106 107 108 -1 109 110 111 -1 112 113 114 -1 115 116 117 -1 118 119 120 121 -1 122 123 124 -1 125 126 127 -1 128 129 130 -1 131 132 133 134 -1 135 136 137 -1 138 139 140 141 -1 142 143 144 -1 145 146 147 148 -1 149 150 151 -1 152 153 154 -1 155 156 157 -1 158 159 160 -1 161 162 163 -1 164 165 166 -1 167 168 169 -1 170 171 172 -1 173 174 175 -1 176 177 178 179 -1 180 181 182 -1 183 184 185 -1 186 187 188 -1 189 190 191 -1 192 193 194 -1 195 196 197 -1 198 199 200 201 -1 202 203 204 -1 205 206 207 -1 208 209 210 211 -1 212 213 214 -1 215 216 217 -1 218 219 220 221 -1 222 223 224 -1 225 226 227 228 -1 229 230 231 -1 232 233 234 235 -1 236 237 238 -1 239 240 241 -1 242 243 244 -1 245 246 247 -1 248 249 250 -1 251 252 253 -1 254 255 256 -1 257 258 259 -1 260 261 262 -1 263 264 265 -1 266 267 268 -1 269 270 271 272 -1 273 274 275 -1 276 277 278 -1 279 280 281 -1 282 283 284 -1 285 286 287 -1 288 289 290 -1 291 292 293 -1 294 295 296 -1 297 298 299 -1 300 301 302 -1 303 304 305 -1 306 307 308 -1 309 310 311 -1 312 313 314 -1 315 316 317 318 -1 319 320 321 322 -1 323 324 325 -1 326 327 328 -1 329 330 331 -1 332 333 334 -1 335 336 337 -1 338 339 340 -1 341 342 343 -1 344 345 346 -1 347 348 349 -1 350 351 352 353 -1 354 355 356 -1 357 358 359 -1 360 361 362 -1 363 364 365 -1 366 367 368 -1 369 370 371 372 -1 373 374 375 -1 376 377 378 -1 379 380 381 -1 382 383 384 -1 385 386 387 -1 388 389 390 -1 391 392 393 394 -1 395 396 397 -1 398 399 400 -1 401 402 403 -1 404 405 406 -1 407 408 409 -1 410 411 412 -1 413 414 415 -1 416 417 418 -1 419 420 421 -1 422 423 424 -1 425 426 427 -1 428 429 430 -1 431 432 433 -1 434 435 436 -1 437 438 439 -1 440 441 442 -1 443 444 445 -1 446 447 448 -1 449 450 451 -1 452 453 454 -1 455 456 457 -1 458 459 460 -1 461 462 463 -1 464 465 466 -1 467 468 469 -1 470 471 472 -1 473 474 475 476 -1 477 478 479 -1 480 481 482 -1 483 484 485 486 -1 487 488 489 490 -1 491 492 493 494 -1 495 496 497 -1 498 499 500 -1 501 502 503 -1 504 505 506 -1 507 508 509 -1 510 511 512 -1 513 514 515 -1 516 517 518 -1 519 520 521 522 -1 523 524 525 -1 526 527 528 -1 529 530 531 -1 532 533 534 -1 535 536 537 -1 538 539 540 -1 541 542 543 -1 544 545 546 -1 547 548 549 -1 550 551 552 -1 553 554 555 556 -1 557 558 559 -1 560 561 562 -1 563 564 565 566 -1 567 568 569 -1 570 571 572 -1 573 574 575 -1 576 577 578 -1 579 580 581 -1 582 583 584 -1 585 586 587 588 -1 589 590 591 -1 592 593 594 -1 595 596 597 -1 598 599 600 601 -1 602 603 604 -1 605 606 607 608 -1 609 610 611 -1 612 613 614 615 -1 616 617 618 -1 619 620 621 -1 622 623 624 -1 625 626 627 -1 628 629 630 -1 631 632 633 -1 634 635 636 -1 637 638 639 -1 640 641 642 -1 643 644 645 646 -1 647 648 649 -1 650 651 652 -1 653 654 655 -1 656 657 658 -1 659 660 661 -1 662 663 664 -1 665 666 667 668 -1 669 670 671 -1 672 673 674 -1 675 676 677 678 -1 679 680 681 -1 682 683 684 -1 685 686 687 688 -1 689 690 691 -1 692 693 694 695 -1 696 697 698 -1 699 700 701 702 -1 703 704 705 -1 706 707 708 -1 709 710 711 -1 712 713 714 -1 715 716 717 -1 718 719 720 -1 721 722 723 -1 724 725 726 -1 727 728 729 -1 730 731 732 -1 733 734 735 -1 736 737 738 739 -1 740 741 742 -1 743 744 745 -1 746 747 748 -1 749 750 751 -1 752 753 754 -1 755 756 757 -1 758 759 760 -1 761 762 763 -1 764 765 766 -1 767 768 769 -1 770 771 772 -1 773 774 775 -1 776 777 778 -1 779 780 781 -1 782 783 784 785 -1 786 787 788 789 -1 790 791 792 -1 793 794 795 -1 796 797 798 -1 799 800 801 -1 802 803 804 -1 805 806 807 -1 808 809 810 -1 811 812 813 -1 814 815 816 -1 817 818 819 820 -1 821 822 823 -1 824 825 826 -1 827 828 829 -1 830 831 832 -1 833 834 835 -1 836 837 838 839 -1 840 841 842 -1 843 844 845 -1 846 847 848 -1 849 850 851 -1 852 853 854 -1 855 856 857 -1 858 859 860 861 -1 862 863 864 -1 865 866 867 -1 868 869 870 -1 871 872 873 -1 874 875 876 -1 877 878 879 -1 880 881 882 -1 883 884 885 -1 886 887 888 -1 889 890 891 -1 892 893 894 -1 895 896 897 -1 898 899 900 -1 901 902 903 -1 904 905 906 -1 907 908 909 -1 910 911 912 -1 913 914 915 -1 916 917 918 -1 919 920 921 -1 922 923 924 -1 925 926 927 -1 928 929 930 -1 931 932 933 -1 934 935 936 -1 937 938 939 -1 940 941 942 -1 943 944 945 -1 946 947 948 -1 949 950 951 -1 952 953 954 -1 955 956 957 -1 958 959 960 -1 961 962 963 -1 964 965 966 -1 967 968 969 -1 970 971 972 -1 973 974 975 -1 976 977 978 -1 979 980 981 -1 982 983 984 -1 985 986 987 -1 988 989 990 -1 991 992 993 -1
        ]
        creaseAngle 2
      }
    }
  }
}<|MERGE_RESOLUTION|>--- conflicted
+++ resolved
@@ -1,10 +1,7 @@
 #VRML_SIM R2023b utf8
-<<<<<<< HEAD
-=======
 # license: Copyright Cyberbotics Ltd. Licensed for use only with Webots.
 # license url: https://cyberbotics.com/webots_assets_license
 # documentation url: https://webots.cloud/run?url=https://github.com/cyberbotics/webots/blob/released/projects/robots/softbank/nao/protos/NaoJersey.proto
->>>>>>> f5ef8cd9
 # Soccer jersey specifically designed for the Nao robot.
 #
 # The appearance can be modified changing the value of the 'jerseyTexture' field,
