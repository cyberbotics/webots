--- conflicted
+++ resolved
@@ -663,11 +663,7 @@
                       2     2   0 ]
         type "infra-red"
       }
-<<<<<<< HEAD
-      DEF CAMERA_SLOT Transform {
-=======
       DEF CAMERA_SLOT Pose {
->>>>>>> 87489b67
         translation -0.027 0 0.165
         children IS cameraSlot
       }
