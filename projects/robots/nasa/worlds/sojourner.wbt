--- conflicted
+++ resolved
@@ -41,11 +41,7 @@
           appearance PBRAppearance {
             baseColorMap ImageTexture {
               url [
-<<<<<<< HEAD
-                "webots://projects/robots/nasa/worlds/sojourner/panel.jpg"
-=======
-                "textures/panel.jpg"
->>>>>>> e21bcc4c
+                "webots://projects/robots/nasa/worlds/textures/panel.jpg"
               ]
             }
             roughness 1
