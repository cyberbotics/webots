# Copyright 1996-2023 Cyberbotics Ltd.
#
# Licensed under the Apache License, Version 2.0 (the "License");
# you may not use this file except in compliance with the License.
# You may obtain a copy of the License at
#
#     http://www.apache.org/licenses/LICENSE-2.0
#
# Unless required by applicable law or agreed to in writing, software
# distributed under the License is distributed on an "AS IS" BASIS,
# WITHOUT WARRANTIES OR CONDITIONS OF ANY KIND, either express or implied.
# See the License for the specific language governing permissions and
# limitations under the License.

import ctypes
from .wb import wb
from .constants import constant
<<<<<<< HEAD
import struct
=======
>>>>>>> 7c5ecb2b
import sys
import typing


class Field:
    SF_BOOL = constant('SF_BOOL')
    SF_INT32 = constant('SF_INT32')
    SF_FLOAT = constant('SF_FLOAT')
    SF_VEC2F = constant('SF_VEC2F')
    SF_VEC3F = constant('SF_VEC3F')
    SF_ROTATION = constant('SF_ROTATION')
    SF_COLOR = constant('SF_COLOR')
    SF_STRING = constant('SF_STRING')
    SF_NODE = constant('SF_NODE')
    MF_BOOL = constant('MF_BOOL')
    MF_INT32 = constant('MF_INT32')
    MF_FLOAT = constant('MF_FLOAT')
    MF_VEC2F = constant('MF_VEC2F')
    MF_VEC3F = constant('MF_VEC3F')
    MF_ROTATION = constant('MF_ROTATION')
    MF_COLOR = constant('MF_COLOR')
    MF_STRING = constant('MF_STRING')
    MF_NODE = constant('MF_NODE')

    wb.wb_supervisor_field_get_name.restype = ctypes.c_char_p
    wb.wb_supervisor_field_get_type_name.restype = ctypes.c_char_p
    wb.wb_supervisor_node_get_proto_field.restype = ctypes.c_void_p
    wb.wb_supervisor_node_get_proto_field_by_index.restype = ctypes.c_void_p
    wb.wb_supervisor_node_get_field.restype = ctypes.c_void_p
    wb.wb_supervisor_node_get_field_by_index.restype = ctypes.c_void_p
    wb.wb_supervisor_field_get_sf_float.restype = ctypes.c_double
    wb.wb_supervisor_field_get_sf_vec2f.restype = ctypes.POINTER(ctypes.c_double)
    wb.wb_supervisor_field_get_sf_vec3f.restype = ctypes.POINTER(ctypes.c_double)
    wb.wb_supervisor_field_get_sf_rotation.restype = ctypes.POINTER(ctypes.c_double)
    wb.wb_supervisor_field_get_sf_color.restype = ctypes.POINTER(ctypes.c_double)
    wb.wb_supervisor_field_get_sf_string.restype = ctypes.c_char_p
    wb.wb_supervisor_field_get_mf_float.restype = ctypes.c_double
    wb.wb_supervisor_field_get_mf_vec2f.restype = ctypes.POINTER(ctypes.c_double)
    wb.wb_supervisor_field_get_mf_vec3f.restype = ctypes.POINTER(ctypes.c_double)
    wb.wb_supervisor_field_get_mf_rotation.restype = ctypes.POINTER(ctypes.c_double)
    wb.wb_supervisor_field_get_mf_color.restype = ctypes.POINTER(ctypes.c_double)
    wb.wb_supervisor_field_get_mf_string.restype = ctypes.c_char_p
    wb.wb_supervisor_field_set_sf_vec2f.argtypes = [ctypes.c_void_p, ctypes.c_double * 2]
    wb.wb_supervisor_field_set_sf_vec3f.argtypes = [ctypes.c_void_p, ctypes.c_double * 3]
    wb.wb_supervisor_field_set_sf_rotation.argtypes = [ctypes.c_void_p, ctypes.c_double * 4]
    wb.wb_supervisor_field_set_sf_color.argtypes = [ctypes.c_void_p, ctypes.c_double * 3]
    wb.wb_supervisor_field_get_mf_float.restype = ctypes.c_double
    wb.wb_supervisor_virtual_reality_headset_get_position = ctypes.POINTER(ctypes.c_double)
    wb.wb_supervisor_virtual_reality_headset_get_orientation = ctypes.POINTER(ctypes.c_double)

    def __init__(self, node, name: typing.Optional[str] = None, index: typing.Optional[int] = None, proto: bool = False):
        if proto:
            if name is not None:
                self._ref = ctypes.c_void_p(wb.wb_supervisor_node_get_proto_field(node._ref, str.encode(name)))
            else:
                self._ref = ctypes.c_void_p(wb.wb_supervisor_node_get_proto_field_by_index(node._ref, index))
        else:
            if name is not None:
                self._ref = ctypes.c_void_p(wb.wb_supervisor_node_get_field(node._ref, str.encode(name)))
            else:
                self._ref = ctypes.c_void_p(wb.wb_supervisor_node_get_field_by_index(node._ref, index))
        if self._ref:
            self.type = wb.wb_supervisor_field_get_type(self._ref)

    def getName(self) -> str:
        return self.name

    def getType(self) -> int:
        return self.type

    def getTypeName(self) -> str:
        return self.type_name

    def getCount(self) -> int:
        return self.count

    def enableSFTracking(self, samplingPeriod: int):
        wb.wb_supervisor_field_enable_sf_tracking(samplingPeriod)

    def disableSFTracking(self):
        wb.wb_supervisor_field_disable_sf_tracking()

    def getSFBool(self) -> bool:
        return self.value

    def getSFInt32(self) -> int:
        return self.value

    def getSFFloat(self) -> float:
        return self.value

    def getSFVec2f(self) -> typing.List[float]:
        return self.value

    def getSFVec3f(self) -> typing.List[float]:
        return self.value

    def getSFRotation(self) -> typing.List[float]:
        return self.value

    def getSFColor(self) -> typing.List[float]:
        return self.value

    def getSFString(self) -> str:
        return self.value

    def getMFBool(self, index: int) -> bool:
        return wb.wb_supervisor_field_get_mf_bool(self._ref, index) != 0

    def getMFInt32(self, index: int) -> int:
        return wb.wb_supervisor_field_get_mf_int32(self._ref, index)

    def getMFFloat(self, index: int) -> float:
        return wb.wb_supervisor_field_get_mf_float(self._ref, index)

    def getMFString(self, index: int) -> str:
        return wb.wb_supervisor_field_get_mf_string(self._ref, index).decode()

    def getMFVec2f(self, index: int) -> typing.List[float]:
        return wb.wb_supervisor_field_get_mf_vec2f(self._ref, index)[:2]

    def getMFVec3f(self, index: int) -> typing.List[float]:
        return wb.wb_supervisor_field_get_mf_vec3f(self._ref, index)[:3]

    def getMFRotation(self, index: int) -> typing.List[float]:
        return wb.wb_supervisor_field_get_mf_rotation(self._ref, index)[:4]

    def getMFColor(self, index: int) -> typing.List[float]:
        return wb.wb_supervisor_field_get_mf_color(self._ref, index)[:3]

    def setSFBool(self, value: bool):
        self.value = value

    def setSFInt32(self, value: int):
        self.value = value

    def setSFFloat(self, value: float):
        self.value = value

    def setSFVec2f(self, value: typing.List[float]):
        if len(value) == 2:
            self.value = value
        else:
            print("Error: setSFVec2f(): length of 'value' argument should be 2.", file=sys.stderr)

    def setSFVec3f(self, value: typing.List[float]):
        if len(value) == 3:
            self.value = value
        else:
            print("Error: setSFVec3f(): length of 'value' argument should be 3.", file=sys.stderr)

    def setSFRotation(self, value: typing.List[float]):
        if len(value) == 4:
            self.value = value
        else:
            print("Error: setSFRotation(): length of 'value' argument should be 4.", file=sys.stderr)

    def setSFColor(self, value: typing.List[float]):
        if len(value) == 3:
            self.value = value
        else:
            print("Error: setSFColor(): length of 'value' argument should be 3.", file=sys.stderr)

    def setSFString(self, value: str):
        self.value = value

    def setMFBool(self, index, value: bool):
        wb.wb_supervisor_field_set_mf_bool(self._ref, index, 1 if value else 0)

    def setMFInt32(self, index, value: int):
        wb.wb_supervisor_field_set_mf_int32(self._ref, index, value)

    def setMFFloat(self, index, value: float):
        wb.wb_supervisor_field_set_mf_float(self._ref, index, ctypes.c_double(value))

    def setMFVec2f(self, index, value: typing.List[float]):
        wb.wb_supervisor_field_set_mf_vec2f(self._ref, index, (ctypes.c_double * 2)(*value))

    def setMFVec3f(self, index, value: typing.List[float]):
        wb.wb_supervisor_field_set_mf_vec3f(self._ref, index, (ctypes.c_double * 3)(*value))

    def setMFRotation(self, index, value: typing.List[float]):
        wb.wb_supervisor_field_set_mf_rotation(self._ref, index, (ctypes.c_double * 4)(*value))

    def setMFColor(self, index, value: typing.List[float]):
        wb.wb_supervisor_field_set_mf_color(self._ref, index, (ctypes.c_double * 3)(*value))

    def setMFString(self, index, value: str):
        wb.wb_supervisor_field_set_mf_string(self._ref, index, str.encode(value))

    def insertMFBool(self, index, value: bool):
        wb.wb_supervisor_field_insert_mf_bool(self._ref, index, 1 if value else 0)

    def insertMFInt32(self, index, value: int):
        wb.wb_supervisor_field_insert_mf_int32(self._ref, index, value)

    def insertMFFloat(self, index, value: float):
        wb.wb_supervisor_field_insert_mf_float(self._ref, index, ctypes.c_double(value))

    def insertMFVec2f(self, index, value: typing.List[float]):
        wb.wb_supervisor_field_insert_mf_vec2f(self._ref, index, (ctypes.c_double * 2)(*value))

    def insertMFVec3f(self, index, value: typing.List[float]):
        wb.wb_supervisor_field_insert_mf_vec3f(self._ref, index, (ctypes.c_double * 3)(*value))

    def insertMFRotation(self, index, value: typing.List[float]):
        wb.wb_supervisor_field_insert_mf_rotation(self._ref, index, (ctypes.c_double * 4)(*value))

    def insertMFColor(self, index, value: typing.List[float]):
        wb.wb_supervisor_field_insert_mf_color(self._ref, index, (ctypes.c_double * 3)(*value))

    def insertMFString(self, index, value):
        wb.wb_supervisor_field_insert_mf_string(self._ref, index, str.encode(value))

    def removeMF(self, index):
        wb.wb_supervisor_field_remove_mf(self._ref, index)

    def removeSF(self):
        wb.wb_supervisor_field_remove_sf(self._ref)

    def importMFNodeFromString(self, position: int, nodeString: str):
        wb.wb_supervisor_field_import_mf_node_from_string(self._ref, position, str.encode(nodeString))

    def importSFNodeFromString(self, nodeString: str):
        wb.wb_supervisor_field_import_sf_node_from_string(self._ref, str.encode(nodeString))

    def virtualRealityHeadsetIsUsed(self):
        return wb.wb_supervisor_virtual_reality_headset_is_used() != 0

    def virtualRealityHeadsetGetPosition(self) -> typing.List[float]:
        return wb.wb_supervisor_virtual_reality_headset_get_position()

    def virtualRealityHeadsetGetOrientation(self) -> typing.List[float]:
        return wb.wb_supervisor_virtual_reality_headset_get_orientation()

    @property
    def name(self) -> str:
        return wb.wb_supervisor_field_get_name(self._ref).decode()

    @property
    def type_name(self) -> str:
        return wb.wb_supervisor_field_get_type_name(self._ref).decode()

    @property
    def count(self) -> int:
        return wb.wb_supervisor_field_get_count(self._ref)

    @property
    def value(self) -> typing.Union[bool, int, float, str, typing.List[float]]:
        if self.type == Field.SF_BOOL:
            return wb.wb_supervisor_field_get_sf_bool(self._ref)
        elif self.type == Field.SF_INT32:
            return wb.wb_supervisor_field_get_sf_int32(self._ref)
        elif self.type == Field.SF_FLOAT:
            return wb.wb_supervisor_field_get_sf_float(self._ref)
        elif self.type == Field.SF_STRING:
            return wb.wb_supervisor_field_get_sf_string(self._ref).decode()
        elif self.type == Field.SF_VEC2F:
            return wb.wb_supervisor_field_get_sf_vec2f(self._ref)[:2]
        elif self.type == Field.SF_VEC3F:
            return wb.wb_supervisor_field_get_sf_vec3f(self._ref)[:3]
        elif self.type == Field.SF_ROTATION:
            return wb.wb_supervisor_field_get_sf_rotation(self._ref)[:4]
        elif self.type == Field.SF_COLOR:
            return wb.wb_supervisor_field_get_sf_color(self._ref)[:3]
        elif self.type == Field.SF_NODE:
            return self.getSFNode()
        else:
            return None

    @value.setter
    def value(self, value: typing.Union[bool, int, float, str, typing.List[float]]):
        if self.type == Field.SF_BOOL and isinstance(value, bool):
            wb.wb_supervisor_field_set_sf_bool(self._ref, 1 if value else 0)
        elif self.type == Field.SF_INT32 and isinstance(value, int):
            wb.wb_supervisor_field_set_sf_int32(self._ref, value)
        elif self.type == Field.SF_FLOAT and isinstance(value, float):
            wb.wb_supervisor_field_set_sf_float(self._ref, ctypes.c_double(value))
        elif self.type == Field.SF_STRING and isinstance(value, str):
            wb.wb_supervisor_field_set_sf_string(self._ref, str.encode(value))
        elif self.type == Field.SF_VEC2F and isinstance(value, list) and len(value) == 2:
            wb.wb_supervisor_field_set_sf_vec2f(self._ref, (ctypes.c_double * 2)(*value))
        elif self.type == Field.SF_VEC3F and isinstance(value, list) and len(value) == 3:
            wb.wb_supervisor_field_set_sf_vec3f(self._ref, (ctypes.c_double * 3)(*value))
        elif self.type == Field.SF_ROTATION and isinstance(value, list) and len(value) == 4:
            wb.wb_supervisor_field_set_sf_rotation(self._ref, (ctypes.c_double * 4)(*value))
        elif self.type == Field.SF_COLOR and isinstance(value, list) and len(value) == 3:
            wb.wb_supervisor_field_set_sf_color(self._ref, (ctypes.c_double * 3)(*value))
        else:
            print("Error: new field value has wrong type or length.", file=sys.stderr)<|MERGE_RESOLUTION|>--- conflicted
+++ resolved
@@ -15,10 +15,6 @@
 import ctypes
 from .wb import wb
 from .constants import constant
-<<<<<<< HEAD
-import struct
-=======
->>>>>>> 7c5ecb2b
 import sys
 import typing
 
