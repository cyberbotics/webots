--- conflicted
+++ resolved
@@ -1,8 +1,4 @@
-<<<<<<< HEAD
-#VRML_SIM R2021b utf8
-=======
 #VRML_SIM R2021c utf8
->>>>>>> 2a10be8f
 WorldInfo {
   coordinateSystem "NUE"
 }
