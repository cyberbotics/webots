#VRML_SIM R2021c utf8
WorldInfo {
  coordinateSystem "NUE"
}
Viewpoint {
  orientation 0.39460193958163403 0.8671928590805823 0.30375294967795424 4.78607
  position -1.88387 1.84611 0.30522
}
Background {
  skyColor [
    0.4 0.7 1
  ]
}
DEF FLOOR Solid {
  children [
    Transform {
      rotation 1 0 0 -1.57079632679
      children [
        Shape {
          geometry Plane {
          }
        }
      ]
    }
  ]
  locked TRUE
}
DEF LAMP Solid {
  translation 0 0.395 0
  children [
    Shape {
      appearance Appearance {
        material Material {
          emissiveColor 1 1 1
        }
      }
      geometry Sphere {
        radius 0.01
      }
    }
    PointLight {
      ambientIntensity 1
    }
  ]
  name "solid(1)"
}
DEF ROBOT0 Robot {
  translation -0.3 0.05 0.3
  rotation 0 1 0 -0.7854
  children [
    Shape {
      geometry Box {
        size 0.1 0.1 0.1
      }
    }
    Emitter {
      translation 0 0.11 0
      rotation 0.57735 0.57735 0.57735 -2.0944
      children [
        Transform {
          rotation 0.57735 0.57735 0.57735 2.0944
          children [
<<<<<<< HEAD
=======
            Transform {
              rotation 1 0 0 -1.57079632679
              children [
                Shape {
                  geometry Cylinder {
                    height 0.05
                    radius 0.003
                  }
                }
              ]
            }
>>>>>>> fb03972d
            Transform {
              translation 0 -0.035 0
              children [
                Shape {
                  geometry Cylinder {
                    height 0.05
                    radius 0.003
                  }
                }
                Transform {
                  translation 0 0.03 0
                  children [
                    Shape {
                      geometry Sphere {
                        radius 0.01
                      }
                    }
                  ]
                }
              ]
            }
          ]
        }
      ]
      name "emitter0"
      type "infra-red"
      aperture 1.5708
      channel 1
      bufferSize 100
    }
    TestSuiteEmitter {
    }
  ]
  name "robot0"
  controller "emitter_receiver_infra-red_aperture"
  controllerArgs [
    "emitter_receiver_infra-red_aperture_emitter_0"
  ]
}
DEF ROBOT1 Robot {
  translation 0.3 0.05 0.3
  children [
    Shape {
      geometry Box {
        size 0.1 0.1 0.1
      }
    }
    Emitter {
      translation 0 0.11 0
      rotation 0.57735 0.57735 0.57735 -2.0944
      children [
        Transform {
          rotation 0.57735 0.57735 0.57735 2.0944
          children [
<<<<<<< HEAD
=======
            Transform {
              rotation 1 0 0 -1.57079632679
              children [
                Shape {
                  geometry Cylinder {
                    height 0.05
                    radius 0.003
                  }
                }
              ]
            }
>>>>>>> fb03972d
            Transform {
              translation 0 -0.035 0
              children [
                Shape {
                  geometry Cylinder {
                    height 0.05
                    radius 0.003
                  }
                }
                Transform {
                  translation 0 0.03 0
                  children [
                    Shape {
                      geometry Sphere {
                        radius 0.01
                      }
                    }
                  ]
                }
              ]
            }
          ]
        }
      ]
      name "emitter1"
      type "infra-red"
      range 1.3
      maxRange 2
      channel 1
    }
    TestSuiteEmitter {
    }
  ]
  name "robot1"
  controller "emitter_receiver_infra-red_aperture"
  controllerArgs [
    "emitter_receiver_infra-red_aperture_emitter_1"
  ]
}
DEF ROBOT2 Robot {
  translation 0.3 0.05 -0.3
  children [
    Transform {
      rotation 1 0 0 -1.57079632679
      children [
        Shape {
          geometry Cylinder {
            height 0.1
            radius 0.07
          }
        }
      ]
    }
    Receiver {
      translation 0 0.11 0
      rotation 0.57735 0.57735 0.57735 -2.0944
      children [
        Transform {
          rotation 0.57735 0.57735 0.57735 2.0944
          children [
<<<<<<< HEAD
=======
            Transform {
              rotation 1 0 0 -1.57079632679
              children [
                Shape {
                  geometry Cylinder {
                    height 0.05
                    radius 0.003
                  }
                }
              ]
            }
>>>>>>> fb03972d
            Transform {
              translation 0 -0.035 0
              children [
                Shape {
                  geometry Cylinder {
                    height 0.05
                    radius 0.003
                  }
                }
                Transform {
                  translation 0 0.03 0
                  children [
                    Shape {
                      geometry Sphere {
                        radius 0.01
                      }
                    }
                  ]
                }
              ]
            }
          ]
        }
      ]
      name "receiver2"
      type "infra-red"
      aperture 0.5
      channel 1
    }
    TestSuiteEmitter {
    }
  ]
  name "robot2"
  controller "emitter_receiver_infra-red_aperture"
  controllerArgs [
    "emitter_receiver_infra-red_aperture_receiver_2"
  ]
}
DEF ROBOT3 Robot {
  translation -0.3 0.05 -0.3
  children [
    Transform {
      rotation 1 0 0 -1.57079632679
      children [
        Shape {
          geometry Cylinder {
            height 0.1
            radius 0.07
          }
        }
      ]
    }
    Receiver {
      translation 0 0.11 0
      rotation 1 0 0 -1.5708
      children [
        Transform {
          rotation 0.57735 0.57735 0.57735 2.0944
          children [
<<<<<<< HEAD
=======
            Transform {
              rotation 1 0 0 -1.57079632679
              children [
                Shape {
                  geometry Cylinder {
                    height 0.05
                    radius 0.003
                  }
                }
              ]
            }
>>>>>>> fb03972d
            Transform {
              translation 0 -0.035 0
              children [
                Shape {
                  geometry Cylinder {
                    height 0.05
                    radius 0.003
                  }
                }
                Transform {
                  translation 0 0.03 0
                  children [
                    Shape {
                      geometry Sphere {
                        radius 0.01
                      }
                    }
                  ]
                }
              ]
            }
          ]
        }
      ]
      name "receiver3"
      type "infra-red"
      aperture 0.5
      channel 1
      bufferSize 120
    }
    TestSuiteEmitter {
    }
  ]
  name "robot3"
  controller "emitter_receiver_infra-red_aperture"
  controllerArgs [
    "emitter_receiver_infra-red_aperture_receiver_3"
  ]
}
TestSuiteSupervisor {
}<|MERGE_RESOLUTION|>--- conflicted
+++ resolved
@@ -60,8 +60,6 @@
         Transform {
           rotation 0.57735 0.57735 0.57735 2.0944
           children [
-<<<<<<< HEAD
-=======
             Transform {
               rotation 1 0 0 -1.57079632679
               children [
@@ -73,7 +71,6 @@
                 }
               ]
             }
->>>>>>> fb03972d
             Transform {
               translation 0 -0.035 0
               children [
@@ -128,8 +125,6 @@
         Transform {
           rotation 0.57735 0.57735 0.57735 2.0944
           children [
-<<<<<<< HEAD
-=======
             Transform {
               rotation 1 0 0 -1.57079632679
               children [
@@ -141,7 +136,6 @@
                 }
               ]
             }
->>>>>>> fb03972d
             Transform {
               translation 0 -0.035 0
               children [
@@ -202,8 +196,6 @@
         Transform {
           rotation 0.57735 0.57735 0.57735 2.0944
           children [
-<<<<<<< HEAD
-=======
             Transform {
               rotation 1 0 0 -1.57079632679
               children [
@@ -215,7 +207,6 @@
                 }
               ]
             }
->>>>>>> fb03972d
             Transform {
               translation 0 -0.035 0
               children [
@@ -275,8 +266,6 @@
         Transform {
           rotation 0.57735 0.57735 0.57735 2.0944
           children [
-<<<<<<< HEAD
-=======
             Transform {
               rotation 1 0 0 -1.57079632679
               children [
@@ -288,7 +277,6 @@
                 }
               ]
             }
->>>>>>> fb03972d
             Transform {
               translation 0 -0.035 0
               children [
