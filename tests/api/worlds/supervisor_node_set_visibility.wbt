#VRML_SIM R2021c utf8
WorldInfo {
  info [
    "Test world setting the visibility of nodes"
  ]
  coordinateSystem "NUE"
}
Viewpoint {
  orientation -0.02968049451385419 -0.8489718430759529 -0.5276039024776378 3.167
  position 0.0967175 1.93575 -0.921017
}
Background {
  skyColor [
    0 0 1
  ]
}
DirectionalLight {
  direction 0 -1 0
  intensity 6
}
DEF BOX Solid {
  children [
    DEF RED_BOX Shape {
      appearance Appearance {
        material Material {
          diffuseColor 1 0 0
        }
      }
      geometry Box {
        size 0.5 0.1 0.5
      }
    }
    DEF GREEN_BOX Shape {
      appearance Appearance {
        material Material {
          diffuseColor 0 1 0
        }
      }
      geometry Box {
        size 0.9 0.05 0.8
      }
    }
  ]
}
DEF Test Robot {
  children [
    TestSuiteEmitter {
    }
    DEF CAMERA0 Camera {
<<<<<<< HEAD
      translation 0 0.3 0
      rotation 0.707107822706853 -0.707105739664616 0 3.1415877665969094
      name "camera0"
    }
    DEF CAMERA1 Camera {
      translation 0 0.3 0
      rotation 0.707107822706853 -0.707105739664616 0 3.1415877665969094
=======
      translation 0 0.84 0
      rotation 1 0 0 4.71239
      name "camera0"
    }
    DEF CAMERA1 Camera {
      translation 0 0.84 0
      rotation 1 0 0 4.71239
>>>>>>> fe72388e
      name "camera1"
    }
  ]
  controller "supervisor_node_set_visibility"
  supervisor TRUE
}
TestSuiteSupervisor {
}<|MERGE_RESOLUTION|>--- conflicted
+++ resolved
@@ -47,7 +47,6 @@
     TestSuiteEmitter {
     }
     DEF CAMERA0 Camera {
-<<<<<<< HEAD
       translation 0 0.3 0
       rotation 0.707107822706853 -0.707105739664616 0 3.1415877665969094
       name "camera0"
@@ -55,15 +54,6 @@
     DEF CAMERA1 Camera {
       translation 0 0.3 0
       rotation 0.707107822706853 -0.707105739664616 0 3.1415877665969094
-=======
-      translation 0 0.84 0
-      rotation 1 0 0 4.71239
-      name "camera0"
-    }
-    DEF CAMERA1 Camera {
-      translation 0 0.84 0
-      rotation 1 0 0 4.71239
->>>>>>> fe72388e
       name "camera1"
     }
   ]
