--- conflicted
+++ resolved
@@ -215,13 +215,8 @@
       rotation -0.577349935856137 0.577349935856137 0.5773509358560258 2.09439
       children [
         Transform {
-<<<<<<< HEAD
-          translation 0 0 0.015
-          rotation -1 0 0 0.000796326789306
-=======
           translation 0 0 -0.015
           rotation 1 0 0 1.57
->>>>>>> b9d9dab9
           children [
             Shape {
               appearance Appearance {
