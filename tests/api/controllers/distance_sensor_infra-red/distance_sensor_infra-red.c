#include <webots/distance_sensor.h>
#include <webots/pen.h>
#include <webots/robot.h>

#include "../../../lib/ts_assertion.h"
#include "../../../lib/ts_utils.h"

#define TIME_STEP 32

int main(int argc, char **argv) {
  ts_setup(argv[0]);
  WbDeviceTag pen0, pen1, ds0, ds1;
  double value = 0.0;

  ds0 = wb_robot_get_device("ds0");
  ds1 = wb_robot_get_device("ds1");
  wb_distance_sensor_enable(ds0, TIME_STEP);
  wb_distance_sensor_enable(ds1, TIME_STEP);

  pen0 = wb_robot_get_device("pen0");
  pen1 = wb_robot_get_device("pen1");
  wb_pen_set_ink_color(pen0, 0x00FF00, 0.3);
  wb_pen_set_ink_color(pen1, 0x00FF00, 0.3);
  wb_pen_write(pen0, false);
  wb_pen_write(pen1, false);

  if (ts_webots_major_version() < 7)
    wb_robot_step(TIME_STEP);

  // check ds0 type
  int type = wb_distance_sensor_get_type(ds0);
  ts_assert_int_equal(type, WB_DISTANCE_SENSOR_INFRA_RED, "Wrong type returned.");

  // check ds0 range
  double min_range = wb_distance_sensor_get_min_value(ds0) / 10000.0;  // cf. DistanceSensor.lookupTable
  double max_range = wb_distance_sensor_get_max_value(ds0) / 10000.0;  // cf. DistanceSensor.lookupTable
  ts_assert_double_equal(min_range, 0.0, "Minumum range returned is wrong (%lf instead of 0.0)", min_range);
  ts_assert_double_equal(max_range, 0.2, "Maximum range returned is wrong (%lf instead of 0.2)", max_range);

  // check ds0 lookup table
  int lookup_table_size = wb_distance_sensor_get_lookup_table_size(ds0);
  ts_assert_double_equal(lookup_table_size, 2, "Lookup table size returned is wrong (%d instead of 2)", lookup_table_size);
  const double *lookup_table = wb_distance_sensor_get_lookup_table(ds0);
  ts_assert_double_equal(lookup_table[3], 0.2, "Lookup table (index 3) returned is wrong (%lf instead of 0.2)",
                         lookup_table[3]);
  ts_assert_double_equal(lookup_table[4], 2000, "Lookup table (index 4) returned is wrong (%lf instead of 2000)",
                         lookup_table[4]);
  ts_assert_double_equal(lookup_table[5], 0, "Lookup table (index 5) returned is wrong (%lf instead of 0)", lookup_table[5]);

  // FIRST STEP - distance to texture
  wb_robot_step(TIME_STEP);
  wb_robot_step(TIME_STEP);

  // check ds0
  value = wb_distance_sensor_get_value(ds0);  // no texture
  ts_assert_double_in_delta(value, 1019.3725, 0.001,
                            "Distance sensor 'ds0' doesn't return the right distance when hitting an object without texture "
                            "(expected = %f, received = %f)",
                            1019.3725, value);

  // check ds1
  value = wb_distance_sensor_get_value(ds1);  // green texture
  ts_assert_double_in_delta(value, 1172.206506, 0.001,
                            "Distance sensor 'ds1' doesn't return the right distance when hitting an object with green texture "
                            " (expected = %f, received = %f)",
                            1172.206506, value);

  wb_pen_write(pen0, true);
  wb_pen_write(pen1, true);

  // SECOND STEP - distance to texture painted in green
  wb_robot_step(TIME_STEP);

  // check ds0
  value = wb_distance_sensor_get_value(ds0);
  ts_assert_double_in_delta(value, 1283.6893, 0.001,
                            "Distance sensor 'ds0' doesn't return the right distance when hitting a object without texture "
                            "painted green (expected = %f, received = %f)",
                            1283.6893, value);

  // check ds1
  value = wb_distance_sensor_get_value(ds1);
  ts_assert_double_in_delta(value, 1450.385, 0.001,
                            "Distance sensor 'ds1' doesn't return the right distance when hitting a object with green texture "
                            "painted green (expected = %f, received = %f)",
                            1450.385, value);

  wb_pen_set_ink_color(pen0, 0xCC33FF, 0.3);
  wb_pen_set_ink_color(pen1, 0xCC33FF, 0.3);

  // THIRD STEP - distance to texture painted in green and violet
  wb_robot_step(TIME_STEP);

  // check ds0
  value = wb_distance_sensor_get_value(ds0);
<<<<<<< HEAD
  ts_assert_double_in_delta(value, 1250.4, 0.001,
                            "Distance sensor 'ds0' doesn't return the right distance when hitting an object without texture "
                            "painted in violet (expected = %f, received = %f)",
                            1250.4, value);

  // check ds1
  value = wb_distance_sensor_get_value(ds1);
  ts_assert_double_in_delta(value, 1217.366, 0.001,
                            "Distance sensor 'ds1' doesn't return the right distance when hitting an object with green texture "
                            "painted in violet (expected = %f, received = %f)",
                            1217.366, value);
=======
  ts_assert_double_in_delta(value, 1252.266, 0.001,
                            "Distance sensor 'ds0' doesn't return the right distance when hitting an object without texture "
                            "painted in violet (expected = %f, received = %f)",
                            1252.266, value);

  // check ds1
  value = wb_distance_sensor_get_value(ds1);
  ts_assert_double_in_delta(value, 1217.675, 0.001,
                            "Distance sensor 'ds1' doesn't return the right distance when hitting an object with green texture "
                            "painted in violet (expected = %f, received = %f)",
                            1217.675, value);
>>>>>>> 2a10be8f

  wb_pen_set_ink_color(pen0, 0xFF0000, 0.7);
  wb_pen_set_ink_color(pen1, 0xFF0000, 0.7);

  // FORTH STEP - distance to texture painted in green, violet and red
  wb_robot_step(TIME_STEP);

  // check ds0
  value = wb_distance_sensor_get_value(ds0);
<<<<<<< HEAD
  ts_assert_double_in_delta(value, 1024.942, 0.001,
                            "Distance sensor 'ds0' doesn't return the right distance when hitting an object without texture "
                            "painted in red (expected = %f, received = %f)",
                            1024.942, value);

  // check ds1
  value = wb_distance_sensor_get_value(ds1);
  ts_assert_double_in_delta(value, 834.5, 0.001,
                            "Distance sensor 'ds1' doesn't return the right distance when hitting an object with green texture "
                            "painted in red (expected = %f, received = %f)",
                            834.5, value);
=======
  ts_assert_double_in_delta(value, 1025.485, 0.001,
                            "Distance sensor 'ds0' doesn't return the right distance when hitting an object without texture "
                            "painted in red (expected = %f, received = %f)",
                            1025.485, value);

  // check ds1
  value = wb_distance_sensor_get_value(ds1);
  ts_assert_double_in_delta(value, 834.98, 0.001,
                            "Distance sensor 'ds1' doesn't return the right distance when hitting an object with green texture "
                            "painted in red (expected = %f, received = %f)",
                            834.98, value);
>>>>>>> 2a10be8f

  ts_send_success();
  return EXIT_SUCCESS;
}<|MERGE_RESOLUTION|>--- conflicted
+++ resolved
@@ -93,19 +93,6 @@
 
   // check ds0
   value = wb_distance_sensor_get_value(ds0);
-<<<<<<< HEAD
-  ts_assert_double_in_delta(value, 1250.4, 0.001,
-                            "Distance sensor 'ds0' doesn't return the right distance when hitting an object without texture "
-                            "painted in violet (expected = %f, received = %f)",
-                            1250.4, value);
-
-  // check ds1
-  value = wb_distance_sensor_get_value(ds1);
-  ts_assert_double_in_delta(value, 1217.366, 0.001,
-                            "Distance sensor 'ds1' doesn't return the right distance when hitting an object with green texture "
-                            "painted in violet (expected = %f, received = %f)",
-                            1217.366, value);
-=======
   ts_assert_double_in_delta(value, 1252.266, 0.001,
                             "Distance sensor 'ds0' doesn't return the right distance when hitting an object without texture "
                             "painted in violet (expected = %f, received = %f)",
@@ -117,7 +104,6 @@
                             "Distance sensor 'ds1' doesn't return the right distance when hitting an object with green texture "
                             "painted in violet (expected = %f, received = %f)",
                             1217.675, value);
->>>>>>> 2a10be8f
 
   wb_pen_set_ink_color(pen0, 0xFF0000, 0.7);
   wb_pen_set_ink_color(pen1, 0xFF0000, 0.7);
@@ -127,19 +113,6 @@
 
   // check ds0
   value = wb_distance_sensor_get_value(ds0);
-<<<<<<< HEAD
-  ts_assert_double_in_delta(value, 1024.942, 0.001,
-                            "Distance sensor 'ds0' doesn't return the right distance when hitting an object without texture "
-                            "painted in red (expected = %f, received = %f)",
-                            1024.942, value);
-
-  // check ds1
-  value = wb_distance_sensor_get_value(ds1);
-  ts_assert_double_in_delta(value, 834.5, 0.001,
-                            "Distance sensor 'ds1' doesn't return the right distance when hitting an object with green texture "
-                            "painted in red (expected = %f, received = %f)",
-                            834.5, value);
-=======
   ts_assert_double_in_delta(value, 1025.485, 0.001,
                             "Distance sensor 'ds0' doesn't return the right distance when hitting an object without texture "
                             "painted in red (expected = %f, received = %f)",
@@ -151,7 +124,6 @@
                             "Distance sensor 'ds1' doesn't return the right distance when hitting an object with green texture "
                             "painted in red (expected = %f, received = %f)",
                             834.98, value);
->>>>>>> 2a10be8f
 
   ts_send_success();
   return EXIT_SUCCESS;
