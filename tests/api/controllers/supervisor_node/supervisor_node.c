/*
 * Description:  Test Supervisor device API
 *               This file contains tests of the methods relative to nodes,
 *               i.e. functions starting with wb_supervisor_node_*:
 *                 wb_supervisor_node_get_root
 *                 wb_supervisor_node_get_self
 *                 wb_supervisor_node_get_from_def
 *                 wb_supervisor_node_get_type
 *                 wb_supervisor_node_get_type_name
 *                 wb_supervisor_node_get_field
 *                 wb_supervisor_node_get_position
 *                 wb_supervisor_node_get_orientation
 *                 wb_supervisor_node_export_string
 */

#include <webots/robot.h>
#include <webots/supervisor.h>

#include "../../../lib/ts_assertion.h"
#include "../../../lib/ts_utils.h"

#include <math.h>

#define TIME_STEP 32

int main(int argc, char **argv) {
  ts_setup(argv[0]);

  WbNodeRef root, self, node, proto, solid, material, robot, reset_target;
  WbFieldRef children, field, controller;
  const char *charArray;
  const double *doubleArray;
  int i;
  double state_position[3];
  double state_rotation[4];

  WbDeviceTag sick_lidar = wb_robot_get_device("Sick LMS 291");
  WbDeviceTag compass = wb_robot_get_device("compass");

  double time = wb_robot_get_time();
  ts_assert_boolean_equal(time == 0.0, "Starting time is wrong. Expected=0.0. Received=%f\n", time);

  charArray = wb_robot_get_name();
  if (strcmp(charArray, "supervisor") != 0) {
    // check supervisors functions on a non-supervisor node

    // root
    root = wb_supervisor_node_get_root();
    ts_assert_pointer_null(root, "A non supervisor node should return NULL when requesting the root node");

    // get from def
    node = wb_supervisor_node_get_from_def("BOX");
    ts_assert_pointer_null(node, "A non supervisor node should return NULL when requesting the \"BOX\" node");

    // get from def
    node = wb_supervisor_node_get_from_id(1);
    ts_assert_pointer_null(node, "A non supervisor node should return NULL when requesting the node having the '1' unique id");

    ts_send_success();
    return EXIT_SUCCESS;
  }

  // root
  root = wb_supervisor_node_get_root();
  ts_assert_pointer_not_null(root, "Root node is not found");

  i = wb_supervisor_node_get_type(root);
  ts_assert_int_equal(i, WB_NODE_GROUP, "Root node should have type %d not %d", WB_NODE_GROUP, i);

  charArray = wb_supervisor_node_get_type_name(root);
  ts_assert_string_equal(charArray, "Group", "Root node should have type name \"%s\" not \"%s\"", "Group", charArray);

  children = wb_supervisor_node_get_field(root, "children");
  ts_assert_boolean_equal(wb_supervisor_field_get_type(children) == WB_MF_NODE, "Children has not the WB_MF_NODE type");

  i = wb_supervisor_field_get_count(children);
  ts_assert_int_equal(i, 12, "Root node should have %d children not %d", 12, i);

  node = wb_supervisor_node_get_from_id(-1);  // invalid
  ts_assert_pointer_null(node, "Invalid test of wb_supervisor_node_get_from_id() failed");

  // Note: the 3 following tests will be true as the unique id of the nodes
  // is incremented by 1 for each node, starting from 0 for the root node
  node = wb_supervisor_node_get_from_id(0);  // root node
  i = wb_supervisor_node_get_type(node);
  ts_assert_int_equal(i, WB_NODE_GROUP, "Root node should have type %d not %d", WB_NODE_GROUP, i);
  i = wb_supervisor_node_get_id(node);
  ts_assert_int_equal(i, 0, "wb_supervisor_node_get_id(Node(0)): id doesn't match.");

  node = wb_supervisor_node_get_from_id(1);
  i = wb_supervisor_node_get_type(node);
  ts_assert_int_equal(i, WB_NODE_WORLD_INFO, "Root node should have type %d not %d", WB_NODE_WORLD_INFO, i);
  i = wb_supervisor_node_get_id(node);
  ts_assert_int_equal(i, 1, "wb_supervisor_node_get_id(Node(1)): id doesn't match.");

  node = wb_supervisor_node_get_from_id(2);
  i = wb_supervisor_node_get_type(node);
  ts_assert_int_equal(i, WB_NODE_VIEWPOINT, "Root node should have type %d not %d", WB_NODE_VIEWPOINT, i);
  i = wb_supervisor_node_get_id(node);
  ts_assert_int_equal(i, 2, "wb_supervisor_node_get_id(Node(2)): id doesn't match.");

  // solid node
  robot = wb_supervisor_node_get_from_def("ROBOT");
  ts_assert_pointer_not_null(robot, "\"ROBOT\" node is not found");

  i = wb_supervisor_node_get_type(robot);
  ts_assert_int_equal(i, WB_NODE_ROBOT, "\"ROBOT\" node should have type %d not %d", WB_NODE_ROBOT, i);

  charArray = wb_supervisor_node_get_type_name(robot);
  ts_assert_string_equal(charArray, "Robot", "\"ROBOT\" node should have type \"%s\" not \"%s\"", "Robot", charArray);

  node = wb_supervisor_node_get_parent_node(robot);
  ts_assert_boolean_equal(wb_supervisor_node_get_id(node) == wb_supervisor_node_get_id(root),
                          "Parent node of robot should be the root node (found id = %d).", wb_supervisor_node_get_id(node));

  // solid node
  solid = wb_supervisor_node_get_from_def("BOX");
  ts_assert_pointer_not_null(solid, "\"BOX\" node is not found");

  i = wb_supervisor_node_get_type(solid);
  ts_assert_int_equal(i, WB_NODE_SOLID, "\"BOX\" node should have type %d not %d", WB_NODE_SOLID, i);

  charArray = wb_supervisor_node_get_type_name(solid);
  ts_assert_string_equal(charArray, "Solid", "\"BOX\" node should have type \"%s\" not \"%s\"", "Solid", charArray);

  node = wb_supervisor_node_get_parent_node(solid);
  ts_assert_boolean_equal(wb_supervisor_node_get_id(node) == wb_supervisor_node_get_id(robot),
                          "Parent node of solid should be the robot node (found id = %d).", wb_supervisor_node_get_id(node));

  // material node
  material = wb_supervisor_node_get_from_def("CAPSULE_MATERIAL");
  ts_assert_pointer_not_null(material, "\"CAPSULE_MATERIAL\" node is not found");

  i = wb_supervisor_node_get_type(material);
  ts_assert_int_equal(i, WB_NODE_MATERIAL, "\"CAPSULE_MATERIAL\" node should have type %d not %d", WB_NODE_MATERIAL, i);

  charArray = wb_supervisor_node_get_type_name(material);
  ts_assert_string_equal(charArray, "Material", "\"CAPSULE_MATERIAL\" node should have type \"%s\" not \"%s\"", "Material",
                         charArray);

  // solid proto node
  proto = wb_supervisor_node_get_from_def("CAN");
  ts_assert_pointer_not_null(proto, "\"CAN\" proto node is not found");

  i = wb_supervisor_node_get_type(proto);
  ts_assert_int_equal(i, WB_NODE_SOLID, "\"CAN\" proto node should have type %d not %d", WB_NODE_SOLID, i);

  charArray = wb_supervisor_node_get_type_name(proto);
  ts_assert_string_equal(charArray, "Can", "\"CAN\" proto node has type \"%s\" not \"%s\"", "Can", charArray);

  charArray = wb_supervisor_node_get_base_type_name(proto);
  ts_assert_string_equal(charArray, "Solid", "\"CAN\" proto node has base type \"%s\" not \"%s\"", "Solid", charArray);

  // device node
  node = wb_supervisor_node_get_from_def("DISTANCE_SENSOR");
  ts_assert_pointer_not_null(node, "\"DISTANCE_SENSOR\" node is not found");

  i = wb_supervisor_node_get_type(node);
  ts_assert_int_equal(i, WB_NODE_DISTANCE_SENSOR, "\"DISTANCE_SENSOR\" node should have type %d not %d",
                      WB_NODE_DISTANCE_SENSOR, i);

  charArray = wb_supervisor_node_get_type_name(node);
  ts_assert_string_equal(charArray, "DistanceSensor", "\"DISTANCE_SENSOR\" node should have type \"%s\" not \"%s\"",
                         "DistanceSensor", charArray);

  if (ts_webots_major_version() >= 7) {
    // capsule node (not available in Webots 6)
    node = wb_supervisor_node_get_from_def("CAPSULE_GEOMETRY");
    ts_assert_pointer_not_null(node, "\"CAPSULE_GEOMETRY\" node is not found");

    i = wb_supervisor_node_get_type(node);
    ts_assert_int_equal(i, WB_NODE_CAPSULE, "\"CAPSULE_GEOMETRY\" node should have type %d not %d", WB_NODE_CAPSULE, i);

    charArray = wb_supervisor_node_get_type_name(node);
    ts_assert_string_equal(charArray, "Capsule", "\"CAPSULE_GEOMETRY\" node should have type \"%s\" not \"%s\"", "Capsule",
                           charArray);
  }

  // cone node
  node = wb_supervisor_node_get_from_def("CONE_GEOMETRY");
  ts_assert_pointer_not_null(node, "\"CAPSULE_GEOMETRY\" node is not found");

  i = wb_supervisor_node_get_type(node);
  ts_assert_int_equal(i, WB_NODE_CONE, "\"CONE_GEOMETRY\" node should have type %d not %d", WB_NODE_CONE, i);

  charArray = wb_supervisor_node_get_type_name(node);
  ts_assert_string_equal(charArray, "Cone", "\"CONE_GEOMETRY\" node should have type \"%s\" not \"%s\"", "Cone", charArray);

  // physics node
  node = wb_supervisor_node_get_from_def("SPHERE_PHYSICS");
  ts_assert_pointer_not_null(node, "\"SPHERE_PHYSICS\" node is not found");

  i = wb_supervisor_node_get_type(node);
  ts_assert_int_equal(i, WB_NODE_PHYSICS, "\"SPHERE_PHYSICS\" node should have type %d not %d", WB_NODE_PHYSICS, i);

  charArray = wb_supervisor_node_get_type_name(node);
  ts_assert_string_equal(charArray, "Physics", "\"SPHERE_PHYSICS\" node should have type \"%s\" not \"%s\"", "Physics",
                         charArray);

  // get field with invalid node
  field = wb_supervisor_node_get_field(NULL, "children");
  ts_assert_pointer_null(field, "If a field is requested for a NULL node, the result should be NULL");

  // get node with invalid name
  node = wb_supervisor_node_get_from_def("notExistingNode");
  ts_assert_pointer_null(node, "Requesting a node with an invalid name sould return NULL");

  node = wb_supervisor_node_get_from_def(NULL);
  ts_assert_pointer_null(node, "Requesting a node with a NULL name sould return NULL");

  // request invalid field
  field = wb_supervisor_node_get_field(proto, "notExistingFieldName");
  ts_assert_pointer_null(field, "If a field with an invalid name is requested for a proto node, the result should be NULL");
  field = wb_supervisor_node_get_field(solid, "");
  ts_assert_pointer_null(field, "If a field with an empty name is requested for a solid node, the result should be NULL");
  field = wb_supervisor_node_get_field(material, NULL);
  ts_assert_pointer_null(field, "If a field with a NULL name is requested for a solid node, the result should be NULL");

  // get position
  doubleArray = wb_supervisor_node_get_position(solid);
  ts_assert_vec3_in_delta(doubleArray[0], doubleArray[1], doubleArray[2], -0.2, 0.2, -0.2, 0.0001,
                          "Position of solid node should be [%f, %f, %f] not [%f, %f, %f]", -0.2, 0.2, -0.2, doubleArray[0],
                          doubleArray[1], doubleArray[2]);

  doubleArray = wb_supervisor_node_get_position(material);
  ts_assert_boolean_equal(isnan(doubleArray[0]) && isnan(doubleArray[1]) && isnan(doubleArray[2]),
                          "Position of material node should be NAN");

  doubleArray = wb_supervisor_node_get_position(proto);
  ts_assert_vec3_in_delta(doubleArray[0], doubleArray[1], doubleArray[2], -0.21, 0.031, 0.24, 0.001,
                          "Position of proto node should be [%f, %f, %f] not [%f, %f, %f]", -0.21, 0.031, 0.24, doubleArray[0],
                          doubleArray[1], doubleArray[2]);

  // get orientation
  doubleArray = wb_supervisor_node_get_orientation(solid);
  double expected0[9] = {0.921, 0.326, 0.214, -0.214, 0.881, -0.422, -0.326, 0.342, 0.881};
  ts_assert_doubles_in_delta(
    9, doubleArray, expected0, 0.001,
    "Orientation of solid node should be [%f, %f, %f; %f, %f, %f; %f, %f, %f] not [%f, %f, %f; %f, %f, %f; %f, %f, %f]",
    expected0[0], expected0[1], expected0[2], expected0[3], expected0[4], expected0[5], expected0[6], expected0[7],
    expected0[8], doubleArray[0], doubleArray[1], doubleArray[2], doubleArray[3], doubleArray[4], doubleArray[5],
    doubleArray[6], doubleArray[7], doubleArray[8]);

  doubleArray = wb_supervisor_node_get_orientation(material);
  ts_assert_boolean_equal(isnan(doubleArray[0]) && isnan(doubleArray[1]) && isnan(doubleArray[2]) && isnan(doubleArray[3]) &&
                            isnan(doubleArray[4]) && isnan(doubleArray[5]) && isnan(doubleArray[6]) && isnan(doubleArray[7]) &&
                            isnan(doubleArray[8]),
                          "Orientation of material node should be NAN");

  doubleArray = wb_supervisor_node_get_orientation(proto);
  double expected1[9] = {0.957, 0.204, 0.207, 0.212, 0.000, -0.977, -0.199, 0.979, -0.043};
  ts_assert_doubles_in_delta(
    9, doubleArray, expected1, 0.001,
    "Orientation of proto node should be [%f, %f, %f; %f, %f, %f; %f, %f, %f] not [%f, %f, %f; %f, %f, %f; %f, %f, %f]",
    expected1[0], expected1[1], expected1[2], expected1[3], expected1[4], expected1[5], expected1[6], expected1[7],
    expected1[8], doubleArray[0], doubleArray[1], doubleArray[2], doubleArray[3], doubleArray[4], doubleArray[5],
    doubleArray[6], doubleArray[7], doubleArray[8]);

  // self node
  self = wb_supervisor_node_get_self();
  ts_assert_pointer_not_null(self, "Self node is not found");

  i = wb_supervisor_node_get_type(self);
  ts_assert_int_equal(i, WB_NODE_ROBOT, "Self node should have type %d not %d", WB_NODE_ROBOT, i);

  ts_assert_boolean_equal(wb_robot_get_supervisor(), "'wb_robot_get_supervisor' should return true.");

  controller = wb_supervisor_node_get_field(self, "controller");
  ts_assert_pointer_not_null(controller, "Self node should have a controller field.");

  charArray = wb_supervisor_field_get_sf_string(controller);
  ts_assert_string_equal(charArray, "supervisor_node", "Self node should have controller field set to \"%s\" not \"%s\"",
                         "supervisor_node", charArray);

  wb_robot_step(TIME_STEP);

  // make sure this has been done in one step
  time = wb_robot_get_time();
  ts_assert_boolean_equal(time == 0.001 * TIME_STEP, "Ending time is wrong. Expected=%f. Received=%f\n", 0.001 * TIME_STEP,
                          time);

  wb_robot_step(TIME_STEP);

  reset_target = wb_supervisor_node_get_from_def("RESET_TARGET");
  wb_supervisor_node_save_state(reset_target, "custom_state");
  memcpy(state_rotation, wb_supervisor_field_get_sf_rotation(wb_supervisor_node_get_field(reset_target, "rotation")),
         4 * sizeof(double));
  memcpy(state_position, wb_supervisor_field_get_sf_vec3f(wb_supervisor_node_get_field(reset_target, "translation")),
         3 * sizeof(double));

  WbNodeRef self_by_tag = wb_supervisor_node_get_from_device(0);
  ts_assert_pointer_not_null(self_by_tag, "Null node reference to self node by device tag");
  ts_assert_boolean_equal(self_by_tag == wb_supervisor_node_get_self(), "Invalid node reference to self node by tag");

  WbNodeRef compass_node = wb_supervisor_node_get_from_device(compass);
  ts_assert_pointer_not_null(compass_node, "Invalid compass node reference from device tag");
  ts_assert_string_equal(wb_supervisor_node_get_def(compass_node), "COMPASS", "Wrong compass node reference");

  WbNodeRef sick_node = wb_supervisor_node_get_from_device(sick_lidar);
  ts_assert_pointer_not_null(sick_node, "Invalid Sick node reference from device tag");
  WbFieldRef sick_translation_field = wb_supervisor_node_get_field(sick_node, "translation");
  ts_assert_pointer_not_null(sick_translation_field, "Invalid translation field for Sick node");
  const double *sick_translation = wb_supervisor_field_get_sf_vec3f(sick_translation_field);
  ts_assert_vec3_equal(sick_translation[0], sick_translation[1], sick_translation[2], 0.39, 0.1, 0.4,
                       "Invalid translation value for Sick node");

  WbDeviceTag kinect_color = wb_robot_get_device("kinect color");
  ts_assert_int_not_equal(kinect_color, 0, "Kinect color camera not found");
  WbNodeRef kinect_node = wb_supervisor_node_get_from_device(kinect_color);
  ts_assert_pointer_null(kinect_node, "Kinect node reference from device tag returned even if hidden");

<<<<<<< HEAD
  wb_supervisor_node_load_state(reset_target, "custom_state");
  doubleArray = wb_supervisor_field_get_sf_vec3f(wb_supervisor_node_get_field(reset_target, "translation"));
  ts_assert_doubles_equal(3, state_position, doubleArray,
                          "Current solid's position is not equal to the solid's position on when the "
                          "wb_supervisor_node_save_state function was called");

  doubleArray = wb_supervisor_field_get_sf_rotation(wb_supervisor_node_get_field(reset_target, "rotation"));
  ts_assert_doubles_equal(4, state_rotation, doubleArray,
                          "Current solid's rotation is not equal to the solid's rotation on when the "
                          "wb_supervisor_node_save_state function was called");
=======
  node = wb_supervisor_node_get_from_def("CONE");
  ts_assert_string_contains(wb_supervisor_node_export_string(node), "DEF CONE Solid {", "The exported string is not valid");
>>>>>>> 1e1a7a1d

  ts_send_success();
  return EXIT_SUCCESS;
}<|MERGE_RESOLUTION|>--- conflicted
+++ resolved
@@ -309,7 +309,6 @@
   WbNodeRef kinect_node = wb_supervisor_node_get_from_device(kinect_color);
   ts_assert_pointer_null(kinect_node, "Kinect node reference from device tag returned even if hidden");
 
-<<<<<<< HEAD
   wb_supervisor_node_load_state(reset_target, "custom_state");
   doubleArray = wb_supervisor_field_get_sf_vec3f(wb_supervisor_node_get_field(reset_target, "translation"));
   ts_assert_doubles_equal(3, state_position, doubleArray,
@@ -320,10 +319,9 @@
   ts_assert_doubles_equal(4, state_rotation, doubleArray,
                           "Current solid's rotation is not equal to the solid's rotation on when the "
                           "wb_supervisor_node_save_state function was called");
-=======
+
   node = wb_supervisor_node_get_from_def("CONE");
   ts_assert_string_contains(wb_supervisor_node_export_string(node), "DEF CONE Solid {", "The exported string is not valid");
->>>>>>> 1e1a7a1d
 
   ts_send_success();
   return EXIT_SUCCESS;
