--- conflicted
+++ resolved
@@ -1,8 +1,4 @@
-<<<<<<< HEAD
-#VRML_OBJ R2020a
-=======
 #VRML_OBJ R2021a
->>>>>>> 01e08210
 DEF MY_BOT DifferentialWheels {
   translation 0 0 -0.104
   rotation -0.999999 0.0010622 0.000109046 -0.0270423
