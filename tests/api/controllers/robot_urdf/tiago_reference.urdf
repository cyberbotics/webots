--- conflicted
+++ resolved
@@ -280,8 +280,6 @@
     <child link="base_cover_link"/>
     <origin xyz="0 0 0.03" rpy="0 0 0"/>
   </joint>
-<<<<<<< HEAD
-=======
   <link name="base_footprint">
   </link>
   <joint name="base_link_base_footprint_joint" type="fixed">
@@ -289,7 +287,6 @@
     <child link="base_footprint"/>
     <origin xyz="0 0 -0.095" rpy="0 0 0"/>
   </joint>
->>>>>>> 2a10be8f
   <link name="gyro">
   </link>
   <joint name="base_link_gyro_joint" type="fixed">
@@ -642,11 +639,7 @@
   <joint name="arm_left_2_joint" type="revolute">
     <parent link="TIAGo_left_arm"/>
     <child link="arm_left_2_link"/>
-<<<<<<< HEAD
-    <axis xyz="0 -3.6732051e-06 -1"/>
-=======
     <axis xyz="0 -0.000004 -1"/>
->>>>>>> 2a10be8f
     <limit effort="43" lower="-1.11" upper="1.5" velocity="1.95"/>
     <origin xyz="0.125 0.0194 -0.042" rpy="1.5708 0 0"/>
   </joint>
@@ -679,11 +672,7 @@
   <joint name="arm_left_3_joint" type="revolute">
     <parent link="arm_left_2_link"/>
     <child link="arm_left_3_link"/>
-<<<<<<< HEAD
-    <axis xyz="-6.056618e-05 -6.055936e-05 -1"/>
-=======
     <axis xyz="-0.000061 -0.000061 -1"/>
->>>>>>> 2a10be8f
     <limit effort="26" lower="-0.72" upper="3.86" velocity="2.35"/>
     <origin xyz="0.0895 0 0" rpy="1.570857 -0.000113 -1.570857"/>
   </joint>
@@ -716,11 +705,7 @@
   <joint name="arm_left_4_joint" type="revolute">
     <parent link="arm_left_3_link"/>
     <child link="arm_left_4_link"/>
-<<<<<<< HEAD
-    <axis xyz="2.8276386e-06 -2.8276306e-06 1"/>
-=======
     <axis xyz="0.000003 -0.000003 1"/>
->>>>>>> 2a10be8f
     <limit effort="26" lower="-0.32" upper="2.29" velocity="2.35"/>
     <origin xyz="-0.02 -0.027 -0.2197" rpy="2.356193 -1.570792 2.356193"/>
   </joint>
@@ -753,11 +738,7 @@
   <joint name="arm_left_5_joint" type="revolute">
     <parent link="arm_left_4_link"/>
     <child link="arm_left_5_link"/>
-<<<<<<< HEAD
-    <axis xyz="-3.6732051e-06 0 -1"/>
-=======
     <axis xyz="-0.000004 0 -1"/>
->>>>>>> 2a10be8f
     <limit effort="3" lower="-2.07" upper="2.07" velocity="1.95"/>
     <origin xyz="-0.162 0.02 0.027" rpy="3.141593 -1.570793 3.141593"/>
   </joint>
@@ -802,11 +783,7 @@
   <joint name="arm_left_6_joint" type="revolute">
     <parent link="arm_left_5_link"/>
     <child link="arm_left_6_link"/>
-<<<<<<< HEAD
-    <axis xyz="-2.8276386e-06 2.8276306e-06 -1"/>
-=======
     <axis xyz="-0.000003 0.000003 -1"/>
->>>>>>> 2a10be8f
     <limit effort="6.6" lower="-1.39" upper="1.39" velocity="1.76"/>
     <origin xyz="0 0 0.15" rpy="2.356193 -1.570792 2.356193"/>
   </joint>
@@ -827,11 +804,7 @@
   <joint name="arm_left_7_joint" type="revolute">
     <parent link="arm_left_6_link"/>
     <child link="arm_left_7_link"/>
-<<<<<<< HEAD
-    <axis xyz="2.8276306e-06 -2.8276386e-06 -1"/>
-=======
     <axis xyz="0.000003 -0.000003 -1"/>
->>>>>>> 2a10be8f
     <limit effort="6.6" lower="-2.07" upper="2.07" velocity="1.76"/>
     <origin xyz="0 0 0" rpy="1.570799 -0.000003 1.570799"/>
   </joint>
@@ -866,11 +839,7 @@
   <joint name="arm_left_7_link_wrist_left_ft_tool_link_joint" type="fixed">
     <parent link="arm_left_7_link"/>
     <child link="wrist_left_ft_tool_link"/>
-<<<<<<< HEAD
-    <origin xyz="-1.5551969e-07 1.5552013e-07 0.067725" rpy="2.356193 -1.5707923 2.356193"/>
-=======
     <origin xyz="0 0 0.067725" rpy="2.356193 -1.570792 2.356193"/>
->>>>>>> 2a10be8f
   </joint>
   <link name="left">
     <visual>
@@ -937,11 +906,7 @@
   <joint name="wrist_left_ft_tool_link_left_joint" type="fixed">
     <parent link="wrist_left_ft_tool_link"/>
     <child link="left"/>
-<<<<<<< HEAD
-    <origin xyz="0.016 -5.877128e-08 0" rpy="-2.356193 1.5707923 0.78539306"/>
-=======
     <origin xyz="0.016 0 0" rpy="-2.356193 1.570792 0.785393"/>
->>>>>>> 2a10be8f
   </joint>
   <joint name="left_hand_gripper_right_finger_joint" type="prismatic">
     <parent link="left"/>
@@ -991,11 +956,7 @@
   <joint name="left_hand_gripper_left_finger_joint" type="prismatic">
     <parent link="left"/>
     <child link="gripper_left_finger_link"/>
-<<<<<<< HEAD
-    <axis xyz="1 9.265359e-05 0"/>
-=======
     <axis xyz="1 0.000093 0"/>
->>>>>>> 2a10be8f
     <origin xyz="0 0 0" rpy="0 0 3.1415"/>
     <limit effort="16" lower="0" upper="0.045" velocity="0.05"/>
   </joint>
@@ -1098,132 +1059,84 @@
   <joint name="left_cap screw(11)_joint" type="fixed">
     <parent link="left"/>
     <child link="cap screw(11)"/>
-<<<<<<< HEAD
-    <origin xyz="-0.0477 -0.008 -0.0108" rpy="3.1415927 1.5707927 3.1415927"/>
-=======
     <origin xyz="-0.0477 -0.008 -0.0108" rpy="3.141593 1.570793 3.141593"/>
->>>>>>> 2a10be8f
   </joint>
   <link name="cap screw(10)">
   </link>
   <joint name="left_cap screw(10)_joint" type="fixed">
     <parent link="left"/>
     <child link="cap screw(10)"/>
-<<<<<<< HEAD
-    <origin xyz="-0.0477 -0.008 -0.043" rpy="3.1415927 1.5707927 3.1415927"/>
-=======
     <origin xyz="-0.0477 -0.008 -0.043" rpy="3.141593 1.570793 3.141593"/>
->>>>>>> 2a10be8f
   </joint>
   <link name="cap screw(9)">
   </link>
   <joint name="left_cap screw(9)_joint" type="fixed">
     <parent link="left"/>
     <child link="cap screw(9)"/>
-<<<<<<< HEAD
-    <origin xyz="-0.0477 -0.008 -0.075" rpy="3.1415927 1.5707927 3.1415927"/>
-=======
     <origin xyz="-0.0477 -0.008 -0.075" rpy="3.141593 1.570793 3.141593"/>
->>>>>>> 2a10be8f
   </joint>
   <link name="cap screw(8)">
   </link>
   <joint name="left_cap screw(8)_joint" type="fixed">
     <parent link="left"/>
     <child link="cap screw(8)"/>
-<<<<<<< HEAD
-    <origin xyz="-0.0477 0.008 -0.075" rpy="3.1415927 1.5707927 3.1415927"/>
-=======
     <origin xyz="-0.0477 0.008 -0.075" rpy="3.141593 1.570793 3.141593"/>
->>>>>>> 2a10be8f
   </joint>
   <link name="cap screw(7)">
   </link>
   <joint name="left_cap screw(7)_joint" type="fixed">
     <parent link="left"/>
     <child link="cap screw(7)"/>
-<<<<<<< HEAD
-    <origin xyz="-0.0477 0.008 -0.043" rpy="3.1415927 1.5707927 3.1415927"/>
-=======
     <origin xyz="-0.0477 0.008 -0.043" rpy="3.141593 1.570793 3.141593"/>
->>>>>>> 2a10be8f
   </joint>
   <link name="cap screw(6)">
   </link>
   <joint name="left_cap screw(6)_joint" type="fixed">
     <parent link="left"/>
     <child link="cap screw(6)"/>
-<<<<<<< HEAD
-    <origin xyz="-0.0477 0.008 -0.0108" rpy="3.1415927 1.5707927 3.1415927"/>
-=======
     <origin xyz="-0.0477 0.008 -0.0108" rpy="3.141593 1.570793 3.141593"/>
->>>>>>> 2a10be8f
   </joint>
   <link name="cap screw(5)">
   </link>
   <joint name="left_cap screw(5)_joint" type="fixed">
     <parent link="left"/>
     <child link="cap screw(5)"/>
-<<<<<<< HEAD
-    <origin xyz="0.0477 -0.008 -0.0108" rpy="3.1415927 -1.5707927 3.1415927"/>
-=======
     <origin xyz="0.0477 -0.008 -0.0108" rpy="3.141593 -1.570793 3.141593"/>
->>>>>>> 2a10be8f
   </joint>
   <link name="cap screw(4)">
   </link>
   <joint name="left_cap screw(4)_joint" type="fixed">
     <parent link="left"/>
     <child link="cap screw(4)"/>
-<<<<<<< HEAD
-    <origin xyz="0.0477 -0.008 -0.043" rpy="3.1415927 -1.5707927 3.1415927"/>
-=======
     <origin xyz="0.0477 -0.008 -0.043" rpy="3.141593 -1.570793 3.141593"/>
->>>>>>> 2a10be8f
   </joint>
   <link name="cap screw(3)">
   </link>
   <joint name="left_cap screw(3)_joint" type="fixed">
     <parent link="left"/>
     <child link="cap screw(3)"/>
-<<<<<<< HEAD
-    <origin xyz="0.0477 -0.008 -0.075" rpy="3.1415927 -1.5707927 3.1415927"/>
-=======
     <origin xyz="0.0477 -0.008 -0.075" rpy="3.141593 -1.570793 3.141593"/>
->>>>>>> 2a10be8f
   </joint>
   <link name="cap screw(2)">
   </link>
   <joint name="left_cap screw(2)_joint" type="fixed">
     <parent link="left"/>
     <child link="cap screw(2)"/>
-<<<<<<< HEAD
-    <origin xyz="0.0477 0.008 -0.075" rpy="3.1415927 -1.5707927 3.1415927"/>
-=======
     <origin xyz="0.0477 0.008 -0.075" rpy="3.141593 -1.570793 3.141593"/>
->>>>>>> 2a10be8f
   </joint>
   <link name="cap screw(1)">
   </link>
   <joint name="left_cap screw(1)_joint" type="fixed">
     <parent link="left"/>
     <child link="cap screw(1)"/>
-<<<<<<< HEAD
-    <origin xyz="0.0477 0.008 -0.043" rpy="3.1415927 -1.5707927 3.1415927"/>
-=======
     <origin xyz="0.0477 0.008 -0.043" rpy="3.141593 -1.570793 3.141593"/>
->>>>>>> 2a10be8f
   </joint>
   <link name="cap screw">
   </link>
   <joint name="left_cap screw_joint" type="fixed">
     <parent link="left"/>
     <child link="cap screw"/>
-<<<<<<< HEAD
-    <origin xyz="0.0477 0.008 -0.0108" rpy="3.1415927 -1.5707927 3.1415927"/>
-=======
     <origin xyz="0.0477 0.008 -0.0108" rpy="3.141593 -1.570793 3.141593"/>
->>>>>>> 2a10be8f
   </joint>
   <link name="TIAGo right arm">
     <visual>
@@ -1266,11 +1179,7 @@
   <joint name="torso_lift_link_TIAGo right arm_joint" type="fixed">
     <parent link="torso_lift_link"/>
     <child link="TIAGo right arm"/>
-<<<<<<< HEAD
-    <origin xyz="1.3492402e-12 -3.6732052e-07 0" rpy="0 0 4.6928203e-06"/>
-=======
     <origin xyz="0 0 0" rpy="0 0 0.000005"/>
->>>>>>> 2a10be8f
   </joint>
   <joint name="arm_right_1_joint" type="revolute">
     <parent link="TIAGo right arm"/>
@@ -1332,11 +1241,7 @@
   <joint name="arm_right_2_joint" type="revolute">
     <parent link="TIAGo_right_arm"/>
     <child link="arm_right_2_link"/>
-<<<<<<< HEAD
-    <axis xyz="0 3.6732051e-06 1"/>
-=======
     <axis xyz="0 0.000004 1"/>
->>>>>>> 2a10be8f
     <limit effort="43" lower="-1.11" upper="1.5" velocity="1.95"/>
     <origin xyz="-0.125 0.0194 -0.032" rpy="1.5708 0 0"/>
   </joint>
@@ -1369,11 +1274,7 @@
   <joint name="arm_right_3_joint" type="revolute">
     <parent link="arm_right_2_link"/>
     <child link="arm_right_3_link"/>
-<<<<<<< HEAD
-    <axis xyz="-2.8276306e-06 2.8276386e-06 1"/>
-=======
     <axis xyz="-0.000003 0.000003 1"/>
->>>>>>> 2a10be8f
     <limit effort="26" lower="-0.72" upper="3.86" velocity="2.35"/>
     <origin xyz="0.0895 0 0" rpy="1.570799 -0.000003 1.570799"/>
   </joint>
@@ -1406,11 +1307,7 @@
   <joint name="arm_right_4_joint" type="revolute">
     <parent link="arm_right_3_link"/>
     <child link="arm_right_4_link"/>
-<<<<<<< HEAD
-    <axis xyz="2.8276386e-06 2.8276306e-06 -1"/>
-=======
     <axis xyz="0.000003 0.000003 -1"/>
->>>>>>> 2a10be8f
     <limit effort="26" lower="-0.32" upper="2.29" velocity="2.35"/>
     <origin xyz="0.020001 0.0015 -0.3991" rpy="2.356193 1.570792 -2.356193"/>
   </joint>
@@ -1443,11 +1340,7 @@
   <joint name="arm_right_5_joint" type="revolute">
     <parent link="arm_right_4_link"/>
     <child link="arm_right_5_link"/>
-<<<<<<< HEAD
-    <axis xyz="1.349254e-11 5.1946963e-06 1"/>
-=======
     <axis xyz="0 0.000005 1"/>
->>>>>>> 2a10be8f
     <limit effort="3" lower="-2.07" upper="2.07" velocity="1.95"/>
     <origin xyz="0.163 0.02 0.001" rpy="-1.570794 -1.570791 -1.570794"/>
   </joint>
@@ -1492,11 +1385,7 @@
   <joint name="arm_right_6_joint" type="revolute">
     <parent link="arm_right_5_link"/>
     <child link="arm_right_6_link"/>
-<<<<<<< HEAD
-    <axis xyz="2.8276386e-06 2.8276306e-06 -1"/>
-=======
     <axis xyz="0.000003 0.000003 -1"/>
->>>>>>> 2a10be8f
     <limit effort="6.6" lower="-1.39" upper="1.39" velocity="1.76"/>
     <origin xyz="0 0 0.15" rpy="2.356193 1.570792 -2.356193"/>
   </joint>
@@ -1517,11 +1406,7 @@
   <joint name="arm_right_7_joint" type="revolute">
     <parent link="arm_right_6_link"/>
     <child link="arm_right_7_link"/>
-<<<<<<< HEAD
-    <axis xyz="2.8276306e-06 -2.8276386e-06 1"/>
-=======
     <axis xyz="0.000003 -0.000003 1"/>
->>>>>>> 2a10be8f
     <limit effort="6.6" lower="-2.07" upper="2.07" velocity="1.76"/>
     <origin xyz="0 0 0" rpy="-1.570799 0.000003 1.570799"/>
   </joint>
@@ -1556,11 +1441,7 @@
   <joint name="arm_right_7_link_wrist_right_ft_tool_link_joint" type="fixed">
     <parent link="arm_right_7_link"/>
     <child link="wrist_right_ft_tool_link"/>
-<<<<<<< HEAD
-    <origin xyz="1.5551969e-07 -1.5552013e-07 0.067725" rpy="2.356193 -1.5707923 2.356193"/>
-=======
     <origin xyz="0 0 0.067725" rpy="2.356193 -1.570792 2.356193"/>
->>>>>>> 2a10be8f
   </joint>
   <link name="right">
     <visual>
@@ -1627,11 +1508,7 @@
   <joint name="wrist_right_ft_tool_link_right_joint" type="fixed">
     <parent link="wrist_right_ft_tool_link"/>
     <child link="right"/>
-<<<<<<< HEAD
-    <origin xyz="0.016 -5.877128e-08 0" rpy="-2.356193 1.5707923 0.78539306"/>
-=======
     <origin xyz="0.016 0 0" rpy="-2.356193 1.570792 0.785393"/>
->>>>>>> 2a10be8f
   </joint>
   <joint name="right_hand_gripper_right_finger_joint" type="prismatic">
     <parent link="right"/>
@@ -1681,11 +1558,7 @@
   <joint name="right_hand_gripper_left_finger_joint" type="prismatic">
     <parent link="right"/>
     <child link="gripper_left_finger_link_4"/>
-<<<<<<< HEAD
-    <axis xyz="1 9.265359e-05 0"/>
-=======
     <axis xyz="1 0.000093 0"/>
->>>>>>> 2a10be8f
     <origin xyz="0 0 0" rpy="0 0 3.1415"/>
     <limit effort="16" lower="0" upper="0.045" velocity="0.05"/>
   </joint>
@@ -1788,131 +1661,83 @@
   <joint name="right_cap screw(11)_13_joint" type="fixed">
     <parent link="right"/>
     <child link="cap screw(11)_13"/>
-<<<<<<< HEAD
-    <origin xyz="-0.0477 -0.008 -0.0108" rpy="3.1415927 1.5707927 3.1415927"/>
-=======
     <origin xyz="-0.0477 -0.008 -0.0108" rpy="3.141593 1.570793 3.141593"/>
->>>>>>> 2a10be8f
   </joint>
   <link name="cap screw(10)_14">
   </link>
   <joint name="right_cap screw(10)_14_joint" type="fixed">
     <parent link="right"/>
     <child link="cap screw(10)_14"/>
-<<<<<<< HEAD
-    <origin xyz="-0.0477 -0.008 -0.043" rpy="3.1415927 1.5707927 3.1415927"/>
-=======
     <origin xyz="-0.0477 -0.008 -0.043" rpy="3.141593 1.570793 3.141593"/>
->>>>>>> 2a10be8f
   </joint>
   <link name="cap screw(9)_15">
   </link>
   <joint name="right_cap screw(9)_15_joint" type="fixed">
     <parent link="right"/>
     <child link="cap screw(9)_15"/>
-<<<<<<< HEAD
-    <origin xyz="-0.0477 -0.008 -0.075" rpy="3.1415927 1.5707927 3.1415927"/>
-=======
     <origin xyz="-0.0477 -0.008 -0.075" rpy="3.141593 1.570793 3.141593"/>
->>>>>>> 2a10be8f
   </joint>
   <link name="cap screw(8)_16">
   </link>
   <joint name="right_cap screw(8)_16_joint" type="fixed">
     <parent link="right"/>
     <child link="cap screw(8)_16"/>
-<<<<<<< HEAD
-    <origin xyz="-0.0477 0.008 -0.075" rpy="3.1415927 1.5707927 3.1415927"/>
-=======
     <origin xyz="-0.0477 0.008 -0.075" rpy="3.141593 1.570793 3.141593"/>
->>>>>>> 2a10be8f
   </joint>
   <link name="cap screw(7)_17">
   </link>
   <joint name="right_cap screw(7)_17_joint" type="fixed">
     <parent link="right"/>
     <child link="cap screw(7)_17"/>
-<<<<<<< HEAD
-    <origin xyz="-0.0477 0.008 -0.043" rpy="3.1415927 1.5707927 3.1415927"/>
-=======
     <origin xyz="-0.0477 0.008 -0.043" rpy="3.141593 1.570793 3.141593"/>
->>>>>>> 2a10be8f
   </joint>
   <link name="cap screw(6)_18">
   </link>
   <joint name="right_cap screw(6)_18_joint" type="fixed">
     <parent link="right"/>
     <child link="cap screw(6)_18"/>
-<<<<<<< HEAD
-    <origin xyz="-0.0477 0.008 -0.0108" rpy="3.1415927 1.5707927 3.1415927"/>
-=======
     <origin xyz="-0.0477 0.008 -0.0108" rpy="3.141593 1.570793 3.141593"/>
->>>>>>> 2a10be8f
   </joint>
   <link name="cap screw(5)_19">
   </link>
   <joint name="right_cap screw(5)_19_joint" type="fixed">
     <parent link="right"/>
     <child link="cap screw(5)_19"/>
-<<<<<<< HEAD
-    <origin xyz="0.0477 -0.008 -0.0108" rpy="3.1415927 -1.5707927 3.1415927"/>
-=======
     <origin xyz="0.0477 -0.008 -0.0108" rpy="3.141593 -1.570793 3.141593"/>
->>>>>>> 2a10be8f
   </joint>
   <link name="cap screw(4)_20">
   </link>
   <joint name="right_cap screw(4)_20_joint" type="fixed">
     <parent link="right"/>
     <child link="cap screw(4)_20"/>
-<<<<<<< HEAD
-    <origin xyz="0.0477 -0.008 -0.043" rpy="3.1415927 -1.5707927 3.1415927"/>
-=======
     <origin xyz="0.0477 -0.008 -0.043" rpy="3.141593 -1.570793 3.141593"/>
->>>>>>> 2a10be8f
   </joint>
   <link name="cap screw(3)_21">
   </link>
   <joint name="right_cap screw(3)_21_joint" type="fixed">
     <parent link="right"/>
     <child link="cap screw(3)_21"/>
-<<<<<<< HEAD
-    <origin xyz="0.0477 -0.008 -0.075" rpy="3.1415927 -1.5707927 3.1415927"/>
-=======
     <origin xyz="0.0477 -0.008 -0.075" rpy="3.141593 -1.570793 3.141593"/>
->>>>>>> 2a10be8f
   </joint>
   <link name="cap screw(2)_22">
   </link>
   <joint name="right_cap screw(2)_22_joint" type="fixed">
     <parent link="right"/>
     <child link="cap screw(2)_22"/>
-<<<<<<< HEAD
-    <origin xyz="0.0477 0.008 -0.075" rpy="3.1415927 -1.5707927 3.1415927"/>
-=======
     <origin xyz="0.0477 0.008 -0.075" rpy="3.141593 -1.570793 3.141593"/>
->>>>>>> 2a10be8f
   </joint>
   <link name="cap screw(1)_23">
   </link>
   <joint name="right_cap screw(1)_23_joint" type="fixed">
     <parent link="right"/>
     <child link="cap screw(1)_23"/>
-<<<<<<< HEAD
-    <origin xyz="0.0477 0.008 -0.043" rpy="3.1415927 -1.5707927 3.1415927"/>
-=======
     <origin xyz="0.0477 0.008 -0.043" rpy="3.141593 -1.570793 3.141593"/>
->>>>>>> 2a10be8f
   </joint>
   <link name="cap screw_24">
   </link>
   <joint name="right_cap screw_24_joint" type="fixed">
     <parent link="right"/>
     <child link="cap screw_24"/>
-<<<<<<< HEAD
-    <origin xyz="0.0477 0.008 -0.0108" rpy="3.1415927 -1.5707927 3.1415927"/>
-=======
     <origin xyz="0.0477 0.008 -0.0108" rpy="3.141593 -1.570793 3.141593"/>
->>>>>>> 2a10be8f
   </joint>
 </robot>