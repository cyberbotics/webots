<?xml version="1.0"?>
<robot name="P-Rob3" xmlns:xacro="http://ros.org/wiki/xacro">
  <link name="base_link">
    <visual>
      <origin xyz="0 0 0.173" rpy="0.000001 0 0"/>
      <geometry>
        <cylinder radius="0.09" length="0.1"/>
      </geometry>
    </visual>
    <collision>
      <origin xyz="0 0 0.173" rpy="0.000001 0 0"/>
      <geometry>
        <cylinder radius="0.09" length="0.1"/>
      </geometry>
    </collision>
    <visual>
      <origin xyz="0 0 0.051" rpy="0 0 0"/>
      <geometry>
        <box size="0.21 0.32 0.1"/>
      </geometry>
    </visual>
    <collision>
      <origin xyz="0 0 0.051" rpy="0 0 0"/>
      <geometry>
        <box size="0.21 0.32 0.1"/>
      </geometry>
    </collision>
    <visual>
      <origin xyz="0 0 0.151" rpy="0 0 0"/>
      <geometry>
        <box size="0.21 0.22 0.1"/>
      </geometry>
    </visual>
    <collision>
      <origin xyz="0 0 0.151" rpy="0 0 0"/>
      <geometry>
        <box size="0.21 0.22 0.1"/>
      </geometry>
    </collision>
  </link>
  <joint name="motor 1" type="revolute">
    <parent link="base_link"/>
    <child link="link_1_2"/>
    <axis xyz="0 0 1"/>
    <limit effort="159.696" lower="-2.95903" upper="2.95903" velocity="1.74533"/>
    <origin xyz="0 0 0.212" rpy="0 0 0"/>
  </joint>
  <link name="link_1_2">
    <visual>
      <origin xyz="0 0 0.0555" rpy="0.000001 0 0"/>
      <geometry>
        <cylinder radius="0.09" length="0.07"/>
      </geometry>
    </visual>
    <collision>
      <origin xyz="0 0 0.0555" rpy="0.000001 0 0"/>
      <geometry>
        <cylinder radius="0.09" length="0.07"/>
      </geometry>
    </collision>
    <visual>
      <origin xyz="0 0.05 0.1485" rpy="1.570796 0 0"/>
      <geometry>
        <cylinder radius="0.085" length="0.09"/>
      </geometry>
    </visual>
    <collision>
      <origin xyz="0 0.05 0.1485" rpy="1.570796 0 0"/>
      <geometry>
        <cylinder radius="0.085" length="0.09"/>
      </geometry>
    </collision>
  </link>
  <joint name="motor 2" type="revolute">
    <parent link="link_1_2"/>
    <child link="link_2_3"/>
    <axis xyz="0 1 0"/>
    <limit effort="159.696" lower="-1.91148" upper="1.91148" velocity="1.74533"/>
    <origin xyz="0 0 0.1505" rpy="0 0 0"/>
  </joint>
  <link name="link_2_3">
    <visual>
      <origin xyz="0 -0.05 0.005" rpy="1.570796 0 0"/>
      <geometry>
        <cylinder radius="0.09" length="0.09"/>
      </geometry>
    </visual>
    <collision>
      <origin xyz="0 -0.05 0.005" rpy="1.570796 0 0"/>
      <geometry>
        <cylinder radius="0.09" length="0.09"/>
      </geometry>
    </collision>
    <visual>
      <origin xyz="0 0 0.115" rpy="-3.141589 0 0"/>
      <geometry>
        <cylinder radius="0.08" length="0.06"/>
      </geometry>
    </visual>
    <collision>
      <origin xyz="0 0 0.115" rpy="-3.141589 0 0"/>
      <geometry>
        <cylinder radius="0.08" length="0.06"/>
      </geometry>
    </collision>
    <visual>
      <origin xyz="0 -0.055 0.285" rpy="1.570796 0 0"/>
      <geometry>
        <cylinder radius="0.07" length="0.1"/>
      </geometry>
    </visual>
    <collision>
      <origin xyz="0 -0.055 0.285" rpy="1.570796 0 0"/>
      <geometry>
        <cylinder radius="0.07" length="0.1"/>
      </geometry>
    </collision>
    <visual>
      <origin xyz="0 0 0.18" rpy="-3.141589 0 0"/>
      <geometry>
        <cylinder radius="0.085" length="0.07"/>
      </geometry>
    </visual>
    <collision>
      <origin xyz="0 0 0.18" rpy="-3.141589 0 0"/>
      <geometry>
        <cylinder radius="0.085" length="0.07"/>
      </geometry>
    </collision>
  </link>
  <joint name="motor 3" type="revolute">
    <parent link="link_2_3"/>
    <child link="link_3_4"/>
    <axis xyz="0 1 0"/>
    <limit effort="80.1455" lower="-1.99927" upper="1.99927" velocity="2.44346"/>
    <origin xyz="0 0 0.29" rpy="0 0 0"/>
  </joint>
  <link name="link_3_4">
    <visual>
      <origin xyz="0 0.055 -0.0005" rpy="1.570796 0 0"/>
      <geometry>
        <cylinder radius="0.07" length="0.1"/>
      </geometry>
    </visual>
    <collision>
      <origin xyz="0 0.055 -0.0005" rpy="1.570796 0 0"/>
      <geometry>
        <cylinder radius="0.07" length="0.1"/>
      </geometry>
    </collision>
    <visual>
      <origin xyz="0 0 0.1225" rpy="-3.141589 0 0"/>
      <geometry>
        <cylinder radius="0.08" length="0.09"/>
      </geometry>
    </visual>
    <collision>
      <origin xyz="0 0 0.1225" rpy="-3.141589 0 0"/>
      <geometry>
        <cylinder radius="0.08" length="0.09"/>
      </geometry>
    </collision>
  </link>
  <joint name="motor 4" type="revolute">
    <parent link="link_3_4"/>
    <child link="link_4_5"/>
    <axis xyz="0 0 1"/>
    <limit effort="30.1005" lower="-2.95153" upper="2.95153" velocity="2.79253"/>
    <origin xyz="0 0 0.164" rpy="0 0 0"/>
  </joint>
  <link name="link_4_5">
    <visual>
      <origin xyz="0 0 0.049" rpy="0.000001 0 0"/>
      <geometry>
        <cylinder radius="0.08" length="0.07"/>
      </geometry>
    </visual>
    <collision>
      <origin xyz="0 0 0.049" rpy="0.000001 0 0"/>
      <geometry>
        <cylinder radius="0.08" length="0.07"/>
      </geometry>
    </collision>
    <visual>
      <origin xyz="0 0.05 0.142" rpy="1.570796 0 0"/>
      <geometry>
        <cylinder radius="0.069" length="0.09"/>
      </geometry>
    </visual>
    <collision>
      <origin xyz="0 0.05 0.142" rpy="1.570796 0 0"/>
      <geometry>
        <cylinder radius="0.069" length="0.09"/>
      </geometry>
    </collision>
  </link>
  <joint name="motor 5" type="revolute">
    <parent link="link_4_5"/>
    <child link="link_5_6"/>
    <axis xyz="0 1 0"/>
    <limit effort="30.1005" lower="-1.9977" upper="1.9977" velocity="2.79253"/>
    <origin xyz="0 0 0.1455" rpy="0 0 0"/>
  </joint>
  <link name="link_5_6">
    <visual>
      <origin xyz="0 -0.05 -0.0055" rpy="1.570796 0 0"/>
      <geometry>
        <cylinder radius="0.071" length="0.095"/>
      </geometry>
    </visual>
    <collision>
      <origin xyz="0 -0.05 -0.0055" rpy="1.570796 0 0"/>
      <geometry>
        <cylinder radius="0.071" length="0.095"/>
      </geometry>
    </collision>
    <visual>
      <origin xyz="0 0 0.1045" rpy="-3.141589 0 0"/>
      <geometry>
        <cylinder radius="0.073" length="0.07"/>
      </geometry>
    </visual>
    <collision>
      <origin xyz="0 0 0.1045" rpy="-3.141589 0 0"/>
      <geometry>
        <cylinder radius="0.073" length="0.07"/>
      </geometry>
    </collision>
  </link>
  <joint name="motor 6" type="revolute">
    <parent link="link_5_6"/>
    <child link="link_6_top"/>
    <axis xyz="0 0 1"/>
    <limit effort="16.4816" lower="-2.95833" upper="2.95833" velocity="2.79253"/>
    <origin xyz="0 0 0.129" rpy="0 0 0"/>
  </joint>
  <link name="link_6_top">
    <visual>
      <origin xyz="0 0 0.02775" rpy="-3.141589 0 0"/>
      <geometry>
        <cylinder radius="0.0683" length="0.04"/>
      </geometry>
    </visual>
    <collision>
      <origin xyz="0 0 0.02775" rpy="-3.141589 0 0"/>
      <geometry>
        <cylinder radius="0.0683" length="0.04"/>
      </geometry>
    </collision>
  </link>
  <link name="ts_emitter">
  </link>
  <joint name="link_6_top_ts_emitter_joint" type="fixed">
    <parent link="link_6_top"/>
    <child link="ts_emitter"/>
    <origin xyz="0 0 0.02075" rpy="0 0 0"/>
  </joint>
  <link name="link_base_tcp180">
    <visual>
      <origin xyz="0 0 0.026" rpy="0 0 0"/>
      <geometry>
        <sphere radius="0.08"/>
      </geometry>
    </visual>
    <collision>
      <origin xyz="0 0 0.026" rpy="0 0 0"/>
      <geometry>
        <sphere radius="0.08"/>
      </geometry>
    </collision>
    <visual>
<<<<<<< HEAD
      <origin xyz="0 1.34683e-07 -0.014" rpy="-3.1415894 0 0"/>
=======
      <origin xyz="0 0 -0.014" rpy="-3.141589 0 0"/>
>>>>>>> 2a10be8f
      <geometry>
        <cylinder radius="0.08" length="0.07"/>
      </geometry>
    </visual>
    <collision>
<<<<<<< HEAD
      <origin xyz="0 1.34683e-07 -0.014" rpy="-3.1415894 0 0"/>
=======
      <origin xyz="0 0 -0.014" rpy="-3.141589 0 0"/>
>>>>>>> 2a10be8f
      <geometry>
        <cylinder radius="0.08" length="0.07"/>
      </geometry>
    </collision>
  </link>
  <joint name="link_6_top_link_base_tcp180_joint" type="fixed">
    <parent link="link_6_top"/>
    <child link="link_base_tcp180"/>
    <origin xyz="0 0 0.07775" rpy="0 0 0"/>
<<<<<<< HEAD
  </joint>
  <link name="gripper middle distance sensor">
  </link>
  <joint name="link_base_tcp180_gripper middle distance sensor_joint" type="fixed">
    <parent link="link_base_tcp180"/>
    <child link="gripper middle distance sensor"/>
    <origin xyz="0 0 0.085" rpy="0 -1.5707897 0"/>
  </joint>
  <joint name="7 left" type="revolute">
    <parent link="link_base_tcp180"/>
    <child link="left finger"/>
    <axis xyz="-1 -2.614661e-06 4.528642e-07"/>
=======
  </joint>
  <link name="gripper middle distance sensor">
  </link>
  <joint name="link_base_tcp180_gripper middle distance sensor_joint" type="fixed">
    <parent link="link_base_tcp180"/>
    <child link="gripper middle distance sensor"/>
    <origin xyz="0 0 0.085" rpy="0 -1.57079 0"/>
  </joint>
  <joint name="motor 7 left" type="revolute">
    <parent link="link_base_tcp180"/>
    <child link="left finger"/>
    <axis xyz="-1 -0.000003 0"/>
>>>>>>> 2a10be8f
    <limit effort="5.44164" lower="0" upper="1.0472" velocity="1.0472"/>
    <origin xyz="0 0 0.058" rpy="0.343001 0 3.14159"/>
  </joint>
  <link name="left finger">
    <visual>
      <origin xyz="0 0.043733 0.044271" rpy="-0.287985 0 0"/>
      <geometry>
        <box size="0.034 0.023 0.07"/>
      </geometry>
    </visual>
    <collision>
      <origin xyz="0 0.043733 0.044271" rpy="-0.287985 0 0"/>
      <geometry>
        <box size="0.034 0.023 0.07"/>
      </geometry>
    </collision>
    <visual>
      <origin xyz="0 0.056131 0.086511" rpy="-0.3927 0 0"/>
      <geometry>
        <box size="0.03 0.02 0.04"/>
      </geometry>
    </visual>
    <collision>
      <origin xyz="0 0.056131 0.086511" rpy="-0.3927 0 0"/>
      <geometry>
        <box size="0.03 0.02 0.04"/>
      </geometry>
    </collision>
    <visual>
      <origin xyz="0 0.05666 0.105248" rpy="0.261798 0 0"/>
      <geometry>
        <box size="0.026 0.021 0.03"/>
      </geometry>
    </visual>
    <collision>
      <origin xyz="0 0.05666 0.105248" rpy="0.261798 0 0"/>
      <geometry>
        <box size="0.026 0.021 0.03"/>
      </geometry>
    </collision>
    <visual>
      <origin xyz="0 0.048226 0.127972" rpy="-0.314166 0 0"/>
      <geometry>
        <box size="0.026 0.004 0.025"/>
      </geometry>
    </visual>
    <collision>
      <origin xyz="0 0.048226 0.127972" rpy="-0.314166 0 0"/>
      <geometry>
        <box size="0.026 0.004 0.025"/>
      </geometry>
    </collision>
    <visual>
      <origin xyz="0 0.058726 0.127073" rpy="0.62831 0 0"/>
      <geometry>
        <box size="0.024 0.007 0.025"/>
      </geometry>
    </visual>
    <collision>
      <origin xyz="0 0.058726 0.127073" rpy="0.62831 0 0"/>
      <geometry>
        <box size="0.024 0.007 0.025"/>
      </geometry>
    </collision>
    <visual>
      <origin xyz="0 0.052619 0.121813" rpy="1.23045 0 0"/>
      <geometry>
        <box size="0.022 0.014 0.014"/>
      </geometry>
    </visual>
    <collision>
      <origin xyz="0 0.052619 0.121813" rpy="1.23045 0 0"/>
      <geometry>
        <box size="0.022 0.014 0.014"/>
      </geometry>
    </collision>
    <visual>
      <origin xyz="0 0.067374 0.108562" rpy="0.235585 0 0"/>
      <geometry>
        <box size="0.024 0.007 0.02"/>
      </geometry>
    </visual>
    <collision>
      <origin xyz="0 0.067374 0.108562" rpy="0.235585 0 0"/>
      <geometry>
        <box size="0.024 0.007 0.02"/>
      </geometry>
    </collision>
  </link>
  <link name="left finger sensor 3">
  </link>
  <joint name="left finger_left finger sensor 3_joint" type="fixed">
    <parent link="left finger"/>
    <child link="left finger sensor 3"/>
<<<<<<< HEAD
    <origin xyz="-6.75982e-08 0.0173238 0.0871813" rpy="7.8457396e-07 0.26179942 1.5708023"/>
=======
    <origin xyz="0 0.017324 0.087181" rpy="0.000001 0.261799 1.570802"/>
>>>>>>> 2a10be8f
  </joint>
  <link name="left finger sensor 2">
  </link>
  <joint name="left finger_left finger sensor 2_joint" type="fixed">
    <parent link="left finger"/>
    <child link="left finger sensor 2"/>
<<<<<<< HEAD
    <origin xyz="-7.548e-10 0.0214379 0.13449" rpy="-3.3035767e-06 -1.1257437 -1.5707953"/>
=======
    <origin xyz="0 0.021438 0.13449" rpy="-0.000003 -1.125744 -1.570795"/>
>>>>>>> 2a10be8f
  </joint>
  <link name="left finger sensor 1">
  </link>
  <joint name="left finger_left finger sensor 1_joint" type="fixed">
    <parent link="left finger"/>
    <child link="left finger sensor 1"/>
<<<<<<< HEAD
    <origin xyz="-0.013 0.02 0.118" rpy="0 0 3.1415927"/>
=======
    <origin xyz="-0.013 0.02 0.118" rpy="0 0 3.141593"/>
>>>>>>> 2a10be8f
  </joint>
  <link name="left finger sensor 0">
  </link>
  <joint name="left finger_left finger sensor 0_joint" type="fixed">
    <parent link="left finger"/>
    <child link="left finger sensor 0"/>
    <origin xyz="0.013 0.02 0.118" rpy="0 0 0"/>
  </joint>
<<<<<<< HEAD
  <joint name="7" type="revolute">
=======
  <joint name="motor 7" type="revolute">
>>>>>>> 2a10be8f
    <parent link="link_base_tcp180"/>
    <child link="right finger"/>
    <axis xyz="-1 0 0"/>
    <limit effort="5.44164" lower="0" upper="1.0472" velocity="1.0472"/>
    <origin xyz="0 0 0.058" rpy="0.343 0 0"/>
  </joint>
  <link name="right finger">
    <visual>
      <origin xyz="0 0.043733 0.044271" rpy="-0.287985 0 0"/>
      <geometry>
        <box size="0.034 0.023 0.07"/>
      </geometry>
    </visual>
    <collision>
      <origin xyz="0 0.043733 0.044271" rpy="-0.287985 0 0"/>
      <geometry>
        <box size="0.034 0.023 0.07"/>
      </geometry>
    </collision>
    <visual>
      <origin xyz="0 0.056131 0.086511" rpy="-0.3927 0 0"/>
      <geometry>
        <box size="0.03 0.02 0.04"/>
      </geometry>
    </visual>
    <collision>
      <origin xyz="0 0.056131 0.086511" rpy="-0.3927 0 0"/>
      <geometry>
        <box size="0.03 0.02 0.04"/>
      </geometry>
    </collision>
    <visual>
      <origin xyz="0 0.05666 0.105248" rpy="0.261798 0 0"/>
      <geometry>
        <box size="0.026 0.021 0.03"/>
      </geometry>
    </visual>
    <collision>
      <origin xyz="0 0.05666 0.105248" rpy="0.261798 0 0"/>
      <geometry>
        <box size="0.026 0.021 0.03"/>
      </geometry>
    </collision>
    <visual>
      <origin xyz="0 0.048226 0.127972" rpy="-0.314166 0 0"/>
      <geometry>
        <box size="0.026 0.004 0.025"/>
      </geometry>
    </visual>
    <collision>
      <origin xyz="0 0.048226 0.127972" rpy="-0.314166 0 0"/>
      <geometry>
        <box size="0.026 0.004 0.025"/>
      </geometry>
    </collision>
    <visual>
      <origin xyz="0 0.058726 0.127073" rpy="0.62831 0 0"/>
      <geometry>
        <box size="0.024 0.007 0.025"/>
      </geometry>
    </visual>
    <collision>
      <origin xyz="0 0.058726 0.127073" rpy="0.62831 0 0"/>
      <geometry>
        <box size="0.024 0.007 0.025"/>
      </geometry>
    </collision>
    <visual>
      <origin xyz="0 0.052619 0.121813" rpy="1.23045 0 0"/>
      <geometry>
        <box size="0.022 0.014 0.014"/>
      </geometry>
    </visual>
    <collision>
      <origin xyz="0 0.052619 0.121813" rpy="1.23045 0 0"/>
      <geometry>
        <box size="0.022 0.014 0.014"/>
      </geometry>
    </collision>
    <visual>
      <origin xyz="0 0.067374 0.108562" rpy="0.235585 0 0"/>
      <geometry>
        <box size="0.024 0.007 0.02"/>
      </geometry>
    </visual>
    <collision>
      <origin xyz="0 0.067374 0.108562" rpy="0.235585 0 0"/>
      <geometry>
        <box size="0.024 0.007 0.02"/>
      </geometry>
    </collision>
  </link>
  <link name="right finger sensor 3">
  </link>
  <joint name="right finger_right finger sensor 3_joint" type="fixed">
    <parent link="right finger"/>
    <child link="right finger sensor 3"/>
<<<<<<< HEAD
    <origin xyz="-6.75982e-08 0.0173238 0.0871813" rpy="7.8457396e-07 0.26179942 1.5708023"/>
=======
    <origin xyz="0 0.017324 0.087181" rpy="0.000001 0.261799 1.570802"/>
>>>>>>> 2a10be8f
  </joint>
  <link name="right finger sensor 2">
  </link>
  <joint name="right finger_right finger sensor 2_joint" type="fixed">
    <parent link="right finger"/>
    <child link="right finger sensor 2"/>
<<<<<<< HEAD
    <origin xyz="-7.548e-10 0.0214379 0.13449" rpy="-3.3035767e-06 -1.1257437 -1.5707953"/>
=======
    <origin xyz="0 0.021438 0.13449" rpy="-0.000003 -1.125744 -1.570795"/>
>>>>>>> 2a10be8f
  </joint>
  <link name="right finger sensor 1">
  </link>
  <joint name="right finger_right finger sensor 1_joint" type="fixed">
    <parent link="right finger"/>
    <child link="right finger sensor 1"/>
<<<<<<< HEAD
    <origin xyz="-0.013 0.02 0.118" rpy="0 0 3.1415927"/>
=======
    <origin xyz="-0.013 0.02 0.118" rpy="0 0 3.141593"/>
>>>>>>> 2a10be8f
  </joint>
  <link name="right finger sensor 0">
  </link>
  <joint name="right finger_right finger sensor 0_joint" type="fixed">
    <parent link="right finger"/>
    <child link="right finger sensor 0"/>
    <origin xyz="0.013 0.02 0.118" rpy="0 0 0"/>
  </joint>
  <link name="button 7">
  </link>
  <joint name="link_6_top_button 7_joint" type="fixed">
    <parent link="link_6_top"/>
    <child link="button 7"/>
    <origin xyz="0.050302 0.042999 0.0089" rpy="0 0 2.28"/>
  </joint>
  <link name="button 6">
  </link>
  <joint name="link_6_top_button 6_joint" type="fixed">
    <parent link="link_6_top"/>
    <child link="button 6"/>
    <origin xyz="0.064201 0.015645 0.0089" rpy="0 0 1.8"/>
  </joint>
  <link name="button 5">
  </link>
  <joint name="link_6_top_button 5_joint" type="fixed">
    <parent link="link_6_top"/>
    <child link="button 5"/>
    <origin xyz="0.064216 -0.015083 0.0089" rpy="0 0 1.309"/>
  </joint>
  <link name="button 4">
  </link>
  <joint name="link_6_top_button 4_joint" type="fixed">
    <parent link="link_6_top"/>
    <child link="button 4"/>
    <origin xyz="0.050259 -0.043265 0.0089" rpy="0 0 0.9163"/>
  </joint>
  <link name="button 3">
  </link>
  <joint name="link_6_top_button 3_joint" type="fixed">
    <parent link="link_6_top"/>
    <child link="button 3"/>
    <origin xyz="-0.05053 -0.043194 0.0089" rpy="0 0 2.28"/>
  </joint>
  <link name="button 2">
  </link>
  <joint name="link_6_top_button 2_joint" type="fixed">
    <parent link="link_6_top"/>
    <child link="button 2"/>
    <origin xyz="-0.064201 -0.015644 0.0089" rpy="0 0 1.8"/>
  </joint>
  <link name="button 1">
  </link>
  <joint name="link_6_top_button 1_joint" type="fixed">
    <parent link="link_6_top"/>
    <child link="button 1"/>
    <origin xyz="-0.064313 0.015109 0.0089" rpy="0 0 1.309"/>
  </joint>
  <link name="button 0">
  </link>
  <joint name="link_6_top_button 0_joint" type="fixed">
    <parent link="link_6_top"/>
    <child link="button 0"/>
    <origin xyz="-0.05018 0.043204 0.0089" rpy="0 0 0.9163"/>
  </joint>
  <link name="cap screw">
    <visual>
      <origin xyz="0 0 0.005" rpy="3.141593 0 0"/>
      <geometry>
        <cylinder radius="0.005" length="0.01"/>
      </geometry>
    </visual>
    <collision>
      <origin xyz="0 0 0.005" rpy="3.141593 0 0"/>
      <geometry>
        <cylinder radius="0.005" length="0.01"/>
      </geometry>
    </collision>
    <visual>
      <origin xyz="0 0 -0.005" rpy="0 0 0"/>
      <geometry>
        <cylinder radius="0.00833333" length="0.01"/>
      </geometry>
    </visual>
    <collision>
      <origin xyz="0 0 -0.005" rpy="0 0 0"/>
      <geometry>
        <cylinder radius="0.00833333" length="0.01"/>
      </geometry>
    </collision>
  </link>
  <joint name="base_link_cap screw_joint" type="fixed">
    <parent link="base_link"/>
    <child link="cap screw"/>
    <origin xyz="0.0962 0 0.099" rpy="3.141593 -1.570792 3.141593"/>
  </joint>
</robot><|MERGE_RESOLUTION|>--- conflicted
+++ resolved
@@ -269,21 +269,13 @@
       </geometry>
     </collision>
     <visual>
-<<<<<<< HEAD
-      <origin xyz="0 1.34683e-07 -0.014" rpy="-3.1415894 0 0"/>
-=======
       <origin xyz="0 0 -0.014" rpy="-3.141589 0 0"/>
->>>>>>> 2a10be8f
       <geometry>
         <cylinder radius="0.08" length="0.07"/>
       </geometry>
     </visual>
     <collision>
-<<<<<<< HEAD
-      <origin xyz="0 1.34683e-07 -0.014" rpy="-3.1415894 0 0"/>
-=======
       <origin xyz="0 0 -0.014" rpy="-3.141589 0 0"/>
->>>>>>> 2a10be8f
       <geometry>
         <cylinder radius="0.08" length="0.07"/>
       </geometry>
@@ -293,20 +285,6 @@
     <parent link="link_6_top"/>
     <child link="link_base_tcp180"/>
     <origin xyz="0 0 0.07775" rpy="0 0 0"/>
-<<<<<<< HEAD
-  </joint>
-  <link name="gripper middle distance sensor">
-  </link>
-  <joint name="link_base_tcp180_gripper middle distance sensor_joint" type="fixed">
-    <parent link="link_base_tcp180"/>
-    <child link="gripper middle distance sensor"/>
-    <origin xyz="0 0 0.085" rpy="0 -1.5707897 0"/>
-  </joint>
-  <joint name="7 left" type="revolute">
-    <parent link="link_base_tcp180"/>
-    <child link="left finger"/>
-    <axis xyz="-1 -2.614661e-06 4.528642e-07"/>
-=======
   </joint>
   <link name="gripper middle distance sensor">
   </link>
@@ -319,7 +297,6 @@
     <parent link="link_base_tcp180"/>
     <child link="left finger"/>
     <axis xyz="-1 -0.000003 0"/>
->>>>>>> 2a10be8f
     <limit effort="5.44164" lower="0" upper="1.0472" velocity="1.0472"/>
     <origin xyz="0 0 0.058" rpy="0.343001 0 3.14159"/>
   </joint>
@@ -414,33 +391,21 @@
   <joint name="left finger_left finger sensor 3_joint" type="fixed">
     <parent link="left finger"/>
     <child link="left finger sensor 3"/>
-<<<<<<< HEAD
-    <origin xyz="-6.75982e-08 0.0173238 0.0871813" rpy="7.8457396e-07 0.26179942 1.5708023"/>
-=======
     <origin xyz="0 0.017324 0.087181" rpy="0.000001 0.261799 1.570802"/>
->>>>>>> 2a10be8f
   </joint>
   <link name="left finger sensor 2">
   </link>
   <joint name="left finger_left finger sensor 2_joint" type="fixed">
     <parent link="left finger"/>
     <child link="left finger sensor 2"/>
-<<<<<<< HEAD
-    <origin xyz="-7.548e-10 0.0214379 0.13449" rpy="-3.3035767e-06 -1.1257437 -1.5707953"/>
-=======
     <origin xyz="0 0.021438 0.13449" rpy="-0.000003 -1.125744 -1.570795"/>
->>>>>>> 2a10be8f
   </joint>
   <link name="left finger sensor 1">
   </link>
   <joint name="left finger_left finger sensor 1_joint" type="fixed">
     <parent link="left finger"/>
     <child link="left finger sensor 1"/>
-<<<<<<< HEAD
-    <origin xyz="-0.013 0.02 0.118" rpy="0 0 3.1415927"/>
-=======
     <origin xyz="-0.013 0.02 0.118" rpy="0 0 3.141593"/>
->>>>>>> 2a10be8f
   </joint>
   <link name="left finger sensor 0">
   </link>
@@ -449,11 +414,7 @@
     <child link="left finger sensor 0"/>
     <origin xyz="0.013 0.02 0.118" rpy="0 0 0"/>
   </joint>
-<<<<<<< HEAD
-  <joint name="7" type="revolute">
-=======
   <joint name="motor 7" type="revolute">
->>>>>>> 2a10be8f
     <parent link="link_base_tcp180"/>
     <child link="right finger"/>
     <axis xyz="-1 0 0"/>
@@ -551,33 +512,21 @@
   <joint name="right finger_right finger sensor 3_joint" type="fixed">
     <parent link="right finger"/>
     <child link="right finger sensor 3"/>
-<<<<<<< HEAD
-    <origin xyz="-6.75982e-08 0.0173238 0.0871813" rpy="7.8457396e-07 0.26179942 1.5708023"/>
-=======
     <origin xyz="0 0.017324 0.087181" rpy="0.000001 0.261799 1.570802"/>
->>>>>>> 2a10be8f
   </joint>
   <link name="right finger sensor 2">
   </link>
   <joint name="right finger_right finger sensor 2_joint" type="fixed">
     <parent link="right finger"/>
     <child link="right finger sensor 2"/>
-<<<<<<< HEAD
-    <origin xyz="-7.548e-10 0.0214379 0.13449" rpy="-3.3035767e-06 -1.1257437 -1.5707953"/>
-=======
     <origin xyz="0 0.021438 0.13449" rpy="-0.000003 -1.125744 -1.570795"/>
->>>>>>> 2a10be8f
   </joint>
   <link name="right finger sensor 1">
   </link>
   <joint name="right finger_right finger sensor 1_joint" type="fixed">
     <parent link="right finger"/>
     <child link="right finger sensor 1"/>
-<<<<<<< HEAD
-    <origin xyz="-0.013 0.02 0.118" rpy="0 0 3.1415927"/>
-=======
     <origin xyz="-0.013 0.02 0.118" rpy="0 0 3.141593"/>
->>>>>>> 2a10be8f
   </joint>
   <link name="right finger sensor 0">
   </link>
