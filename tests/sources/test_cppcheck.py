#!/usr/bin/env python

# Copyright 1996-2023 Cyberbotics Ltd.
#
# Licensed under the Apache License, Version 2.0 (the "License");
# you may not use this file except in compliance with the License.
# You may obtain a copy of the License at
#
#     http://www.apache.org/licenses/LICENSE-2.0
#
# Unless required by applicable law or agreed to in writing, software
# distributed under the License is distributed on an "AS IS" BASIS,
# WITHOUT WARRANTIES OR CONDITIONS OF ANY KIND, either express or implied.
# See the License for the specific language governing permissions and
# limitations under the License.

"""Test quality of the source code using Cppcheck."""
import unittest
import os
import multiprocessing
import shutil


class TestCppCheck(unittest.TestCase):
    """Unit test for CppCheck errors."""

    def setUp(self):
        """Set up called before each test."""
        self.WEBOTS_HOME = os.path.normpath(os.environ['WEBOTS_HOME'])
        self.reportFilename = os.path.join(self.WEBOTS_HOME, 'tests', 'cppcheck_report.txt')
        self.extensions = ['c', 'h', 'cpp', 'hpp', 'cc', 'hh', 'c++', 'h++']

    def test_cppcheck_is_correctly_installed(self):
        """Test Cppcheck is correctly installed."""
        self.assertTrue(
            shutil.which('cppcheck') is not None,
            msg='Cppcheck is not installed on this computer.'
        )

    def run_cppcheck(self, command):
        """Run Cppcheck command and check for errors."""
        curdir = os.getcwd()
        os.chdir(self.WEBOTS_HOME)
        if os.path.isfile(self.reportFilename):
            os.remove(self.reportFilename)
        os.system(command)  # warning: on Windows, the length of command is limited to 8192 characters
        if os.path.isfile(self.reportFilename):
            with open(self.reportFilename, 'r') as reportFile:
                reportText = reportFile.read()
            self.assertTrue(
                not reportText,
                msg='Cppcheck detected some errors:\n\n%s' % reportText
            )
            os.remove(self.reportFilename)
        os.chdir(curdir)

    def add_source_files(self, sourceDirs, skippedDirs, skippedfiles=[]):
        command = ''
        modified_files = os.path.join(self.WEBOTS_HOME, 'tests', 'sources', 'modified_files.txt')
        if os.path.isfile(modified_files):
            with open(modified_files, 'r') as file:
                for line in file:
                    line = line.strip()
                    extension = os.path.splitext(line)[1][1:].lower()
                    if extension not in self.extensions:
                        continue
                    for sourceDir in sourceDirs:
                        if line.startswith(sourceDir):
                            shouldSkip = False
                            for skipped in skippedDirs + skippedfiles:
                                if line.startswith(skipped):
                                    shouldSkip = True
                                    break
                            if not shouldSkip:
                                command += ' \"' + line + '\"'
                            continue
            for source in skippedfiles:
                command += ' --suppress=\"*:' + source + '\"'
        else:
            for source in skippedfiles:
                command += ' --suppress=\"*:' + source + '\"'
            for source in skippedDirs:
                command += ' -i\"' + source + '\"'
            for source in sourceDirs:
                command += ' \"' + source + '\"'
        return command

    def test_sources_with_cppcheck(self):
        """Test Webots with Cppcheck."""
        sourceDirs = [
            'src/webots',
            'src/wren',
            'src/controller/c',
            'src/controller/cpp',
            'resources/projects'
        ]
        skippedDirs = [
            'src/webots/external',
            'include/opencv2',
            'include/qt'
        ]
        includeDirs = [
            'include/controller/c',
            'include/wren',
            'include/glad',
            'src/webots/app',
            'src/webots/control',
            'src/webots/core',
            'src/webots/editor',
            'src/webots/engine',
            'src/webots/external',
            'src/webots/gui',
            'src/webots/license',
            'src/webots/maths',
            'src/webots/nodes',
            'src/webots/ode',
            'src/webots/plugins',
            'src/webots/scene_tree',
            'src/webots/sound',
            'src/webots/user_commands',
            'src/webots/util',
            'src/webots/vrml',
            'src/webots/widgets',
            'src/webots/wren'
        ]
        command = 'cppcheck --platform=native --enable=warning,style,performance,portability --inconclusive --force -q'
        command += ' --library=qt -j %s' % str(multiprocessing.cpu_count())
        command += ' --inline-suppr --suppress=invalidPointerCast --suppress=useStlAlgorithm --suppress=uninitMemberVar'
        command += ' --suppress=noCopyConstructor --suppress=noOperatorEq --suppress=strdupCalled --suppress=unknownMacro'
        # command += ' --xml '  # Uncomment this line to get more information on the errors
        command += ' --output-file=\"' + self.reportFilename + '\"'
        for include in includeDirs:
            command += ' -I\"' + include + '\"'
        sources = self.add_source_files(sourceDirs, skippedDirs)
        if not sources:
            return
        command += sources
        self.run_cppcheck(command)

    # Temporarily ignored to simulate behavior before PR #5862.
    # Before that PR, this would incorrectly pass because cppcheck would exit with an error before producing a report.
    # That will be addressed in a separate PR.
    def temporarily_ignored_test_projects_with_cppcheck(self):
        """Test projects with Cppcheck."""
        sourceDirs = [
            'projects/default',
            'projects/devices',
            'projects/humans',
            'projects/languages',
            'projects/objects',
            'projects/robots',
            'projects/samples',
            'projects/vehicles'
        ]
        skippedDirs = [
            'projects/default/controllers/ros/include',
            'projects/default/libraries/vehicle/java',
            'projects/default/libraries/vehicle/python',
            'projects/robots/gctronic/e-puck/transfer',
            'projects/robots/mobsya/thymio/controllers/thymio2_aseba/aseba',
            'projects/robots/mobsya/thymio/libraries/dashel',
            'projects/robots/mobsya/thymio/libraries/dashel-src',
            'projects/robots/robotis/darwin-op/libraries/python',
            'projects/robots/robotis/darwin-op/libraries/robotis-op2/robotis',
            'projects/robots/robotis/darwin-op/remote_control/libjpeg-turbo',
            'projects/vehicles/controllers/ros_automobile/include'
        ]
        skippedfiles = [
            'projects/robots/robotis/darwin-op/plugins/remote_controls/robotis-op2_tcpip/stb_image.h'
        ]
<<<<<<< HEAD
        command = 'cppcheck --enable=warning,style,performance,portability --inconclusive --force -q '
        command += '--inline-suppr --suppress=invalidPointerCast --suppress=useStlAlgorithm -UKROS_COMPILATION '
        command += '--suppress=strdupCalled --suppress=ctuOneDefinitionRuleViolation --suppress=unknownMacro '
        # command += '--xml '  # Uncomment this line to get more information on the errors
        command += '--output-file=\"' + self.reportFilename + '\"'
=======
        command = 'cppcheck --platform=native --enable=warning,style,performance,portability --inconclusive --force -q'
        command += ' --library=qt --inline-suppr --suppress=invalidPointerCast --suppress=useStlAlgorithm -UKROS_COMPILATION'
        command += ' --suppress=strdupCalled --suppress=ctuOneDefinitionRuleViolation --suppress=unknownMacro'
        # command += ' --xml'  # Uncomment this line to get more information on the errors
        command += ' --std=c++03 --output-file=\"' + self.reportFilename + '\"'
>>>>>>> fcdc9ae2
        sources = self.add_source_files(sourceDirs, skippedDirs, skippedfiles)
        if not sources:
            return
        command += sources
        self.run_cppcheck(command)


if __name__ == '__main__':
    unittest.main()<|MERGE_RESOLUTION|>--- conflicted
+++ resolved
@@ -168,19 +168,12 @@
         skippedfiles = [
             'projects/robots/robotis/darwin-op/plugins/remote_controls/robotis-op2_tcpip/stb_image.h'
         ]
-<<<<<<< HEAD
-        command = 'cppcheck --enable=warning,style,performance,portability --inconclusive --force -q '
-        command += '--inline-suppr --suppress=invalidPointerCast --suppress=useStlAlgorithm -UKROS_COMPILATION '
-        command += '--suppress=strdupCalled --suppress=ctuOneDefinitionRuleViolation --suppress=unknownMacro '
-        # command += '--xml '  # Uncomment this line to get more information on the errors
-        command += '--output-file=\"' + self.reportFilename + '\"'
-=======
+
         command = 'cppcheck --platform=native --enable=warning,style,performance,portability --inconclusive --force -q'
         command += ' --library=qt --inline-suppr --suppress=invalidPointerCast --suppress=useStlAlgorithm -UKROS_COMPILATION'
         command += ' --suppress=strdupCalled --suppress=ctuOneDefinitionRuleViolation --suppress=unknownMacro'
         # command += ' --xml'  # Uncomment this line to get more information on the errors
         command += ' --std=c++03 --output-file=\"' + self.reportFilename + '\"'
->>>>>>> fcdc9ae2
         sources = self.add_source_files(sourceDirs, skippedDirs, skippedfiles)
         if not sources:
             return
