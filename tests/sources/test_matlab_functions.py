#!/usr/bin/env python

# Copyright 1996-2021 Cyberbotics Ltd.
#
# Licensed under the Apache License, Version 2.0 (the "License");
# you may not use this file except in compliance with the License.
# You may obtain a copy of the License at
#
#     http://www.apache.org/licenses/LICENSE-2.0
#
# Unless required by applicable law or agreed to in writing, software
# distributed under the License is distributed on an "AS IS" BASIS,
# WITHOUT WARRANTIES OR CONDITIONS OF ANY KIND, either express or implied.
# See the License for the specific language governing permissions and
# limitations under the License.

"""Test that all the required Matlab functions are defined."""
import unittest
import os
import sys
sys.path.append(os.environ['WEBOTS_HOME'] + "/src/controller/matlab/")
import mgenerate  # noqa: E402


class TestMatlabFunctions(unittest.TestCase):
    """Unit test for checking that all the required Matlab functions are defined."""

    def setUp(self):
<<<<<<< HEAD
        """Get all the required function."""
        skippedLines = [
            'wbr',
            'microphone',
            'remote_control',
            'robot',
            'wb_device_get_type',
            'wb_node_get_name',
            'wbu_string',
            'lookup_table_size',
            'EXPORTS'
        ]
        self.functions = []
        filename = os.environ['WEBOTS_HOME'] + '/src/controller/c/Controller.def'
        self.assertTrue(
            os.path.isfile(filename),
            msg='Missing "%s" file.' % filename
        )
        with open(filename) as file:
            for line in file:
                if not any(skippedLine in line for skippedLine in skippedLines):
                    self.functions.append(line.replace('\n', ''))
=======
        if sys.version_info[0] >= 3:
            mgenerate.UPDATE = False
            mgenerate.main()
            """Get all the required function."""
            skippedLines = [
                'wbr',
                'microphone',
                'remote_control',
                'robot',
                'wb_device_get_type',
                'wb_node_get_name',
                'wbu_string',
                'lookup_table_size',
                'EXPORTS'
            ]
            self.functions = []
            filename = os.environ['WEBOTS_HOME'] + '/src/controller/c/Controller.def'
            self.assertTrue(
                os.path.isfile(filename),
                msg='Missing "%s" file.' % filename
            )
            with open(filename) as file:
                for line in file:
                    if not any(skippedLine in line for skippedLine in skippedLines):
                        self.functions.append(line.replace('\n', ''))
>>>>>>> 2a10be8f

    @unittest.skipIf(sys.version_info[0] < 3, "not supported by Python 2.7")
    def test_matlab_function_exists(self):
        """Test that the function file exists."""
        for function in self.functions:
            filename = os.environ['WEBOTS_HOME'] + '/lib/controller/matlab/' + function + '.m'
            self.assertTrue(
                os.path.isfile(filename),
                msg='Missing "%s" file.' % filename
            )


if __name__ == '__main__':
    unittest.main()<|MERGE_RESOLUTION|>--- conflicted
+++ resolved
@@ -26,30 +26,6 @@
     """Unit test for checking that all the required Matlab functions are defined."""
 
     def setUp(self):
-<<<<<<< HEAD
-        """Get all the required function."""
-        skippedLines = [
-            'wbr',
-            'microphone',
-            'remote_control',
-            'robot',
-            'wb_device_get_type',
-            'wb_node_get_name',
-            'wbu_string',
-            'lookup_table_size',
-            'EXPORTS'
-        ]
-        self.functions = []
-        filename = os.environ['WEBOTS_HOME'] + '/src/controller/c/Controller.def'
-        self.assertTrue(
-            os.path.isfile(filename),
-            msg='Missing "%s" file.' % filename
-        )
-        with open(filename) as file:
-            for line in file:
-                if not any(skippedLine in line for skippedLine in skippedLines):
-                    self.functions.append(line.replace('\n', ''))
-=======
         if sys.version_info[0] >= 3:
             mgenerate.UPDATE = False
             mgenerate.main()
@@ -75,7 +51,6 @@
                 for line in file:
                     if not any(skippedLine in line for skippedLine in skippedLines):
                         self.functions.append(line.replace('\n', ''))
->>>>>>> 2a10be8f
 
     @unittest.skipIf(sys.version_info[0] < 3, "not supported by Python 2.7")
     def test_matlab_function_exists(self):
