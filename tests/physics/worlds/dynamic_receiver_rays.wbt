--- conflicted
+++ resolved
@@ -16,10 +16,6 @@
   location 0 0 0.3
 }
 Solid {
-<<<<<<< HEAD
-  rotation 1 0 0 1.5708
-=======
->>>>>>> fb03972d
   children [
     Shape {
       appearance PBRAppearance {
@@ -39,12 +35,8 @@
       rotation 0.57735 0.57735 0.57735 -2.0944
       children [
         Transform {
-<<<<<<< HEAD
-          rotation 0.57735 0.57735 0.57735 2.0944
-=======
-          translation 0 0 0.05
-          rotation 0 1 0 -3.14159
->>>>>>> fb03972d
+          translation 0 0 0.05
+          rotation 0 1 0 -3.14159
           children [
             Transform {
               translation 0 0 0.05
@@ -72,12 +64,8 @@
       rotation 0.57735 0.57735 0.57735 -2.0944
       children [
         Transform {
-<<<<<<< HEAD
-          rotation 0.57735 0.57735 0.57735 2.0944
-=======
-          translation 0 0 0.05
-          rotation 0 1 0 -3.14159
->>>>>>> fb03972d
+          translation 0 0 0.05
+          rotation 0 1 0 -3.14159
           children [
             Transform {
               translation 0 0 0.05
@@ -122,12 +110,8 @@
       rotation 0.57735 0.57735 0.57735 -2.0944
       children [
         Transform {
-<<<<<<< HEAD
-          rotation 0.57735 0.57735 0.57735 2.0944
-=======
-          translation 0 0 0.05
-          rotation 0 1 0 -3.14159
->>>>>>> fb03972d
+          translation 0 0 0.05
+          rotation 0 1 0 -3.14159
           children [
             Transform {
               translation 0 0 0.05
@@ -155,12 +139,8 @@
       rotation 0.57735 0.57735 0.57735 -2.0944
       children [
         Transform {
-<<<<<<< HEAD
-          rotation 0.57735 0.57735 0.57735 2.0944
-=======
           translation 0 3.67321e-08 0.05
           rotation 0 1 0 -3.14159
->>>>>>> fb03972d
           children [
             Transform {
               translation 0 0 0.05
@@ -290,12 +270,8 @@
       rotation 0 0 -1 -1.5708
       children [
         Transform {
-<<<<<<< HEAD
-          rotation 0.57735 0.57735 0.57735 2.0944
-=======
-          translation 0 0 0.05
-          rotation 0 1 0 -3.14159
->>>>>>> fb03972d
+          translation 0 0 0.05
+          rotation 0 1 0 -3.14159
           children [
             Transform {
               translation 0 0 0.05
@@ -324,12 +300,8 @@
       rotation 0 0 1 -1.5708
       children [
         Transform {
-<<<<<<< HEAD
-          rotation 0.57735 0.57735 0.57735 2.0944
-=======
-          translation 0 0 0.05
-          rotation 0 1 0 -3.14159
->>>>>>> fb03972d
+          translation 0 0 0.05
+          rotation 0 1 0 -3.14159
           children [
             Transform {
               translation 0 0 0.05
@@ -358,12 +330,8 @@
       rotation 0 0 -1 -1.5708
       children [
         Transform {
-<<<<<<< HEAD
-          rotation 0.57735 0.57735 0.57735 2.0944
-=======
-          translation 0 0 0.05
-          rotation 0 1 0 -3.14159
->>>>>>> fb03972d
+          translation 0 0 0.05
+          rotation 0 1 0 -3.14159
           children [
             Transform {
               translation 0 0 0.05
@@ -393,12 +361,8 @@
       rotation 0 0 1 -1.5708
       children [
         Transform {
-<<<<<<< HEAD
-          rotation 0.57735 0.57735 0.57735 2.0944
-=======
-          translation 0 0 0.05
-          rotation 0 1 0 -3.14159
->>>>>>> fb03972d
+          translation 0 0 0.05
+          rotation 0 1 0 -3.14159
           children [
             Transform {
               translation 0 0 0.05
