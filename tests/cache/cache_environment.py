# Copyright 1996-2023 Cyberbotics Ltd.
#
# Licensed under the Apache License, Version 2.0 (the "License");
# you may not use this file except in compliance with the License.
# You may obtain a copy of the License at
#
#     http://www.apache.org/licenses/LICENSE-2.0
#
# Unless required by applicable law or agreed to in writing, software
# distributed under the License is distributed on an "AS IS" BASIS,
# WITHOUT WARRANTIES OR CONDITIONS OF ANY KIND, either express or implied.
# See the License for the specific language governing permissions and
# limitations under the License.

"""Sets the environment so that the cache tests can be performed in any condition"""

import os
import subprocess
import sys
import urllib.request
from pathlib import Path

if 'WEBOTS_HOME' in os.environ:
    WEBOTS_HOME = os.environ['WEBOTS_HOME'].replace('\\', '/')
else:
    raise RuntimeError('WEBOTS_HOME environmental variable is not set.')

# necessary in order to be able to run the cache-related tests in the test suite
if 'TESTS_HOME' in os.environ:
    ROOT_FOLDER = os.environ['TESTS_HOME']
else:
    ROOT_FOLDER = WEBOTS_HOME


branch_file_path = os.path.join(WEBOTS_HOME, 'resources', 'branch.txt')
if os.path.exists(branch_file_path):
    with open(branch_file_path, 'r') as file:
        BRANCH = file.read().strip()
elif 'BRANCH_HASH' in os.environ:  # fall-back mechanism for CI built image used by the test_suite
    BRANCH = os.environ['BRANCH_HASH']
else:
    raise RuntimeError('It was not possible to select a branch name. Running the test suite "cache" group may fail.')

test_url = f'https://raw.githubusercontent.com/cyberbotics/webots/{BRANCH}/README.md'
try:
    with urllib.request.urlopen(test_url) as response:
        pass
except urllib.error.HTTPError:
    # This occurs when you are on a branch that does not yet exist in the cyberbotics webots repo (e.g. a local branch).
    print(f'Unable to access {test_url}.')
<<<<<<< HEAD
    print(f'Assuming branch {BRANCH} does not exist in the cyberbotics webot repo.')
    repo = "github.com/cyberbotics/webots.git"
    print(f'Finding a remote that refers to {repo}.')
    remotes = subprocess.run(["git", "remote", "-v"], capture_output=True, text=True, check=True).stdout
    remote = next(filter(lambda line: repo in line, remotes.splitlines())).split("\t")[0]

    print(f'Finding the nearest ancestor commit that is on either {remote}/develop or {remote}/master.')
    BRANCH = subprocess.run(["git", "merge-base", "HEAD", f'{remote}/develop', f'{remote}/master'],
=======
    print(f'Assuming branch {BRANCH} does not exist in the cyberbotics Webots repo.')
    BRANCH = subprocess.run(["git", "merge-base", "HEAD", "upstream/develop", "upstream/master"],
>>>>>>> d61fdabc
                            capture_output=True, text=True, check=True).stdout.strip()
    print(f'Using commit {BRANCH}')


def update_cache_urls(revert=False):
    paths = []
    paths.extend((Path(ROOT_FOLDER) / 'tests' / 'cache').rglob('*.proto'))
    paths.extend((Path(ROOT_FOLDER) / 'tests' / 'cache').rglob('*.wbt'))

    for path in paths:
        with open(path, 'r') as fd:
            content = fd.read()

        if revert:
            content = content.replace(ROOT_FOLDER + '/', 'absolute://')
            content = content.replace(f'https://raw.githubusercontent.com/cyberbotics/webots/{BRANCH}/', 'web://')
        else:
            content = content.replace('absolute://', ROOT_FOLDER + '/')
            content = content.replace('web://', f'https://raw.githubusercontent.com/cyberbotics/webots/{BRANCH}/')

        with open(path, 'w', newline='\n') as fd:
            fd.write(content)


if __name__ == '__main__':
    if len(sys.argv) != 2:
        print('Action not provided, options: "setup", "reset"')
    else:
        if sys.argv[1] == "setup":
            update_cache_urls()
        if sys.argv[1] == "reset":
            update_cache_urls(True)<|MERGE_RESOLUTION|>--- conflicted
+++ resolved
@@ -48,19 +48,14 @@
 except urllib.error.HTTPError:
     # This occurs when you are on a branch that does not yet exist in the cyberbotics webots repo (e.g. a local branch).
     print(f'Unable to access {test_url}.')
-<<<<<<< HEAD
-    print(f'Assuming branch {BRANCH} does not exist in the cyberbotics webot repo.')
     repo = "github.com/cyberbotics/webots.git"
+    print(f'Assuming branch {BRANCH} does not exist in the {repo} repo.')
     print(f'Finding a remote that refers to {repo}.')
     remotes = subprocess.run(["git", "remote", "-v"], capture_output=True, text=True, check=True).stdout
     remote = next(filter(lambda line: repo in line, remotes.splitlines())).split("\t")[0]
 
     print(f'Finding the nearest ancestor commit that is on either {remote}/develop or {remote}/master.')
     BRANCH = subprocess.run(["git", "merge-base", "HEAD", f'{remote}/develop', f'{remote}/master'],
-=======
-    print(f'Assuming branch {BRANCH} does not exist in the cyberbotics Webots repo.')
-    BRANCH = subprocess.run(["git", "merge-base", "HEAD", "upstream/develop", "upstream/master"],
->>>>>>> d61fdabc
                             capture_output=True, text=True, check=True).stdout.strip()
     print(f'Using commit {BRANCH}')
 
