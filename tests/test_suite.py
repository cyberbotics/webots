--- conflicted
+++ resolved
@@ -364,27 +364,12 @@
             sock.settimeout(1)
             sock.connect(("127.0.0.1", 1234))
             break
-<<<<<<< HEAD
-        except socket.error as e:
-            error = e
-            retries += 1
-            time.sleep(1)
-    if retries == 10:
-        if sys.platform == 'darwin':
-            appendToOutputFile("""
-Warning: Ignoring error trying to connect to background webots on MacOS 
-because it can take a long time for Webots to start on MacOS there.
-""")
-        else:
-            raise error
-=======
     except socket.error as e:
         error = e
         retries += 1
         time.sleep(1)
 if retries == 10:
     raise error
->>>>>>> 3485871c
 
 for groupName in testGroups:
     if groupName == 'cache':
