--- conflicted
+++ resolved
@@ -127,10 +127,6 @@
         name: test-results-${{ matrix.os }}
         path: |
           tests/
-<<<<<<< HEAD
-=======
-
->>>>>>> 9f96b719
   test-ros:
     needs: build
     if: ${{ contains(github.event.pull_request.labels.*.name, 'test ros') || github.event_name == 'schedule' }}
