name: Linux build

on:
  pull_request:
    types: [opened, synchronize, reopened, labeled, unlabeled]
  schedule:
    - cron:  '0 23 * * *'
  push:
    tags:
      - nightly_*
      - R20*

concurrency:
  group: ${{ github.workflow }}-${{ github.ref }}
  cancel-in-progress: true

defaults:
  run:
    shell: bash
jobs:
  webots-build:
    if: ${{ contains(github.event.pull_request.labels.*.name, 'test webots build') }}
    strategy:
      fail-fast: false
      matrix:
        os: [ubuntu-20.04, ubuntu-22.04]
    runs-on: ${{ matrix.os }}
    steps:
    - uses: actions/checkout@v3
      with:
         submodules: true
         fetch-depth: 15
    - name: Install Webots Compilation Dependencies
      run: |
        sudo scripts/install/linux_compilation_dependencies.sh
    - name: Build Webots
      run: |
        export LIBGL_ALWAYS_SOFTWARE=true
        xvfb-run --auto-servernum make webots_target -j4
  build:
    if: ${{ github.event_name == 'push' || github.event_name == 'schedule' || contains(github.event.pull_request.labels.*.name, 'test distribution') || contains(github.event.pull_request.labels.*.name, 'test suite') || contains(github.event.pull_request.labels.*.name, 'test ros') || contains(github.event.pull_request.labels.*.name, 'test worlds') }}
    strategy:
      fail-fast: false
      matrix:
        os: [ubuntu-20.04, ubuntu-22.04]
        include:
          - os: ubuntu-20.04
            JAVA_VERSION: "16"
            ROS_DISTRO: "noetic"
          - os: ubuntu-22.04
            JAVA_VERSION: "18"
    runs-on: ${{ matrix.os }}
    steps:
    - uses: actions/checkout@v3
      with:
         submodules: true
         fetch-depth: 15
    - name: Install Webots Compilation Dependencies
      run: |
        sudo scripts/install/linux_optional_compilation_dependencies.sh
    - name: Set Commit SHA in Version
      if: ${{ github.event_name == 'schedule' }}
      run: python scripts/packaging/set_commit_and_date_in_version.py $(git log -1 --format='%H')
    - name: Webots Package Creation
      run: |
        export JAVA_HOME=/usr/lib/jvm/java-${{ matrix.JAVA_VERSION }}-openjdk-amd64
        export PATH=$JAVA_HOME/bin:$PATH
        export LIBGL_ALWAYS_SOFTWARE=true
        export ROS_DISTRO=${{ matrix.ROS_DISTRO }}
        xvfb-run --auto-servernum make distrib -j4
    - name: Create/Update GitHub release
      if: ${{ matrix.os == 'ubuntu-20.04' && (github.event_name == 'push' || github.event_name == 'schedule') }}
      run: |
        sudo python -m pip install requests PyGithub
        scripts/packaging/publish_release.py --key=${{ secrets.GITHUB_TOKEN }} --repo=${{ github.repository }} --branch=${{ github.ref }} --commit=$(git log -1 --format='%H') --tag=${{ github.ref }}
    - uses: actions/upload-artifact@v2
      if: ${{ contains(github.event.pull_request.labels.*.name, 'test suite') || contains(github.event.pull_request.labels.*.name, 'test ros') || contains(github.event.pull_request.labels.*.name, 'test worlds') }}
      with:
        name: build-${{ matrix.os }}
        path: |
          distribution/*.tar.bz2
          distribution/*.zip
    - uses: actions/upload-artifact@v2
      if: ${{ !contains(github.event.pull_request.labels.*.name, 'test suite') && !contains(github.event.pull_request.labels.*.name, 'test ros') && !contains(github.event.pull_request.labels.*.name, 'test worlds') }}
      with:
        name: build-${{ matrix.os }}
        path: |
          distribution/*.tar.bz2
          distribution/*.deb
          distribution/*.zip
  test-suite:
    needs: build
    if: ${{ contains(github.event.pull_request.labels.*.name, 'test suite') || github.event_name == 'schedule' }}
    strategy:
      fail-fast: false
      matrix:
        os: [ubuntu-20.04, ubuntu-22.04]
    runs-on: ${{ matrix.os }}
    steps:
    - uses: actions/checkout@v3
    - name: Download Artifacts
      uses: actions/download-artifact@v2
      with:
        name: build-ubuntu-20.04
        path: artifact
    - name: Extract Webots
      run: tar xjf artifact/webots-*-x86-64*.tar.bz2 -C artifact
    - name: Install Webots Dependencies
      run: sudo scripts/install/linux_test_dependencies.sh --exclude-ros
    - name: Set up Python 3.9
      uses: actions/setup-python@v2
      with:
        python-version: 3.9
    - name: Test Suite
      run: |
        export LIBGL_ALWAYS_SOFTWARE=true
        export WEBOTS_DISABLE_SAVE_SCREEN_PERSPECTIVE_ON_CLOSE=true
        xvfb-run --auto-servernum python scripts/packaging/update_urls.py $(git log -1 --format='%H')
        export WEBOTS_HOME=$PWD/artifact/webots
        export TESTS_HOME=$PWD # required by cache group in the test suite
        export BRANCH_HASH=$(git log -1 --format='%H')
        xvfb-run --auto-servernum python tests/test_suite.py
    - uses: actions/upload-artifact@v2
      if: failure()
      with:
        name: test-results-${{ matrix.os }}
        path: |
          tests/
  test-ros:
    needs: build
    if: ${{ contains(github.event.pull_request.labels.*.name, 'test ros') || github.event_name == 'schedule' }}
    strategy:
      fail-fast: false
      matrix:
        os: [ubuntu-20.04]
        include:
          - os: ubuntu-20.04
            ROS_DISTRO: noetic
            python: 3.8
    runs-on: ${{ matrix.os }}
    steps:
    - uses: actions/checkout@v3
      with:
         submodules: true
    - name: Download Artifacts
      uses: actions/download-artifact@v2
      with:
        name: build-${{ matrix.os }}
        path: artifact
    - name: Extract Webots
      run: tar xjf artifact/webots-*-x86-64*.tar.bz2 -C artifact
    - name: Install Webots Dependencies
      run: sudo scripts/install/linux_test_dependencies.sh
    - name: Set up Python ${{ matrix.python }}
      uses: actions/setup-python@v2
      with:
        python-version: ${{ matrix.python }}
    - name: Run Test
      run: |
        export WEBOTS_HOME=$PWD/artifact/webots
        export ROS_DISTRO=${{ matrix.ROS_DISTRO }}
        python -m pip install rospkg catkin_pkg empy defusedxml netifaces
        Xvfb :99 &
        export DISPLAY=:99
        ./tests/ros.sh
      timeout-minutes: 15
  test-worlds:
    needs: build
    if: ${{ contains(github.event.pull_request.labels.*.name, 'test worlds') || github.event_name == 'schedule' }}
    runs-on: ubuntu-20.04
    steps:
    - uses: actions/checkout@v3
    - name: Download Artifacts
      uses: actions/download-artifact@v2
      with:
        name: build-ubuntu-20.04
        path: artifact
    - name: Extract Webots and Cache
      run: |
        tar xjf artifact/webots-*-x86-64*.tar.bz2 -C artifact
        mkdir -p ~/.cache/Cyberbotics/Webots/
        unzip -q artifact/assets-*.zip -d ~/.cache/Cyberbotics/Webots/assets
    - name: Install Webots Dependencies
      run: sudo scripts/install/linux_runtime_dependencies.sh
    - name: Set up Python 3.9
      uses: actions/setup-python@v2
      with:
        python-version: 3.9
    - name: Update World, Check Warnings and Validate Cache
      run: |
        git config --global user.name ${GITHUB_ACTOR}
        git config --global user.email ${GITHUB_ACTOR}@github.com
        export LIBGL_ALWAYS_SOFTWARE=true
        export WEBOTS_DISABLE_SAVE_SCREEN_PERSPECTIVE_ON_CLOSE=true
<<<<<<< HEAD
        xvfb-run --auto-servernum python scripts/packaging/update_urls.py $(git log -1 --format='%H')
        echo "Updated urls with commit $(git log -1 --format='%H')"
        git add . && git commit -m "Fake-commit the updated urls so that no diff exists prior to running the test"
=======
        #export WEBOTS_ALLOW_MODIFY_INSTALLATION=true
        #xvfb-run --auto-servernum python scripts/packaging/update_urls.py $(git log -1 --format='%H')
        #echo "Updated urls with commit $(git log -1 --format='%H')"
        #git add -u && git commit -m "Fake-commit the updated urls so that no diff exists prior to running the test"
>>>>>>> cfb91026
        export WEBOTS_HOME=$PWD/artifact/webots
        git status
        xvfb-run --auto-servernum python tests/test_worlds.py
        git status
        echo "test 1"
        git diff
        echo "test 2"
        git diff --name-only *.wbt *.wbproj | wc -l
        echo "test 3"
        if [[ "1" -ne "0" ]]; then
        echo "not equal"
        fi
        #if [[ "$(git diff --name-only *.wbt *.wbproj | wc -l)" -ne "0" ]]; then echo Some world and/or wbproj files are not up to date: "$(git diff *.wbt *.wbproj)"; exit -1; fi
  delete-artifacts:
    needs: [build, test-suite, test-ros, test-worlds]
    if: ${{ always() && !contains(github.event.pull_request.labels.*.name, 'test distribution')  && !contains(github.event.pull_request.labels.*.name, 'test webots build') }}
    strategy:
      matrix:
        os: [ubuntu-20.04, ubuntu-22.04]
    runs-on: ubuntu-latest
    steps:
    - name: Delete artifacts
      uses: geekyeggo/delete-artifact@v1
      with:
        name: build-${{ matrix.os }}<|MERGE_RESOLUTION|>--- conflicted
+++ resolved
@@ -192,16 +192,10 @@
         git config --global user.email ${GITHUB_ACTOR}@github.com
         export LIBGL_ALWAYS_SOFTWARE=true
         export WEBOTS_DISABLE_SAVE_SCREEN_PERSPECTIVE_ON_CLOSE=true
-<<<<<<< HEAD
-        xvfb-run --auto-servernum python scripts/packaging/update_urls.py $(git log -1 --format='%H')
-        echo "Updated urls with commit $(git log -1 --format='%H')"
-        git add . && git commit -m "Fake-commit the updated urls so that no diff exists prior to running the test"
-=======
         #export WEBOTS_ALLOW_MODIFY_INSTALLATION=true
         #xvfb-run --auto-servernum python scripts/packaging/update_urls.py $(git log -1 --format='%H')
         #echo "Updated urls with commit $(git log -1 --format='%H')"
-        #git add -u && git commit -m "Fake-commit the updated urls so that no diff exists prior to running the test"
->>>>>>> cfb91026
+        #git add . && git commit -m "Fake-commit the updated urls so that no diff exists prior to running the test"
         export WEBOTS_HOME=$PWD/artifact/webots
         git status
         xvfb-run --auto-servernum python tests/test_worlds.py
