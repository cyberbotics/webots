name: Windows build

on:
  pull_request:
    types: [opened, synchronize, reopened, labeled, unlabeled]
  schedule:
    - cron:  '0 23 * * *'
  push:
    tags:
      - nightly_*
      - R20*

defaults:
  run:
    shell: msys2 {0}

concurrency:
  group: ${{ github.workflow }}-${{ github.ref }}
  cancel-in-progress: true

jobs:
  webots-build:
    if: ${{ contains(github.event.pull_request.labels.*.name, 'test webots build') }}
    strategy:
      matrix:
        os: [windows-2019]
    runs-on: ${{ matrix.os }}
    steps:
    - uses: msys2/setup-msys2@v2
      with:
        update: false
    - uses: actions/checkout@v3
      with:
         submodules: true
         fetch-depth: 15
    - name: Install Webots Compilation Dependencies
      run: |
        echo 'export PATH=$GITHUB_WORKSPACE/msys64/mingw64/bin:$GITHUB_WORKSPACE/bin/node:/mingw64/bin:/usr/bin:$PATH' >> ~/.bash_profile
        export WEBOTS_HOME=$GITHUB_WORKSPACE
        ./scripts/install/msys64_installer.sh --all
    - name: Build Webots
      run: |
        export WEBOTS_HOME=$GITHUB_WORKSPACE
        make webots_target -j4
  build:
    if: ${{ github.event_name == 'push' || github.event_name == 'schedule' || contains(github.event.pull_request.labels.*.name, 'test distribution') || contains(github.event.pull_request.labels.*.name, 'test suite') }}
    strategy:
      matrix:
        os: [windows-2019]
    runs-on: ${{ matrix.os }}
    steps:
    - uses: msys2/setup-msys2@v2
      with:
        update: false
    - uses: actions/checkout@v3
      with:
         submodules: true
         fetch-depth: 15
    - uses: actions/setup-python@v4
      with:
        python-version: '3.11'
    - name: Install Visual Studio 10 and OpenJDK 18
      shell: powershell
      run: |
        choco install -y openjdk --version=18.0.2
        choco install -y visualcpp-build-tools
    - name: Install Webots Compilation Dependencies
      run: |
        export PYTHON_INSTALLATION_FOLDER=/C/hostedtoolcache/windows/Python
        export PYTHON_HOME=$PYTHON_INSTALLATION_FOLDER/3.11.`ls $PYTHON_INSTALLATION_FOLDER | grep '^3\.11\.[0-9]\+$' | cut -c6- | sort -n | tail -n1`/x64
        echo 'export JAVA_HOME=/C/Program\ Files/OpenJDK/`ls /C/Program\ Files/OpenJDK`' >> ~/.bash_profile
        echo 'export PYTHON_HOME='$PYTHON_HOME >> ~/.bash_profile
        echo 'export VISUAL_STUDIO_PATH="/C/Program Files (x86)/Microsoft Visual Studio/2017"' >> ~/.bash_profile
        echo 'export INNO_SETUP_HOME="/C/Program Files (x86)/Inno Setup 6"' >> ~/.bash_profile
        echo 'export PATH=$PYTHON_HOME:$PYTHON_HOME/Scripts:$GITHUB_WORKSPACE/msys64/mingw64/bin:$GITHUB_WORKSPACE/bin/node:/mingw64/bin:/usr/bin:$JAVA_HOME/bin:$PATH' >> ~/.bash_profile
        export WEBOTS_HOME=$GITHUB_WORKSPACE
        ./scripts/install/msys64_installer.sh --all
    - name: Set Commit SHA in Version
      if: ${{ github.event_name == 'schedule' }}
      run: python scripts/packaging/set_commit_and_date_in_version.py $(git log -1 --format='%H')
    - name: Webots Package Creation
      run: |
        export WEBOTS_HOME=$GITHUB_WORKSPACE
        make distrib -j4
    - name: Create/Update GitHub release
      if: ${{ (github.event_name == 'push' || github.event_name == 'schedule') }}
      run: |
        python -m pip install requests PyGithub
        scripts/packaging/publish_release.py --key=${{ secrets.GITHUB_TOKEN }} --repo=${{ github.repository }} --branch=${{ github.ref }} --commit=$(git log -1 --format='%H') --tag=${{ github.ref }}
<<<<<<< HEAD
    - uses: actions/upload-artifact@v3
      if: ${{ contains(github.event.pull_request.labels.*.name, 'test suite') || contains(github.event.pull_request.labels.*.name, 'test distribution') }}
=======
    - uses: actions/upload-artifact@v4
      if: ${{ contains(github.event.pull_request.labels.*.name, 'test distribution') }}
>>>>>>> ebf86258
      with:
        name: build-${{ matrix.os }}
        path: |
          distribution/*.exe
  test-suite:
    needs: build
    if: ${{ contains(github.event.pull_request.labels.*.name, 'test suite') }}
    strategy:
      matrix:
        os: [windows-2019]
    runs-on: ${{ matrix.os }}
    steps:
    - uses: actions/checkout@v3
    - name: Download Artifacts
      uses: actions/download-artifact@v3
      with:
        name: build-${{ matrix.os }}
        path: artifact
    - uses: msys2/setup-msys2@v2
      with:
        update: false
    - name: Install Visual Studio 10 and OpenJDK 18
      shell: powershell
      run: |
        choco install -y openjdk --version=18.0.2
        choco install -y visualcpp-build-tools
    - name: Install Webots Compilation Dependencies
      run: |
        export PYTHON_INSTALLATION_FOLDER=/C/hostedtoolcache/windows/Python
        export PYTHON_HOME=$PYTHON_INSTALLATION_FOLDER/3.11.`ls $PYTHON_INSTALLATION_FOLDER | grep '^3\.11\.[0-9]\+$' | cut -c6- | sort -n | tail -n1`/x64
        echo 'export JAVA_HOME=/C/Program\ Files/OpenJDK/`ls /C/Program\ Files/OpenJDK`' >> ~/.bash_profile
        echo 'export PYTHON_HOME='$PYTHON_HOME >> ~/.bash_profile
        echo 'export VISUAL_STUDIO_PATH="/C/Program Files (x86)/Microsoft Visual Studio/2017"' >> ~/.bash_profile
        echo 'export INNO_SETUP_HOME="/C/Program Files (x86)/Inno Setup 6"' >> ~/.bash_profile
        echo 'export PATH=$PYTHON_HOME:$PYTHON_HOME/Scripts:$GITHUB_WORKSPACE/msys64/mingw64/bin:$GITHUB_WORKSPACE/bin/node:/mingw64/bin:/usr/bin:$JAVA_HOME/bin:$PATH' >> ~/.bash_profile
        export WEBOTS_HOME=$GITHUB_WORKSPACE
        ./scripts/install/msys64_installer.sh --all
    - name: Extract Webots
      run: |
        ./artifact/webots-*.exe //SUPPRESSMSGBOXES //VERYSILENT //NOCANCEL //NORESTART //ALLUSERS
    - name: Set up Python 3.11
      uses: actions/setup-python@v4
      with:
        python-version: 3.11
    - name: Install Software Renderer
      uses: ssciwr/setup-mesa-dist-win@v2
      with:
        version: '24.2.1'
        build-type: 'release-mingw'
    - name: Test
      run: |
        export WEBOTS_DISABLE_SAVE_SCREEN_PERSPECTIVE_ON_CLOSE=true
        python scripts/packaging/update_urls.py $(git log -1 --format='%H')
        export TESTS_HOME=$PWD # required by cache group in the test suite
        export WEBOTS_HOME="/c/Program Files/Webots"
        export PATH="${WEBOTS_HOME}/msys64/mingw64/bin:$PATH"
        export WEBOTS_HOME_PATH=$PWD # required for tests to find Makefile.include
        export BRANCH_HASH=$(git log -1 --format='%H')
        python tests/test_suite.py
    - name: Setup tmate session
      if: ${{ failure() }}
      uses: mxschmitt/action-tmate@v3
      with:
        detached: true
  delete-artifacts:
    needs: [build, test-suite]
    if: ${{ always() && !contains(github.event.pull_request.labels.*.name, 'test distribution') && !contains(github.event.pull_request.labels.*.name, 'test webots build') }}
    strategy:
      matrix:
        os: [windows-2019]
    runs-on: ubuntu-latest
    steps:
    - name: Delete artifacts
      uses: geekyeggo/delete-artifact@v1
      with:
        name: build-${{ matrix.os }}<|MERGE_RESOLUTION|>--- conflicted
+++ resolved
@@ -87,13 +87,8 @@
       run: |
         python -m pip install requests PyGithub
         scripts/packaging/publish_release.py --key=${{ secrets.GITHUB_TOKEN }} --repo=${{ github.repository }} --branch=${{ github.ref }} --commit=$(git log -1 --format='%H') --tag=${{ github.ref }}
-<<<<<<< HEAD
-    - uses: actions/upload-artifact@v3
+    - uses: actions/upload-artifact@v4
       if: ${{ contains(github.event.pull_request.labels.*.name, 'test suite') || contains(github.event.pull_request.labels.*.name, 'test distribution') }}
-=======
-    - uses: actions/upload-artifact@v4
-      if: ${{ contains(github.event.pull_request.labels.*.name, 'test distribution') }}
->>>>>>> ebf86258
       with:
         name: build-${{ matrix.os }}
         path: |
