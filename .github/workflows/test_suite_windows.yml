name: Windows build

on:
  pull_request:
    types: [opened, synchronize, reopened, labeled, unlabeled]
  schedule:
    - cron:  '0 23 * * *'
  push:
    tags:
      - nightly_*
      - R20*

defaults:
  run:
    shell: msys2 {0}

concurrency:
  group: ${{ github.workflow }}-${{ github.ref }}
  cancel-in-progress: true

jobs:
  webots-build:
    if: ${{ contains(github.event.pull_request.labels.*.name, 'test webots build') }}
    strategy:
      matrix:
        os: [windows-2019]
    runs-on: ${{ matrix.os }}
    steps:
    - uses: msys2/setup-msys2@v2
      with:
        update: false
        install: >-
          git
    - uses: actions/checkout@v3
      with:
         submodules: true
         fetch-depth: 15
    - name: Install Webots Compilation Dependencies
      run: |
        echo 'export PATH=$GITHUB_WORKSPACE/msys64/mingw64/bin:$GITHUB_WORKSPACE/bin/node:/mingw64/bin:/usr/bin:$PATH' >> ~/.bash_profile
        export WEBOTS_HOME=$GITHUB_WORKSPACE
        ./scripts/install/msys64_installer.sh --all
    - name: Build Webots
      run: |
        export WEBOTS_HOME=$GITHUB_WORKSPACE
        make webots_target -j4
  build:
    if: ${{ github.event_name == 'push' || github.event_name == 'schedule' || contains(github.event.pull_request.labels.*.name, 'test distribution') || contains(github.event.pull_request.labels.*.name, 'test suite') }}
    strategy:
      matrix:
        os: [windows-2019]
    runs-on: ${{ matrix.os }}
    steps:
    - uses: msys2/setup-msys2@v2
      with:
        update: false
        install: >-
          git
          openssh
    - uses: actions/checkout@v3
      with:
         submodules: true
         fetch-depth: 15
    - name: Install Visual Studio 10 and OpenJDK 18
      shell: powershell
      run: |
        choco install -y openjdk --version=18.0.2
        choco install -y visualcpp-build-tools
    - name: Install Webots Compilation Dependencies
      run: |
        export PYTHON_INSTALLATION_FOLDER=/C/hostedtoolcache/windows/Python/
        export PYTHON37_REVISION=`ls $PYTHON_INSTALLATION_FOLDER | grep '^3\.7\.[0-9]\+$' | cut -c5- | sort -n | tail -n1`
        export PYTHON38_REVISION=`ls $PYTHON_INSTALLATION_FOLDER | grep '^3\.8\.[0-9]\+$' | cut -c5- | sort -n | tail -n1`
        export PYTHON39_REVISION=`ls $PYTHON_INSTALLATION_FOLDER | grep '^3\.9\.[0-9]\+$' | cut -c5- | sort -n | tail -n1`
        export PYTHON310_REVISION=`ls $PYTHON_INSTALLATION_FOLDER | grep '^3\.10\.[0-9]\+$' | cut -c6- | sort -n | tail -n1`
        echo 'export JAVA_HOME=/C/Program\ Files/OpenJDK/`ls /C/Program\ Files/OpenJDK`' >> ~/.bash_profile
        echo 'export PYTHON37_HOME='$PYTHON_INSTALLATION_FOLDER'3.7.'$PYTHON37_REVISION'/x64' >> ~/.bash_profile
        echo 'export PYTHON38_HOME='$PYTHON_INSTALLATION_FOLDER'3.8.'$PYTHON38_REVISION'/x64' >> ~/.bash_profile
        echo 'export PYTHON39_HOME='$PYTHON_INSTALLATION_FOLDER'3.9.'$PYTHON39_REVISION'/x64' >> ~/.bash_profile
        echo 'export PYTHON310_HOME='$PYTHON_INSTALLATION_FOLDER'3.10.'$PYTHON310_REVISION'/x64' >> ~/.bash_profile
        echo 'export VISUAL_STUDIO_PATH="/C/Program Files (x86)/Microsoft Visual Studio/2017"' >> ~/.bash_profile
        echo 'export INNO_SETUP_HOME="/C/Program Files (x86)/Inno Setup 6"' >> ~/.bash_profile
        echo 'export PATH=$PYTHON38_HOME:$PYTHON38_HOME/Scripts:$GITHUB_WORKSPACE/msys64/mingw64/bin:$GITHUB_WORKSPACE/bin/node:/mingw64/bin:/usr/bin:$JAVA_HOME/bin:$PATH' >> ~/.bash_profile
        export WEBOTS_HOME=$GITHUB_WORKSPACE
        ./scripts/install/msys64_installer.sh --all
    - name: Set Commit SHA in Version
      if: ${{ github.event_name == 'schedule' }}
      run: python scripts/packaging/set_commit_and_date_in_version.py $(git log -1 --format='%H')
    - name: Webots Package Creation
      run: |
        export WEBOTS_HOME=$GITHUB_WORKSPACE
        make distrib -j4
    - name: Deploy Webots Controller
      if: ${{ github.event_name == 'schedule' || contains(github.event.pull_request.labels.*.name, 'deploy libcontroller') }}
      run: |
        export SSH_AUTH_SOCK=/tmp/ssh_agent.sock
        mkdir ~/.ssh
        ssh-keyscan -H github.com > ~/.ssh/known_hosts
        ssh-agent -a $SSH_AUTH_SOCK > /dev/null
        ssh-add - <<< "${{ secrets.WEBOTS_CONTROLLER_DEPLOY_KEY }}"
        scripts/packaging/sync_controller_lib.sh
    - name: Create/Update GitHub release
      if: ${{ (github.event_name == 'push' || github.event_name == 'schedule') }}
      run: |
        python -m pip install requests PyGithub
        scripts/packaging/publish_release.py --key=${{ secrets.GITHUB_TOKEN }} --repo=${{ github.repository }} --branch=${{ github.ref }} --commit=$(git log -1 --format='%H') --tag=${{ github.ref }}
    - uses: actions/upload-artifact@v2
      if: ${{ contains(github.event.pull_request.labels.*.name, 'test distribution') || contains(github.event.pull_request.labels.*.name, 'test suite') }}
      with:
        name: build-${{ matrix.os }}
        path: |
          distribution/*.exe
    - uses: actions/upload-artifact@v2
      if: ${{ !contains(github.event.pull_request.labels.*.name, 'test suite') }}
      with:
        name: build-${{ matrix.os }}
        path: |
          distribution/*.exe
  test-suite:
    needs: build
    if: ${{ contains(github.event.pull_request.labels.*.name, 'test suite') || github.event_name == 'schedule' }}
    strategy:
      matrix:
        os: [windows-2019]
    runs-on: ${{ matrix.os }}
    steps:
    - uses: msys2/setup-msys2@v2
      with:
        update: false
    - uses: actions/checkout@v2
    - name: Download Artifacts
      uses: actions/download-artifact@v2
      with:
        name: build-${{ matrix.os }}
        path: artifact
    - name: Set up Python 3.8
      uses: actions/setup-python@v2
      with:
        python-version: 3.8
<<<<<<< HEAD
=======
    - name: Install 7zip
      shell: powershell
      run: choco install 7zip
    - name: Install Mesa
      shell: cmd
      run: |
        curl.exe -L --output mesa.7z --url https://github.com/pal1000/mesa-dist-win/releases/download/22.1.4/mesa3d-22.1.4-release-msvc.7z
        "C:\Program Files\7-Zip\7z.exe" x mesa.7z
        mklink opengl32.dll "x64\opengl32.dll"
        mklink libglapi.dll "x64\libglapi.dll"
>>>>>>> 79c896d9
    - name: Test Suite
      run: |
        echo 'Running Test Suite'
        cd artifact/
<<<<<<< HEAD
        cmd.exe //c webots-R2022a_setup.exe //VERYSILENT //SUPPRESSMSGBOXES //DIR="." //SP //LOG="log.txt" //CURRENTUSER
        #echo '==> log start'
        #cat log.txt
        #echo '==> log end'
        #./msys64/mingw64/bin/webotsw.exe --version
=======
        cmd.exe //c webots-R2022b_setup.exe //VERYSILENT //SUPPRESSMSGBOXES //DIR="." //SP //LOG="log.txt" //CURRENTUSER
        #echo '==> log start'
        #cat log.txt
        #echo '==> log end'
        ./msys64/mingw64/bin/webotsw.exe --version
        ./msys64/mingw64/bin/webotsw.exe --sysinfo
>>>>>>> 79c896d9
        export WEBOTS_HOME=$PWD
        export LIBGL_ALWAYS_SOFTWARE=true
        export WEBOTS_DISABLE_SAVE_SCREEN_PERSPECTIVE_ON_CLOSE=true
        export PYTHON_INSTALLATION_FOLDER=/C/hostedtoolcache/windows/Python/
        export PYTHON38_REVISION=`ls $PYTHON_INSTALLATION_FOLDER | grep '^3\.8\.[0-9]\+$' | cut -c5- | sort -n | tail -n1`
        export PYTHON38_HOME=$PYTHON_INSTALLATION_FOLDER'3.8.'$PYTHON38_REVISION'/x64'
        export PATH=$PYTHON38_HOME:$PYTHON38_HOME/Scripts:$GITHUB_WORKSPACE/msys64/mingw64/bin:$GITHUB_WORKSPACE/bin/node:/mingw64/bin:/usr/bin:$PATH
        #/WHERE /R . webots*.exe
        echo 'test suite:'
        cd ..
        ./scripts/install/msys64_installer.sh --all
        python tests/test_suite.py
  delete-artifacts:
    needs: [build, test-suite]
    if: ${{ always() && !contains(github.event.pull_request.labels.*.name, 'test distribution') && !contains(github.event.pull_request.labels.*.name, 'test webots build') }}
    strategy:
      matrix:
        os: [windows-2019]
    runs-on: ubuntu-latest
    steps:
    - name: Delete artifacts
      uses: geekyeggo/delete-artifact@v1
      with:
        name: build-${{ matrix.os }}<|MERGE_RESOLUTION|>--- conflicted
+++ resolved
@@ -137,8 +137,6 @@
       uses: actions/setup-python@v2
       with:
         python-version: 3.8
-<<<<<<< HEAD
-=======
     - name: Install 7zip
       shell: powershell
       run: choco install 7zip
@@ -149,25 +147,16 @@
         "C:\Program Files\7-Zip\7z.exe" x mesa.7z
         mklink opengl32.dll "x64\opengl32.dll"
         mklink libglapi.dll "x64\libglapi.dll"
->>>>>>> 79c896d9
     - name: Test Suite
       run: |
         echo 'Running Test Suite'
         cd artifact/
-<<<<<<< HEAD
-        cmd.exe //c webots-R2022a_setup.exe //VERYSILENT //SUPPRESSMSGBOXES //DIR="." //SP //LOG="log.txt" //CURRENTUSER
-        #echo '==> log start'
-        #cat log.txt
-        #echo '==> log end'
-        #./msys64/mingw64/bin/webotsw.exe --version
-=======
         cmd.exe //c webots-R2022b_setup.exe //VERYSILENT //SUPPRESSMSGBOXES //DIR="." //SP //LOG="log.txt" //CURRENTUSER
         #echo '==> log start'
         #cat log.txt
         #echo '==> log end'
         ./msys64/mingw64/bin/webotsw.exe --version
         ./msys64/mingw64/bin/webotsw.exe --sysinfo
->>>>>>> 79c896d9
         export WEBOTS_HOME=$PWD
         export LIBGL_ALWAYS_SOFTWARE=true
         export WEBOTS_DISABLE_SAVE_SCREEN_PERSPECTIVE_ON_CLOSE=true
