name: Discord Doc Updater

on:
  schedule:
  - cron: "0 13 * * 3"

jobs:
  build:
    runs-on: ubuntu-latest
    steps:
    - uses: actions/checkout@v2
      with:
        fetch-depth: 0
    - name: Set up Python 3.8
      uses: actions/setup-python@v2
      with:
        python-version: 3.8
    - name: Install dependencies
      run: |
        python -m pip install --upgrade pip
        pip install discord
    - name: Run discord updater
      run: |
        python ./docs/discord/update.py -t ${{ secrets.DISCORD_TOKEN }}
    - name: Branch
      run: |
        apt-get update && apt-get install jq
        NAME=$(curl https://api.github.com/users/${GITHUB_ACTOR} | jq -r .name)
        ID=$(curl https://api.github.com/users/${GITHUB_ACTOR} | jq -r .id)
        git config --global user.name "${NAME}"
        git config --global user.email "${ID}+${GITHUB_ACTOR}@users.noreply.github.com"
        git checkout -b discord-doc-update
    - name: GitHub Pull Request Action
      uses: repo-sync/pull-request@v2.2
      with:
        github_token: ${{ secrets.GITHUB_TOKEN }}
        source_branch: discord-doc-update
        destination_branch: master
        pr_title: Update Discord Docs
        pr_body: Automatic update of the docs from the Discord channels (https://cyberbotics.com/doc/discord/index?version=discord-doc-update).
        pr_reviewer: Maintainers
        pr_label: documentation
    - name: Commit
      run: |
        git add ./docs/discord
        git commit -m "Update discord docs."
<<<<<<< HEAD
        git push origin discord-doc-update
=======
        git push --repo="https://$GITHUB_ACTOR:$GITHUB_TOKEN@github.com/$GITHUB_REPOSITORY" origin discord-doc-update
>>>>>>> 1028ef15
<|MERGE_RESOLUTION|>--- conflicted
+++ resolved
@@ -44,8 +44,4 @@
       run: |
         git add ./docs/discord
         git commit -m "Update discord docs."
-<<<<<<< HEAD
-        git push origin discord-doc-update
-=======
-        git push --repo="https://$GITHUB_ACTOR:$GITHUB_TOKEN@github.com/$GITHUB_REPOSITORY" origin discord-doc-update
->>>>>>> 1028ef15
+        git push --repo="https://$GITHUB_ACTOR:$GITHUB_TOKEN@github.com/$GITHUB_REPOSITORY" origin discord-doc-update