--- conflicted
+++ resolved
@@ -71,9 +71,5 @@
       if: needs.job-skipper.outputs.should_skip != 'true' && (matrix.os == 'ubuntu-18.04' && matrix.python == '3.9')
       run: |
         if [[ "$(diff .github/workflows/test_suite_linux.yml .github/workflows/test_suite_linux_develop.yml | grep -c -e '^<' -e '^>')" -ne "13" ]]; then echo Linux Workflows not synchronized; exit -1; fi
-<<<<<<< HEAD
         if [[ "$(diff .github/workflows/test_suite_mac.yml .github/workflows/test_suite_mac_develop.yml | grep -c -e '^<' -e '^>')" -ne "10" ]]; then echo macOS Workflows not synchronized; exit -1; fi
-=======
-        if [[ "$(diff .github/workflows/test_suite_mac.yml .github/workflows/test_suite_mac_develop.yml | grep -c -e '^<' -e '^>')" -ne "10" ]]; then echo macOS Workflows not synchronized; exit -1; fi
-        if [[ "$(diff .github/workflows/test_suite_windows.yml .github/workflows/test_suite_windows_develop.yml | grep -c -e '^<' -e '^>')" -ne "8" ]]; then echo Windows Workflows not synchronized; exit -1; fi
->>>>>>> ba175b4b
+        if [[ "$(diff .github/workflows/test_suite_windows.yml .github/workflows/test_suite_windows_develop.yml | grep -c -e '^<' -e '^>')" -ne "8" ]]; then echo Windows Workflows not synchronized; exit -1; fi