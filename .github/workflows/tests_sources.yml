name: Test Sources

on:
  pull_request:
    types: [opened, synchronize, reopened, ready_for_review, labeled, unlabeled]
  schedule:
    - cron:  '0 22 * * *'

defaults:
  run:
    shell: bash

jobs:
  job-skipper:
    runs-on: ubuntu-latest
    outputs:
      should_skip: ${{ steps.skip_check.outputs.should_skip }}
    steps:
      - id: skip_check
<<<<<<< HEAD
        uses: fkirc/skip-duplicate-actions@master
        with:
          github_token: "${{ secrets.GITHUB_TOKEN }}"
          paths_ignore: '["docs/**"]'
=======
        uses: fkirc/skip-duplicate-actions@v2.1.0
        with:
          github_token: "${{ secrets.GITHUB_TOKEN }}"
          paths_ignore: '["docs/**"]'
          concurrent_skipping: 'false'
>>>>>>> 675f6d1a

  cleanup-runs:
    runs-on: ubuntu-latest
    steps:
    - uses: rokroskar/workflow-run-cleanup-action@master
      env:
        GITHUB_TOKEN: "${{ secrets.GITHUB_TOKEN }}"

  test-sources:
    needs: [cleanup-runs, job-skipper]
    strategy:
      matrix:
        os: [ubuntu-16.04, ubuntu-18.04, ubuntu-20.04, macos-10.15, windows-2019]
        python: [2.7, 3.9]
        include:
          - os: ubuntu-16.04
            DEPENDENCIES_INSTALLATION: "sudo apt -y install clang-format-9 cppcheck"
          - os: ubuntu-18.04
            DEPENDENCIES_INSTALLATION: "sudo apt -y install clang-format-10 cppcheck"
          - os: ubuntu-20.04
            DEPENDENCIES_INSTALLATION: "sudo apt -y install clang-format-10 cppcheck"
          - os: macos-10.15
            DEPENDENCIES_INSTALLATION: "brew install clang-format cppcheck"
          - os: windows-2019
            DEPENDENCIES_INSTALLATION: "choco install cppcheck --version 2.2; choco install llvm --version 11.0.0; export PATH=$PATH:\"/c/Program Files/Cppcheck:/c/Program Files/LLVM/bin\""
        exclude:
          - os: windows-2019
            python: 2.7
    runs-on: ${{ matrix.os }}
    steps:
    - uses: actions/checkout@v2
      if: needs.job-skipper.outputs.should_skip != 'true' && ((matrix.os == 'ubuntu-18.04' && matrix.python == '3.9') || github.event_name == 'schedule' || github.event.pull_request.draft == false || contains(github.event.pull_request.labels.*.name, 'test sources'))
    - name: Set up Python ${{ matrix.python }}
      if: needs.job-skipper.outputs.should_skip != 'true' && ((matrix.os == 'ubuntu-18.04' && matrix.python == '3.9') || github.event_name == 'schedule' || github.event.pull_request.draft == false || contains(github.event.pull_request.labels.*.name, 'test sources'))
      uses: actions/setup-python@v2
      with:
        python-version: ${{ matrix.python }}
    - name: Tests
      if: needs.job-skipper.outputs.should_skip != 'true' && ((matrix.os == 'ubuntu-18.04' && matrix.python == '3.9') || github.event_name == 'schedule' || github.event.pull_request.draft == false || contains(github.event.pull_request.labels.*.name, 'test sources'))
      run: |
        ${{ matrix.DEPENDENCIES_INSTALLATION }}
        cp dependencies/.clang-format-9 .clang-format
        pip install -r tests/sources/requirements.txt
        export WEBOTS_HOME=$PWD
        python -m unittest discover -s tests/sources
    - name: Test Workflows Synchronization
      if: needs.job-skipper.outputs.should_skip != 'true' && (matrix.os == 'ubuntu-18.04' && matrix.python == '3.9')
      run: |
        if [[ "$(diff .github/workflows/test_suite_linux.yml .github/workflows/test_suite_linux_develop.yml | grep -c -e '^<' -e '^>')" -ne "13" ]]; then echo Linux Workflows not synchronized; exit -1; fi
        if [[ "$(diff .github/workflows/test_suite_mac.yml .github/workflows/test_suite_mac_develop.yml | grep -c -e '^<' -e '^>')" -ne "10" ]]; then echo macOS Workflows not synchronized; exit -1; fi<|MERGE_RESOLUTION|>--- conflicted
+++ resolved
@@ -17,18 +17,11 @@
       should_skip: ${{ steps.skip_check.outputs.should_skip }}
     steps:
       - id: skip_check
-<<<<<<< HEAD
-        uses: fkirc/skip-duplicate-actions@master
-        with:
-          github_token: "${{ secrets.GITHUB_TOKEN }}"
-          paths_ignore: '["docs/**"]'
-=======
         uses: fkirc/skip-duplicate-actions@v2.1.0
         with:
           github_token: "${{ secrets.GITHUB_TOKEN }}"
           paths_ignore: '["docs/**"]'
           concurrent_skipping: 'false'
->>>>>>> 675f6d1a
 
   cleanup-runs:
     runs-on: ubuntu-latest
