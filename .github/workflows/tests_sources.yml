name: Test Sources

on:
  pull_request:
    types: [opened, synchronize, reopened, labeled, unlabeled]
    branches-ignore:
      - 'released'
  schedule:
    - cron:  '0 22 * * *'

defaults:
  run:
    shell: bash

jobs:
  job-skipper:
    runs-on: ubuntu-latest
    outputs:
      should_skip: ${{ steps.skip_check.outputs.should_skip }}
    steps:
      - id: skip_check
        uses: fkirc/skip-duplicate-actions@v3.3.0
        with:
          github_token: "${{ secrets.GITHUB_TOKEN }}"
          paths_ignore: '["docs/**"]'
          do_not_skip: '["pull_request", "workflow_dispatch", "schedule"]'

  cleanup-runs:
    runs-on: ubuntu-latest
    steps:
    - uses: rokroskar/workflow-run-cleanup-action@v0.3.0
      env:
        GITHUB_TOKEN: "${{ secrets.GITHUB_TOKEN }}"

  test-sources:
    needs: [cleanup-runs, job-skipper]
    strategy:
      matrix:
        os: [ubuntu-20.04, macos-11, windows-2019]
        python: [3.9]
        include:
          - os: ubuntu-20.04
            DEPENDENCIES_INSTALLATION: "sudo apt -y install clang-format-10 cppcheck"
          - os: macos-11
            DEPENDENCIES_INSTALLATION: "brew install clang-format@11 cppcheck; ln /usr/local/bin/clang-format-11 /usr/local/bin/clang-format"
          - os: windows-2019
            DEPENDENCIES_INSTALLATION: "choco install -y cppcheck || true; choco install -y llvm; export PATH=$PATH:\"/c/Program Files/Cppcheck:/c/Program Files/LLVM/bin\""
    runs-on: ${{ matrix.os }}
    steps:
    - name: Set git to use LF
      if: matrix.os == 'windows-2019'
      run: |
        git config --global core.autocrlf false
        git config --global core.eol lf
    - uses: actions/checkout@v2
      if: needs.job-skipper.outputs.should_skip != 'true' && ((matrix.os == 'ubuntu-20.04' && matrix.python == '3.9') || github.event_name == 'schedule' || github.event.pull_request.draft == false || contains(github.event.pull_request.labels.*.name, 'test sources'))
    - name: Set up Python ${{ matrix.python }}
      if: needs.job-skipper.outputs.should_skip != 'true' && ((matrix.os == 'ubuntu-20.04' && matrix.python == '3.9') || github.event_name == 'schedule' || github.event.pull_request.draft == false || contains(github.event.pull_request.labels.*.name, 'test sources'))
      uses: actions/setup-python@v2
      with:
        python-version: ${{ matrix.python }}
    - name: Tests
      if: needs.job-skipper.outputs.should_skip != 'true' && ((matrix.os == 'ubuntu-20.04' && matrix.python == '3.9') || github.event_name == 'schedule' || github.event.pull_request.draft == false || contains(github.event.pull_request.labels.*.name, 'test sources'))
      run: |
        ${{ matrix.DEPENDENCIES_INSTALLATION }}
        cp dependencies/.clang-format-9 .clang-format
        pip install -r tests/sources/requirements.txt
        export WEBOTS_HOME=$PWD
<<<<<<< HEAD
        python -m unittest discover -s tests/sources
    - name: Test Workflows Synchronization
      if: needs.job-skipper.outputs.should_skip != 'true' && matrix.os == 'ubuntu-20.04' && matrix.python == '3.9'
      run: |
        if [[ "$(diff .github/workflows/test_suite_mac.yml .github/workflows/test_suite_mac_develop.yml | grep -c -e '^<' -e '^>')" -ne "10" ]]; then echo macOS Workflows not synchronized; exit -1; fi
        if [[ "$(diff .github/workflows/test_suite_windows.yml .github/workflows/test_suite_windows_develop.yml | grep -c -e '^<' -e '^>')" -ne "8" ]]; then echo Windows Workflows not synchronized; exit -1; fi
=======
        python -m unittest discover -s tests/sources
>>>>>>> f87a7f80
<|MERGE_RESOLUTION|>--- conflicted
+++ resolved
@@ -66,13 +66,4 @@
         cp dependencies/.clang-format-9 .clang-format
         pip install -r tests/sources/requirements.txt
         export WEBOTS_HOME=$PWD
-<<<<<<< HEAD
-        python -m unittest discover -s tests/sources
-    - name: Test Workflows Synchronization
-      if: needs.job-skipper.outputs.should_skip != 'true' && matrix.os == 'ubuntu-20.04' && matrix.python == '3.9'
-      run: |
-        if [[ "$(diff .github/workflows/test_suite_mac.yml .github/workflows/test_suite_mac_develop.yml | grep -c -e '^<' -e '^>')" -ne "10" ]]; then echo macOS Workflows not synchronized; exit -1; fi
-        if [[ "$(diff .github/workflows/test_suite_windows.yml .github/workflows/test_suite_windows_develop.yml | grep -c -e '^<' -e '^>')" -ne "8" ]]; then echo Windows Workflows not synchronized; exit -1; fi
-=======
-        python -m unittest discover -s tests/sources
->>>>>>> f87a7f80
+        python -m unittest discover -s tests/sources