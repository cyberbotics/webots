name: Test Suite

on:
  pull_request:
    types: [opened, synchronize, reopened, labeled, unlabeled]
  schedule:
    - cron:  '0 23 * * *'
  push:
    tags:
      - '*'

defaults:
  run:
    shell: bash
jobs:
  cleanup-runs:
    runs-on: ubuntu-latest
    steps:
    - uses: rokroskar/workflow-run-cleanup-action@master
      env:
        GITHUB_TOKEN: "${{ secrets.GITHUB_TOKEN }}"
  build:
    needs: cleanup-runs
    if: ${{ github.event_name == 'push' || github.event_name == 'schedule' || contains(github.event.pull_request.labels.*.name, 'test distribution') || contains(github.event.pull_request.labels.*.name, 'test suite') || contains(github.event.pull_request.labels.*.name, 'test world update') }}
    strategy:
      matrix:
        os: [ubuntu-18.04, ubuntu-20.04]
        include:
          - os: ubuntu-18.04
            JAVA_VERSION: "11"
          - os: ubuntu-20.04
            JAVA_VERSION: "14"
    runs-on: ${{ matrix.os }}
    steps:
    - uses: actions/checkout@v2
      with:
         submodules: true
    - name: Install Webots Compilation Dependencies
      run: scripts/install/linux_optional_compilation_dependencies.sh
    - name: Set Commit SHA in Version
      if: ${{ github.event_name == 'schedule' }}
      run: python scripts/packaging/set_commit_and_date_in_version.py ${{ github.sha }}
    - name: Webots Package Creation
      run: |
        export JAVA_HOME=/usr/lib/jvm/java-${{ matrix.JAVA_VERSION }}-openjdk-amd64
        export PATH=$JAVA_HOME/bin:$PATH
        export LIBGL_ALWAYS_SOFTWARE=true
        xvfb-run --auto-servernum make distrib -j4
    - uses: actions/upload-artifact@v2
      with:
        name: build-${{ matrix.os }}
        path: |
          distribution/*.tar.bz2
          distribution/*.deb
    - name: Create/Update GitHub release
      if: ${{ (github.event_name == 'push' || github.event_name == 'schedule') && matrix.os == 'ubuntu-20.04' }}
      run: |
        sudo python -m pip install requests PyGithub
        scripts/packaging/publish_release.py --key=${{ secrets.GITHUB_TOKEN }} --repo=${{ github.repository }} --branch=${{ github.ref }} --commit=${{ github.sha }} --tag=${{ github.ref }}
  test-suite:
    needs: build
    if: ${{ contains(github.event.pull_request.labels.*.name, 'test suite') }}
    strategy:
      matrix:
        os: [ubuntu-18.04, ubuntu-20.04]
    runs-on: ${{ matrix.os }}
    steps:
    - uses: actions/checkout@v2
    - name: Download Artifacts
      uses: actions/download-artifact@v2
      with:
        name: build-${{ matrix.os }}
        path: artifact
    - name: Extract Webots
      run: tar xjf artifact/webots-*-x86-64.tar.bz2 -C artifact
    - name: Install Webots Dependencies
      run: scripts/install/linux_runtime_dependencies.sh
    - name: Set up Python 3.8
      uses: actions/setup-python@v2
      with:
        python-version: 3.8
    - name: Test Suite
      run: |
        export LIBGL_ALWAYS_SOFTWARE=true
        export WEBOTS_DISABLE_SAVE_SCREEN_PERSPECTIVE_ON_CLOSE=true
        export WEBOTS_HOME=$PWD/artifact/webots
        xvfb-run --auto-servernum python tests/test_suite.py
  world-update:
    needs: build
    if: ${{ contains(github.event.pull_request.labels.*.name, 'test world update') }}
    runs-on: ubuntu-18.04
    steps:
    - uses: actions/checkout@v2
    - name: Download Artifacts
      uses: actions/download-artifact@v2
      with:
        name: build-ubuntu-18.04
        path: artifact
    - name: Extract Webots
      run: tar xjf artifact/webots-*-x86-64.tar.bz2 -C artifact
    - name: Install Webots Dependencies
      run: scripts/install/linux_runtime_dependencies.sh
    - name: Set up Python 3.8
      uses: actions/setup-python@v2
      with:
        python-version: 3.8
    - name: Update World
      run: |
        export LIBGL_ALWAYS_SOFTWARE=true
        export WEBOTS_DISABLE_SAVE_SCREEN_PERSPECTIVE_ON_CLOSE=true
        export WEBOTS_HOME=$PWD/artifact/webots
<<<<<<< HEAD
        xvfb-run --auto-servernum python ${{ matrix.test }}
        ${{ matrix.POST_TASK }}
  test-ros:
    needs: build
    strategy:
      matrix:
        os: [ubuntu-20.04]
        include:
          - os: ubuntu-20.04
            python: 3.8
            ROS_DISTRO: noetic
    runs-on: ${{ matrix.os }}
    steps:  
    - uses: actions/checkout@v2
    - name: Download Artifacts
      uses: actions/download-artifact@v2
    - name: Extract Webots
      run: |
        tar xjf artifact/webots-*-x86-64.tar.bz2 -C artifact
    - name: Install Webots Dependencies
      run: sudo apt -y install g++ make ffmpeg libavcodec-extra libglu1-mesa libxkbcommon-x11-dev execstack libusb-dev libxcb-keysyms1 libxcb-image0 libxcb-icccm4 libxcb-randr0 libxcb-render-util0 libxcb-xinerama0
    - name: Set up Python 3.8
      uses: actions/setup-python@v2
      with:
        python-version: 3.8
    - name: Setup ROS environment
      uses: ros-tooling/setup-ros@0.0.25
      with:
        required-ros-distributions: ${{ matrix.ROS_DISTRO }}
    - name: Run Test
      run: |
        export LIBGL_ALWAYS_SOFTWARE=true
        export WEBOTS_HOME=$PWD/artifact/webots
        export ROS_DISTRO=${{ matrix.ROS_DISTRO }}
        pip install rospkg catkin_pkg empy defusedxml netifaces
        Xvfb :99 &
        export DISPLAY=:99
        ./tests/ros.sh
        ls ~/.ros/log/latest
        cat ~/.ros/log/latest/rosout.log
=======
        xvfb-run --auto-servernum python scripts/packaging/update_all_worlds.py
        if [[ "$(git diff --name-only *.wbt *.wbproj | wc -l)" -ne "0" ]]; then echo Some world and/or wbproj files are not up to date: "$(git diff *.wbt *.wbproj)"; exit -1; fi
>>>>>>> f437cfd1
<|MERGE_RESOLUTION|>--- conflicted
+++ resolved
@@ -85,33 +85,6 @@
         export WEBOTS_DISABLE_SAVE_SCREEN_PERSPECTIVE_ON_CLOSE=true
         export WEBOTS_HOME=$PWD/artifact/webots
         xvfb-run --auto-servernum python tests/test_suite.py
-  world-update:
-    needs: build
-    if: ${{ contains(github.event.pull_request.labels.*.name, 'test world update') }}
-    runs-on: ubuntu-18.04
-    steps:
-    - uses: actions/checkout@v2
-    - name: Download Artifacts
-      uses: actions/download-artifact@v2
-      with:
-        name: build-ubuntu-18.04
-        path: artifact
-    - name: Extract Webots
-      run: tar xjf artifact/webots-*-x86-64.tar.bz2 -C artifact
-    - name: Install Webots Dependencies
-      run: scripts/install/linux_runtime_dependencies.sh
-    - name: Set up Python 3.8
-      uses: actions/setup-python@v2
-      with:
-        python-version: 3.8
-    - name: Update World
-      run: |
-        export LIBGL_ALWAYS_SOFTWARE=true
-        export WEBOTS_DISABLE_SAVE_SCREEN_PERSPECTIVE_ON_CLOSE=true
-        export WEBOTS_HOME=$PWD/artifact/webots
-<<<<<<< HEAD
-        xvfb-run --auto-servernum python ${{ matrix.test }}
-        ${{ matrix.POST_TASK }}
   test-ros:
     needs: build
     strategy:
@@ -150,7 +123,29 @@
         ./tests/ros.sh
         ls ~/.ros/log/latest
         cat ~/.ros/log/latest/rosout.log
-=======
+  world-update:
+    needs: build
+    if: ${{ contains(github.event.pull_request.labels.*.name, 'test world update') }}
+    runs-on: ubuntu-18.04
+    steps:
+    - uses: actions/checkout@v2
+    - name: Download Artifacts
+      uses: actions/download-artifact@v2
+      with:
+        name: build-ubuntu-18.04
+        path: artifact
+    - name: Extract Webots
+      run: tar xjf artifact/webots-*-x86-64.tar.bz2 -C artifact
+    - name: Install Webots Dependencies
+      run: scripts/install/linux_runtime_dependencies.sh
+    - name: Set up Python 3.8
+      uses: actions/setup-python@v2
+      with:
+        python-version: 3.8
+    - name: Update World
+      run: |
+        export LIBGL_ALWAYS_SOFTWARE=true
+        export WEBOTS_DISABLE_SAVE_SCREEN_PERSPECTIVE_ON_CLOSE=true
+        export WEBOTS_HOME=$PWD/artifact/webots
         xvfb-run --auto-servernum python scripts/packaging/update_all_worlds.py
         if [[ "$(git diff --name-only *.wbt *.wbproj | wc -l)" -ne "0" ]]; then echo Some world and/or wbproj files are not up to date: "$(git diff *.wbt *.wbproj)"; exit -1; fi
->>>>>>> f437cfd1
