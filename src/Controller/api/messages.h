--- conflicted
+++ resolved
@@ -121,29 +121,20 @@
 #define C_CAMERA_SET_FOCAL 5
 #define C_CAMERA_SET_EXPOSURE 6
 // sim -> ctr
-<<<<<<< HEAD
-#define C_CAMERA_RECONFIGURE 6
-#define C_CAMERA_SHARED_MEMORY 7
-// ctr <-> sim
-#define C_CAMERA_GET_IMAGE 8
-
-// for the camera recognition
-// ctr -> sim
-#define C_CAMERA_SET_RECOGNITION_SAMPLING_PERIOD 9
-// sim -> ctr
-#define C_CAMERA_OBJECTS 10
-#define C_CAMERA_SEGMENTATION_SHARED_MEMORY 11
-// ctr <-> sim
-#define C_CAMERA_SET_SEGMENTATION 12
-#define C_CAMERA_GET_SEGMENTATION_IMAGE 13
-=======
 #define C_CAMERA_RECONFIGURE 7
 #define C_CAMERA_SHARED_MEMORY 8
-// ctr -> sim
-#define C_CAMERA_SET_RECOGNITION_SAMPLING_PERIOD 9
-#define C_CAMERA_GET_IMAGE 10
+// ctr <-> sim
+#define C_CAMERA_GET_IMAGE 9
+
+// for the camera recognition
+// ctr -> sim
+#define C_CAMERA_SET_RECOGNITION_SAMPLING_PERIOD 10
+// sim -> ctr
 #define C_CAMERA_OBJECTS 11
->>>>>>> 742b95e8
+#define C_CAMERA_SEGMENTATION_SHARED_MEMORY 12
+// ctr <-> sim
+#define C_CAMERA_SET_SEGMENTATION 13
+#define C_CAMERA_GET_SEGMENTATION_IMAGE 14
 
 // for the emitter device
 // ctr -> sim
