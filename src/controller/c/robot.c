--- conflicted
+++ resolved
@@ -1108,93 +1108,72 @@
     }
   } else
     WEBOTS_CONTROLLER_URL = strdup(WEBOTS_CONTROLLER_URL);  // it will be free
-<<<<<<< HEAD
-  if (strncmp(WEBOTS_CONTROLLER_URL, "ipc://", 6) == 0) {   // IPC
+  if (strncmp(WEBOTS_CONTROLLER_URL, "ipc://", 6) == 0) {
     // fprintf(stderr, "Computed WEBOTS_CONTROLLER_URL=%s\n", WEBOTS_CONTROLLER_URL);
     int number = -1;
     sscanf(&WEBOTS_CONTROLLER_URL[6], "%d", &number);
-    char *robot_name = strstr(&WEBOTS_CONTROLLER_URL[6], "/") + 1;
-    int length = strlen(TMP_DIR) + 27;  // TMPDIR + "/webots-12345678901/extern"
+    int length = strlen(TMP_DIR) + 24;  // TMPDIR + "/webots-12345678901/ipc"
     char *folder = malloc(length);
-    snprintf(folder, length, "%s/webots-%d/extern", TMP_DIR, number);
-    if (robot_name)
-      robot_name = strdup(robot_name);
-    else {  // take the first robot in the extern folder (alphabetical order)
+    snprintf(folder, length, "%s/webots-%d/ipc", TMP_DIR, number);
+    char *robot_name = strstr(&WEBOTS_CONTROLLER_URL[6], "/");
+    if (robot_name) {
+      length += strlen(robot_name + 1) + 8;  // folder + robot_name + "/extern"
+      socket_filename = malloc(length);
+      snprintf(socket_filename, length, "%s/%s/extern", folder, robot_name + 1);
+    } else {  // take the first robot in the ipc folder (alphabetical order)
       DIR *dr = opendir(folder);
-      if (dr == NULL) {  // the extern folder was not yet created
+      if (dr == NULL) {  // the ipc folder was not yet created
         free(folder);
         return NULL;
       }
       char **filenames = NULL;
-      int i = 0;
+      int count = 0;
       struct dirent *de;
       while ((de = readdir(dr)) != NULL) {
         if (strcmp(de->d_name, ".") && strcmp(de->d_name, "..")) {
-          char **r = realloc(filenames, (i + 1) * sizeof(char *));
+          char **r = realloc(filenames, (count + 1) * sizeof(char *));
           if (!r) {
             fprintf(stderr, "Cannot allocate memory for listing \"%s\" folder.\n", folder);
             exit(EXIT_FAILURE);
           }
           filenames = r;
-          filenames[i++] = strdup(de->d_name);
+          filenames[count++] = strdup(de->d_name);
         }
-=======
-  if (strncmp(WEBOTS_CONTROLLER_URL, "ipc://", 6) != 0) {
-    fprintf(stderr, "Error: unsupported protocol in WEBOTS_CONTROLLER_URL: %s\n", WEBOTS_CONTROLLER_URL);
-    exit(EXIT_FAILURE);
-  }
-  // fprintf(stderr, "Computed WEBOTS_CONTROLLER_URL=%s\n", WEBOTS_CONTROLLER_URL);
-  int number = -1;
-  sscanf(&WEBOTS_CONTROLLER_URL[6], "%d", &number);
-  int length = strlen(TMP_DIR) + 24;  // TMPDIR + "/webots-12345678901/ipc"
-  char *folder = malloc(length);
-  snprintf(folder, length, "%s/webots-%d/ipc", TMP_DIR, number);
-  char *robot_name = strstr(&WEBOTS_CONTROLLER_URL[6], "/");
-  if (robot_name) {
-    length += strlen(robot_name + 1) + 8;  // folder + robot_name + "/extern"
-    socket_filename = malloc(length);
-    snprintf(socket_filename, length, "%s/%s/extern", folder, robot_name + 1);
-  } else {  // take the first robot in the ipc folder (alphabetical order)
-    DIR *dr = opendir(folder);
-    if (dr == NULL) {  // the ipc folder was not yet created
-      free(folder);
-      return NULL;
-    }
-    char **filenames = NULL;
-    int count = 0;
-    struct dirent *de;
-    while ((de = readdir(dr)) != NULL) {
-      if (strcmp(de->d_name, ".") && strcmp(de->d_name, "..")) {
-        char **r = realloc(filenames, (count + 1) * sizeof(char *));
-        if (!r) {
-          fprintf(stderr, "Cannot allocate memory for listing \"%s\" folder.\n", folder);
-          exit(EXIT_FAILURE);
+        closedir(dr);
+        if (i == 0) {  // the robot folder was not yet created
+          free(folder);
+          return NULL;
         }
-        filenames = r;
-        filenames[count++] = strdup(de->d_name);
->>>>>>> 60147d12
+        if (i > 1) {  // sort folders (robot names) in alphabetical order
+          qsort(filenames, i, sizeof(char *), strcmp_sort);
+          for (int j = 1; j < i; j++)  // keep only the first one
+            free(filenames[j]);
+        }
+        robot_name = filenames[0];
+        free(filenames);
       }
       closedir(dr);
-      if (i == 0) {  // the robot folder was not yet created
+      if (count == 0) {  // no robot folder was created
         free(folder);
         return NULL;
       }
-      if (i > 1) {  // sort folders (robot names) in alphabetical order
-        qsort(filenames, i, sizeof(char *), strcmp_sort);
-        for (int j = 1; j < i; j++)  // keep only the first one
-          free(filenames[j]);
+      if (count > 1)  // sort folders (robot names) in alphabetical order
+        qsort(filenames, count, sizeof(char *), strcmp_sort);
+      for (int i = 0; i < count; i++) {                       // keep only the first extern controller
+        const int l = length + strlen(filenames[i] + 1) + 8;  // folder + robot_name + "/extern"
+        socket_filename = malloc(l);
+        snprintf(socket_filename, l, "%s/%s/extern", folder, filenames[i]);
+        if (access(socket_filename, R_OK | W_OK) == 0)
+          break;
+        free(socket_filename);
+        socket_filename = NULL;
       }
-      robot_name = filenames[0];
+      for (int i = 0; i < count; i++)
+        free(filenames[i]);
       free(filenames);
     }
-<<<<<<< HEAD
+    free(folder);
     free(WEBOTS_CONTROLLER_URL);
-    // fprintf(stderr, "Number = %d, robot = %s, folder = %s\n", number, robot_name, folder);
-    length += strlen(robot_name) + 8;  // folder + robot_name + "/socket"
-    socket_filename = malloc(length);
-    snprintf(socket_filename, length, "%s/%s/socket", folder, robot_name);
-    free(folder);
-    free(robot_name);
     scheduler_protocol = strdup("IPC");
     return socket_filename;
   } else if (strncmp(WEBOTS_CONTROLLER_URL, "tcp://", 6) == 0) {  // TCP
@@ -1217,31 +1196,6 @@
     fprintf(stderr, "Error: unsupported protocol in WEBOTS_CONTROLLER_URL: %s\n", WEBOTS_CONTROLLER_URL);
     exit(EXIT_FAILURE);
   }
-=======
-    closedir(dr);
-    if (count == 0) {  // no robot folder was created
-      free(folder);
-      return NULL;
-    }
-    if (count > 1)  // sort folders (robot names) in alphabetical order
-      qsort(filenames, count, sizeof(char *), strcmp_sort);
-    for (int i = 0; i < count; i++) {                       // keep only the first extern controller
-      const int l = length + strlen(filenames[i] + 1) + 8;  // folder + robot_name + "/extern"
-      socket_filename = malloc(l);
-      snprintf(socket_filename, l, "%s/%s/extern", folder, filenames[i]);
-      if (access(socket_filename, R_OK | W_OK) == 0)
-        break;
-      free(socket_filename);
-      socket_filename = NULL;
-    }
-    for (int i = 0; i < count; i++)
-      free(filenames[i]);
-    free(filenames);
-  }
-  free(folder);
-  free(WEBOTS_CONTROLLER_URL);
-  return socket_filename;
->>>>>>> 60147d12
 }
 
 int wb_robot_init() {  // API initialization
