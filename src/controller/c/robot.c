/*
 * Copyright 1996-2022 Cyberbotics Ltd.
 *
 * Licensed under the Apache License, Version 2.0 (the "License");
 * you may not use this file except in compliance with the License.
 * You may obtain a copy of the License at
 *
 *     http://www.apache.org/licenses/LICENSE-2.0
 *
 * Unless required by applicable law or agreed to in writing, software
 * distributed under the License is distributed on an "AS IS" BASIS,
 * WITHOUT WARRANTIES OR CONDITIONS OF ANY KIND, either express or implied.
 * See the License for the specific language governing permissions and
 * limitations under the License.
 */

// generic robot controller API
//
// this module includes:
// (1) robot initialization
// (2) management of devices (device list, requests, answers)
// (3) handling basic robot requests
// (4) initialization of the remote scene if any (textures, download)

#include <fcntl.h>
#include <locale.h>  // LC_NUMERIC
#include <signal.h>  // signal
#include <stdarg.h>
#include <stdio.h>   // snprintf
#include <stdlib.h>  // exit
#include <string.h>  // strlen
#include <unistd.h>  // sleep, pipe, dup2, STDOUT_FILENO, STDERR_FILENO

#include <webots/joystick.h>
#include <webots/keyboard.h>
#include <webots/mouse.h>
#include <webots/robot.h>
#include <webots/supervisor.h>
#include <webots/types.h>
#include <webots/utils/system.h>
#include "device_private.h"
#include "joystick_private.h"
#include "keyboard_private.h"
#include "messages.h"
#include "motion_private.h"
#include "mouse_private.h"
#include "request.h"
#include "robot_private.h"
#include "scheduler.h"
#include "supervisor_private.h"

#include "default_robot_window_private.h"
#include "html_robot_window_private.h"
#include "remote_control_private.h"
#include "robot_window_private.h"

#ifdef _WIN32
#include <windows.h>  // GetCommandLine
#else
#include <pthread.h>
#endif

#define WEBOTS_EXIT_FALSE 0
#define WEBOTS_EXIT_NOW 1
#define WEBOTS_EXIT_LATER 2

typedef struct {
  WbDevice **device;  // array of devices
  double battery_value;
  void (*real_robot_cleanup)(void);
  int battery_sampling_period;
  int n_device;  // number of devices, including the robot itself
  bool is_supervisor;
  unsigned char synchronization;
  WbRobotMode mode;
  unsigned char configure;  // 1 if just configured: reset need to be called
  unsigned char client_exit;
  unsigned char webots_exit;  // WEBOTS_EXIT_FALSE, WEBOTS_EXIT_NOW or WEBOTS_EXIT_LATER
  double basic_time_step;
  char *console_stdout;
  char *console_stderr;
  char *project_path;
  char *world_path;
  char *model;
  char *window_filename;
  char *remote_control_filename;
  char *controller_name;
  char *urdf;
  bool need_urdf;
  char *urdf_prefix;
  char *custom_data;
  bool is_immediate_message;
  bool is_waiting_for_user_input_event;
  WbUserInputEvent user_input_event_type;
  int user_input_event_timeout;
  bool dataNeedToWriteRequest;
  bool show_window;
  bool has_html_robot_window;
  bool update_window;
  bool toggle_remote_first_step;  // true in the first step after a switch between remote/simulation
  bool send_remote_mode_off;      // tell to send the REMOTE_OFF message in the next robot_write_request()
  int pin;
  int wwi_message_to_send_size;
  const char *wwi_message_to_send;
  int wwi_received_messages_size;
  int wwi_reception_buffer_size;
  char *wwi_reception_buffer;
  bool wwi_reset_reading_head;
  WbSimulationMode simulation_mode;  // WB_SUPERVISOR_SIMULATION_MODE_FAST, etc.
} WbRobot;

static bool robot_init_was_done = false;
static WbRobot robot;
static WbMutexRef robot_step_mutex;
static double simulation_time = 0.0;
static unsigned int current_step_duration = 0;
static bool should_abort_simulation_waiting = false;
static bool waiting_for_step_begin = false;
static bool waiting_for_step_end = false;
static int stdout_read = -1;
static int stderr_read = -1;

// Static functions
static void init_robot_window_library() {
  if (robot_window_is_initialized())
    return;

  robot_window_init(robot.window_filename);
  if (!robot_window_is_initialized())
    fprintf(stderr, "Error: Cannot load the \"%s\" robot window library.\n", robot.window_filename);
}

static void quit_controller(int signal_number) {
  should_abort_simulation_waiting = true;
  signal(signal_number, SIG_DFL);
  raise(signal_number);
}

static void init_remote_control_library() {
  if (remote_control_is_initialized())
    return;

  if (strlen(robot.remote_control_filename) > 0) {
    remote_control_init(robot.remote_control_filename);
    if (!remote_control_is_initialized())
      fprintf(stderr, "Error: Cannot load the \"%s\" remote control library.\n", robot.remote_control_filename);
  }
}

static void init_devices_from_tag(WbRequest *r, int firstTag) {
  for (int tag = firstTag; tag < robot.n_device; tag++) {
    robot.device[tag] = malloc(sizeof(WbDevice));
    robot.device[tag]->node = request_read_uint16(r);
    robot.device[tag]->name = request_read_string(r);
    robot.device[tag]->model = request_read_string(r);
    // printf("reading %s (%d) (%s)\n", robot.device[tag]->name, robot.device[tag]->node, robot.device[tag]->model);
    wb_device_init(robot.device[tag]);  // set device specific fields (read_answer and device_data)
  }
}

static void robot_quit() {  // called when Webots kills a controller
  WbDeviceTag tag;
  for (tag = 0; tag < robot.n_device; tag++)
    wb_device_cleanup(robot.device[tag]);
  free(robot.device);
  robot.device = NULL;
  robot.n_device = 0;
  if (robot.real_robot_cleanup)
    (*(robot.real_robot_cleanup))();
  scheduler_cleanup();
  motion_cleanup();
  free(robot.project_path);
  robot.project_path = NULL;
  free(robot.world_path);
  robot.world_path = NULL;
  free(robot.model);
  robot.model = NULL;
  free(robot.window_filename);
  robot.window_filename = NULL;
  free(robot.controller_name);
  robot.controller_name = NULL;
  free(robot.custom_data);
  robot.custom_data = NULL;
<<<<<<< HEAD
  free(robot.console_stdout);
  robot.console_stdout = NULL;
  free(robot.console_stderr);
  robot.console_stderr = NULL;
  free(robot.wwi_message_received);
  robot.wwi_message_received = NULL;
=======
  free(robot.console_text);
  robot.console_text = NULL;
  free(robot.wwi_reception_buffer);
  robot.wwi_reception_buffer = NULL;
>>>>>>> cf2930aa
  robot_window_cleanup();
  remote_control_cleanup();
  free(robot.urdf);
  free(robot.urdf_prefix);
}

// this function is also called from supervisor_write_request()
void robot_write_request(WbDevice *dev, WbRequest *req) {
  keyboard_write_request(req);
  joystick_write_request(req);
  mouse_write_request(req);
  if (robot.battery_value < 0.0) {  // need to enable or disable
    request_write_uchar(req, C_ROBOT_SET_BATTERY_SAMPLING_PERIOD);
    request_write_uint16(req, robot.battery_sampling_period);
    robot.battery_value = 0.0;
  }
  if (robot.dataNeedToWriteRequest) {  // need to send new robot data
    request_write_uchar(req, C_ROBOT_SET_DATA);
    request_write_uint16(req, strlen(robot.custom_data) + 1);
    request_write_string(req, robot.custom_data);
    robot.dataNeedToWriteRequest = false;
  }
  if (robot.console_stdout) {
    request_write_uchar(req, C_CONSOLE_MESSAGE);
    request_write_uchar(req, 1);
    request_write_uint32(req, strlen(robot.console_stdout) + 1);
    request_write_string(req, robot.console_stdout);
    free(robot.console_stdout);
    robot.console_stdout = NULL;
  }
  if (robot.console_stderr) {
    request_write_uchar(req, C_CONSOLE_MESSAGE);
    request_write_uchar(req, 2);
    request_write_uint32(req, strlen(robot.console_stderr) + 1);
    request_write_string(req, robot.console_stderr);
    free(robot.console_stderr);
    robot.console_stderr = NULL;
  }
  if (robot.client_exit) {
    request_write_uchar(req, C_ROBOT_CLIENT_EXIT_NOTIFY);
  }
  if (robot.send_remote_mode_off == true) {
    robot.send_remote_mode_off = false;
    request_write_uchar(req, C_ROBOT_REMOTE_OFF);
  }
  if (robot.pin >= 0) {
    request_write_uchar(req, C_ROBOT_PIN);
    request_write_uchar(req, robot.pin != 0);
    robot.pin = -1;
  }
  if (robot.wwi_message_to_send_size) {
    request_write_uchar(req, C_ROBOT_WWI_MESSAGE);
    request_write_int32(req, robot.wwi_message_to_send_size);
    request_write_data(req, robot.wwi_message_to_send, robot.wwi_message_to_send_size);
    robot.wwi_message_to_send_size = 0;
  }
  if (robot.is_waiting_for_user_input_event) {
    request_write_uchar(req, C_ROBOT_WAIT_FOR_USER_INPUT_EVENT);
    request_write_int32(req, robot.user_input_event_type);
    request_write_int32(req, robot.user_input_event_timeout);
  }
  if (robot.need_urdf) {
    request_write_uchar(req, C_ROBOT_URDF);
    request_write_uint16(req, strlen(robot.urdf_prefix) + 1);
    request_write_string(req, robot.urdf_prefix);
  }
}

static WbRequest *generate_request(unsigned int step_duration, bool toggle_remote) {
  WbRequest *req = request_new_empty();
  request_write_uint32(req, step_duration);

  WbDeviceTag tag;
  for (tag = 0; tag < robot.n_device; tag++) {
    int begin = request_get_position(req);
    request_write_tag(req, tag);
    request_write_int32(req, 0);  // reserve 1 int for the size
    int before = request_get_position(req);
    if (toggle_remote && robot.device[tag]->toggle_remote)
      robot.device[tag]->toggle_remote(robot.device[tag], req);
    else
      robot.device[tag]->write_request(robot.device[tag], req);

    int after = request_get_position(req);
    int size = after - before;  // calc number of bytes in this request
    if (size > 0) {
      // write only if not empty
      request_set_position(req, before - sizeof(int));
      request_write_int32(req, size);  // now write size in reserved int
      request_set_position(req, after);
    } else
      // reset to beginning -> 0 bytes will be sent
      request_set_position(req, begin);
  }
  request_write_size(req);
  return req;
}

static void robot_send_request(unsigned int step_duration) {
  WbRequest *req = generate_request(step_duration, false);

  if (wb_robot_get_mode() == WB_MODE_REMOTE_CONTROL) {
    // it returns a partial request copy to be sent to Webots.
    WbRequest *copy = remote_control_handle_messages(req);
    request_delete(req);
    req = copy;
    remote_control_step(step_duration);
  }

  if (scheduler_is_local() || request_get_size(req) != 8)
    scheduler_send_request(req);
  request_delete(req);
}

// rebuild the device list
static void robot_configure(WbRequest *r) {
  // delete all the devices except the robot
  WbDeviceTag tag;
  for (tag = 1; tag < robot.n_device; tag++)
    wb_device_cleanup(robot.device[tag]);

  // read the supervisor
  robot.is_supervisor = request_read_uchar(r);
  // read the synchronization
  robot.synchronization = request_read_uchar(r);
  // reading number of devices
  robot.n_device = request_read_uint16(r);
  ROBOT_ASSERT(robot.n_device > 0);
  WbDevice *d = robot.device[0];  // save pointer to the root device
  free(robot.device);
  robot.device = malloc(sizeof(WbDevice *) * robot.n_device);
  robot.device[0] = d;  // restore pointer to root device
  robot.device[0]->node = request_read_uint16(r);
  simulation_time = request_read_double(r);
  free(robot.device[0]->name);
  robot.device[0]->name = request_read_string(r);

  // printf("robot.is_supervisor = %d\n", robot.is_supervisor);
  // printf("robot.synchronization = %d\n", robot.synchronization);
  // printf("robo.n_device = %d\n", robot.n_device);
  // printf("robot.device[0]->node = %d\n", robot.device[0]->node);
  // printf("robot.device[0]->name = %s\n", robot.device[0]->name);

  switch (robot.device[0]->node) {
    case WB_NODE_ROBOT:
      if (robot.is_supervisor)
        wb_supervisor_init(robot.device[0]);
      break;
    default:
      ROBOT_ASSERT(0);
      break;
  }
  // reading device names
  init_devices_from_tag(r, 1);

  robot.configure = 1;
  robot.basic_time_step = request_read_double(r);
  robot.project_path = request_read_string(r);
  robot.world_path = request_read_string(r);
  robot.model = request_read_string(r);
  robot.window_filename = request_read_string(r);
  robot.remote_control_filename = request_read_string(r);
  robot.controller_name = request_read_string(r);
  robot.custom_data = request_read_string(r);
  robot.show_window = request_read_uchar(r);
  robot.has_html_robot_window = request_read_uchar(r);
  wb_robot_window_load_library(robot.window_filename);
  robot.simulation_mode = request_read_int32(r);
  robot.is_immediate_message = false;
  // printf("configure done\n");
}

static char robot_read_data() {
  bool immediate = false;

  do {
    robot_mutex_unlock_step();
    robot_window_update_gui();
    robot_mutex_lock_step();

    WbRequest *r = scheduler_read_data();
    while (r == NULL) {
      fprintf(stderr, "Warning: %s(): received empty data request!\n", __FUNCTION__);
      r = scheduler_read_data();
    }
    while (request_is_over(r) == false) {
      WbDeviceTag tag = request_read_tag(r);
      // fprintf(stderr, "robot_read_data: tag=%d\n", tag);
      ROBOT_ASSERT(tag < robot.n_device);
      WbDevice *dev = robot.device[tag];
      dev->read_answer(dev, r);
    }

    immediate = request_is_immediate(r);

    request_delete(r);

    if (immediate) {
      if (robot.show_window && !robot.has_html_robot_window) {  // Qt-based robot window
        robot_mutex_unlock_step();
        // initialize first the remote control library in order
        // to have access to the real robot at the window creation
        // to get custom data
        init_robot_window_library();
        robot_window_show();
        robot_mutex_lock_step();
        robot.show_window = false;
      }
      if (robot.update_window) {  // HTML robot window
        robot_mutex_unlock_step();
        html_robot_window_step(0);
        robot_mutex_lock_step();
        robot.update_window = false;
      }
      robot_window_pre_update_gui();
    }

  } while (immediate);

  return true;
}

void robot_read_answer(WbDevice *d, WbRequest *r) {
  int n;
  int message = request_read_uchar(r);

  if (keyboard_read_answer(message, r))
    return;

  if (joystick_read_answer(message, r))
    return;

  if (mouse_read_answer(message, r))
    return;

  switch (message) {
    case C_ROBOT_TIME:
      simulation_time = request_read_double(r);
      break;
    case C_CONFIGURE:
      robot_configure(r);
      break;
    case C_ROBOT_BATTERY_VALUE:
      // printf("received robot battery value\n");
      robot.battery_value = request_read_double(r);
      break;
    case C_ROBOT_DATA:
      free(robot.custom_data);
      robot.custom_data = request_read_string(r);
      break;
    case C_ROBOT_SUPERVISOR:
      robot.is_supervisor = request_read_uchar(r);
      break;
    case C_ROBOT_MODEL:
      free(robot.model);
      robot.model = request_read_string(r);
      break;
    case C_ROBOT_NEW_DEVICE:
      n = request_read_uint16(r);
      robot.device = realloc(robot.device, sizeof(WbDevice *) * (robot.n_device + n));
      if (!robot.device) {
        fprintf(stderr, "Error initializing the new device: not enough memory.\n");
        exit(EXIT_FAILURE);
      }
      const int firstTag = robot.n_device;
      robot.n_device += n;
      init_devices_from_tag(r, firstTag);
    case C_ROBOT_WINDOW_SHOW:
      robot.show_window = true;
      break;
    case C_ROBOT_WINDOW_UPDATE:
      robot.update_window = true;
      break;
    case C_ROBOT_WWI_MESSAGE:
      n = request_read_int32(r);
      const int new_size = robot.wwi_received_messages_size + n;
      if (robot.wwi_reception_buffer_size < new_size) {
        robot.wwi_reception_buffer = realloc(robot.wwi_reception_buffer, new_size);
        robot.wwi_reception_buffer_size = new_size;
      }
      memcpy(robot.wwi_reception_buffer + robot.wwi_received_messages_size, request_read_data(r, n), n);
      robot.wwi_received_messages_size += n;
      break;
    case C_ROBOT_SIMULATION_CHANGE_MODE:
      robot.simulation_mode = request_read_int32(r);
      robot_mutex_unlock_step();
      if (robot.simulation_mode == WB_SUPERVISOR_SIMULATION_MODE_PAUSE && wb_robot_get_mode() == WB_MODE_REMOTE_CONTROL)
        remote_control_stop_actuators();
      robot_mutex_lock_step();
      break;
    case C_ROBOT_QUIT:
      robot.webots_exit = WEBOTS_EXIT_NOW;
      break;
    case C_ROBOT_WAIT_FOR_USER_INPUT_EVENT:
      robot.is_waiting_for_user_input_event = false;
      robot.user_input_event_type = request_read_int32(r);
      break;
    case C_ROBOT_URDF:
      free(robot.urdf);
      robot.urdf = request_read_string(r);
      break;
    default:
      r->pointer--;  // unread the char from the request
      break;
  }
}

// Protected funtions available from other files of the client library

const char *robot_get_device_name(WbDeviceTag tag) {
  if (tag < robot.n_device)
    return robot.device[tag]->name;

  return NULL;
}

const char *robot_get_device_model(WbDeviceTag tag) {
  if (tag < robot.n_device)
    return robot.device[tag]->model;

  return NULL;
}

int robot_get_number_of_devices() {
  return robot.n_device;
}

WbDevice *robot_get_robot_device() {
  return robot.device[0];
}

int robot_check_supervisor(const char *func_name) {
  if (robot.is_supervisor)
    return 1;  // OK

  fprintf(stderr, "Error: ignoring illegal call to %s() in a 'Robot' controller.\n", func_name);
  fprintf(stderr, "Error: this function can only be used in a 'Supervisor' controller.\n");
  return 0;
}

WbDevice *robot_get_device_with_node(WbDeviceTag tag, WbNodeType node, bool warning) {
  if (tag < robot.n_device) {  // exists
    WbDevice *d = robot.device[tag];
    if (d->node == node)
      return d;
    else
      return NULL;
  }
  if (warning)
    fprintf(stderr, "Error: device with tag=%d not found.\n", (int)tag);
  return NULL;
}

void wb_robot_cleanup() {  // called when the client quits
  html_robot_window_cleanup();
  default_robot_window_cleanup();

  if (robot.n_device == 0)
    return;

  if (wb_robot_get_mode() == WB_MODE_REMOTE_CONTROL)
    wb_robot_set_mode(0, NULL);

  robot.client_exit = true;
  wb_robot_step(0);
  robot_quit();
}

void robot_mutex_lock_step() {
  wb_robot_mutex_lock(robot_step_mutex);
}

void robot_mutex_unlock_step() {
  wb_robot_mutex_unlock(robot_step_mutex);
}

WbDeviceTag robot_get_device_tag(const WbDevice *d) {
  WbDeviceTag tag;
  for (tag = 0; tag < robot.n_device; tag++) {
    if (robot.device[tag] == d)
      return tag;
  }
  return 0;
}

void robot_abort(const char *format, ...) {
  va_list args;
  char message[1024];
  va_start(args, format);
  vsprintf(message, format, args);
  va_end(args);
  fprintf(stderr, "Abort: %s\n", message);
  robot_send_request(0);
  robot_read_data();
  exit(EXIT_FAILURE);
}

WbNodeType robot_get_device_type(WbDeviceTag tag) {
  if (tag < robot.n_device)
    return robot.device[tag]->node;
  return WB_NODE_NO_NODE;
}

int robot_is_quitting() {
  return robot.webots_exit;
}

void robot_toggle_remote(WbDevice *d, WbRequest *r) {
  if (robot.battery_sampling_period != 0)
    robot.battery_value = -1;

  if (wb_robot_get_mode() == WB_MODE_REMOTE_CONTROL)
    request_write_uchar(r, C_ROBOT_REMOTE_ON);
  else if (wb_robot_get_mode() == WB_MODE_SIMULATION)
    // in that case the request is not sent to webots
    // do it in the next robot_write_request
    robot.send_remote_mode_off = true;
}

void robot_console_print(const char *text, int stream) {
  const int n = strlen(text) + 1;
  if (stream == 1) {
    robot.console_stdout = malloc(n);
    memcpy(robot.console_stdout, text, n);
  } else if (stream == 2) {
    robot.console_stderr = malloc(n);
    memcpy(robot.console_stderr, text, n);
  }
  if (wb_robot_step(0) == -1) {
    robot_quit();
    exit(EXIT_SUCCESS);
  }
}

bool robot_is_immediate_message() {
  return robot.is_immediate_message;
}

// Public functions available from the robot API

// multi-thread API

void wb_robot_task_new(void (*task)(void *), void *param) {  // create a task
#ifdef _WIN32
  DWORD thread_id;
  HANDLE thread_handle = CreateThread(NULL, 0, (LPTHREAD_START_ROUTINE)task, param, 0, &thread_id);
  if (!thread_handle) {
    fprintf(stderr, "Error: %s() failed to create new thread.\n", __FUNCTION__);
    exit(EXIT_FAILURE);
  }
#else
  pthread_t thread;
  pthread_create(&thread, NULL, (void *(*)(void *))task, param);
#endif
  // cppcheck-suppress resourceLeak ; for thread_handle (which we don't need anymore)
}

WbMutexRef wb_robot_mutex_new() {
#ifdef _WIN32
  HANDLE m = CreateMutex(NULL, false, NULL);
#else
  pthread_mutex_t *m = malloc(sizeof(pthread_mutex_t));
  pthread_mutex_init(m, NULL);
#endif
  // cppcheck-suppress resourceLeak
  return (WbMutexRef)m;
}

void wb_robot_mutex_lock(WbMutexRef m) {
// printf("lock\n");
#ifdef _WIN32
  WaitForSingleObject((HANDLE)m, INFINITE);
#else
  pthread_mutex_lock((pthread_mutex_t *)m);
#endif
}

void wb_robot_mutex_unlock(WbMutexRef m) {
// printf("unlock\n");
#ifdef _WIN32
  ReleaseMutex((HANDLE)m);
#else
  pthread_mutex_unlock((pthread_mutex_t *)m);
#endif
}

void wb_robot_mutex_delete(WbMutexRef m) {
#ifdef _WIN32
  CloseHandle((HANDLE)m);
#else
  pthread_mutex_destroy((pthread_mutex_t *)m);
  free(m);
#endif
}

// end of multi-task API

void wb_robot_set_mode(WbRobotMode mode, const char *arg) {
  if (mode != WB_MODE_SIMULATION && mode != WB_MODE_REMOTE_CONTROL) {
    fprintf(stderr, "Error: %s() cannot set mode to %d.\n", __FUNCTION__, mode);
    return;
  }
  if (robot.mode == WB_MODE_REMOTE_CONTROL && mode == WB_MODE_SIMULATION && remote_control_is_initialized()) {
    remote_control_stop();  // deactivate the remote control
    robot.toggle_remote_first_step = true;
  } else if (robot.mode == WB_MODE_SIMULATION && mode == WB_MODE_REMOTE_CONTROL &&
             remote_control_is_initialized()) {  // activate the remote control
    if (remote_control_start(arg)) {
      // remote control
      robot.mode = mode;
      robot.toggle_remote_first_step = true;
      return;
    } else
      fprintf(stderr, "Error: %s(): starting the remote control library (wbr_start) failed\n", __FUNCTION__);
  }
  robot.mode = WB_MODE_SIMULATION;
}

const char *wb_robot_get_model() {
  return robot.model;
}

const char *wb_robot_get_custom_data() {
  return robot.custom_data;
}

void wb_robot_set_custom_data(const char *data) {
  free(robot.custom_data);
  const int size = strlen(data) + 1;
  robot.custom_data = malloc(size);
  memcpy(robot.custom_data, data, size);
  robot.dataNeedToWriteRequest = true;
}

const char *wb_robot_get_data() {
  return wb_robot_get_custom_data();
}

void wb_robot_set_data(const char *data) {
  wb_robot_set_custom_data(data);
}

int wb_robot_get_number_of_devices() {
  return robot.n_device - 1;  // the first item is the robot and not a device
}

WbDeviceTag wb_robot_get_device_by_index(int index) {
  if (index >= 0 && index < wb_robot_get_number_of_devices())
    return (WbDeviceTag)index + 1;  // the first item is the robot and not a device
  else {
    fprintf(stderr, "Error: The index of %s() is out of the bounds.\n", __FUNCTION__);
    return 0;
  }
}

WbDeviceTag wb_robot_get_device(const char *name) {
  if (!name || !name[0]) {
    fprintf(stderr, "Error: %s() called with NULL or empty argument.\n", __FUNCTION__);
    return 0;
  }

  if (!robot_init_was_done) {
    // we need to redirect the streams to make this message appear in the console
    wb_robot_init();
    robot_abort("wb_robot_init() must be called before any other Webots function.\n");
  }

  WbDeviceTag tag;
  for (tag = 0; tag < robot.n_device; tag++) {
    if (strcmp(robot.device[tag]->name, name) == 0)
      return tag;
  }

  fprintf(stderr, "Warning: \"%s\" device not found.\n", name);
  return 0;  // error: device not found (can not be the root device)
}

const char *wb_robot_get_name() {
  return robot.device[0]->name;
}

void wb_robot_battery_sensor_enable(int sampling_period) {
  robot_mutex_lock_step();
  robot.battery_value = -1.0;  // need to enable or disable
  robot.battery_sampling_period = sampling_period;
  robot_mutex_unlock_step();
}

void wb_robot_battery_sensor_disable() {
  wb_robot_battery_sensor_enable(0);
}

double wb_robot_battery_sensor_get_value() {
  if (robot.battery_sampling_period <= 0)
    fprintf(stderr, "Error: %s() called for a disabled device! Please use: wb_robot_battery_sensor_enable().\n", __FUNCTION__);
  double result;
  robot_mutex_lock_step();
  result = robot.battery_value;
  robot_mutex_unlock_step();
  return result;
}

int wb_robot_battery_sensor_get_sampling_period() {
  int sampling_period = 0;
  robot_mutex_lock_step();
  sampling_period = robot.battery_sampling_period;
  robot_mutex_unlock_step();
  return sampling_period;
}

void wbr_robot_battery_sensor_set_value(double value) {
  if (value < 0)
    fprintf(stderr, "Error: %s() received negative value, new value ignored.\n", __FUNCTION__);
  else
    robot.battery_value = value;
}

int wb_robot_step_begin(int duration) {
  if (waiting_for_step_end)
    fprintf(stderr, "Warning: %s() called multiple times before calling wb_robot_step_end().\n", __FUNCTION__);

  robot.wwi_reset_reading_head = true;

  if (!robot.client_exit)
    html_robot_window_step(duration);

  robot_mutex_lock_step();
  // transfer state to/from remote (but not when client exit)
  if (robot.toggle_remote_first_step && !robot.client_exit) {
    robot.toggle_remote_first_step = false;
    WbRequest *req = generate_request(0, true);
    if (wb_robot_get_mode() == WB_MODE_SIMULATION) {  // remote desactivated
      // nothing to do since the display is still simulated in remote mode.
      // remote_control_handle_messages(r);
    } else if (wb_robot_get_mode() == WB_MODE_REMOTE_CONTROL) {  // remote activated
      scheduler_send_request(req);
      robot_read_data();
    }
    request_delete(req);
  }

  current_step_duration = duration;

  if (robot.webots_exit == WEBOTS_EXIT_NOW) {
    robot_quit();
    robot_mutex_unlock_step();
    exit(EXIT_SUCCESS);
  } else if (robot.webots_exit == WEBOTS_EXIT_LATER) {
    robot.webots_exit = WEBOTS_EXIT_NOW;
    robot_mutex_unlock_step();
    return -1;
  }

  robot_mutex_unlock_step();
  robot_window_write_actuators();
  robot_window_pre_update_gui();
  robot_mutex_lock_step();

  motion_step_all(duration);
  robot_send_request(duration);

  robot_mutex_unlock_step();

  waiting_for_step_begin = false;
  waiting_for_step_end = true;

  return 0;
}

int wb_robot_step_end() {
  if (waiting_for_step_begin)
    fprintf(stderr, "Warning: %s() called multiple times before calling wb_robot_step_begin().\n", __FUNCTION__);

  robot_mutex_lock_step();

  if (robot.webots_exit == WEBOTS_EXIT_NOW)
    return -1;

  keyboard_step_end();
  joystick_step_end();
  robot_read_data();

  int e = -1;
  if (robot.webots_exit == WEBOTS_EXIT_FALSE)
    e = scheduler_actual_step;

  if (e != -1 && wb_robot_get_mode() == WB_MODE_REMOTE_CONTROL && remote_control_has_failed())
    wb_robot_set_mode(0, NULL);

  robot_mutex_unlock_step();
  robot_window_read_sensors();

  waiting_for_step_begin = true;
  waiting_for_step_end = false;

  return e;
}

int wb_robot_step(int duration) {
  if (stdout_read != -1 || stderr_read != -1) {
    _flushall();  // we need to flush the pipes
    if (stdout_read != -1) {
      robot.console_stdout = malloc(1024);
      int len = _eof(stdout_read) ? 0 : _read(stdout_read, robot.console_stdout, 1023);
      robot.console_stdout[len] = '\0';
    }
    if (stderr_read != -1) {
      robot.console_stderr = malloc(1024);
      int len = _eof(stderr_read) ? 0 : _read(stderr_read, robot.console_stderr, 1023);
      robot.console_stderr[len] = '\0';
    }
  }
  if (waiting_for_step_end)
    fprintf(stderr, "Warning: %s() called before calling wb_robot_step_end().\n", __FUNCTION__);

  int e = wb_robot_step_begin(duration);
  if (e == -1)
    return e;
  e = wb_robot_step_end();

  return e;
}

WbUserInputEvent wb_robot_wait_for_user_input_event(WbUserInputEvent event_type, int timeout) {
  // check that the devices associated with the event type are enabled
  bool valid = event_type == WB_EVENT_NO_EVENT;
  if (event_type & (WB_EVENT_MOUSE_CLICK | WB_EVENT_MOUSE_MOVE)) {
    if (wb_mouse_get_sampling_period() <= 0)
      fprintf(stderr,
              "Error: %s() called with an event type including the mouse, but the mouse is disabled, please enable it with "
              "wb_mouse_enable().\n",
              __FUNCTION__);
    else
      valid = true;
  }
  if (event_type & WB_EVENT_KEYBOARD) {
    if (wb_keyboard_get_sampling_period() <= 0)
      fprintf(stderr,
              "Error: %s() called with an event type including the keyboard, but the keyboard is disabled, please enable it "
              "with wb_keyboard_enable().\n",
              __FUNCTION__);
    else
      valid = true;
  }
  if (event_type & (WB_EVENT_JOYSTICK_BUTTON | WB_EVENT_JOYSTICK_AXIS | WB_EVENT_JOYSTICK_POV)) {
    if (wb_joystick_get_sampling_period() <= 0)
      fprintf(stderr,
              "Error: %s() called with an event type including a joystick, but no joystick is enabled, please enable it with "
              "wb_joystick_enable().\n",
              __FUNCTION__);
    else
      valid = true;
  }

  if (!valid)
    return WB_EVENT_NO_EVENT;

  robot_mutex_lock_step();
  robot.is_waiting_for_user_input_event = true;
  robot.user_input_event_type = event_type;
  robot.user_input_event_timeout = timeout;
  wb_robot_flush_unlocked(__FUNCTION__);
  while (robot.is_waiting_for_user_input_event && !robot_is_quitting())
    robot_read_data();

  if (robot.webots_exit == WEBOTS_EXIT_NOW) {
    robot_quit();
    robot_mutex_unlock_step();
    exit(EXIT_SUCCESS);
  }

  if (robot.webots_exit == WEBOTS_EXIT_LATER) {
    robot.webots_exit = WEBOTS_EXIT_NOW;
    robot_mutex_unlock_step();
    return WB_EVENT_QUIT;
  }

  robot_mutex_unlock_step();
  return robot.user_input_event_type;
}

void wb_robot_flush_unlocked(const char *function) {
  if (function && waiting_for_step_end) {
    fprintf(
      stderr,
      "Warning: %s(): functions with immediate requests to Webots cannot be implemented in-between wb_robot_step_begin() and "
      "wb_robot_step_end()!\n",
      function);
    return;
  }

  if (robot.webots_exit == WEBOTS_EXIT_NOW) {
    robot_quit();
    robot_mutex_unlock_step();
    exit(EXIT_SUCCESS);
  }
  if (robot.webots_exit == WEBOTS_EXIT_LATER)
    return;
  robot.is_immediate_message = true;
  robot_send_request(0);
  robot_read_data();
  if (robot.webots_exit == WEBOTS_EXIT_NOW)
    robot.webots_exit = WEBOTS_EXIT_LATER;
  robot.is_immediate_message = false;
}

int wb_robot_init_msvc() {
  return wb_robot_init();
}

static void wb_robot_cleanup_shm() {
  WbDeviceTag tag;
  for (tag = 1; tag < robot.n_device; tag++) {
    WbDevice *d = robot.device[tag];
    if (d->node != WB_NODE_CAMERA)
      continue;
    wb_device_cleanup(d);
    robot.device[tag] = NULL;
  }
}

int wb_robot_init() {  // API initialization
// do not use any buffer for the standard streams
#ifdef _WIN32  // the line buffered option doesn't to work under Windows, so use unbuffered streams
  setvbuf(stdout, NULL, _IONBF, 0);
  setvbuf(stderr, NULL, _IONBF, 0);
#else
  setvbuf(stdout, NULL, _IOLBF, 4096);
  setvbuf(stderr, NULL, _IOLBF, 4096);
#endif
  // flush stdout and stderr to display messages printed before the robot initialization in the Webots console
  fflush(stdout);
  fflush(stderr);
  static bool already_done = false;
  if (already_done)
    return true;
  setlocale(LC_NUMERIC, "C");
  // the robot.configuration points to a data structure is made up of the following:
  // one uint8 saying if the robot is synchronized (1) or not (0)
  // one uint8 giving the number of devices n
  // n \0-terminated strings giving the names of the devices 0 .. n-1

  signal(SIGINT, quit_controller);  // this signal is working on Windows when Ctrl+C from cmd.exe.
#ifndef _WIN32
  signal(SIGTERM, quit_controller);
  signal(SIGQUIT, quit_controller);
  signal(SIGHUP, quit_controller);
#endif

  robot.configure = 0;
  robot.real_robot_cleanup = NULL;
  robot.is_supervisor = false;
  robot.synchronization = 0;
  robot.mode = 0;  // simulation
  robot.client_exit = false;
  robot.webots_exit = WEBOTS_EXIT_FALSE;
  robot.battery_value = NAN;
  robot.battery_sampling_period = 0;  // initially disabled
  robot.console_stdout = NULL;
  robot.console_stderr = NULL;
  robot.urdf = NULL;
  robot.urdf_prefix = NULL;
  robot.need_urdf = false;
  robot.pin = -1;
  robot.is_waiting_for_user_input_event = false;
  robot.dataNeedToWriteRequest = false;
  wb_keyboard_init();
  wb_joystick_init();
  wb_mouse_init();

  const char *WEBOTS_SERVER = getenv("WEBOTS_SERVER");
  char *pipe;
  int success = 0;
  if (WEBOTS_SERVER && WEBOTS_SERVER[0]) {
    pipe = strdup(WEBOTS_SERVER);
    success = scheduler_init(pipe);
  } else {
    pipe = NULL;
    int trial = 0;
    while (!should_abort_simulation_waiting) {
      trial++;
      const char *WEBOTS_TMP_PATH = wbu_system_webots_tmp_path(true);
      char retry[256];
      snprintf(retry, sizeof(retry), "Retrying in %d second%s.", trial, trial > 1 ? "s" : "");
      if (!WEBOTS_TMP_PATH) {
        fprintf(stderr, "Webots doesn't seem to be ready yet: (retry count %d)\n", trial);
        sleep(1);
      } else {
        char buffer[1024];
        snprintf(buffer, sizeof(buffer), "%s/WEBOTS_SERVER", WEBOTS_TMP_PATH);
        FILE *fd = fopen(buffer, "r");
        if (fd) {
          if (!fscanf(fd, "%1023s", buffer))
            fprintf(stderr, "Cannot read %s/WEBOTS_SERVER content. %s\n", WEBOTS_TMP_PATH, retry);
          else {
            success = scheduler_init(buffer);
            if (success) {
              pipe = strdup(buffer);
              break;
            } else
              fprintf(stderr, "Cannot open %s. %s\nDelete %s to clear this warning.\n", buffer, retry, WEBOTS_TMP_PATH);
          }
          fclose(fd);
        } else
          fprintf(stderr, "Cannot open file: %s (retry count %d)\n", buffer, trial);
        sleep(1);
      }
    }
  }
  if (!success) {
    if (!pipe)
      fprintf(stderr, "Cannot connect to Webots: no valid pipe found.\n");
    free(pipe);
    exit(EXIT_FAILURE);
  }
  free(pipe);

  if (getenv("WEBOTS_STDOUT_REDIRECT")) {
    int fds[2];
    _pipe(fds, 1024, O_TEXT);
    _dup2(fds[1], 1);  // 1 is stdout
    stdout_read = fds[0];
  }
  if (getenv("WEBOTS_STDERR_REDIRECT")) {
    int fds[2];
    _pipe(fds, 1024, O_TEXT);
    _dup2(fds[1], 2);  // 2 is stderr
    stderr_read = fds[0];
  }

  // robot device
  robot.n_device = 1;
  robot.device = malloc(sizeof(WbDevice *));
  robot.device[0] = malloc(sizeof(WbDevice));
  robot.device[0]->name = NULL;
  robot.device[0]->node = WB_NODE_ROBOT;
  robot.device[0]->read_answer = robot_read_answer;
  robot.device[0]->write_request = robot_write_request;
  robot.device[0]->cleanup = NULL;
  robot_init_was_done = true;
  robot_step_mutex = wb_robot_mutex_new();
  robot.device[0]->toggle_remote = robot_toggle_remote;
  robot.toggle_remote_first_step = false;
  robot.send_remote_mode_off = false;
  robot.show_window = false;
  robot.update_window = false;
  robot.has_html_robot_window = false;
  robot.wwi_message_to_send = NULL;
  robot.wwi_message_to_send_size = 0;
  robot.wwi_reception_buffer = NULL;
  robot.wwi_received_messages_size = 0;
  robot.wwi_reception_buffer_size = 0;
  robot.wwi_reset_reading_head = true;
  robot.simulation_mode = -1;

  // receive a configure message for the robot and devices
  // need to check return value to avoid crash when the
  // user reverts before having run the simulation
  if (wb_robot_step(0) == -1) {
    robot_quit();
    exit(EXIT_SUCCESS);
  }

  init_remote_control_library();

  // show the robot window as early as possible if required
  if (robot.show_window && !robot.has_html_robot_window) {
    init_robot_window_library();
    robot_window_show();
    robot.show_window = false;
  }

  robot.configure = 0;

  atexit(wb_robot_cleanup_shm);

  already_done = true;

  html_robot_window_init();
  return true;
}

WbRobotMode wb_robot_get_mode() {
  return robot.mode;
}

double wb_robot_get_basic_time_step() {
  return robot.basic_time_step;
}

double wb_robot_get_time() {
  return simulation_time;
}

bool wb_robot_get_synchronization() {
  return robot.synchronization;
}

bool wb_robot_get_supervisor() {
  return robot.is_supervisor;
}

int wb_robot_get_step_duration() {
  return current_step_duration;
}

const char *wb_robot_get_project_path() {
  return robot.project_path;
}

const char *wb_robot_get_world_path() {
  return robot.world_path;
}

const char *wb_robot_get_controller_name() {
  return robot.controller_name;
}

void wb_robot_pin_to_static_environment(bool pin) {
  robot.pin = pin ? 1 : 0;
}

void wb_robot_wwi_send(const char *data, int size) {
  robot_mutex_lock_step();
  robot.wwi_message_to_send_size = size;
  robot.wwi_message_to_send = data;
  wb_robot_flush_unlocked(__FUNCTION__);
  robot_mutex_unlock_step();
}

const char *wb_robot_wwi_receive(int *size) {
  if (robot.wwi_received_messages_size) {
    if (size)
      *size = robot.wwi_received_messages_size;
    robot.wwi_received_messages_size = 0;
    return robot.wwi_reception_buffer;
  } else {
    if (size)
      *size = 0;
    return NULL;
  }
}

const char *wb_robot_wwi_receive_text() {
  static int length;
  static int character_read = 0;
  static const char *message;
  if (robot.wwi_reset_reading_head) {
    robot.wwi_reset_reading_head = false;
    character_read = 0;
    message = wb_robot_wwi_receive(&length);
  }

  if (character_read < length && message) {
    const int current_message_length = strlen(message) + 1;
    character_read += current_message_length;
    const char *current_message = message;
    message += current_message_length;
    return current_message;
  } else
    return NULL;
}

WbSimulationMode robot_get_simulation_mode() {
  return robot.simulation_mode;
}

void robot_set_simulation_mode(WbSimulationMode mode) {
  robot.simulation_mode = mode;
}

const char *wb_robot_get_urdf(const char *prefix) {
  robot_mutex_lock_step();

  robot.need_urdf = true;
  free(robot.urdf_prefix);
  robot.urdf_prefix = malloc(strlen(prefix) + 1);
  strcpy(robot.urdf_prefix, prefix);

  wb_robot_flush_unlocked(__FUNCTION__);
  robot.need_urdf = false;

  robot_mutex_unlock_step();
  return robot.urdf;
}<|MERGE_RESOLUTION|>--- conflicted
+++ resolved
@@ -181,19 +181,12 @@
   robot.controller_name = NULL;
   free(robot.custom_data);
   robot.custom_data = NULL;
-<<<<<<< HEAD
   free(robot.console_stdout);
   robot.console_stdout = NULL;
   free(robot.console_stderr);
   robot.console_stderr = NULL;
-  free(robot.wwi_message_received);
-  robot.wwi_message_received = NULL;
-=======
-  free(robot.console_text);
-  robot.console_text = NULL;
   free(robot.wwi_reception_buffer);
   robot.wwi_reception_buffer = NULL;
->>>>>>> cf2930aa
   robot_window_cleanup();
   remote_control_cleanup();
   free(robot.urdf);
