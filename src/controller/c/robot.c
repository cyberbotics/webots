/*
 * Copyright 1996-2021 Cyberbotics Ltd.
 *
 * Licensed under the Apache License, Version 2.0 (the "License");
 * you may not use this file except in compliance with the License.
 * You may obtain a copy of the License at
 *
 *     http://www.apache.org/licenses/LICENSE-2.0
 *
 * Unless required by applicable law or agreed to in writing, software
 * distributed under the License is distributed on an "AS IS" BASIS,
 * WITHOUT WARRANTIES OR CONDITIONS OF ANY KIND, either express or implied.
 * See the License for the specific language governing permissions and
 * limitations under the License.
 */

// generic robot controller API
//
// this module includes:
// (1) robot initialization
// (2) management of devices (device list, requests, answers)
// (3) handling basic robot requests
// (4) initialization of the remote scene if any (textures, download)

#include <locale.h>  // LC_NUMERIC
#include <signal.h>  // signal
#include <stdarg.h>
#include <stdio.h>   // snprintf
#include <stdlib.h>  // exit
#include <string.h>  // strlen
#include <unistd.h>  // sleep, pipe, dup2, STDOUT_FILENO, STDERR_FILENO

#include <webots/joystick.h>
#include <webots/keyboard.h>
#include <webots/mouse.h>
#include <webots/robot.h>
#include <webots/supervisor.h>
#include <webots/types.h>
#include <webots/utils/system.h>
#include "device_private.h"
#include "joystick_private.h"
#include "keyboard_private.h"
#include "messages.h"
#include "motion_private.h"
#include "mouse_private.h"
#include "request.h"
#include "robot_private.h"
#include "scheduler.h"
#include "supervisor_private.h"

#include "default_robot_window_private.h"
#include "html_robot_window_private.h"
#include "remote_control_private.h"
#include "robot_window_private.h"

#ifdef _WIN32
#include <windows.h>  // GetCommandLine
#else
#include <pthread.h>
#endif

#define WEBOTS_EXIT_FALSE 0
#define WEBOTS_EXIT_NOW 1
#define WEBOTS_EXIT_LATER 2

typedef struct {
  WbDevice **device;  // array of devices
  double battery_value;
  void (*real_robot_cleanup)(void);
  int battery_sampling_period;
  int n_device;  // number of devices, including the robot itself
  bool is_supervisor;
  unsigned char synchronization;
  WbRobotMode mode;
  unsigned char configure;  // 1 if just configured: reset need to be called
  unsigned char client_exit;
  unsigned char webots_exit;  // WEBOTS_EXIT_FALSE, WEBOTS_EXIT_NOW or WEBOTS_EXIT_LATER
  double basic_time_step;
  char console_stream;
  char *console_text;
  char *project_path;
  char *world_path;
  char *model;
  char *window_filename;
  char *remote_control_filename;
  char *controller_name;
  char *urdf;
  bool need_urdf;
  char *urdf_prefix;
  char *custom_data;
  bool is_immediate_message;
  bool is_waiting_for_user_input_event;
  WbUserInputEvent user_input_event_type;
  int user_input_event_timeout;
  bool dataNeedToWriteRequest;
  bool show_window;
  bool has_html_robot_window;
  bool update_window;
  bool toggle_remote_first_step;  // true in the first step after a switch between remote/simulation
  bool send_remote_mode_off;      // tell to send the REMOTE_OFF message in the next robot_write_request()
  int pin;
  int wwi_message_to_send_size;
  const char *wwi_message_to_send;
  int wwi_message_received_size;
  char *wwi_message_received;
  WbSimulationMode simulation_mode;  // WB_SUPERVISOR_SIMULATION_MODE_FAST, etc.
} WbRobot;

static bool robot_init_was_done = false;
static WbRobot robot;
static WbMutexRef robot_step_mutex;
static double simulation_time = 0.0;
static unsigned int current_step_duration = 0;

// Static functions
static void init_robot_window_library() {
  if (robot_window_is_initialized())
    return;

  robot_window_init(robot.window_filename);
  if (!robot_window_is_initialized())
    fprintf(stderr, "Error: Cannot load the \"%s\" robot window library.\n", robot.window_filename);
}

static void init_remote_control_library() {
  if (remote_control_is_initialized())
    return;

  if (strlen(robot.remote_control_filename) > 0) {
    remote_control_init(robot.remote_control_filename);
    if (!remote_control_is_initialized())
      fprintf(stderr, "Error: Cannot load the \"%s\" remote control library.\n", robot.remote_control_filename);
  }
}

static void init_devices_from_tag(WbRequest *r, int firstTag) {
  for (int tag = firstTag; tag < robot.n_device; tag++) {
    robot.device[tag] = malloc(sizeof(WbDevice));
    robot.device[tag]->node = request_read_uint16(r);
    robot.device[tag]->name = request_read_string(r);
    robot.device[tag]->model = request_read_string(r);
    // printf("reading %s (%d) (%s)\n", robot.device[tag]->name, robot.device[tag]->node, robot.device[tag]->model);
    wb_device_init(robot.device[tag]);  // set device specific fields (read_answer and device_data)
  }
}

static void robot_quit() {  // called when Webots kills a controller
  WbDeviceTag tag;
  for (tag = 0; tag < robot.n_device; tag++)
    wb_device_cleanup(robot.device[tag]);
  free(robot.device);
  robot.device = NULL;
  robot.n_device = 0;
  if (robot.real_robot_cleanup)
    (*(robot.real_robot_cleanup))();
  scheduler_cleanup();
  motion_cleanup();
  free(robot.project_path);
  robot.project_path = NULL;
  free(robot.world_path);
  robot.world_path = NULL;
  free(robot.model);
  robot.model = NULL;
  free(robot.window_filename);
  robot.window_filename = NULL;
  free(robot.controller_name);
  robot.controller_name = NULL;
  free(robot.custom_data);
  robot.custom_data = NULL;
  free(robot.console_text);
  robot.console_text = NULL;
  free(robot.wwi_message_received);
  robot.wwi_message_received = NULL;
  robot_window_cleanup();
  remote_control_cleanup();
  free(robot.urdf);
  free(robot.urdf_prefix);
}

// this function is also called from supervisor_write_request()
void robot_write_request(WbDevice *dev, WbRequest *req) {
  keyboard_write_request(req);
  joystick_write_request(req);
  mouse_write_request(req);
  if (robot.battery_value < 0.0) {  // need to enable or disable
    request_write_uchar(req, C_ROBOT_SET_BATTERY_SAMPLING_PERIOD);
    request_write_uint16(req, robot.battery_sampling_period);
    robot.battery_value = 0.0;
  }
  if (robot.dataNeedToWriteRequest) {  // need to send new robot data
    request_write_uchar(req, C_ROBOT_SET_DATA);
    request_write_uint16(req, strlen(robot.custom_data) + 1);
    request_write_string(req, robot.custom_data);
    robot.dataNeedToWriteRequest = false;
  }
  if (robot.console_text) {
    request_write_uchar(req, C_CONSOLE_MESSAGE);
    request_write_uchar(req, robot.console_stream);
    request_write_uint32(req, strlen(robot.console_text) + 1);
    request_write_string(req, robot.console_text);
    free(robot.console_text);
    robot.console_text = NULL;
  }
  if (robot.client_exit) {
    request_write_uchar(req, C_ROBOT_CLIENT_EXIT_NOTIFY);
  }
  if (robot.send_remote_mode_off == true) {
    robot.send_remote_mode_off = false;
    request_write_uchar(req, C_ROBOT_REMOTE_OFF);
  }
  if (robot.pin >= 0) {
    request_write_uchar(req, C_ROBOT_PIN);
    request_write_uchar(req, robot.pin != 0);
    robot.pin = -1;
  }
  if (robot.wwi_message_to_send_size) {
    request_write_uchar(req, C_ROBOT_WWI_MESSAGE);
    request_write_int32(req, robot.wwi_message_to_send_size);
    request_write_data(req, robot.wwi_message_to_send, robot.wwi_message_to_send_size);
    robot.wwi_message_to_send_size = 0;
  }
  if (robot.is_waiting_for_user_input_event) {
    request_write_uchar(req, C_ROBOT_WAIT_FOR_USER_INPUT_EVENT);
    request_write_int32(req, robot.user_input_event_type);
    request_write_int32(req, robot.user_input_event_timeout);
  }
  if (robot.need_urdf) {
    request_write_uchar(req, C_ROBOT_URDF);
    request_write_uint16(req, strlen(robot.urdf_prefix) + 1);
    request_write_string(req, robot.urdf_prefix);
  }
}

static WbRequest *generate_request(unsigned int step_duration, bool toggle_remote) {
  WbRequest *req = request_new_empty();
  request_write_uint32(req, step_duration);

  WbDeviceTag tag;
  for (tag = 0; tag < robot.n_device; tag++) {
    int begin = request_get_position(req);
    request_write_tag(req, tag);
    request_write_int32(req, 0);  // reserve 1 int for the size
    int before = request_get_position(req);
    if (toggle_remote && robot.device[tag]->toggle_remote)
      robot.device[tag]->toggle_remote(robot.device[tag], req);
    else
      robot.device[tag]->write_request(robot.device[tag], req);

    int after = request_get_position(req);
    int size = after - before;  // calc number of bytes in this request
    if (size > 0) {
      // write only if not empty
      request_set_position(req, before - sizeof(int));
      request_write_int32(req, size);  // now write size in reserved int
      request_set_position(req, after);
    } else
      // reset to beginning -> 0 bytes will be sent
      request_set_position(req, begin);
  }
  request_write_size(req);
  return req;
}

static void robot_send_request(unsigned int step_duration) {
  WbRequest *req = generate_request(step_duration, false);

  if (wb_robot_get_mode() == WB_MODE_REMOTE_CONTROL) {
    // it returns a partial request copy to be sent to Webots.
    WbRequest *copy = remote_control_handle_messages(req);
    request_delete(req);
    req = copy;
    remote_control_step(step_duration);
  }

  // scheduler_print_request(req);
  if (scheduler_is_local())
    scheduler_send_request(req);
  else if (request_get_size(req) != 8)
    scheduler_send_request(req);
  request_delete(req);
}

// rebuild the device list
static void robot_configure(WbRequest *r) {
  // delete all the devices except the robot
  WbDeviceTag tag;
  for (tag = 1; tag < robot.n_device; tag++)
    wb_device_cleanup(robot.device[tag]);

  // read the supervisor
  robot.is_supervisor = request_read_uchar(r);
  // read the synchronization
  robot.synchronization = request_read_uchar(r);
  // reading number of devices
  robot.n_device = request_read_uint16(r);
  ROBOT_ASSERT(robot.n_device > 0);
  WbDevice *d = robot.device[0];  // save pointer to the root device
  free(robot.device);
  robot.device = malloc(sizeof(WbDevice *) * robot.n_device);
  robot.device[0] = d;  // restore pointer to root device
  robot.device[0]->node = request_read_uint16(r);
  simulation_time = request_read_double(r);
  free(robot.device[0]->name);
  robot.device[0]->name = request_read_string(r);

  // printf("robot.is_supervisor = %d\n", robot.is_supervisor);
  // printf("robot.synchronization = %d\n", robot.synchronization);
  // printf("robo.n_device = %d\n", robot.n_device);
  // printf("robot.device[0]->node = %d\n", robot.device[0]->node);
  // printf("robot.device[0]->name = %s\n", robot.device[0]->name);

  switch (robot.device[0]->node) {
    case WB_NODE_ROBOT:
      if (robot.is_supervisor)
        wb_supervisor_init(robot.device[0]);
      break;
    default:
      ROBOT_ASSERT(0);
      break;
  }
  // reading device names
  init_devices_from_tag(r, 1);

  robot.configure = 1;
  robot.basic_time_step = request_read_double(r);
  robot.project_path = request_read_string(r);
  robot.world_path = request_read_string(r);
  robot.model = request_read_string(r);
  robot.window_filename = request_read_string(r);
  robot.remote_control_filename = request_read_string(r);
  robot.controller_name = request_read_string(r);
  robot.custom_data = request_read_string(r);
  robot.show_window = request_read_uchar(r);
  robot.has_html_robot_window = request_read_uchar(r);
  wb_robot_window_load_library(robot.window_filename);
  robot.simulation_mode = request_read_int32(r);
  robot.is_immediate_message = false;
  // printf("configure done\n");
}

static char robot_read_data() {
  bool immediate = false;

  do {
    robot_mutex_unlock_step();
    robot_window_update_gui();
    robot_mutex_lock_step();

    WbRequest *r = scheduler_read_data();
    while (r == NULL) {
      fprintf(stderr, "Warning: %s(): received empty data request!\n", __FUNCTION__);
      r = scheduler_read_data();
    }
    while (request_is_over(r) == false) {
      WbDeviceTag tag = request_read_tag(r);
      // fprintf(stderr, "robot_read_data: tag=%d\n", tag);
      ROBOT_ASSERT(tag < robot.n_device);
      WbDevice *dev = robot.device[tag];
      dev->read_answer(dev, r);
    }

    immediate = request_is_immediate(r);

    request_delete(r);

    if (immediate) {
      if (robot.show_window && !robot.has_html_robot_window) {  // Qt-based robot window
        robot_mutex_unlock_step();
        // initialize first the remote control library in order
        // to have access to the real robot at the window creation
        // to get custom data
        init_robot_window_library();
        robot_window_show();
        robot_mutex_lock_step();
        robot.show_window = false;
      }
      if (robot.update_window) {  // HTML robot window
        robot_mutex_unlock_step();
        html_robot_window_step(0);
        robot_mutex_lock_step();
        robot.update_window = false;
      }
      robot_window_pre_update_gui();
    }

  } while (immediate);

  return true;
}

void robot_read_answer(WbDevice *d, WbRequest *r) {
  int n;
  int message = request_read_uchar(r);

  if (keyboard_read_answer(message, r))
    return;

  if (joystick_read_answer(message, r))
    return;

  if (mouse_read_answer(message, r))
    return;

  switch (message) {
    case C_ROBOT_TIME:
      simulation_time = request_read_double(r);
      break;
    case C_CONFIGURE:
      robot_configure(r);
      break;
    case C_ROBOT_BATTERY_VALUE:
      // printf("received robot battery value\n");
      robot.battery_value = request_read_double(r);
      break;
    case C_ROBOT_DATA:
      free(robot.custom_data);
      robot.custom_data = request_read_string(r);
      break;
    case C_ROBOT_SUPERVISOR:
      robot.is_supervisor = request_read_uchar(r);
      break;
    case C_ROBOT_MODEL:
      free(robot.model);
      robot.model = request_read_string(r);
      break;
    case C_ROBOT_NEW_DEVICE:
      n = request_read_uint16(r);
      robot.device = realloc(robot.device, sizeof(WbDevice *) * (robot.n_device + n));
      if (!robot.device) {
        fprintf(stderr, "Error initializing the new device: not enough memory.\n");
        exit(EXIT_FAILURE);
      }
      const int firstTag = robot.n_device;
      robot.n_device += n;
      init_devices_from_tag(r, firstTag);
    case C_ROBOT_WINDOW_SHOW:
      robot.show_window = true;
      break;
    case C_ROBOT_WINDOW_UPDATE:
      robot.update_window = true;
      break;
    case C_ROBOT_WWI_MESSAGE:
      n = request_read_int32(r);
      if (n > robot.wwi_message_received_size)
        robot.wwi_message_received = realloc(robot.wwi_message_received, n);
      robot.wwi_message_received_size = n;
      memcpy(robot.wwi_message_received, request_read_data(r, n), n);
      break;
    case C_ROBOT_SIMULATION_CHANGE_MODE:
      robot.simulation_mode = request_read_int32(r);
      robot_mutex_unlock_step();
      if (robot.simulation_mode == WB_SUPERVISOR_SIMULATION_MODE_PAUSE && wb_robot_get_mode() == WB_MODE_REMOTE_CONTROL)
        remote_control_stop_actuators();
      robot_mutex_lock_step();
      break;
    case C_ROBOT_QUIT:
      robot.webots_exit = WEBOTS_EXIT_NOW;
      break;
    case C_ROBOT_WAIT_FOR_USER_INPUT_EVENT:
      robot.is_waiting_for_user_input_event = false;
      robot.user_input_event_type = request_read_int32(r);
      break;
    case C_ROBOT_URDF:
      free(robot.urdf);
      robot.urdf = request_read_string(r);
      break;
    default:
      r->pointer--;  // unread the char from the request
      break;
  }
}

// Protected funtions available from other files of the client library

const char *robot_get_device_name(WbDeviceTag tag) {
  if (tag < robot.n_device)
    return robot.device[tag]->name;

  return NULL;
}

const char *robot_get_device_model(WbDeviceTag tag) {
  if (tag < robot.n_device)
    return robot.device[tag]->model;

  return NULL;
}

int robot_get_number_of_devices() {
  return robot.n_device;
}

WbDevice *robot_get_robot_device() {
  return robot.device[0];
}

static const char *robot_get_type_name() {
  switch (robot.device[0]->node) {
    case WB_NODE_ROBOT:
      return "Robot";
    default:
      ROBOT_ASSERT(0);
  }

  return NULL;
}

int robot_check_supervisor(const char *func_name) {
  if (robot.is_supervisor)
    return 1;  // OK

  fprintf(stderr, "Error: ignoring illegal call to %s() in a '%s' controller.\n", func_name, robot_get_type_name());
  fprintf(stderr, "Error: this function can only be used in a 'Supervisor' controller.\n");
  return 0;
}

WbDevice *robot_get_device_with_node(WbDeviceTag tag, WbNodeType node, bool warning) {
  if (tag < robot.n_device) {  // exists
    WbDevice *d = robot.device[tag];
    if (d->node == node)
      return d;
    else
      return NULL;
  }
  if (warning)
    fprintf(stderr, "Error: device with tag=%d not found.\n", (int)tag);
  return NULL;
}

void wb_robot_cleanup() {  // called when the client quits
  html_robot_window_cleanup();
  default_robot_window_cleanup();

  if (robot.n_device == 0)
    return;

  if (wb_robot_get_mode() == WB_MODE_REMOTE_CONTROL)
    wb_robot_set_mode(0, NULL);

  robot.client_exit = true;
  wb_robot_step(0);
  robot_quit();
}

void robot_mutex_lock_step() {
  wb_robot_mutex_lock(robot_step_mutex);
}

void robot_mutex_unlock_step() {
  wb_robot_mutex_unlock(robot_step_mutex);
}

void robot_step_begin(int duration) {
  motion_step_all(duration);
  robot_send_request(duration);
}

int robot_step_end() {
  keyboard_step_end();
  joystick_step_end();
  robot_read_data();
  if (robot.webots_exit == WEBOTS_EXIT_FALSE)
    return scheduler_actual_step;

  return -1;
}

WbDeviceTag robot_get_device_tag(WbDevice *d) {
  WbDeviceTag tag;
  for (tag = 0; tag < robot.n_device; tag++) {
    if (robot.device[tag] == d)
      return tag;
  }
  return 0;
}

void robot_abort(const char *format, ...) {
  va_list args;
  char message[1024];
  va_start(args, format);
  vsprintf(message, format, args);
  va_end(args);
  fprintf(stderr, "abort: %s\n", message);
  robot_send_request(0);
  robot_read_data();
  exit(EXIT_FAILURE);
}

WbNodeType robot_get_device_type(WbDeviceTag tag) {
  int ti = (int)tag;
  if (ti >= 0 && ti < robot.n_device)
    return robot.device[ti]->node;
  return WB_NODE_NO_NODE;
}

int robot_is_quitting() {
  return robot.webots_exit;
}

void robot_toggle_remote(WbDevice *d, WbRequest *r) {
  if (robot.battery_sampling_period != 0)
    robot.battery_value = -1;

  if (wb_robot_get_mode() == WB_MODE_REMOTE_CONTROL)
    request_write_uchar(r, C_ROBOT_REMOTE_ON);
  else if (wb_robot_get_mode() == WB_MODE_SIMULATION)
    // in that case the request is not sent to webots
    // do it in the next robot_write_request
    robot.send_remote_mode_off = true;
}

void robot_console_print(const char *text, int stream) {
  const int n = strlen(text) + 1;
  robot.console_text = malloc(n);
  memcpy(robot.console_text, text, n);
  robot.console_stream = stream;
  if (wb_robot_step(0) == -1) {
    robot_quit();
    exit(EXIT_SUCCESS);
  }
}

bool robot_is_immediate_message() {
  return robot.is_immediate_message;
}

// Public functions available from the robot API

// multi-thread API

void wb_robot_task_new(void (*task)(void *), void *param) {  // create a task
#ifdef _WIN32
  DWORD thread_id;
  HANDLE thread_handle = CreateThread(NULL, 0, (LPTHREAD_START_ROUTINE)task, param, 0, &thread_id);
  if (!thread_handle) {
    fprintf(stderr, "Error: %s() failed to create new thread.\n", __FUNCTION__);
    exit(EXIT_FAILURE);
  }
#else
  pthread_t thread;
  pthread_create(&thread, NULL, (void *(*)(void *))task, param);
#endif
  // cppcheck-suppress resourceLeak ; for thread_handle (which we don't need anymore)
}

WbMutexRef wb_robot_mutex_new() {
#ifdef _WIN32
  HANDLE m = CreateMutex(NULL, false, NULL);
#else
  pthread_mutex_t *m = malloc(sizeof(pthread_mutex_t));
  pthread_mutex_init(m, NULL);
#endif
  // cppcheck-suppress resourceLeak
  return (WbMutexRef)m;
}

void wb_robot_mutex_lock(WbMutexRef m) {
// printf("lock\n");
#ifdef _WIN32
  WaitForSingleObject((HANDLE)m, INFINITE);
#else
  pthread_mutex_lock((pthread_mutex_t *)m);
#endif
}

void wb_robot_mutex_unlock(WbMutexRef m) {
// printf("unlock\n");
#ifdef _WIN32
  ReleaseMutex((HANDLE)m);
#else
  pthread_mutex_unlock((pthread_mutex_t *)m);
#endif
}

void wb_robot_mutex_delete(WbMutexRef m) {
#ifdef _WIN32
  CloseHandle((HANDLE)m);
#else
  pthread_mutex_destroy((pthread_mutex_t *)m);
  free(m);
#endif
}

// end of multi-task API

WbNodeType wb_robot_get_type() {
  return robot.device[0]->node;
}

void wb_robot_set_mode(WbRobotMode mode, const char *arg) {
  if (mode != WB_MODE_SIMULATION && mode != WB_MODE_REMOTE_CONTROL) {
    fprintf(stderr, "Error: %s() cannot set mode to %d.\n", __FUNCTION__, mode);
    return;
  }
  if (robot.mode == WB_MODE_REMOTE_CONTROL && mode == WB_MODE_SIMULATION && remote_control_is_initialized()) {
    remote_control_stop();  // deactivate the remote control
    robot.toggle_remote_first_step = true;
  } else if (robot.mode == WB_MODE_SIMULATION && mode == WB_MODE_REMOTE_CONTROL &&
             remote_control_is_initialized()) {  // activate the remote control
    if (remote_control_start(arg)) {
      // remote control
      robot.mode = mode;
      robot.toggle_remote_first_step = true;
      return;
    } else
      fprintf(stderr, "Error: %s(): starting the remote control library (wbr_start) failed\n", __FUNCTION__);
  }
  robot.mode = WB_MODE_SIMULATION;
}

const char *wb_robot_get_model() {
  return robot.model;
}

const char *wb_robot_get_custom_data() {
  return robot.custom_data;
}

void wb_robot_set_custom_data(const char *data) {
  free(robot.custom_data);
  const int size = strlen(data) + 1;
  robot.custom_data = malloc(size);
  memcpy(robot.custom_data, data, size);
  robot.dataNeedToWriteRequest = true;
}

const char *wb_robot_get_data() {
  return wb_robot_get_custom_data();
}

void wb_robot_set_data(const char *data) {
  wb_robot_set_custom_data(data);
}

int wb_robot_get_number_of_devices() {
  return robot.n_device - 1;  // the first item is the robot and not a device
}

WbDeviceTag wb_robot_get_device_by_index(int index) {
  if (index >= 0 && index < wb_robot_get_number_of_devices())
    return (WbDeviceTag)index + 1;  // the first item is the robot and not a device
  else {
    fprintf(stderr, "Error: The index of %s() is out of the bounds.\n", __FUNCTION__);
    return 0;
  }
}

WbDeviceTag wb_robot_get_device(const char *name) {
  if (!name || !name[0]) {
    fprintf(stderr, "Error: %s() called with NULL or empty argument.\n", __FUNCTION__);
    return 0;
  }

  if (!robot_init_was_done) {
    // we need to redirect the streams to make this message appear in the console
    wb_robot_init();
    robot_abort("wb_robot_init() must be called before any other Webots function.\n");
  }

  WbDeviceTag tag;
  for (tag = 0; tag < robot.n_device; tag++) {
    if (strcmp(robot.device[tag]->name, name) == 0)
      return tag;
  }

  fprintf(stderr, "Warning: \"%s\" device not found.\n", name);
  return 0;  // error: device not found (can not be the root device)
}

const char *wb_robot_get_name() {
  return robot.device[0]->name;
}

void wb_robot_battery_sensor_enable(int sampling_period) {
  robot_mutex_lock_step();
  robot.battery_value = -1.0;  // need to enable or disable
  robot.battery_sampling_period = sampling_period;
  robot_mutex_unlock_step();
}

void wb_robot_battery_sensor_disable() {
  wb_robot_battery_sensor_enable(0);
}

double wb_robot_battery_sensor_get_value() {
  if (robot.battery_sampling_period <= 0)
    fprintf(stderr, "Error: %s() called for a disabled device! Please use: wb_robot_battery_sensor_enable().\n", __FUNCTION__);
  double result;
  robot_mutex_lock_step();
  result = robot.battery_value;
  robot_mutex_unlock_step();
  return result;
}

int wb_robot_battery_sensor_get_sampling_period() {
  int sampling_period = 0;
  robot_mutex_lock_step();
  sampling_period = robot.battery_sampling_period;
  robot_mutex_unlock_step();
  return sampling_period;
}

void wbr_robot_battery_sensor_set_value(double value) {
  if (value < 0)
    fprintf(stderr, "Error: %s() received negative value, new value ignored.\n", __FUNCTION__);
  else
    robot.battery_value = value;
}

int wb_robot_step(int duration) {
  if (!robot.client_exit)
    html_robot_window_step(duration);

  robot_mutex_lock_step();
  // transfer state to/from remote (but not when client exit)
  if (robot.toggle_remote_first_step && !robot.client_exit) {
    robot.toggle_remote_first_step = false;
    WbRequest *req = generate_request(0, true);
    if (wb_robot_get_mode() == WB_MODE_SIMULATION) {  // remote desactivated
      // nothing to do since the display is still simulated in remote mode.
      // remote_control_handle_messages(r);
    } else if (wb_robot_get_mode() == WB_MODE_REMOTE_CONTROL) {  // remote activated
      scheduler_send_request(req);
      robot_read_data();
    }
    request_delete(req);
  }

  current_step_duration = duration;

  if (robot.webots_exit == WEBOTS_EXIT_NOW) {
    robot_quit();
    robot_mutex_unlock_step();
    exit(EXIT_SUCCESS);
  } else if (robot.webots_exit == WEBOTS_EXIT_LATER) {
    robot.webots_exit = WEBOTS_EXIT_NOW;
    robot_mutex_unlock_step();
    return -1;
  }

  robot_mutex_unlock_step();
  robot_window_write_actuators();
  robot_window_pre_update_gui();
  robot_mutex_lock_step();

  robot_step_begin(duration);
  int e = robot_step_end();

  if (e != -1 && wb_robot_get_mode() == WB_MODE_REMOTE_CONTROL && remote_control_has_failed())
    wb_robot_set_mode(0, NULL);

  robot_mutex_unlock_step();
  robot_window_read_sensors();

  return e;
}

WbUserInputEvent wb_robot_wait_for_user_input_event(WbUserInputEvent event_type, int timeout) {
  // check that the devices associated with the event type are enabled
  bool valid = event_type == WB_EVENT_NO_EVENT;
  if (event_type & (WB_EVENT_MOUSE_CLICK | WB_EVENT_MOUSE_MOVE)) {
    if (wb_mouse_get_sampling_period() <= 0)
      fprintf(stderr,
              "Error: %s() called with an event type including the mouse, but the mouse is disabled, please enable it with "
              "wb_mouse_enable().\n",
              __FUNCTION__);
    else
      valid = true;
  }
  if (event_type & WB_EVENT_KEYBOARD) {
    if (wb_keyboard_get_sampling_period() <= 0)
      fprintf(stderr,
              "Error: %s() called with an event type including the keyboard, but the keyboard is disabled, please enable it "
              "with wb_keyboard_enable().\n",
              __FUNCTION__);
    else
      valid = true;
  }
  if (event_type & (WB_EVENT_JOYSTICK_BUTTON | WB_EVENT_JOYSTICK_AXIS | WB_EVENT_JOYSTICK_POV)) {
    if (wb_joystick_get_sampling_period() <= 0)
      fprintf(stderr,
              "Error: %s() called with an event type including a joystick, but no joystick is enabled, please enable it with "
              "wb_joystick_enable().\n",
              __FUNCTION__);
    else
      valid = true;
  }

  if (!valid)
    return WB_EVENT_NO_EVENT;

  robot_mutex_lock_step();
  robot.is_waiting_for_user_input_event = true;
  robot.user_input_event_type = event_type;
  robot.user_input_event_timeout = timeout;
  wb_robot_flush_unlocked();
  while (robot.is_waiting_for_user_input_event && !robot_is_quitting())
    robot_read_data();

  if (robot.webots_exit == WEBOTS_EXIT_NOW) {
    robot_quit();
    robot_mutex_unlock_step();
    exit(EXIT_SUCCESS);
  }

  if (robot.webots_exit == WEBOTS_EXIT_LATER) {
    robot.webots_exit = WEBOTS_EXIT_NOW;
    robot_mutex_unlock_step();
    return WB_EVENT_QUIT;
  }

  robot_mutex_unlock_step();
  return robot.user_input_event_type;
}

void wb_robot_flush_unlocked() {
  if (robot.webots_exit == WEBOTS_EXIT_NOW) {
    robot_quit();
    robot_mutex_unlock_step();
    exit(EXIT_SUCCESS);
  }
  if (robot.webots_exit == WEBOTS_EXIT_LATER)
    return;
  robot.is_immediate_message = true;
  robot_send_request(0);
  robot_read_data();
  if (robot.webots_exit == WEBOTS_EXIT_NOW)
    robot.webots_exit = WEBOTS_EXIT_LATER;
  robot.is_immediate_message = false;
}

int wb_robot_init_msvc() {
  return wb_robot_init();
}

static void wb_robot_cleanup_shm() {
  WbDeviceTag tag;
  for (tag = 1; tag < robot.n_device; tag++) {
    WbDevice *d = robot.device[tag];
    if (d->node != WB_NODE_CAMERA)
      continue;
    wb_device_cleanup(d);
    robot.device[tag] = NULL;
  }
}

int wb_robot_init() {  // API initialization
// do not use any buffer for the standard streams
#ifdef _WIN32  // the line buffered option doesn't to work under Windows, so use unbuffered streams
  setvbuf(stdout, NULL, _IONBF, 0);
  setvbuf(stderr, NULL, _IONBF, 0);
#else
  setvbuf(stdout, NULL, _IOLBF, 4096);
  setvbuf(stderr, NULL, _IOLBF, 4096);
#endif
  // flush stdout and stderr to display messages printed before the robot initialization in the Webots console
  fflush(stdout);
  fflush(stderr);
  static bool already_done = false;
  if (already_done)
    return true;
  setlocale(LC_NUMERIC, "C");
  // the robot.configuration points to a data structure is made up of the following:
  // one uint8 saying if the robot is synchronized (1) or not (0)
  // one uint8 giving the number of devices n
  // n \0-terminated strings giving the names of the devices 0 .. n-1

  robot.configure = 0;
  robot.real_robot_cleanup = NULL;
  robot.is_supervisor = false;
  robot.synchronization = 0;
  robot.mode = 0;  // simulation
  robot.client_exit = false;
  robot.webots_exit = WEBOTS_EXIT_FALSE;
  robot.battery_value = NAN;
  robot.battery_sampling_period = 0;  // initially disabled
  robot.console_text = NULL;
  robot.urdf = NULL;
  robot.urdf_prefix = NULL;
  robot.need_urdf = false;
  robot.pin = -1;
  robot.is_waiting_for_user_input_event = false;
  robot.dataNeedToWriteRequest = false;
  wb_keyboard_init();
  wb_joystick_init();
  wb_mouse_init();

  const char *WEBOTS_SERVER = getenv("WEBOTS_SERVER");
  char *pipe;
  int success = 0;
  if (WEBOTS_SERVER && WEBOTS_SERVER[0]) {
    pipe = strdup(WEBOTS_SERVER);
    success = scheduler_init(pipe);
  } else {
    pipe = NULL;
    int trial = 0;
    while (true) {
      trial++;
      const char *WEBOTS_TMP_PATH = wbu_system_webots_tmp_path(true);
      char retry[256];
      snprintf(retry, sizeof(retry), "Retrying in %d second%s.", trial, trial > 1 ? "s" : "");
      if (!WEBOTS_TMP_PATH) {
<<<<<<< HEAD
        fprintf(stderr, "Webots doesn't seems to be ready yet: (retry count %d)\n", trial);
        sleep(1);
=======
        fprintf(stderr, "Webots doesn't seems to be ready yet. %s\n", retry);
        sleep(trial);
>>>>>>> 5a4dc37e
      } else {
        char buffer[1024];
        snprintf(buffer, sizeof(buffer), "%s/WEBOTS_SERVER", WEBOTS_TMP_PATH);
        FILE *fd = fopen(buffer, "r");
        if (fd) {
          if (!fscanf(fd, "%1023s", buffer))
            fprintf(stderr, "Cannot read %s/WEBOTS_SERVER content. %s\n", WEBOTS_TMP_PATH, retry);
          else {
            success = scheduler_init(buffer);
            if (success) {
              pipe = strdup(buffer);
              break;
            } else
              fprintf(stderr, "Cannot open %s. %s\nDelete %s to clear this warning.\n", buffer, retry, WEBOTS_TMP_PATH);
          }
          fclose(fd);
<<<<<<< HEAD
        } else {
          fprintf(stderr, "Cannot open file: %s (retry count %d)\n", buffer, trial);
          pipe = NULL;
        }
        sleep(1);
      }
    }
  }

  if (!pipe || !scheduler_init(pipe)) {
=======
        } else
          fprintf(stderr, "Cannot open file: %s. %s\n", buffer, retry);
        sleep(trial);
      }
    }
    if (trial == 10)
      fprintf(stderr, "Impossible to communicate with Webots: aborting.\n");
  }
  if (!success) {
>>>>>>> 5a4dc37e
    if (!pipe)
      fprintf(stderr, "Cannot connect to Webots: no valid pipe found.\n");
    free(pipe);
    exit(EXIT_FAILURE);
  }
  free(pipe);

  // robot device
  robot.n_device = 1;
  robot.device = malloc(sizeof(WbDevice *));
  robot.device[0] = malloc(sizeof(WbDevice));
  robot.device[0]->name = NULL;
  robot.device[0]->node = WB_NODE_ROBOT;
  robot.device[0]->read_answer = robot_read_answer;
  robot.device[0]->write_request = robot_write_request;
  robot.device[0]->cleanup = NULL;
  robot_init_was_done = true;
  robot_step_mutex = wb_robot_mutex_new();
  robot.device[0]->toggle_remote = robot_toggle_remote;
  robot.toggle_remote_first_step = false;
  robot.send_remote_mode_off = false;
  robot.show_window = false;
  robot.update_window = false;
  robot.has_html_robot_window = false;
  robot.wwi_message_to_send = NULL;
  robot.wwi_message_to_send_size = 0;
  robot.wwi_message_received = NULL;
  robot.wwi_message_received_size = 0;
  robot.simulation_mode = -1;

  // receive a configure message for the robot and devices
  // need to check return value to avoid crash when the
  // user reverts before having run the simulation
  if (wb_robot_step(0) == -1) {
    robot_quit();
    exit(EXIT_SUCCESS);
  }

  init_remote_control_library();

  // show the robot window as early as possible if required
  if (robot.show_window && !robot.has_html_robot_window) {
    init_robot_window_library();
    robot_window_show();
    robot.show_window = false;
  }

  robot.configure = 0;

  atexit(wb_robot_cleanup_shm);

  already_done = true;

  html_robot_window_init();
  return true;
}

WbRobotMode wb_robot_get_mode() {
  return robot.mode;
}

double wb_robot_get_basic_time_step() {
  return robot.basic_time_step;
}

double wb_robot_get_time() {
  return simulation_time;
}

bool wb_robot_get_synchronization() {
  return robot.synchronization;
}

bool wb_robot_get_supervisor() {
  return robot.is_supervisor;
}

int wb_robot_get_step_duration() {
  return current_step_duration;
}

const char *wb_robot_get_project_path() {
  return robot.project_path;
}

const char *wb_robot_get_world_path() {
  return robot.world_path;
}

const char *wb_robot_get_controller_name() {
  return robot.controller_name;
}

void wb_robot_pin_to_static_environment(bool pin) {
  robot.pin = pin ? 1 : 0;
}

void wb_robot_wwi_send(const char *data, int size) {
  robot_mutex_lock_step();
  robot.wwi_message_to_send_size = size;
  robot.wwi_message_to_send = data;
  wb_robot_flush_unlocked();
  robot_mutex_unlock_step();
}

const char *wb_robot_wwi_receive(int *size) {
  if (robot.wwi_message_received_size) {
    if (size)
      *size = robot.wwi_message_received_size;
    robot.wwi_message_received_size = 0;
    return robot.wwi_message_received;
  } else {
    if (size)
      *size = 0;
    return NULL;
  }
}

WbSimulationMode robot_get_simulation_mode() {
  return robot.simulation_mode;
}

void robot_set_simulation_mode(WbSimulationMode mode) {
  robot.simulation_mode = mode;
}

const char *wb_robot_get_urdf(const char *prefix) {
  robot_mutex_lock_step();

  robot.need_urdf = true;
  free(robot.urdf_prefix);
  robot.urdf_prefix = malloc(strlen(prefix) + 1);
  strcpy(robot.urdf_prefix, prefix);

  wb_robot_flush_unlocked();
  robot.need_urdf = false;

  robot_mutex_unlock_step();
  return robot.urdf;
}<|MERGE_RESOLUTION|>--- conflicted
+++ resolved
@@ -1000,13 +1000,8 @@
       char retry[256];
       snprintf(retry, sizeof(retry), "Retrying in %d second%s.", trial, trial > 1 ? "s" : "");
       if (!WEBOTS_TMP_PATH) {
-<<<<<<< HEAD
         fprintf(stderr, "Webots doesn't seems to be ready yet: (retry count %d)\n", trial);
         sleep(1);
-=======
-        fprintf(stderr, "Webots doesn't seems to be ready yet. %s\n", retry);
-        sleep(trial);
->>>>>>> 5a4dc37e
       } else {
         char buffer[1024];
         snprintf(buffer, sizeof(buffer), "%s/WEBOTS_SERVER", WEBOTS_TMP_PATH);
@@ -1023,7 +1018,6 @@
               fprintf(stderr, "Cannot open %s. %s\nDelete %s to clear this warning.\n", buffer, retry, WEBOTS_TMP_PATH);
           }
           fclose(fd);
-<<<<<<< HEAD
         } else {
           fprintf(stderr, "Cannot open file: %s (retry count %d)\n", buffer, trial);
           pipe = NULL;
@@ -1033,18 +1027,7 @@
     }
   }
 
-  if (!pipe || !scheduler_init(pipe)) {
-=======
-        } else
-          fprintf(stderr, "Cannot open file: %s. %s\n", buffer, retry);
-        sleep(trial);
-      }
-    }
-    if (trial == 10)
-      fprintf(stderr, "Impossible to communicate with Webots: aborting.\n");
-  }
   if (!success) {
->>>>>>> 5a4dc37e
     if (!pipe)
       fprintf(stderr, "Cannot connect to Webots: no valid pipe found.\n");
     free(pipe);
