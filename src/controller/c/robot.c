--- conflicted
+++ resolved
@@ -1207,109 +1207,7 @@
   wb_keyboard_init();
   wb_joystick_init();
   wb_mouse_init();
-
-<<<<<<< HEAD
-  int success = 0;
-  const char *WEBOTS_ROBOT_NAME = getenv("WEBOTS_ROBOT_NAME");
-  const char *WEBOTS_TMP_PATH = wbu_system_webots_tmp_path(true);
-  char *pipe_name;
-  if (WEBOTS_ROBOT_NAME && WEBOTS_ROBOT_NAME[0] && WEBOTS_TMP_PATH && WEBOTS_TMP_PATH[0]) {
-    const int length = strlen(WEBOTS_TMP_PATH) + strlen(WEBOTS_ROBOT_NAME) + 12;  // "%sipc/%s/socket"
-    char *robot_name = percent_encode(WEBOTS_ROBOT_NAME);
-    pipe_name = malloc(length);
-    snprintf(pipe_name, length, "%sipc/%s/socket", WEBOTS_TMP_PATH, robot_name);
-    free(robot_name);
-  } else {  // extern controller
-    // parse WEBOTS_CONTROLLER_URL to extract protocol, host, port and robot name
-    const char *default_url = "ipc://1234";
-    char *WEBOTS_CONTROLLER_URL = getenv("WEBOTS_CONTROLLER_URL");
-    if (WEBOTS_CONTROLLER_URL == NULL || WEBOTS_CONTROLLER_URL[0] == 0)
-      WEBOTS_CONTROLLER_URL = strdup(default_url);            // it will be free
-    else if (strstr(WEBOTS_CONTROLLER_URL, "://") == NULL) {  // assuming only the robot name was provided (URI formated)
-      const int length = strlen(WEBOTS_CONTROLLER_URL) + strlen(default_url) + 2;
-      char *tmp = malloc(length);
-      snprintf(tmp, length, (WEBOTS_CONTROLLER_URL[0] == '/') ? "%s%s" : "%s/%s", default_url, WEBOTS_CONTROLLER_URL);
-      WEBOTS_CONTROLLER_URL = tmp;
-    } else
-      WEBOTS_CONTROLLER_URL = strdup(WEBOTS_CONTROLLER_URL);  // it will be free
-
-    if (strncmp(WEBOTS_CONTROLLER_URL, "ipc://", 6) == 0) {  // IPC
-      int port = -1;
-      sscanf(&WEBOTS_CONTROLLER_URL[6], "%d", &port);
-      char *robot_name = strstr(&WEBOTS_CONTROLLER_URL[6], "/");
-      const char *TMP_DIR = wbu_system_tmpdir();
-      int length = strlen(TMP_DIR) + 24;  // "/tmp/webots-12345678901/ipc"
-      char *folder = malloc(length);
-      snprintf(folder, length, "%s/webots-%d/ipc", TMP_DIR, port);
-      if (robot_name)
-        robot_name = strdup(robot_name);
-      else {  // take the first robot in the ipc folder (alphabetical order)
-        struct dirent *de;
-        DIR *dr = opendir(folder);
-        if (dr == NULL) {
-          fprintf(stderr, "Error: cannot open directory %s\n", folder);
-          exit(EXIT_FAILURE);
-        }
-        char *filenames[256];  // we sort only among the 256 first robots
-        int i = 0;
-        while ((de = readdir(dr)) != NULL && i < sizeof filenames / sizeof filenames[0]) {
-          if (strcmp(de->d_name, ".") == 0)
-            continue;
-          if (strcmp(de->d_name, "..") == 0)
-            continue;
-          filenames[i++] = strdup(de->d_name);
-        }
-        closedir(dr);
-        if (i > 1) {  // sort folders (robot names) in alphabetical order
-          qsort(filenames, i, sizeof filenames[0], strcmp_sort);
-          for (int j = 1; j < i; j++)  // keep only the first one
-            free(filenames[j]);
-        }
-        robot_name = filenames[0];
-      }
-      free(WEBOTS_CONTROLLER_URL);
-      printf("port   = %d\n", port);
-      printf("robot  = %s\n", robot_name);
-      printf("folder = %s\n", folder);
-      length += strlen(robot_name) + 8;  // "/tmp/webots-1234/ipc/MyBot/socket"
-      pipe_name = malloc(length);
-      snprintf(pipe_name, length, "%s/%s/socket", folder, robot_name);
-      free(folder);
-      free(robot_name);
-
-      success = scheduler_init(pipe_name, "ipc");
-
-    } else if (strncmp(WEBOTS_CONTROLLER_URL, "tcp://", 6) == 0) {  // TCP
-      const char *url_suffix = strstr(&WEBOTS_CONTROLLER_URL[6], ":");
-      // char *ip_address;
-      int length = strlen(&WEBOTS_CONTROLLER_URL[6]) + 1;
-      pipe_name = malloc(length);
-      snprintf(pipe_name, length, "%s", &WEBOTS_CONTROLLER_URL[6]);
-
-      if (url_suffix == NULL) {  // assuming only the IP address was provided
-        fprintf(stderr, "Error: Missing port in WEBOTS_CONTROLLER_URL: %s\n", WEBOTS_CONTROLLER_URL);
-        exit(EXIT_FAILURE);
-      } else if (WEBOTS_CONTROLLER_URL[6] == ':') {
-        fprintf(stderr, "Error: Missing IP address in WEBOTS_CONTROLLER_URL: %s\n", WEBOTS_CONTROLLER_URL);
-        exit(EXIT_FAILURE);
-      }
-
-      success = scheduler_init(pipe_name, "tcp");
-      /*int ip_length = strlen(WEBOTS_CONTROLLER_URL) - strlen(url_suffix) - 6;
-      ip_address = malloc(ip_length);
-      strncpy(ip_address, &WEBOTS_CONTROLLER_URL[6], ip_length);
-      sscanf(url_suffix, ":%d", &port);*/
-
-    } else {
-      fprintf(stderr, "Error: unsupported protocol in WEBOTS_CONTROLLER_URL: %s\n", WEBOTS_CONTROLLER_URL);
-      exit(EXIT_FAILURE);
-    }
-  }
-  free(pipe_name);
-  if (success == 0) {
-    fprintf(stderr, "Could not connect to Webots.\n");
-    exit(EXIT_FAILURE);
-=======
+  
   int retry = 0;
   while (true) {
     char *socket_filename = compute_socket_filename();
@@ -1329,7 +1227,6 @@
       fprintf(stderr, "Cannot connect to Webots instance, retrying in %d second%s...\n", retry, retry < 2 ? "" : "s");
     sleep(retry);
     free(socket_filename);
->>>>>>> 88136461
   }
   if (getenv("WEBOTS_STDOUT_REDIRECT"))
     stdout_read = stream_pipe_create(1);
