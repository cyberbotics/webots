--- conflicted
+++ resolved
@@ -2130,16 +2130,9 @@
 
   if (!node->contact_points[descendants].points || index >= node->contact_points[descendants].n)
     return NULL;
-<<<<<<< HEAD
-
-  allows_contact_point_internal_node = true;
+  allow_search_in_proto = true;
   WbNodeRef result = node_get_from_id(node->contact_points[descendants].points[index].node_id);
-  allows_contact_point_internal_node = false;
-=======
-  allow_search_in_proto = true;
-  WbNodeRef result = node_get_from_id(node->node_id_per_contact_points[index]);
   allow_search_in_proto = false;
->>>>>>> edc4eb35
   return result;
 }
 
