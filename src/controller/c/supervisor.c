--- conflicted
+++ resolved
@@ -1095,10 +1095,7 @@
           contact_points_node_ref->node_id_per_contact_points[i] = request_read_int32(r);
         }
       }
-<<<<<<< HEAD
-=======
       contact_point_node->contact_points[include_descendants].last_update = wb_robot_get_time();
->>>>>>> e4a6da3a
       break;
     case C_SUPERVISOR_NODE_GET_STATIC_BALANCE:
       static_balance_node_ref->static_balance = request_read_uchar(r) == 1;
@@ -2096,9 +2093,6 @@
   contact_points_node_ref = NULL;
   robot_mutex_unlock_step();
 
-<<<<<<< HEAD
-  return node->number_of_contact_points;  // will be -1 if n is not a Solid
-=======
   return node->contact_points[descendants].n;  // will be -1 if n is not a Solid
 }
 
@@ -2132,7 +2126,6 @@
 
   *size = node->contact_points[descendants].n;
   return node->contact_points[descendants].points;
->>>>>>> e4a6da3a
 }
 
 bool wb_supervisor_node_get_static_balance(WbNodeRef node) {
