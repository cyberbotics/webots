--- conflicted
+++ resolved
@@ -62,23 +62,6 @@
     request_write_uint16(r, c->sampling_period);
     c->enable = false;  // done
   }
-<<<<<<< HEAD
-  if (c->image->requested) {
-    request_write_uchar(r, C_CAMERA_GET_IMAGE);
-    c->image->requested = false;
-  }
-}
-
-void wb_abstract_camera_reset(WbDevice *d) {
-  AbstractCamera *c = d->pdata;
-  c->image->update_time = 0.0;
-}
-
-void wb_abstract_camera_update_timestamp(WbDevice *d) {
-  AbstractCamera *c = d->pdata;
-  c->image->update_time = wb_robot_get_time();
-=======
->>>>>>> 2a10be8f
 }
 
 bool wb_abstract_camera_handle_command(WbDevice *d, WbRequest *r, unsigned char command) {
