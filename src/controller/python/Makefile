--- conflicted
+++ resolved
@@ -30,11 +30,7 @@
 include $(WEBOTS_HOME_PATH)/resources/Makefile.os.include
 
 PYTHON_COMMAND ?= python
-<<<<<<< HEAD
-PYTHON_VERSION := $(shell $(PYTHON_COMMAND) --version 2>&1 | sed 's/.* \([0-9]\).\([0-9]\{1,\}\).*/\1.\2/')
-=======
 PYTHON_VERSION := $(shell $(PYTHON_COMMAND) --version 2>&1 | sed 's/.* \([0-9]\).\([0-9]*\).*/\1.\2/')
->>>>>>> a6f127cf
 PYTHON_SHORT_VERSION = $(subst .,,$(PYTHON_VERSION))
 PYTHON_FULL_VERSION := $(subst Python ,,$(shell $(PYTHON_COMMAND) --version 2>&1))
 INTERFACE       = controller.i
