# Copyright 1996-2021 Cyberbotics Ltd.
#
# Licensed under the Apache License, Version 2.0 (the "License");
# you may not use this file except in compliance with the License.
# You may obtain a copy of the License at
#
#     http://www.apache.org/licenses/LICENSE-2.0
#
# Unless required by applicable law or agreed to in writing, software
# distributed under the License is distributed on an "AS IS" BASIS,
# WITHOUT WARRANTIES OR CONDITIONS OF ANY KIND, either express or implied.
# See the License for the specific language governing permissions and
# limitations under the License.

ifeq ($(WEBOTS_HOME),)
WEBOTS_HOME_PATH = ../../..
else
null :=
space := $(null) $(null)
WEBOTS_HOME_PATH=$(subst $(space),\ ,$(strip $(subst \,/,$(WEBOTS_HOME))))
endif

default:
	@echo "Type one of the following (OSTYPE is \""$(OSTYPE)"\"):"
	@echo "  make debug                 for debug (with gdb symbols)"
	@echo "  make profile               for profiling (with gprof information)"
	@echo "  make release               for finale release"
	@echo "  make clean                 remove build directory"

include $(WEBOTS_HOME_PATH)/resources/Makefile.os.include

PYTHON_COMMAND ?= python
PYTHON_VERSION := $(shell $(PYTHON_COMMAND) --version 2>&1 | sed 's/.* \([0-9]\).\([0-9]\).*/\1.\2/')
PYTHON_SHORT_VERSION = $(subst .,,$(PYTHON_VERSION))
PYTHON_FULL_VERSION := $(subst Python ,,$(shell $(PYTHON_COMMAND) --version 2>&1))
INTERFACE       = controller.i
SWIG            = swig
SWIG_OPTS       = -c++ -python -outdir $(WEBOTS_CONTROLLER_LIB_PATH)/python$(PYTHON_SHORT_VERSION)$(SUFFIX)/
WEBOTS_INCLUDES = -I$(WEBOTS_HOME_PATH)/include/controller/cpp -I$(WEBOTS_HOME_PATH)/include/controller/c
WRAPPER         = $(INTERFACE:.i=$(PYTHON_SHORT_VERSION).cpp)
WRAPPER_OBJECT  = $(WRAPPER:.cpp=.o)
PYOUT           = $(addprefix $(WEBOTS_CONTROLLER_LIB_PATH)/python$(PYTHON_SHORT_VERSION)$(SUFFIX)/,$(INTERFACE:.i=.py))
PYTHON_PATH_SETUP := $(shell mkdir -p $(WEBOTS_CONTROLLER_LIB_PATH)/python$(PYTHON_SHORT_VERSION)$(SUFFIX))

ifeq ($(OSTYPE),windows)
PYTHON_HOME    := $(subst \ ,$(space),$(dir $(subst $(space),\ ,$(shell which python 2> /dev/null))))
C_FLAGS         = -c -O -Wall -Wno-maybe-uninitialized
ifeq ($(PYTHON_SHORT_VERSION),39)
C_FLAGS          += -Wno-deprecated-declarations
endif
LD_FLAGS        = -shared
LIBS            = -L"$(PYTHON_HOME)libs" -lpython$(PYTHON_SHORT_VERSION) -L$(WEBOTS_CONTROLLER_LIB_PATH) -lController -lCppController
LIBOUT          = $(addprefix $(WEBOTS_CONTROLLER_LIB_PATH)/python$(PYTHON_SHORT_VERSION)/_,$(INTERFACE:.i=.pyd))
ifneq (,$(findstring 2.,$(PYTHON_VERSION)))
C_FLAGS        += -DMS_WIN64
endif
PYTHON_INCLUDES = -I"$(PYTHON_HOME)include"
LIBCONTROLLER   = $(WEBOTS_CONTROLLER_LIB_PATH)/Controller.dll
LIBCPPCONTROLLER= $(WEBOTS_CONTROLLER_LIB_PATH)/CppController.dll
endif

ifeq ($(OSTYPE),darwin)
PYTHON_PATH = $(shell $(PYTHON_COMMAND) -u -c "import sys; print(sys.exec_prefix)")
SKIP_PYTHON_PYMALLOC := 38 39
ifeq ($(filter $(PYTHON_SHORT_VERSION),$(SKIP_PYTHON_PYMALLOC)),)
PYTHON_PYMALLOC = m
endif
PYTHON_BIN       = $(PYTHON_PATH)/bin/
C_FLAGS          = -c -Wall -fPIC -mmacosx-version-min=$(MACOSX_MIN_SDK_VERSION) -Wno-uninitialized
ifeq ($(SUFFIX),)
ifeq ($(PYTHON_SHORT_VERSION),38)
C_FLAGS          += -Wno-deprecated-declarations
endif
endif
<<<<<<< HEAD
=======
ifeq ($(PYTHON_SHORT_VERSION),39)
C_FLAGS          += -Wno-deprecated-declarations
endif
>>>>>>> 2a10be8f
ifeq ($(findstring llvm-g++,$(shell ls -lF $(shell which c++ 2> /dev/null))),)
C_FLAGS        += -Wno-self-assign
endif
LD_FLAGS        = -dynamiclib -install_name @rpath/lib/controller/python$(PYTHON_SHORT_VERSION)/_$(INTERFACE:.i=.dylib) -Wl,-rpath,@loader_path/../../.. -compatibility_version 1.0 -current_version 1.0.0 -mmacosx-version-min=$(MACOSX_MIN_SDK_VERSION)
LIBS            = -L"$(PYTHON_PATH)/lib" -L$(WEBOTS_CONTROLLER_LIB_PATH) -lController -lCppController -lpython$(PYTHON_VERSION)
LIBOUT          = $(addprefix $(WEBOTS_CONTROLLER_LIB_PATH)/python$(PYTHON_SHORT_VERSION)$(SUFFIX)/_,$(INTERFACE:.i=.so))
PYTHON_INCLUDES = -isystem "$(PYTHON_PATH)/include/python$(PYTHON_VERSION)$(PYTHON_PYMALLOC)"
LIBCONTROLLER   = $(WEBOTS_CONTROLLER_LIB_PATH)/libController.dylib
LIBCPPCONTROLLER= $(WEBOTS_CONTROLLER_LIB_PATH)/libCppController.dylib
endif

ifeq ($(OSTYPE),linux)
C_FLAGS         = -c -Wall -fPIC -Wno-unused-but-set-variable -Wno-maybe-uninitialized
ifeq ($(PYTHON_SHORT_VERSION),39)
C_FLAGS          += -Wno-deprecated-declarations
endif
LD_FLAGS        = -shared -Wl,-rpath,'$$ORIGIN'/../
LIBS            = -L$(WEBOTS_CONTROLLER_LIB_PATH) -lController -lCppController
LIBOUT          = $(addprefix $(WEBOTS_CONTROLLER_LIB_PATH)/python$(PYTHON_SHORT_VERSION)/_,$(INTERFACE:.i=.so))
PYTHON_INCLUDES = -I"/usr/include/python$(PYTHON_VERSION)"
LIBCONTROLLER   = $(WEBOTS_CONTROLLER_LIB_PATH)/libController.so
LIBCPPCONTROLLER= $(WEBOTS_CONTROLLER_LIB_PATH)/libCppController.so
endif

SWIG_EXISTS     = $(shell which $(SWIG) 2> /dev/null)

TARGET          = $(PYOUT) $(LIBOUT)

ifeq (, $(shell which $(PYTHON_COMMAND) 2> /dev/null))
release debug profile:
	@echo -e "# \033[0;33m$(PYTHON_COMMAND) not installed, skipping Python API\033[0m"
else ifeq (, $(shell which $(PYTHON_COMMAND)-config 2> /dev/null))
release debug profile:
	@echo -e "# \033[0;33m$(PYTHON_COMMAND)-dev not installed, skipping Python API\033[0m"
else ifeq ($(SWIG_EXISTS),)
release debug profile:
	@echo -e "# \033[0;33mSWIG not installed, skipping Python API\033[0m"
else
release debug profile: $(TARGET)

$(PYOUT) $(WRAPPER):$(INTERFACE) $(LIBCONTROLLER) $(LIBCPPCONTROLLER)
	@echo "# generating "$@
	$(SWIG) $(SWIG_OPTS) $(WEBOTS_INCLUDES) -o $(WRAPPER) $<

$(LIBOUT):$(WRAPPER_OBJECT) $(LIBCONTROLLER) $(LIBCPPCONTROLLER)
	@echo "# linking    "$@
	$(CXX) $(LD_FLAGS) $< $(LIBS) -o "$@"

$(LIBCONTROLLER):
	@echo "$(LIBCONTROLLER) doesn't exist"

$(LIBCPPCONTROLLER):
	@echo "$(LIBCPPCONTROLLER) doesn't exist"

$(WRAPPER_OBJECT):$(WRAPPER)
	echo "# compiling  "$<
	$(CXX) $(C_FLAGS) $(WEBOTS_INCLUDES) $(PYTHON_INCLUDES) $< -o $@
endif

clean:
	rm -rf *.o *.cpp $(WEBOTS_CONTROLLER_LIB_PATH)/python*<|MERGE_RESOLUTION|>--- conflicted
+++ resolved
@@ -72,12 +72,9 @@
 C_FLAGS          += -Wno-deprecated-declarations
 endif
 endif
-<<<<<<< HEAD
-=======
 ifeq ($(PYTHON_SHORT_VERSION),39)
 C_FLAGS          += -Wno-deprecated-declarations
 endif
->>>>>>> 2a10be8f
 ifeq ($(findstring llvm-g++,$(shell ls -lF $(shell which c++ 2> /dev/null))),)
 C_FLAGS        += -Wno-self-assign
 endif
