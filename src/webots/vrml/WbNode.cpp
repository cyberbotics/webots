// Copyright 1996-2022 Cyberbotics Ltd.
//
// Licensed under the Apache License, Version 2.0 (the "License");
// you may not use this file except in compliance with the License.
// You may obtain a copy of the License at
//
//     http://www.apache.org/licenses/LICENSE-2.0
//
// Unless required by applicable law or agreed to in writing, software
// distributed under the License is distributed on an "AS IS" BASIS,
// WITHOUT WARRANTIES OR CONDITIONS OF ANY KIND, either express or implied.
// See the License for the specific language governing permissions and
// limitations under the License.

#include "WbNode.hpp"

#include "WbField.hpp"
#include "WbFieldModel.hpp"
#include "WbLog.hpp"
#include "WbMFBool.hpp"
#include "WbMFColor.hpp"
#include "WbMFDouble.hpp"
#include "WbMFInt.hpp"
#include "WbMFNode.hpp"
#include "WbMFRotation.hpp"
#include "WbMFString.hpp"
#include "WbMFVector2.hpp"
#include "WbMFVector3.hpp"
#include "WbNetwork.hpp"
#include "WbNodeFactory.hpp"
#include "WbNodeModel.hpp"
#include "WbNodeReader.hpp"
#include "WbParser.hpp"
#include "WbProject.hpp"
#include "WbProtoManager.hpp"
#include "WbProtoModel.hpp"
#include "WbSFBool.hpp"
#include "WbSFColor.hpp"
#include "WbSFDouble.hpp"
#include "WbSFInt.hpp"
#include "WbSFNode.hpp"
#include "WbSFRotation.hpp"
#include "WbSFString.hpp"
#include "WbSFVector2.hpp"
#include "WbSFVector3.hpp"
#include "WbStandardPaths.hpp"
#include "WbToken.hpp"
#include "WbTokenizer.hpp"
#include "WbUrl.hpp"
#include "WbWriter.hpp"

#include <QtCore/QFile>
#include <QtCore/QFileInfo>
#include <QtCore/QRegularExpression>
#include <QtCore/QSet>
#include <QtCore/QUrl>

#include <cassert>

struct ProtoParameters {
  const QVector<WbField *> *params;
};
static QList<ProtoParameters *> gProtoParameterList;
static QList<const WbNode *> gUrdfNodesQueue;
static QMap<int, QString> gUrdfNames;
static const WbNode *gUrdfCurrentNode;
static int gUrdfNameIndex = 0;

static bool gInstantiateMode = true;
static QVector<WbNode *> gNodes = {NULL};  // id 0 is reserved for root node
static WbNode *gParent = NULL;
static bool gProtoParameterNodeFlag = false;
static bool gNestedProtoFlag = false;
static bool gDefCloneFlag = false;
static bool gDerivedProtoFlag = false;        // true during the creation of a derived PROTO
static bool gDerivedProtoParentFlag = false;  // true during the creation of a PROTO node whose parent PROTO is derived
static bool gTopParameterFlag = false;
static bool gDerivedProtoAncestorFlag = false;
static QStringList *gInternalDefNamesInWrite = NULL;
static QList<QPair<WbNode *, int>> *gExternalUseNodesInWrite = NULL;
static bool gRestoreUniqueIdOnClone;

bool WbNode::cUpdatingDictionary = false;

const QStringList WbNode::cHiddenParameterNames = QStringList() << "translation"
                                                                << "rotation"
                                                                << "linearVelocity"
                                                                << "angularVelocity"
                                                                << "position"
                                                                << "position2"
                                                                << "position3";

void WbNode::setInstantiateMode(bool mode) {
  gInstantiateMode = mode;
}

bool WbNode::instantiateMode() {
  return gInstantiateMode;
}

void WbNode::setGlobalParentNode(WbNode *parent, bool protoParameterNodeFlag) {
  gParent = parent;

  if (parent)
    gProtoParameterNodeFlag = protoParameterNodeFlag || parent->mIsProtoDescendant || parent->isProtoInstance();
  else
    gProtoParameterNodeFlag = false;
}

WbNode *WbNode::globalParentNode() {
  return gParent;
}

bool WbNode::setRestoreUniqueIdOnClone(bool enable) {
  const bool previousValue = gRestoreUniqueIdOnClone;
  gRestoreUniqueIdOnClone = enable;
  return previousValue;
}

void WbNode::setUniqueId(int newId) {
  // check new id is valid
  // - correct range
  // - the newId slot is empty (the node was deleted)
  assert(newId >= 0);
  assert(newId < gNodes.size());
  assert(gRestoreUniqueIdOnClone || gNodes[newId] == NULL);

  // update the id
  if (mUniqueId != -1 && mUniqueId != newId) {
    if (mUniqueId == gNodes.size() - 1)
      gNodes.removeLast();
    else
      gNodes[mUniqueId] = NULL;
  }
  gNodes[newId] = this;
  mUniqueId = newId;
}

int WbNode::getFreeUniqueId() {
  int id = gNodes.size();
  gNodes.append(NULL);
  return id;
}

void WbNode::init() {
  // nodes at the .wbt level are created with a mUniqueId
  if (gInstantiateMode && !gRestoreUniqueIdOnClone) {
    mUniqueId = gNodes.size();
    gNodes.append(this);
  } else
    // nodes in .proto files are created with mUniqueId = -1
    mUniqueId = -1;

  mIsShallowNode = false;
  mDefNode = NULL;
  mHasUseAncestor = false;
  setParentNode(gParent);
  gParent = this;
  mIsBeingDeleted = false;
  mIsProtoDescendant = false;
  mProtoParameterNode = NULL;
  mIsNestedProtoNode = false;
  mProtoParameterNodeInstances.clear();
  mRegenerationRequired = false;
  mIsCreationCompleted = false;
  mInsertionCompleted = false;
  mIsTopParameterDescendant = false;
  mProto = NULL;
  mCurrentStateId = "__init__";
}

// special constructor for shallow nodes, it's used by CadShape to instantiate PBRAppearances from an assimp material in
// order to configure the WREN materials. Shallow nodes are invisible but persistent, and due to their incompleteness should not
// be modified or interacted with in any other way other than through the creation and destruction of CadShape nodes
WbNode::WbNode(const QString &modelName, const aiMaterial *material) {
  mModel = WbNodeModel::findModel(modelName);
  init();
  mIsShallowNode = true;
  mUniqueId = -2;
  mParentNode = NULL;
}

WbNode::WbNode(const QString &modelName, const QString &worldPath, WbTokenizer *tokenizer) :
  mModel(WbNodeModel::findModel(modelName)) {
  init();

  // create fields from model
  foreach (WbFieldModel *const fieldModel, mModel->fieldModels())
    mFields.append(new WbField(fieldModel, this));

  if (tokenizer)
    readFields(tokenizer, worldPath);

  foreach (const WbField *const field, mFields)
    connect(field, &WbField::valueChanged, this, &WbNode::notifyFieldChanged);

  gParent = parentNode();

  if (gProtoParameterNodeFlag)
    mIsProtoDescendant = true;
  if (gTopParameterFlag)
    mIsTopParameterDescendant = true;
}

WbNode::WbNode(const WbNode &other) :
  mModel(other.mModel),
  mDefName(other.mDefName),
  mUseName(other.mUseName),
  mProtoInstanceTemplateContent(other.mProtoInstanceTemplateContent) {
  init();
  if (gRestoreUniqueIdOnClone)
    setUniqueId(other.mUniqueId);

  // copy mProto reference in any case
  if (other.mProto) {
    mProto = other.mProto;
    mProto->ref();
  }

  if (gDerivedProtoAncestorFlag && other.mProto && (parentNode() && parentNode()->mIsNestedProtoNode))
    mIsNestedProtoNode = true;

  // do not redirect fields of DEF node descendant even if included in a PROTO parameter
  if (gDefCloneFlag || (parentNode() && parentNode()->mHasUseAncestor))
    mHasUseAncestor = true;

  const bool previousNestedProtoFlag = gNestedProtoFlag;
  if (!mHasUseAncestor && !gDefCloneFlag && other.mIsProtoDescendant && gProtoParameterNodeFlag) {
    // clone PROTO parameter node

    if (other.mIsNestedProtoNode)
      // apply nested PROTO method when copying the internal nodes of the nested PROTO node
      gNestedProtoFlag = true;

    // copy fields
    foreach (WbField *parameterNodeField, other.mFields) {
      WbField *field = NULL;
      if (gNestedProtoFlag) {
        // create an instance of a nested PROTO parameter node
        // don't redirect PROTO instance fields to PROTO node fields
        // PROTO instance fields will be redirected to PROTO node parameters in function cloneAndReferenceProtoInstance()
        field = new WbField(*parameterNodeField, this);
      } else {
        // create an instance of a non-PROTO parameter node
        field = new WbField(parameterNodeField->model(), this);
        field->redirectTo(parameterNodeField);

        if (!other.mProto && gDerivedProtoAncestorFlag && !gTopParameterFlag)
          field->setAlias(parameterNodeField->alias());
      }

      mFields.append(field);
      connect(field, &WbField::valueChanged, this, &WbNode::notifyFieldChanged);
    }

    // copy parameters
    gNestedProtoFlag = true;
    foreach (WbField *parameter, other.parameters()) {
      WbField *copy = new WbField(*parameter, this);
      mParameters.append(copy);
      connect(copy, &WbField::valueChanged, this, &WbNode::notifyParameterChanged);
    }

    mIsProtoDescendant = true;

  } else {
    if (other.mIsNestedProtoNode && !(gTopParameterFlag || other.mIsTopParameterDescendant))
      // apply nested PROTO method when copying the internal nodes of the nested PROTO node
      gNestedProtoFlag = true;

    // copy fields
    foreach (WbField *field, other.mFields) {
      WbField *copiedField = NULL;
      if (mHasUseAncestor || gNestedProtoFlag || gDefCloneFlag || field->alias().isEmpty() ||
          (other.mProto != NULL && field->parameter() == NULL))
        copiedField = new WbField(*field, this);
      else {
        // don't copy PROTO parameter values inside the field
        // they will be copied when redirecting aliased fields to parameters
        copiedField = new WbField(field->model(), this);
        copiedField->setAlias(field->alias());
        copyAliasValue(copiedField, field->alias());
      }
      mFields.append(copiedField);
      connect(copiedField, &WbField::valueChanged, this, &WbNode::notifyFieldChanged);
    }

    if (gProtoParameterNodeFlag)
      mIsProtoDescendant = true;

    if (other.mProto) {
      const bool previousProtoParameterFlag = gProtoParameterNodeFlag;
      if (gInstantiateMode) {
        gProtoParameterNodeFlag = true;

        // detect nested PROTO instances
        mIsNestedProtoNode = other.mIsNestedProtoNode;
      }

      // add parameters with values copied from PROTO model
      gNestedProtoFlag = true;
      foreach (WbField *parameter, other.parameters()) {
        WbField *copy = new WbField(*parameter, this);
        mParameters.append(copy);
        connect(copy, &WbField::valueChanged, this, &WbNode::notifyParameterChanged);
      }
      gNestedProtoFlag = previousNestedProtoFlag;

      // connect fields to PROTO parameters
      if (gInstantiateMode) {
        if (!mIsNestedProtoNode || !mIsProtoDescendant) {
          foreach (WbField *parameter, mParameters)
            redirectAliasedFields(parameter, this, other.mProto->isDerived());
        }
      }

      gProtoParameterNodeFlag = previousProtoParameterFlag;
    }
  }

  gParent = parentNode();
  if (gTopParameterFlag)
    mIsTopParameterDescendant = true;
  gNestedProtoFlag = previousNestedProtoFlag;
}

WbNode::~WbNode() {
  mIsBeingDeleted = true;

  // qDeleteAll(mFields); // Delete always USE nodes before DEF nodes
  int n = mFields.size() - 1;
  for (int i = n; i >= 0; --i)
    delete mFields[i];

  if (mProto) {
    // qDeleteAll(mParameters); // Delete Always USE nodes before DEF nodes
    n = mParameters.size() - 1;
    for (int i = n; i >= 0; --i)
      delete mParameters[i];
    mProto->unref();
  }

  foreach (WbNode *instance, mProtoParameterNodeInstances) {
    if (instance->mProtoParameterNode == this)
      instance->mProtoParameterNode = NULL;
  }
  mProtoParameterNodeInstances.clear();

  // nodes in PROTO definitions and in scene tree clipboard are not in gNodes[]
  // in case of PROTO regeneration, the unique ID could already be assigned to a new node
  if (mUniqueId != -1 && gNodes[mUniqueId] == this)
    gNodes[mUniqueId] = NULL;

  if (isUseNode() && mDefNode) {
    mDefNode->mUseNodes.removeOne(this);
    mDefNode->useNodesChanged();
  }

  if (isDefNode()) {
    foreach (WbNode *const useNode, mUseNodes)
      useNode->setDefNode(NULL);
  }
}

const QString &WbNode::modelName() const {
  return mProto ? mProto->name() : mModel->name();
}

const QString &WbNode::info() const {
  return mProto ? mProto->info() : mModel->info();
}

void WbNode::setDefName(const QString &defName, bool recurse) {
  if (defName == mDefName)
    return;

  foreach (WbNode *const useNode, mUseNodes)
    useNode->setUseName(defName);

  mDefName = defName;
  emit defUseNameChanged(this, false);

  if (!recurse)
    return;

  const WbNode *parent = parentNode();
  const WbNode *previousParentNode = this;
  QList<int> parentIndices;
  while (parent) {
    int index = subNodeIndex(previousParentNode, parent);
    if (index < 0)
      // parent-child link not correctly setup
      return;
    parentIndices.prepend(index);
    if (!parent->useNodes().isEmpty()) {
      const QList<WbNode *> &useList = parent->useNodes();
      foreach (WbNode *const useNode, useList) {
        WbNode *const defNode = findNodeFromSubNodeIndices(parentIndices, useNode);
        assert(defNode != NULL);
        defNode->setDefName(defName, false);
      }
    }
    previousParentNode = parent;
    parent = parent->parentNode();
  }
}

void WbNode::setUseName(const QString &useName, bool signal) {
  if (mUseName == useName)
    return;

  mUseName = useName;

  if (signal)
    emit defUseNameChanged(this, false);
}

QString WbNode::fullName() const {
  if (isUseNode())
    return "USE " + mUseName;
  if (!defName().isEmpty())
    return "DEF " + mDefName + " " + modelName();
  return modelName();
}

QString WbNode::fullVrmlName() const {
  if (isUseNode())
    return "USE " + mUseName;

  QString name = vrmlName();

  if (defName().isEmpty())
    return name;
  return "DEF " + mDefName + " " + name;
}

QString WbNode::usefulName() const {
  if (isUseNode())
    return "USE " + mUseName;

  QString usefulName = "";

  if (!defName().isEmpty())
    usefulName += QString("DEF ") + defName() + " ";

  usefulName += modelName();

  if (isProtoInstance())
    usefulName += " (PROTO)";

  return usefulName;
}

const QString &WbNode::nodeModelName() const {
  return mModel->name();
}

QString WbNode::fullPath(const QString &fieldName, QString &parameterName) const {
  if (mIsShallowNode)
    return "";

  const WbNode *n = this;
  WbField *field = NULL;
  if (!fieldName.isEmpty())
    field = findField(fieldName, true);

  if (field && field->parameter()) {
    // find visible parameter
    WbField *parameter = field->parameter();
    while (parameter->parameter())
      parameter = parameter->parameter();

    parameterName = parameter->name();
    n = parameter->parentNode();
    assert(n);
  } else
    parameterName = "";

  QString path;
  while (n && !n->isWorldRoot()) {
    if (n->protoParameterNode())
      n = n->protoParameterNode();

    if (path.isEmpty())
      path = n->usefulName();
    else
      path = n->usefulName() + " > " + path;

    n = n->parentNode();
  }

  return path;
}

QString WbNode::extractFieldName(const QString &message) const {
  // extract field name
  QString fieldName;
  QRegularExpressionMatch match = QRegularExpression("'(\\w)+'").match(message);
  if (match.hasMatch()) {
    fieldName = match.captured();
    fieldName = fieldName.mid(1, fieldName.length() - 2);  // remove single quotes
  }
  return fieldName;
}

void WbNode::parsingWarn(const QString &message) const {
  warn(message, true);
}

void WbNode::parsingInfo(const QString &message) const {
  info(message, true);
}

void WbNode::warn(const QString &message, bool parsingMessage) const {
  QString fieldName = extractFieldName(message);
  QString parameterName;
  QString path = fullPath(fieldName, parameterName);
  QString improvedMsg = message;

  if (!fieldName.isEmpty() && !parameterName.isEmpty())
    // improve message by displaying parameter name instead of hidden field name
    improvedMsg.replace("'" + fieldName + "'", "'" + parameterName + "'");

  if (parsingMessage)
    WbLog::warning(path + ": " + improvedMsg, false, WbLog::PARSING);
  else
    WbLog::warning(path + ": " + improvedMsg);
}

void WbNode::info(const QString &message, bool parsingMessage) const {
  QString fieldName = extractFieldName(message);
  QString parameterName;
  QString path = fullPath(fieldName, parameterName);
  QString improvedMsg = message;

  if (!fieldName.isEmpty() && !parameterName.isEmpty())
    // improve message by displaying parameter name instead of hidden field name
    improvedMsg.replace("'" + fieldName + "'", "'" + parameterName + "'");

  if (parsingMessage)
    WbLog::info(path + ": " + improvedMsg, false, WbLog::PARSING);
  else
    WbLog::info(path + ": " + improvedMsg);
}

void WbNode::cleanup() {
  gNodes.clear();
  gNodes.append(NULL);  // id 0 is reserved for root node
}

WbNode *WbNode::findNode(int uniqueId) {
  if (uniqueId >= 0 && uniqueId < gNodes.size())
    return gNodes[uniqueId];

  return NULL;
}

const QVector<WbField *> &WbNode::fieldsOrParameters() const {
  return isProtoInstance() ? mParameters : mFields;
}

int WbNode::numFields() const {
  return fieldsOrParameters().size();
}

WbField *WbNode::field(int index, bool internal) const {
  if (index < 0)
    return NULL;
  const QVector<WbField *> &fields = internal ? mFields : fieldsOrParameters();
  return index < fields.size() ? fields.at(index) : NULL;
}

WbField *WbNode::findField(const QString &fieldName, bool internal) const {
  const QVector<WbField *> &l = internal ? mFields : fieldsOrParameters();

  foreach (WbField *const field, l)
    if (fieldName == field->name())
      return field;

  return NULL;
}

int WbNode::findFieldId(const QString &fieldName, bool internal) const {
  int counter = 0;
  const QVector<WbField *> &fields = internal ? mFields : fieldsOrParameters();
  foreach (const WbField *const field, fields) {
    if (field->name() == fieldName)
      return counter;
    ++counter;
  }
  return -1; /* not found */
}

int WbNode::fieldIndex(const WbField *field) const {
  const QVector<WbField *> &list = fieldsOrParameters();
  return list.indexOf(const_cast<WbField *>(field));
}

// For PROTOs
int WbNode::parameterIndex(const WbField *field) const {
  const QVector<WbField *> &parameterList = parameters();
  return parameterList.indexOf(const_cast<WbField *>(field));
}

// Retrieves the field in which this node sits and returns the index of the node within this field
WbField *WbNode::parentFieldAndIndex(int &index, bool internal) const {
  index = -1;
  const WbNode *const parent = parentNode();
  if (!parent)
    return NULL;

  const QVector<WbField *> &fields = internal ? parent->fields() : parent->fieldsOrParameters();
  foreach (WbField *const field, fields) {
    const WbSFNode *const sfnode = dynamic_cast<WbSFNode *>(field->value());
    if (sfnode && sfnode->value() == this) {
      index = 0;
      return field;
    }
    const WbMFNode *const mfnode = dynamic_cast<WbMFNode *>(field->value());
    if (mfnode) {
      index = mfnode->nodeIndex(this);
      if (index != -1)
        return field;
    }
  }

  return NULL;
}

WbValue *WbNode::findValue(const QString &fieldName) const {
  foreach (WbField *const field, mFields) {
    if (fieldName == field->name())
      return field->value();
  }
  return NULL;
}

WbSFString *WbNode::findSFString(const QString &fieldName) const {
  return dynamic_cast<WbSFString *>(findValue(fieldName));
}

WbSFInt *WbNode::findSFInt(const QString &fieldName) const {
  return dynamic_cast<WbSFInt *>(findValue(fieldName));
}

WbSFDouble *WbNode::findSFDouble(const QString &fieldName) const {
  return dynamic_cast<WbSFDouble *>(findValue(fieldName));
}

WbSFVector2 *WbNode::findSFVector2(const QString &fieldName) const {
  return dynamic_cast<WbSFVector2 *>(findValue(fieldName));
}

WbSFVector3 *WbNode::findSFVector3(const QString &fieldName) const {
  return dynamic_cast<WbSFVector3 *>(findValue(fieldName));
}

WbSFColor *WbNode::findSFColor(const QString &fieldName) const {
  return dynamic_cast<WbSFColor *>(findValue(fieldName));
}

WbSFNode *WbNode::findSFNode(const QString &fieldName) const {
  return dynamic_cast<WbSFNode *>(findValue(fieldName));
}

WbSFBool *WbNode::findSFBool(const QString &fieldName) const {
  return dynamic_cast<WbSFBool *>(findValue(fieldName));
}

WbSFRotation *WbNode::findSFRotation(const QString &fieldName) const {
  return dynamic_cast<WbSFRotation *>(findValue(fieldName));
}

WbMFString *WbNode::findMFString(const QString &fieldName) const {
  return dynamic_cast<WbMFString *>(findValue(fieldName));
}

WbMFInt *WbNode::findMFInt(const QString &fieldName) const {
  return dynamic_cast<WbMFInt *>(findValue(fieldName));
}

WbMFDouble *WbNode::findMFDouble(const QString &fieldName) const {
  return dynamic_cast<WbMFDouble *>(findValue(fieldName));
}

WbMFVector2 *WbNode::findMFVector2(const QString &fieldName) const {
  return dynamic_cast<WbMFVector2 *>(findValue(fieldName));
}

WbMFVector3 *WbNode::findMFVector3(const QString &fieldName) const {
  return dynamic_cast<WbMFVector3 *>(findValue(fieldName));
}

WbMFBool *WbNode::findMFBool(const QString &fieldName) const {
  return dynamic_cast<WbMFBool *>(findValue(fieldName));
}

WbMFRotation *WbNode::findMFRotation(const QString &fieldName) const {
  return dynamic_cast<WbMFRotation *>(findValue(fieldName));
}

WbMFColor *WbNode::findMFColor(const QString &fieldName) const {
  return dynamic_cast<WbMFColor *>(findValue(fieldName));
}

WbMFNode *WbNode::findMFNode(const QString &fieldName) const {
  return dynamic_cast<WbMFNode *>(findValue(fieldName));
}

void WbNode::makeUseNode(WbNode *defNode, bool reading) {
  assert(defNode && defNode->isDefNode());

  mDefName = "";  // A USE node cannot be a DEF node at the same time
  mUseName = defNode->defName();

  if (reading)
    return;

  if (mDefNode) {
    mDefNode->mUseNodes.removeOne(this);  // Unsubscribes from updates of the previous referred DEF node
    mDefNode->useNodesChanged();
  }

  mDefNode = defNode;

  if (!mUseNodes.empty()) {
    mUseNodes.clear();
    useNodesChanged();
  }

  mDefNode->mUseNodes.append(this);  // Subscribes to updates of the referred DEF node
  mDefNode->useNodesChanged();
}

// Turns an orphan USE node into a DEF node with the same name
void WbNode::makeDefNode() {
  if (mDefNode) {  // Unsubscribes from previous DEF node
    mDefNode->mUseNodes.removeOne(this);
    mDefNode->useNodesChanged();
  }
  mDefName = mUseName;
  mUseName = "";
  mDefNode = NULL;

  if (parentNode() && parentNode()->mHasUseAncestor)
    return;

  // reset mHasUseAncestor flag in descendant nodes
  resetUseAncestorFlag();

  emit defUseNameChanged(this, true);
}

void WbNode::resetUseAncestorFlag() {
  if (!mHasUseAncestor || mDefNode)
    return;

  mHasUseAncestor = false;
  QList<WbNode *> subNodeList = subNodes(false);
  foreach (WbNode *const n, subNodeList)
    n->resetUseAncestorFlag();
}

// called after any field of this node has changed
void WbNode::notifyFieldChanged() {
  // this is the changed field
  WbField *const field = static_cast<WbField *>(sender());

  if (mIsBeingDeleted || cUpdatingDictionary) {
    emit fieldChanged(field);
    return;
  }

  // see if this node or any of its ancestors is a DEF node
  // in which case we must propagate the change to all matching USE nodes
  // note that there can be several DEF ancestors, and each must be treated
  WbNode *n = this;
  do {
    // is n a DEF node with USE nodes ?
    if (!n->mUseNodes.isEmpty()) {
      // find where the changed field is located in the DEF node
      int index = n->findSubFieldIndex(field);
      if (index >= 0) {
        WbNode *parent = NULL;
        // apply changes to the same field in each USE node
        foreach (WbNode *const useNode, n->mUseNodes) {
          WbField *const subField = useNode->findSubField(index, parent);
          if (!subField || subField->type() != field->type() || subField->name() != field->name())
            continue;
          assert(parent);
          setGlobalParentNode(parent);
          subField->copyValueFrom(field);
          subField->defHasChanged();
        }

        setGlobalParentNode(NULL);
      } else
        // index could be invalid for fields in sub-PROTO scope
        // but in this case the USE node will be updated by the parameter change notification
        break;
    }

    // climb up the family tree but stop if child insertion is not completed
    WbNode *p = n->parentNode();
    if (!p || !n->mInsertionCompleted)
      break;
    n = p;
  } while (!n->isWorldRoot());

  emit fieldChanged(field);
}

void WbNode::notifyParameterChanged() {
  WbField *const parameter = static_cast<WbField *>(sender());

  emit parameterChanged(parameter);
}

int WbNode::findSubFieldIndex(const WbField *const searched) const {
  int count = 0;
  QList<WbNode *> list(subNodes(true, true, false));
  list.prepend(const_cast<WbNode *>(this));
  foreach (WbNode *const node, list) {
    foreach (WbField *const field, node->mFields) {
      if (field == searched)
        return count;
      ++count;
    }
  }
  return -1;
}

WbField *WbNode::findSubField(int index, WbNode *&parent) const {
  int count = 0;
  QList<WbNode *> list(subNodes(true, true, false));
  list.prepend(const_cast<WbNode *>(this));
  foreach (WbNode *const node, list) {
    foreach (WbField *const field, node->mFields) {
      if (count == index) {
        parent = node;
        return field;
      }
      ++count;
    }
  }
  return NULL;
}

void WbNode::validate(const WbNode *upperNode, const WbField *upperField, bool isInBoundingObject) const {
  if (isUseNode())
    return;
  const WbNode *parent = upperNode == NULL ? this : upperNode;
  QVector<WbField *> fieldsToBeValidated;
  if (upperField)
    fieldsToBeValidated << const_cast<WbField *>(upperField);
  else
    fieldsToBeValidated = fields();

  foreach (const WbField *field, fieldsToBeValidated) {
    WbSFNode *const sfnode = dynamic_cast<WbSFNode *>(field->value());
    WbMFNode *const mfnode = dynamic_cast<WbMFNode *>(field->value());
    if (sfnode) {
      if (field->name() == "boundingObject")
        isInBoundingObject = true;
      WbNode *child = sfnode->value();
      if (child) {
        QString errorMessage;
        if (!WbNodeFactory::instance()->validateExistingChildNode(field, child, parent, isInBoundingObject, errorMessage)) {
          bool emptyErrorMessage = errorMessage.isEmpty();
          if (emptyErrorMessage)
            errorMessage = QString("Skipped unexpected %1 node in '%2' field of %3 node.")
                             .arg(child->nodeModelName(), field->name(), this->nodeModelName());
          else if (upperNode)
            errorMessage.append(tr(" Using 'Slot' nodes mechanism."));

          WbField *parameter = field->parameter();
          if (parameter) {
            WbSFNode *sfParameter = dynamic_cast<WbSFNode *>(parameter->value());
            assert(sfParameter);
            sfParameter->setValue(NULL);
            if (!emptyErrorMessage)
              errorMessage.append(tr(" Skipped node in PROTO parameter '%1'.").arg(parameter->name()));
          } else {
            sfnode->setValue(NULL);
            if (!emptyErrorMessage)
              errorMessage.prepend(tr(" Skipped node: "));
          }

          parsingWarn(errorMessage);
        } else
          child->validate(NULL, NULL, isInBoundingObject);
      }
    } else if (mfnode) {
      for (int i = 0; i < mfnode->size(); ++i) {
        WbNode *child = mfnode->item(i);
        QString errorMessage;
        if (!WbNodeFactory::instance()->validateExistingChildNode(field, child, parent, isInBoundingObject, errorMessage)) {
          bool emptyErrorMessage = errorMessage.isEmpty();
          if (emptyErrorMessage)
            errorMessage = QString("Skipped unexpected %1 node in '%2' field of %3 node.")
                             .arg(child->nodeModelName(), field->name(), this->nodeModelName());
          else if (upperNode)
            errorMessage.append(tr(" Using 'Slot' nodes mechanism."));

          WbField *parameter = field->parameter();
          if (parameter) {
            WbMFNode *mfParameter = dynamic_cast<WbMFNode *>(parameter->value());
            assert(mfParameter);
            mfParameter->removeItem(i);
            if (!emptyErrorMessage)
              errorMessage.append(tr(" Skipped node in PROTO parameter '%1'.").arg(parameter->name()));
          } else {
            mfnode->removeItem(i);
            if (!emptyErrorMessage)
              errorMessage.prepend(tr("Skipped node: "));
          }

          --i;
          parsingWarn(errorMessage);
        } else
          child->validate(NULL, NULL, isInBoundingObject);
      }
    }
  }
}

void WbNode::readFieldValue(WbField *field, WbTokenizer *tokenizer, const QString &worldPath) const {
  if (field->name() == "boundingObject")
    WbNodeReader::current()->setReadingBoundingObject(true);

  field->readValue(tokenizer, worldPath);

  if (field->name() == "boundingObject")
    WbNodeReader::current()->setReadingBoundingObject(false);
}

void WbNode::readFields(WbTokenizer *tokenizer, const QString &worldPath) {
  gParent = this;
  tokenizer->skipToken("{");

  while (tokenizer->peekWord() != "}") {
    const QString &w(tokenizer->nextWord());
    WbField *const field = findField(w);
    if (!field)
      tokenizer->skipField();
    else {
      if (tokenizer->peekWord() == "IS") {
        tokenizer->skipToken("IS");
        const QString &alias = tokenizer->nextWord();
        bool exists = false;
        foreach (WbField *p, *(gProtoParameterList.last()->params)) {
          if (p->name() == alias) {
            exists = true;
            break;
          }
        }
        if (exists) {
          field->setAlias(alias);
          copyAliasValue(field, alias);
        } else
          parsingWarn(tr("Field IS reference '%1' has no matching PROTO parameter.").arg(alias));
      } else {
        // field->readValue(tokenizer);
        readFieldValue(field, tokenizer, worldPath);
      }
    }
  }

  tokenizer->skipToken("}");
  gParent = parentNode();
}

void WbNode::enableDefNodeTrackInWrite(bool substituteInStream) {
  assert(gInternalDefNamesInWrite == NULL && gExternalUseNodesInWrite == NULL);
  gInternalDefNamesInWrite = new QStringList();
  if (!substituteInStream)
    gExternalUseNodesInWrite = new QList<QPair<WbNode *, int>>();
}

void WbNode::disableDefNodeTrackInWrite() {
  delete gInternalDefNamesInWrite;
  delete gExternalUseNodesInWrite;
  gInternalDefNamesInWrite = NULL;
  gExternalUseNodesInWrite = NULL;
}

QList<QPair<WbNode *, int>> *WbNode::externalUseNodesPositionsInWrite() {
  return gExternalUseNodesInWrite;
}

void WbNode::writeParameters(WbWriter &writer) const {
  foreach (WbField *parameter, parameters())
    parameter->write(writer);
}

bool WbNode::isUrdfRootLink() const {
  return findSFString("name") ? true : false;
}

const WbNode *WbNode::findUrdfLinkRoot() const {
  const WbNode *parentRoot = parentNode();
  while (parentRoot && !parentRoot->isUrdfRootLink())
    parentRoot = parentRoot->parentNode();

  return parentRoot;
}

void WbNode::write(WbWriter &writer) const {
  if (writer.isUrdf()) {
    // Start naming from scratch
    if (isRobot()) {
      gUrdfNames.clear();
      gUrdfNameIndex = 0;
    }

    if (gUrdfCurrentNode != this && isJoint() && !gUrdfNodesQueue.contains(this)) {
      gUrdfNodesQueue.append(this);
      return;
    }
    if (!gUrdfCurrentNode)
      gUrdfCurrentNode = this;

    writeExport(writer);

    if (gUrdfCurrentNode == this) {
      if (gUrdfNodesQueue.size() > 0) {
        gUrdfCurrentNode = gUrdfNodesQueue.takeLast();
        gUrdfCurrentNode->write(writer);
      } else
        gUrdfCurrentNode = NULL;
    }
    return;
  }
  if (writer.isX3d() || (writer.isProto() && (!writer.rootNode() || this == writer.rootNode()))) {
    writeExport(writer);
    return;
  }

  if (gInternalDefNamesInWrite) {
    // handle DEF nodes defined outside the current export node in order to export a self-describing node
    if (isUseNode() && !gInternalDefNamesInWrite->contains(mUseName)) {
      if (gExternalUseNodesInWrite)
        // keep track of DEF node
        gExternalUseNodesInWrite->append(QPair<WbNode *, int>(mDefNode, writer.string()->size()));
      else {
        // write definition directly on the stream
        mDefNode->write(writer);
        return;
      }
      gInternalDefNamesInWrite->append(mUseName);
    } else if (isDefNode())
      gInternalDefNamesInWrite->append(mDefName);
  }

  writer << fullName();

  if (isUseNode())
    return;

  writer << " {\n";

  writer.increaseIndent();

  if (isProtoInstance())
    writeParameters(writer);
  else
    foreach (WbField *field, fields())
      if (!field->isDeprecated())
        field->write(writer);

  writer.decreaseIndent();
  writer.indent();
  writer << "}";
}

// This function lists only the texture files which are explicitly referred to in
// this world file and not the one implicitly referred to by included PROTO files.
// This list may contain duplicate texture files.
QStringList WbNode::listTextureFiles() const {
  QStringList list;
  bool imageTexture = model()->name() == "ImageTexture";
  const QString currentTexturePath = WbProject::current()->worldsPath();
  foreach (WbField *field, fields())
    if (field->value()->type() == WB_SF_NODE) {
      WbSFNode *node = dynamic_cast<WbSFNode *>(field->value());
      if (node->value())
        list << node->value()->listTextureFiles();
    } else if (field->value()->type() == WB_MF_NODE) {
      WbMFNode *mfnode = dynamic_cast<WbMFNode *>(field->value());
      WbMFNode::Iterator it(*mfnode);
      while (it.hasNext()) {
        const WbNode *n = static_cast<WbNode *>(it.next());
        list << n->listTextureFiles();
      }
    } else if (imageTexture && field->value()->type() == WB_MF_STRING && field->name() == "url") {
      WbNode *proto = protoAncestor();
      QString protoPath;
      if (proto)
        protoPath = proto->proto()->path();
      WbMFString *mfstring = dynamic_cast<WbMFString *>(field->value());
      for (int i = 0; i < mfstring->size(); i++) {
        const QString &textureFile = mfstring->item(i);
        if (proto && QFile::exists(protoPath + textureFile))  // PROTO texture
          continue;                                           // skip it
        if (QFile::exists(currentTexturePath + textureFile))
          list << textureFile;
      }
    }
  return list;
}

const QString WbNode::urdfName() const {
  // Use existing name if already given
  if (gUrdfNames.contains(uniqueId()))
    return gUrdfNames[uniqueId()];

  // Name the link/joint according to priority: name -> def -> model
  QString name;
  if (this->findSFString("name") && this->findSFString("name")->value() != "")
    name = this->findSFString("name")->value();
  else if (this->defName() != "")
    name = this->defName();
  else
    name = QString(mModel->name().toLower());
  QString fullName = getUrdfPrefix() + name;

  // Add suffix if needed
  if (gUrdfNames.values().contains(fullName))
    fullName += "_" + QString::number(gUrdfNameIndex++);

  // Return
  gUrdfNames[uniqueId()] = fullName;
  return fullName;
}

bool WbNode::exportNodeHeader(WbWriter &writer) const {
  if (writer.isX3d())  // actual export is done in WbBaseNode
    return false;
  else if (writer.isUrdf()) {
    if (gUrdfCurrentNode == this) {
      writer.increaseIndent();
      writer.indent();
      writer << "<link name=\"" + urdfName() + "\">\n";
      return false;
    } else if (isUrdfRootLink()) {
      gUrdfNodesQueue.append(this);
      return true;
    }
    return false;
  }
  if (isUseNode()) {
    writer << "USE " << mUseName << "\n";
    return true;
  }

  if (isDefNode())
    writer << "DEF " << defName() << " ";
  writer << nodeModelName();

  writer << " {\n";
  writer.increaseIndent();
  return false;
}

void WbNode::exportNodeFields(WbWriter &writer) const {
  if (writer.isUrdf())
    return;

  foreach (WbField *field, fields()) {
    if (!field->isDeprecated() && ((field->isVrml() || writer.isProto()) && field->singleType() != WB_SF_NODE))
      field->write(writer);
  }
}

void WbNode::exportNodeSubNodes(WbWriter &writer) const {
  foreach (WbField *field, fields()) {
    if (!field->isDeprecated() &&
        ((field->isVrml() || writer.isProto() || writer.isUrdf()) && field->singleType() == WB_SF_NODE)) {
      const WbSFNode *const node = dynamic_cast<WbSFNode *>(field->value());
      if (node == NULL || node->value() == NULL || node->value()->shallExport() || writer.isProto() || writer.isUrdf()) {
        if (writer.isX3d() || writer.isUrdf())
          field->value()->write(writer);
        else
          field->write(writer);
      }
    }
  }
}

void WbNode::exportNodeFooter(WbWriter &writer) const {
  if (writer.isX3d())
    writer << "</" << x3dName() << ">";
  else if (writer.isUrdf()) {
    if (gUrdfCurrentNode == this) {
      writer.indent();
      writer << "</link>\n";
      writer.decreaseIndent();
    }
  } else {  // VRML
    writer.decreaseIndent();
    writer.indent();
    writer << "}";
  }
}

void WbNode::exportNodeContents(WbWriter &writer) const {
  exportNodeFields(writer);
  if (writer.isX3d())
    writer << ">";
  exportNodeSubNodes(writer);
}

void WbNode::exportExternalSubProto() const {
  if (!isProtoInstance())
    return;

  addExternProtoFromFile(mProto);
}

void WbNode::addExternProtoFromFile(const WbProtoModel *proto) const {
  const QString path = (WbUrl::isWeb(proto->url()) && WbNetwork::instance()->isCached(proto->url())) ?
                         WbNetwork::instance()->get(proto->url()) :
                         proto->url();

  QFile file(path);
  if (!file.open(QIODevice::ReadOnly)) {
    parsingWarn(tr("File '%1' is not readable.").arg(path));
    return;
  }

  QString ancestorName;
  if (proto->isDerived())
    ancestorName = proto->ancestorProtoName();

  // check if the root file references external PROTO
  const QRegularExpression re("^\\s*EXTERNPROTO\\s+\"(.*\\.proto)\"", QRegularExpression::MultilineOption);
  QRegularExpressionMatchIterator it = re.globalMatch(file.readAll());

  // begin by populating the list of all sub-PROTO
  while (it.hasNext()) {
    const QRegularExpressionMatch match = it.next();
    if (match.hasMatch()) {
      const QString subProto = match.captured(1);
      const QString url = path;

      const QString subProtoUrl = WbUrl::combinePaths(subProto, path);
      if (subProtoUrl.isEmpty())
        continue;

      if (!subProtoUrl.endsWith(".proto", Qt::CaseInsensitive)) {
        parsingWarn(tr("Malformed EXTERNPROTO URL. The URL should end with '.proto'."));
        continue;
      }

      // sanity check (must either be: relative, absolute, starts with webots://, starts with https://)
      if (!subProtoUrl.startsWith("https://") && !subProtoUrl.startsWith("webots://") && !QFileInfo(subProtoUrl).isRelative() &&
          !QFileInfo(subProtoUrl).isAbsolute()) {
        parsingWarn(tr("Malformed EXTERNPROTO URL. Invalid URL provided: %1.").arg(subProtoUrl));
        continue;
      }

      // ensure there's no ambiguity between the declarations
      const QString subProtoName = QUrl(subProtoUrl).fileName().replace(".proto", "", Qt::CaseInsensitive);
<<<<<<< HEAD
      WbProtoManager::instance()->declareExternProto(subProtoName, subProtoUrl, false);
=======
      WbProtoManager::instance()->declareExternProto(subProtoName, subProtoUrl, false, false, false);
>>>>>>> ad375214
      if (!ancestorName.isEmpty() && ancestorName == subProtoName)
        addExternProtoFromFile(WbProtoManager::instance()->findModel(proto->ancestorProtoName(), "", proto->diskPath()));
    }
  }
  emit WbProtoManager::instance()->externProtoListChanged();
}

void WbNode::writeExport(WbWriter &writer) const {
  assert(!(writer.isX3d() && isProtoParameterNode()));
  if (exportNodeHeader(writer))
    return;
  if (writer.isUrdf()) {
    exportNodeSubNodes(writer);
    exportNodeFooter(writer);
    if (isUrdfRootLink() && nodeModelName() != "Robot")
      exportUrdfJoint(writer);
  } else {
    if (writer.isProto() && this == writer.rootNode())
      exportExternalSubProto();
    exportNodeContents(writer);
    exportNodeFooter(writer);
  }
}

bool WbNode::operator==(const WbNode &other) const {
  if (mModel != other.mModel || isProtoInstance() != other.isProtoInstance() ||
      (mProto && mProto->name() != other.mProto->name()) || mDefName != other.mDefName)
    return false;

  if (this == &other)
    return true;

  const QVector<WbField *> fields = fieldsOrParameters();
  const QVector<WbField *> otherFields = other.fieldsOrParameters();
  const int size = fields.size();
  assert(size == otherFields.size());
  for (int i = 0; i < size; ++i) {
    const WbField *const f1 = fields[i];
    const WbField *const f2 = otherFields[i];
    if (!(f1->isDeprecated() || f1->value()->equals(f2->value())))
      return false;
  }

  return true;
}

bool WbNode::isDefault() const {
  QVector<WbField *> fields = fieldsOrParameters();
  foreach (WbField *field, fields) {
    if (!(field->isDeprecated() || field->isDefault()))
      return false;
  }

  return true;
}

// recursively search for matching IS fields/parameters and redirect them to the PROTO parameter
// the search does not look up inside fields of other PROTO instances or PROTO parameter node instances
// because the scope of a PROTO parameter must be local to a PROTO instance
// but, when loading from file, it looks up in the parameters of direct PROTO instances in order to pass a parameter to a sub
// PROTO
void WbNode::redirectAliasedFields(WbField *param, WbNode *protoInstance, bool searchInParameters, bool parametersOnly,
                                   bool copyValueOnly) {
  QVector<WbField *> fields;
  if (searchInParameters) {
    // search for matching IS fields in subPROTO declaration
    // and redirect them to the upper PROTO parameter
    if (this != protoInstance && isProtoInstance())
      fields = mParameters;
  } else
    fields = mFields;

  // search self
  foreach (WbField *field, fields) {
    if (field->alias() == param->name() && field->type() == param->type()) {
      // set parent node
      WbNode *tmpParent = gParent;
      gParent = this;
      bool tmpProtoFlag = gProtoParameterNodeFlag;
      if (copyValueOnly) {
        field->copyValueFrom(param);
        // reset alias value so that the value is copied when node is cloned
        // this is needed for derived PROTO nodes linked to a default base PROTO parameter
        field->setAlias(QString());
      } else {
        gProtoParameterNodeFlag = true;
        field->redirectTo(param);
        gProtoParameterNodeFlag = tmpProtoFlag;
      }
      gParent = tmpParent;
    }
  }

  // do not search in sub nodes of a sub PROTO node
  foreach (WbNode *node, subNodes(false, !parametersOnly, searchInParameters)) {
    if (node->isProtoInstance()) {
      // search also in parameters of direct sub PROTO nodes
      node->redirectAliasedFields(param, protoInstance, true, true, copyValueOnly);
    } else {
      // do not search in fields of PROTO parameter node instances
      WbNode *protoParameterNode = node->protoParameterNode();
      if (!protoParameterNode || !protoParameterNode->isProtoInstance())
        node->redirectAliasedFields(param, protoInstance, false, false, copyValueOnly);
    }
  }
}

// recursively search for matching IS fields and change alias name
void WbNode::swapFieldAlias(const QString &oldAlias, WbField *newParam, bool searchInParameters) {
  QVector<WbField *> fields(searchInParameters ? mParameters : mFields);

  // search self
  foreach (WbField *field, fields) {
    if (field->alias() == oldAlias && field->type() == newParam->type())
      field->setAlias(newParam->name());
  }

  // do not search in sub nodes of a sub PROTO node
  foreach (WbNode *node, subNodes(false, !searchInParameters, true)) {
    if (node->isProtoInstance()) {
      // search in parameters of direct sub PROTO nodes
      node->swapFieldAlias(oldAlias, newParam, true);
    } else {
      // do not search in fields of PROTO parameter node instances
      WbNode *protoParameterNode = node->protoParameterNode();
      if (!protoParameterNode || !protoParameterNode->isProtoInstance())
        node->swapFieldAlias(oldAlias, newParam, false);
    }
  }
}

WbNode *WbNode::cloneDefNode() {
  gDefCloneFlag = true;
  WbNode *copy = clone();
  gDefCloneFlag = false;

  return copy;
}

WbNode *WbNode::cloneAndReferenceProtoInstance() {
  WbNode *copy = clone();

  if (copy && !copy->mHasUseAncestor && mIsProtoDescendant && gProtoParameterNodeFlag) {
    // associate instance with respective PROTO parameter node
    // DEF/USE nodes should not be associated
    mProtoParameterNodeInstances.append(copy);
    connect(copy, &QObject::destroyed, this, &WbNode::removeProtoParameterNodeInstance);
    copy->mProtoParameterNode = this;

    if (mIsNestedProtoNode) {
      // redirect fields of PROTO parameter node instance to the corresponding parameters of PROTO parameter node
      foreach (WbField *protoParam, mParameters) {
        WbField *alias = protoParam;
        if (!mIsTopParameterDescendant) {
          foreach (WbField *copyParam, copy->mParameters) {
            if (protoParam->name() == copyParam->name() && copyParam->type() == protoParam->type())
              alias = copyParam;
          }
        }
        copy->redirectAliasedFields(alias, this);
      }
    }
  }

  return copy;
}

void WbNode::removeProtoParameterNodeInstance(QObject *node) {
  QMutableVectorIterator<WbNode *> it(mProtoParameterNodeInstances);
  while (it.hasNext()) {
    if (it.next() == static_cast<WbNode *>(node))
      it.remove();
  }
}

WbNode *WbNode::clone() const {
  // if clone() is called while reading a .proto file we create a lightweight node
  // to be placed in the PROTO model
  if (!gInstantiateMode)
    return new WbNode(*this);

  // otherwise we need to instantiate the node for a PROTO instance
  WbNode *const copy = WbNodeFactory::instance()->createCopy(*this);
  if (!copy)
    parsingWarn(tr("Could not instantiate '%1' node: this class is not yet implemented in Webots.").arg(model()->name()));

  return copy;
}

void WbNode::copyAliasValue(WbField *field, const QString &alias) {
  // instantiate if possible the alias parameter from the parent PROTO.
  // this avoids double setup of the parameter and is particularly
  // helpful for nested PROTOs
  if (!gProtoParameterList.isEmpty()) {
    foreach (WbField *p, *(gProtoParameterList.last()->params))
      if (p->name() == alias && p->type() == field->type()) {
        bool previousFlag = gProtoParameterNodeFlag;
        if (!gDerivedProtoParentFlag)
          gProtoParameterNodeFlag = true;
        field->copyValueFrom(p);
        gProtoParameterNodeFlag = previousFlag;
      }
  }
}

WbNode *WbNode::createProtoInstance(WbProtoModel *proto, WbTokenizer *tokenizer, const QString &worldPath) {
  static int protoLevel = -1;

  const bool previousDerivedProtoAncestor = gDerivedProtoAncestorFlag;
  const bool previousDerivedProtoFlag = gDerivedProtoParentFlag;
  gDerivedProtoParentFlag = gDerivedProtoFlag;
  gDerivedProtoFlag = proto->isDerived();

  const int previousProtoLevel = protoLevel;
  if (!proto->isDerived()) {
    if (protoLevel < 1 && gProtoParameterNodeFlag)
      // PROTO parameter node of a derived PROTO
      protoLevel = 1;
    else
      ++protoLevel;
  } else
    gDerivedProtoAncestorFlag = true;

  const bool previousTopParameterFlag = gTopParameterFlag;
  const bool topParameter = (previousProtoLevel == -1) &&
                            ((gProtoParameterList.size() < 1 && protoLevel == 0) || (proto->isDerived() && protoLevel == -1));
  bool insertedProto = false;  // node inserted from the scene tree
  if (previousProtoLevel == -1) {
    // detect if node inserted from the scene tree
    WbNode *root = NULL;
    WbNode *parent = gParent;
    if (!(parent && parent->isWorldRoot())) {
      while (parent) {
        root = parent;
        parent = root->parentNode();
      }
      insertedProto = root && root->mIsCreationCompleted;
    }
  }
  if (topParameter || insertedProto)
    gTopParameterFlag = true;

  // 1. get PROTO's field models
  const QList<WbFieldModel *> &protoFieldModels = proto->fieldModels();

  // 2. create the parameters list from the model (default values)
  QVector<WbField *> parameters;
  QVector<QMap<QString, WbNode *>> parametersDefMap;
  bool hasDefaultDefNodes = false;
  QListIterator<WbFieldModel *> fieldModelsIt(protoFieldModels);
  while (fieldModelsIt.hasNext()) {
    WbField *defaultParameter = new WbField(fieldModelsIt.next(), NULL);
    parameters.append(defaultParameter);

    parametersDefMap.append(QMap<QString, WbNode *>());
    if (tokenizer && WbNodeReader::current()) {
      // extract DEF nodes defined in default PROTO parameter
      QList<WbNode *> defNodes = subNodes(defaultParameter, true, false, false);
      QListIterator<WbNode *> defNodesIt(defNodes);
      while (defNodesIt.hasNext()) {
        WbNode *node = defNodesIt.next();
        if (!node->defName().isEmpty())
          parametersDefMap.last().insert(node->defName(), node);
      }
      hasDefaultDefNodes = hasDefaultDefNodes || !parametersDefMap.last().isEmpty();
    }
  }

  const bool previousParameterNodeFlag = gProtoParameterNodeFlag;
  gProtoParameterNodeFlag = true;

  // 3. populate the parameters from the tokenizer if existing
  QSet<QString> parameterNames;
  if (tokenizer) {
    tokenizer->skipToken("{");

    int nextParameterIndex = 0;
    int currentParameterIndex = 0;
    bool fieldOrderWarning = true;
    while (tokenizer->peekWord() != "}") {
      QString parameterName = tokenizer->nextWord();
      WbFieldModel *parameterModel = NULL;
      const bool hidden = parameterName == "hidden";
      if (hidden) {
        static const QRegularExpression rx1("(_\\d+)+$");  // looks for a substring of the form _7 or _13_1 at the end of the
                                                           // parameter name, e.g. as in rotation_7, position2_13_1
        const QString &hiddenParameterName(tokenizer->peekWord());
        // const int pos1 = rx1.indexIn(hiddenParameterName);
        const QRegularExpressionMatch match1 = rx1.match(hiddenParameterName);
        static const QRegularExpression rx2("^[A-Za-z]+\\d?");
        // const int pos2 = rx2.indexIn(hiddenParameterName);
        const QRegularExpressionMatch match2 = rx2.match(hiddenParameterName);
        tokenizer->ungetToken();
        // if (pos1 != -1 && pos2 != -1 && cHiddenParameterNames.indexOf(rx2.cap(0)) != -1)
        if (match1.hasMatch() && match2.hasMatch() && cHiddenParameterNames.indexOf(match2.captured()) != -1)
          parameterModel = new WbFieldModel(tokenizer, worldPath);
      } else {
        for (currentParameterIndex = 0; currentParameterIndex < protoFieldModels.size(); ++currentParameterIndex) {
          WbFieldModel *model = protoFieldModels.at(currentParameterIndex);
          if (parameterName == model->name()) {
            parameterModel = model;
            break;
          }
        }
      }

      if (hasDefaultDefNodes) {
        if (currentParameterIndex < nextParameterIndex) {
          // if the parameters are not listed using the order defined in the PROTO declaration the DEF map could be wrong
          if (fieldOrderWarning) {
            tokenizer->reportFileError(
              tr("Wrong order of fields in the instance of PROTO %1: USE nodes might refer to the wrong DEF nodes")
                .arg(proto->name()));
            fieldOrderWarning = false;
          }
          // remove DEF nodes from default parameter if any
          QMapIterator<QString, WbNode *> defNodesMapIt(parametersDefMap[currentParameterIndex]);
          while (defNodesMapIt.hasNext()) {
            defNodesMapIt.next();
            WbNodeReader::current()->removeDefNode(defNodesMapIt.value());
          }
        } else {
          // add DEF nodes from default parameter defined before the current parameter
          for (int i = nextParameterIndex; i < currentParameterIndex; ++i) {
            QMapIterator<QString, WbNode *> defNodesMapIt(parametersDefMap[i]);
            while (defNodesMapIt.hasNext()) {
              defNodesMapIt.next();
              WbNodeReader::current()->addDefNode(defNodesMapIt.value());
            }
          }
          nextParameterIndex = currentParameterIndex + 1;
        }
      }

      if (parameterModel) {
        WbField *parameter = new WbField(parameterModel, NULL);

        bool toBeDeleted = parameterNames.contains(parameter->name());
        if (toBeDeleted)
          // duplicated parameter definition to be ignored
          tokenizer->reportFileError(
            tr("Duplicated definition of field %1 in the instance of PROTO %2").arg(parameter->name()).arg(proto->name()));
        else {
          parameterNames << parameter->name();
          bool substitution = false;
          for (int i = 0; i < parameters.size(); ++i) {
            if (parameter->name() == parameters.at(i)->name() && parameter->type() == parameters.at(i)->type()) {
              delete parameters.at(i);
              parameters.replace(i, parameter);
              substitution = true;
              break;
            }
          }

          if (hidden)
            parameters.append(parameter);
          else if (substitution == false) {
            toBeDeleted = true;
            tokenizer->reportFileError(tr("Parameter %1 not supported in PROTO %2").arg(parameter->name()).arg(proto->name()));
          }
        }

        if (tokenizer->peekWord() == "IS") {
          tokenizer->skipToken("IS");
          const QString &alias = tokenizer->nextWord();
          if (!toBeDeleted) {
            parameter->setAlias(alias);
            copyAliasValue(parameter, alias);
          }
        } else if (!hidden)
          parameter->readValue(tokenizer, worldPath);

        if (toBeDeleted)
          delete parameter;
      } else
        tokenizer->reportFileError(tr("Parameter %1 not supported in PROTO %2").arg(parameterName).arg(proto->name()));
    }

    if (hasDefaultDefNodes) {
      // add DEF nodes from the last default parameters
      for (int i = nextParameterIndex; i < protoFieldModels.size(); ++i) {
        QMapIterator<QString, WbNode *> defNodesMapIt(parametersDefMap[i]);
        while (defNodesMapIt.hasNext()) {
          defNodesMapIt.next();
          WbNodeReader::current()->addDefNode(defNodesMapIt.value());
        }
      }
    }
    tokenizer->skipToken("}");
  }

  parametersDefMap.clear();
  gProtoParameterNodeFlag = previousParameterNodeFlag;
  gDerivedProtoFlag = gDerivedProtoParentFlag;
  gDerivedProtoParentFlag = previousDerivedProtoFlag;
  if (topParameter && !insertedProto)
    gTopParameterFlag = false;

  setupDescendantAndNestedProtoFlags(parameters, topParameter || insertedProto);
  WbNode *instance = createProtoInstanceFromParameters(proto, parameters, protoLevel < 1, worldPath);

  protoLevel = previousProtoLevel;
  if (proto->isDerived())
    gDerivedProtoAncestorFlag = previousDerivedProtoAncestor;
  if (insertedProto)
    gTopParameterFlag = previousTopParameterFlag;

  return instance;
}

WbNode *WbNode::regenerateProtoInstanceFromParameters(WbProtoModel *proto, const QVector<WbField *> &parameters,
                                                      bool isTopLevel, const QString &worldPath, bool fromSceneTree,
                                                      int uniqueId) {
  // setup global flags before PROTO instance creation
  const bool previousDerivedProtoAncestor = gDerivedProtoAncestorFlag;
  if (proto->isDerived())
    gDerivedProtoAncestorFlag = true;

  setupDescendantAndNestedProtoFlags(parameters, true);
  WbNode *instance = createProtoInstanceFromParameters(proto, parameters, isTopLevel, worldPath, fromSceneTree, uniqueId);

  // reset global flags
  if (proto->isDerived())
    gDerivedProtoAncestorFlag = previousDerivedProtoAncestor;

  return instance;
}

WbNode *WbNode::createProtoInstanceFromParameters(WbProtoModel *proto, const QVector<WbField *> &parameters, bool isTopLevel,
                                                  const QString &worldPath, bool fromSceneTree, int uniqueId) {
  ProtoParameters *p = new ProtoParameters;
  p->params = &parameters;
  gProtoParameterList << p;

  const bool previousFlag = gProtoParameterNodeFlag;
  gProtoParameterNodeFlag = false;

  bool prevInstantiateMode = instantiateMode();
  setInstantiateMode(false);
  WbNode *newNode = proto->generateRoot(parameters, worldPath, uniqueId);
  setInstantiateMode(prevInstantiateMode);
  if (!newNode) {
    gProtoParameterNodeFlag = previousFlag;
    delete gProtoParameterList.takeLast();
    return NULL;
  }
  proto->ref(true);

  WbNode *const instance = newNode->cloneAndReferenceProtoInstance();
  int id = newNode->uniqueId();  // we want to keep this id because it should match the 'context.id' value used when
                                 // generating procedural PROTO nodes
  delete newNode;

  gProtoParameterNodeFlag = true;

  instance->mProto = proto;
  if (id >= 0)
    instance->setUniqueId(id);

  QVector<WbField *> notAssociatedDerivedParameters;  // populated for derived PROTO only
  if (proto->isDerived()) {
    QMutableVectorIterator<WbField *> paramIt(instance->mParameters);
    while (paramIt.hasNext()) {
      WbField *param = paramIt.next();

      // search for alias parameter and remove intermediate parameters
      QVectorIterator<WbField *> aliasIt(parameters);
      bool remove = false;
      bool aliasNotFound = true;
      while (aliasIt.hasNext()) {
        WbField *aliasParam = aliasIt.next();
        if (aliasParam->name() == param->alias() && aliasParam->type() == param->type()) {
          aliasNotFound = false;
          bool aliasTemplate = aliasParam->isTemplateRegenerator();
          if (!aliasTemplate) {
            bool paramTemplate = param->isTemplateRegenerator();
            aliasParam->setTemplateRegenerator(paramTemplate);
            if (paramTemplate)
              instance->mProto->setIsTemplate(true);
          }

          WbNode *tmpParent = gParent;
          foreach (WbField *internalField, param->internalFields()) {
            gParent = internalField->parentNode();
            internalField->redirectTo(aliasParam);
            internalField->setAlias(aliasParam->name());
          }
          gParent = tmpParent;

          // swap alias name
          instance->swapFieldAlias(param->name(), aliasParam, false);

          remove = true;
        } else if (aliasParam->name() == param->name() && aliasParam->type() == param->type()) {
          // homonymous derived and base parameters
          notAssociatedDerivedParameters.append(aliasParam);
          aliasNotFound = false;
        }
      }

      if (remove) {
        paramIt.remove();
        param->clearInternalFields();
        delete param;
      }

      if (aliasNotFound)
        // base PROTO parameter not overwritten by derived PROTO parameter
        // copy values from base PROTO default parameter
        instance->redirectAliasedFields(param, instance, false, false, true);
    }
  }

  foreach (WbField *parameter, parameters) {
    // remove first the parameters in case of direct nested PROTOs
    QMutableVectorIterator<WbField *> it(instance->mParameters);
    while (it.hasNext()) {
      WbField *field = it.next();
      if (field->name() == parameter->name() && field->type() == parameter->type()) {
        it.remove();
        delete field;
      }
    }

    parameter->setParentNode(instance);
    instance->mParameters.append(parameter);
    connect(parameter, &WbField::valueChanged, instance, &WbNode::notifyParameterChanged);

    // set the parent of the parameter nodes
    switch (parameter->type()) {
      case WB_MF_NODE: {
        WbMFNode *mfnode = static_cast<WbMFNode *>(parameter->value());
        assert(mfnode);
        for (int i = 0; i < mfnode->size(); i++) {
          WbNode *subnode = mfnode->item(i);
          subnode->setParentNode(instance);
        }
        break;
      }
      case WB_SF_NODE: {
        WbSFNode *sfnode = static_cast<WbSFNode *>(parameter->value());
        assert(sfnode);
        WbNode *subnode = sfnode->value();
        if (subnode)
          subnode->setParentNode(instance);
        break;
      }
      default:
        break;
    }
  }

  // these tests are because of the multiple possible contexts to pass in this function (e.g. regular load versus add node
  // from scene tree gui)
  bool topProto = isTopLevel && gProtoParameterList.size() <= 1 && !instance->hasAProtoAncestor();
  instance->setupDescendantAndNestedProtoFlags(topProto, false, fromSceneTree);

  // removed the fake parameters introduced in case of direct nested PROTOs
  QMutableVectorIterator<WbField *> fieldIt(instance->mParameters);
  while (fieldIt.hasNext()) {
    WbField *field = fieldIt.next();
    if (!field->isHiddenParameter() && proto->findFieldModel(field->name()) == NULL) {
      fieldIt.remove();
      delete field;
    }
  }

  // connect internal PROTO parameter to parent parameters
  foreach (WbField *parameter, instance->mParameters) {
    if (!(proto->isDerived() && notAssociatedDerivedParameters.contains(parameter)))
      instance->redirectAliasedFields(parameter, instance, true);
  }

  // don't connect fields and parameters of nested PROTO instance
  // parameters will be directly connected with the PROTO parameter node instances
  if (fromSceneTree || !instance->mIsNestedProtoNode) {
    // connect fields to PROTO parameters
    foreach (WbField *parameter, instance->mParameters) {
      if (!(proto->isDerived() && notAssociatedDerivedParameters.contains(parameter)))
        instance->redirectAliasedFields(parameter, instance, false);
    }
  }

  gProtoParameterNodeFlag = previousFlag;

  delete gProtoParameterList.takeLast();

  if (!instance->mIsNestedProtoNode) {
    QMutableVectorIterator<WbField *> it(instance->mParameters);
    while (it.hasNext()) {
      WbField *parameter = it.next();
      if (parameter->isHiddenParameter()) {
        instance->readHiddenKinematicParameter(parameter);
        it.remove();
        delete parameter;
      }
    }
  }
  return instance;
}

void WbNode::setProtoInstanceTemplateContent(const QByteArray &content) {
  mProtoInstanceTemplateContent = content;
}

void WbNode::updateNestedProtoFlag() {
  mIsNestedProtoNode = isProtoInstance() && hasAProtoAncestor();
  foreach (WbNode *instance, protoParameterNodeInstances())
    instance->updateNestedProtoFlag();
}

void WbNode::setupDescendantAndNestedProtoFlags(bool isTopNode, bool isTopParameterDescendant, bool isInsertedFromSceneTree) {
  mIsProtoDescendant = !isTopNode;
  mIsNestedProtoNode = !(isTopNode || isInsertedFromSceneTree) && isProtoInstance();
  if (isTopParameterDescendant)
    mIsTopParameterDescendant = true;
  setupDescendantAndNestedProtoFlags(fields() + parameters(), isTopParameterDescendant);
}

void WbNode::setupDescendantAndNestedProtoFlags(QVector<WbField *> fields, bool isTopParameterDescendant) {
  foreach (WbField *field, fields) {
    const WbSFNode *const sfnode = dynamic_cast<WbSFNode *>(field->value());
    const WbMFNode *const mfnode = dynamic_cast<WbMFNode *>(field->value());
    if (sfnode) {
      WbNode *n = sfnode->value();
      if (n)
        n->setupDescendantAndNestedProtoFlags(false, isTopParameterDescendant, false);
    } else if (mfnode) {
      for (int i = 0; i < mfnode->size(); ++i)
        mfnode->item(i)->setupDescendantAndNestedProtoFlags(false, isTopParameterDescendant, false);
    }
  }
}

void WbNode::setCreationCompleted() {
  if (mIsShallowNode)
    return;

  mIsProtoParameterNodeDescendant = isProtoParameterNode();
  mIsCreationCompleted = true;
}

void WbNode::reset(const QString &id) {
  mCurrentStateId = id;
  if (isTemplate() && !mProto->isDeterministic())
    // nonDeterministic procedural PROTO must be regenerated on reset
    setRegenerationRequired(true);
}

bool WbNode::isProtoParameterChild(const WbNode *node) const {
  if (!isProtoInstance())
    return false;

  foreach (WbField *const field, parameters()) {
    const WbSFNode *const sfnode = dynamic_cast<WbSFNode *>(field->value());
    if (sfnode && sfnode->value() == node)
      return true;
    const WbMFNode *const mfnode = dynamic_cast<WbMFNode *>(field->value());
    if (mfnode && mfnode->nodeIndex(node) != -1)
      return true;
  }

  return false;
}

bool WbNode::isProtoParameterNode() const {
  if (mIsCreationCompleted)
    return mIsProtoParameterNodeDescendant;

  WbNode *parent = parentNode();
  if (!parent || parent->isWorldRoot())
    return false;

  if (parent->isProtoParameterChild(this))
    return true;

  return parent->isProtoParameterNode();
}

QList<WbNode *> WbNode::subNodes(bool recurse, bool searchInFields, bool searchInParameters) const {
  QList<WbNode *> result;
  QVector<WbField *> fields;
  // first add the parameters and then the fields
  if (searchInParameters)
    fields += mParameters;
  if (searchInFields)
    fields += mFields;
  if (!searchInFields && !searchInParameters)
    fields += fieldsOrParameters();

  QVector<WbField *>::iterator fieldIt;
  for (fieldIt = fields.begin(); fieldIt != fields.end(); ++fieldIt)
    result.append(subNodes((*fieldIt), recurse, searchInFields, searchInParameters));
  return result;
}

QList<WbNode *> WbNode::subNodes(const WbField *field, bool recurse, bool searchInFields, bool searchInParameters) {
  QList<WbNode *> result;
  const WbValue *const value = field->value();
  const WbSFNode *const sfnode = dynamic_cast<const WbSFNode *>(value);
  if (sfnode && sfnode->value()) {
    WbNode *const node = sfnode->value();
    result.append(node);
    if (recurse)
      result.append(node->subNodes(recurse, searchInFields, searchInParameters));
  } else {
    const WbMFNode *const mfnode = dynamic_cast<const WbMFNode *>(value);
    if (mfnode) {
      for (int i = 0; i < mfnode->size(); ++i) {
        WbNode *const node = mfnode->item(i);
        result.append(node);
        if (recurse)
          result.append(node->subNodes(recurse, searchInFields, searchInParameters));
      }
    }
  }

  return result;
}

bool WbNode::isTemplate() const {
  if (mProto)
    return mProto->isTemplate();
  return false;
}

void WbNode::setRegenerationRequired(bool required) {
  mRegenerationRequired = required;
  if (required)
    emit regenerationRequired();
}

bool WbNode::hasAProtoAncestor() const {
  const WbNode *currentNode = parentNode();
  while (currentNode) {
    if (currentNode->isProtoInstance())
      return true;

    WbNode *protoParameterNode = currentNode->protoParameterNode();
    if (protoParameterNode && protoParameterNode->isProtoInstance())
      return true;

    currentNode = currentNode->parentNode();
  }

  return false;
}

WbNode *WbNode::protoAncestor() const {
  WbNode *currentNode = parentNode();
  while (currentNode) {
    if (currentNode->isProtoInstance())
      return currentNode;

    WbNode *protoParameterNode = currentNode->protoParameterNode();
    if (protoParameterNode && protoParameterNode->isProtoInstance())
      return protoParameterNode;

    currentNode = currentNode->parentNode();
  }
  return NULL;
}

bool WbNode::isAnAncestorOf(const WbNode *node) const {
  const WbNode *currentNode = node;
  while (currentNode) {
    currentNode = currentNode->parentNode();
    if (currentNode == this)
      return true;
  }
  return false;
}

bool WbNode::hasAreferredDefNodeDescendant() const {
  return hasAreferredDefNodeDescendant(this);
}

bool WbNode::hasAreferredDefNodeDescendant(const WbNode *root) const {
  const int count = useCount();
  const QList<WbNode *> &useNodes = this->useNodes();
  for (int i = 0; i < count; ++i) {
    if (!root->isAnAncestorOf(useNodes.at(i)))
      return true;
  }

  foreach (WbField *field, fieldsOrParameters()) {
    WbValue *value = field->value();
    const WbSFNode *const sfnode = dynamic_cast<WbSFNode *>(value);
    if (sfnode && sfnode->value()) {
      const WbNode *node = sfnode->value();
      const int nodeCount = node->useCount();
      const QList<WbNode *> &nodeUseNodes = node->useNodes();
      for (int i = 0; i < nodeCount; ++i) {
        if (!root->isAnAncestorOf(nodeUseNodes.at(i)))
          return true;
      }
      const bool subtreeHasDef = node->hasAreferredDefNodeDescendant(root);
      if (subtreeHasDef)
        return subtreeHasDef;
    } else {
      const WbMFNode *const mfnode = dynamic_cast<WbMFNode *>(value);
      if (mfnode) {
        const int size = mfnode->size();
        for (int i = 0; i < size; ++i) {
          const WbNode *node = mfnode->item(i);
          const int nodeCount = node->useCount();
          const QList<WbNode *> &nodeUseNodes = node->useNodes();
          for (int j = 0; j < nodeCount; ++j) {
            if (!root->isAnAncestorOf(nodeUseNodes.at(j)))
              return true;
          }
          const bool subtreeHasDef = node->hasAreferredDefNodeDescendant(root);
          if (subtreeHasDef)
            return subtreeHasDef;
        }
      }
    }
  }

  return false;
}

int WbNode::level() const {
  int level = 0;
  const WbNode *node = this;
  while (node->parentNode()) {
    node = node->parentNode();
    ++level;
  };

  return level;
}

/////////////////////
// Index functions //
/////////////////////

int WbNode::subNodeIndex(const WbNode *subNode, const WbNode *root) {
  assert(subNode && root);

  if (subNode == root)
    return 0;

  bool subNodeFound = false;
  int result = 0;

  const QVector<WbField *> &fields = root->fields();
  foreach (WbField *field, fields) {
    WbValue *value = field->value();
    WbSFNode *sfNode = dynamic_cast<WbSFNode *>(value);
    if (sfNode) {
      WbNode *node = sfNode->value();
      if (node)
        subNodeIndex(node, subNode, result, subNodeFound);
    } else {
      WbMFNode *mfNode = dynamic_cast<WbMFNode *>(value);
      if (mfNode) {
        const int n = mfNode->size();
        for (int i = 0; !subNodeFound && (i < n); ++i) {
          WbNode *node = mfNode->item(i);
          subNodeIndex(node, subNode, result, subNodeFound);
        }
      }
    }

    if (subNodeFound)
      return result;
  }

  return -1;
}

void WbNode::subNodeIndex(const WbNode *currentNode, const WbNode *targetNode, int &index, bool &subNodeFound) {
  ++index;

  if (targetNode == currentNode) {
    subNodeFound = true;
    return;
  }

  const QVector<WbField *> &fields = currentNode->fields();
  foreach (WbField *field, fields) {
    WbValue *value = field->value();
    WbSFNode *sfNode = dynamic_cast<WbSFNode *>(value);
    if (sfNode) {
      WbNode *node = sfNode->value();
      if (node)
        subNodeIndex(node, targetNode, index, subNodeFound);
    } else {
      WbMFNode *mfNode = dynamic_cast<WbMFNode *>(value);
      if (mfNode) {
        const int n = mfNode->size();
        for (int i = 0; !subNodeFound && (i < n); i++) {
          WbNode *node = mfNode->item(i);
          subNodeIndex(node, targetNode, index, subNodeFound);
        }
      }
    }

    if (subNodeFound)
      return;
  }
}

WbNode *WbNode::findNodeFromSubNodeIndices(QList<int> indices, WbNode *root) {
  WbNode *n = root;
  for (int i = 0; i < indices.size() && n != NULL; ++i)
    n = findNodeFromSubNodeIndex(indices[i], n);
  return n;
}

WbNode *WbNode::findNodeFromSubNodeIndex(int index, WbNode *root) {
  if (index == 0)
    return root;

  const QVector<WbField *> &fields = root->fields();
  foreach (WbField *field, fields) {
    WbValue *value = field->value();
    WbSFNode *sfNode = dynamic_cast<WbSFNode *>(value);
    if (sfNode) {
      WbNode *node = sfNode->value();
      if (node) {
        WbNode *returnNode = findNode(index, node);
        if (index == 0)
          return returnNode;
      }
    } else {
      WbMFNode *mfNode = dynamic_cast<WbMFNode *>(value);
      if (mfNode) {
        const int n = mfNode->size();
        for (int i = 0; (index > 0) && (i < n); i++) {
          WbNode *node = mfNode->item(i);
          WbNode *returnNode = findNode(index, node);
          if (index == 0)
            return returnNode;
        }
      }
    }
  }

  return NULL;
}

WbNode *WbNode::findNode(int &index, WbNode *root) {
  --index;

  if (index == 0)
    return root;

  const QVector<WbField *> &fields = root->fields();
  foreach (WbField *field, fields) {
    WbValue *value = field->value();
    WbSFNode *sfNode = dynamic_cast<WbSFNode *>(value);
    if (sfNode) {
      WbNode *node = sfNode->value();
      if (node) {
        WbNode *returnNode = findNode(index, node);
        if (index == 0)
          return returnNode;
      }
    } else {
      WbMFNode *mfNode = dynamic_cast<WbMFNode *>(value);
      if (mfNode) {
        const int n = mfNode->size();
        for (int i = 0; (index > 0) && (i < n); i++) {
          WbNode *returnNode = findNode(index, mfNode->item(i));
          if (index == 0)
            return returnNode;
        }
      }
    }
  }

  return NULL;
}

void WbNode::disconnectFieldNotification(const WbValue *value) {
  foreach (WbField *field, mFields) {
    if (field->value() == value)
      disconnect(field, &WbField::valueChanged, this, &WbNode::notifyFieldChanged);
  }
}

void WbNode::setFieldsParentNode() {
  QList<WbNode *> nodes(subNodes(true, true, true));
  nodes.prepend(this);
  foreach (WbNode *n, nodes) {
    QVector<WbField *> fields;
    fields << n->mFields << n->mParameters;
    foreach (WbField *field, fields)
      field->setParentNode(n);
  }
}

QStringList WbNode::documentationBookAndPage(bool isRobot) const {
  if (isProtoInstance()) {
    QStringList bookAndPage(mProto->documentationBookAndPage(isRobot, false));
    if (!bookAndPage.isEmpty())
      return bookAndPage;
  }
  return mModel->documentationBookAndPage();
}

QString WbNode::getUrdfPrefix() const {
  const WbNode *robotAncestor = this;
  while (robotAncestor && !robotAncestor->isRobot())
    robotAncestor = robotAncestor->parentNode();

  return robotAncestor ? robotAncestor->mUrdfPrefix : QString();
}

/*
#include <QtCore/QDebug>
void WbNode::printDebugNodeStructure(int level) {
  QString indent;
  for (int i = 0; i < level; ++i)
    indent += "  ";

  QString line;
  line.sprintf("%sNode %s %p id %d parameterNode %p", indent.toStdString().c_str(), usefulName().toStdString().c_str(), this,
               uniqueId(), protoParameterNode());
  qDebug() << line;
  printDebugNodeFields(level, true);
  printDebugNodeFields(level, false);
}

void WbNode::printDebugNodeFields(int level, bool printParameters) {
  QString indent;
  for (int i = 0; i < level; ++i)
    indent += "  ";

  QString line;
  QString type = printParameters ? "Parameter" : "Field";
  QVector<WbField *> fieldList = printParameters ? parameters() : fields();
  foreach (WbField *p, fieldList) {
    line.sprintf("%s%s %s %p (alias %p):", indent.toStdString().c_str(), type.toStdString().c_str(),
                 p->name().toStdString().c_str(), p, p->parameter());
    qDebug() << line;
    if (p->type() == WB_SF_NODE) {
      WbNode *n = dynamic_cast<WbSFNode *>(p->value())->value();
      if (n)
        n->printDebugNodeStructure(level + 1);
    } else if (p->type() == WB_MF_NODE) {
      WbMFNode *mfnode = dynamic_cast<WbMFNode *>(p->value());
      for (int i = 0; i < mfnode->size(); ++i) {
        WbNode *n = mfnode->item(i);
        if (n)
          n->printDebugNodeStructure(level + 1);
      }
    } else {
      line.sprintf("%s  %s", indent.toStdString().c_str(), p->toString(WbPrecision::GUI_LOW).toStdString().c_str());
      qDebug() << line;
    }
  }
}
*/<|MERGE_RESOLUTION|>--- conflicted
+++ resolved
@@ -1261,11 +1261,7 @@
 
       // ensure there's no ambiguity between the declarations
       const QString subProtoName = QUrl(subProtoUrl).fileName().replace(".proto", "", Qt::CaseInsensitive);
-<<<<<<< HEAD
-      WbProtoManager::instance()->declareExternProto(subProtoName, subProtoUrl, false);
-=======
-      WbProtoManager::instance()->declareExternProto(subProtoName, subProtoUrl, false, false, false);
->>>>>>> ad375214
+      WbProtoManager::instance()->declareExternProto(subProtoName, subProtoUrl, false, false);
       if (!ancestorName.isEmpty() && ancestorName == subProtoName)
         addExternProtoFromFile(WbProtoManager::instance()->findModel(proto->ancestorProtoName(), "", proto->diskPath()));
     }
