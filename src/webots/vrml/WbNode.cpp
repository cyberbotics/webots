// Copyright 1996-2023 Cyberbotics Ltd.
//
// Licensed under the Apache License, Version 2.0 (the "License");
// you may not use this file except in compliance with the License.
// You may obtain a copy of the License at
//
//     http://www.apache.org/licenses/LICENSE-2.0
//
// Unless required by applicable law or agreed to in writing, software
// distributed under the License is distributed on an "AS IS" BASIS,
// WITHOUT WARRANTIES OR CONDITIONS OF ANY KIND, either express or implied.
// See the License for the specific language governing permissions and
// limitations under the License.

#include "WbNode.hpp"

#include "WbField.hpp"
#include "WbFieldModel.hpp"
#include "WbLog.hpp"
#include "WbMFBool.hpp"
#include "WbMFColor.hpp"
#include "WbMFDouble.hpp"
#include "WbMFInt.hpp"
#include "WbMFNode.hpp"
#include "WbMFRotation.hpp"
#include "WbMFString.hpp"
#include "WbMFVector2.hpp"
#include "WbMFVector3.hpp"
#include "WbNetwork.hpp"
#include "WbNodeFactory.hpp"
#include "WbNodeModel.hpp"
#include "WbNodeReader.hpp"
#include "WbParser.hpp"
#include "WbProject.hpp"
#include "WbProtoManager.hpp"
#include "WbProtoModel.hpp"
#include "WbSFBool.hpp"
#include "WbSFColor.hpp"
#include "WbSFDouble.hpp"
#include "WbSFInt.hpp"
#include "WbSFNode.hpp"
#include "WbSFRotation.hpp"
#include "WbSFString.hpp"
#include "WbSFVector2.hpp"
#include "WbSFVector3.hpp"
#include "WbStandardPaths.hpp"
#include "WbToken.hpp"
#include "WbTokenizer.hpp"
#include "WbUrl.hpp"
#include "WbVrmlNodeUtilities.hpp"
#include "WbWriter.hpp"

#include <QtCore/QFile>
#include <QtCore/QFileInfo>
#include <QtCore/QRegularExpression>
#include <QtCore/QSet>
#include <QtCore/QUrl>

#include <cassert>

struct ProtoParameters {
  const QList<WbField *> *params;
};
static QList<ProtoParameters *> gProtoParameterList;
static QList<const WbNode *> gUrdfNodesQueue;
static QMap<int, QString> gUrdfNames;
static const WbNode *gUrdfCurrentNode;
static int gUrdfNameIndex = 0;

static bool gInstantiateMode = true;
static QList<WbNode *> gNodes = {NULL};  // id 0 is reserved for root node
static WbNode *gParent = NULL;
static QStringList *gInternalDefNamesInWrite = NULL;
static QList<std::pair<WbNode *, int>> *gExternalUseNodesInWrite = NULL;
static bool gRestoreUniqueIdOnClone;
static bool gDefCloneFlag = false;

bool WbNode::cUpdatingDictionary = false;

const QStringList WbNode::cHiddenParameterNames = QStringList() << "translation"
                                                                << "rotation"
                                                                << "linearVelocity"
                                                                << "angularVelocity"
                                                                << "position"
                                                                << "position2"
                                                                << "position3";

void WbNode::setInstantiateMode(bool mode) {
  gInstantiateMode = mode;
}

bool WbNode::instantiateMode() {
  return gInstantiateMode;
}

void WbNode::setGlobalParentNode(WbNode *parent, bool protoParameterNodeFlag) {
  gParent = parent;
}

WbNode *WbNode::globalParentNode() {
  return gParent;
}

bool WbNode::setRestoreUniqueIdOnClone(bool enable) {
  const bool previousValue = gRestoreUniqueIdOnClone;
  gRestoreUniqueIdOnClone = enable;
  return previousValue;
}

void WbNode::setUniqueId(int newId) {
  // check new id is valid
  // - correct range
  // - the newId slot is empty (the node was deleted)
  assert(newId >= 0);
  assert(newId < gNodes.size());
  assert(gRestoreUniqueIdOnClone || gNodes[newId] == NULL);

  // update the id
  if (mUniqueId != -1 && mUniqueId != newId) {
    if (mUniqueId == gNodes.size() - 1)
      gNodes.removeLast();
    else
      gNodes[mUniqueId] = NULL;
  }
  gNodes[newId] = this;
  mUniqueId = newId;
}

int WbNode::getFreeUniqueId() {
  int id = gNodes.size();
  gNodes.append(NULL);
  return id;
}

void WbNode::init() {
  // nodes at the .wbt level are created with a mUniqueId
  if (gInstantiateMode && !gRestoreUniqueIdOnClone) {
    mUniqueId = gNodes.size();
    gNodes.append(this);
  } else
    // nodes in .proto files are created with mUniqueId = -1
    mUniqueId = -1;

  mIsShallowNode = false;
  mDefNode = NULL;
  mHasUseAncestor = false;
  setParentNode(gParent);
  gParent = this;
  mIsBeingDeleted = false;
  mProtoParameterNode = NULL;
  mIsRedirectedToParameterNode = false;
  mIsNestedProtoNode = false;
  mProtoParameterNodeInstances.clear();
  mRegenerationRequired = false;
  mIsCreationCompleted = false;
  mInsertionCompleted = false;
  mProto = NULL;
  mCurrentStateId = "__init__";
  mProtoParameterParentNode = NULL;
  mIsProtoParameterNode = NULL;
}

// special constructor for shallow nodes, it's used by CadShape to instantiate PBRAppearances from an assimp material in
// order to configure the WREN materials. Shallow nodes are invisible but persistent, and due to their incompleteness should not
// be modified or interacted with in any other way other than through the creation and destruction of CadShape nodes
WbNode::WbNode(const QString &modelName) {
  mModel = WbNodeModel::findModel(modelName);
  init();
  mIsShallowNode = true;
  mUniqueId = -2;
}

WbNode::WbNode(const QString &modelName, const QString &worldPath, WbTokenizer *tokenizer) :
  mModel(WbNodeModel::findModel(modelName)) {
  init();

  // create fields from model
  foreach (WbFieldModel *const fieldModel, mModel->fieldModels())
    mFields.append(new WbField(fieldModel, this));

  if (tokenizer)
    readFields(tokenizer, worldPath);

  foreach (const WbField *const f, mFields)
    connect(f, &WbField::valueChanged, this, &WbNode::notifyFieldChanged);

  gParent = parentNode();
}

WbNode::WbNode(const WbNode &other) :
  mModel(other.mModel),
  mDefName(other.mDefName),
  mUseName(other.mUseName),
  mProtoInstanceTemplateContent(other.mProtoInstanceTemplateContent) {
  init();
  if (gRestoreUniqueIdOnClone)
    setUniqueId(other.mUniqueId);

  // copy mProto reference
  if (other.mProto) {
    mProto = other.mProto;
    mProto->ref();
  }

  // do not redirect fields of DEF node descendant even if included in a PROTO parameter
  if (gDefCloneFlag || (parentNode() && parentNode()->mHasUseAncestor))
    mHasUseAncestor = true;

<<<<<<< HEAD
  const bool previousNestedProtoFlag = gNestedProtoFlag;
  if (!mHasUseAncestor && !gDefCloneFlag && other.mIsProtoDescendant && gProtoParameterNodeFlag) {
    // clone PROTO parameter node

    if (other.mIsNestedProtoNode)
      // apply nested PROTO method when copying the internal nodes of the nested PROTO node
      gNestedProtoFlag = true;

    // copy fields
    foreach (WbField *parameterNodeField, other.mFields) {
      WbField *f = NULL;

      if (gNestedProtoFlag && (!parameterNodeField->alias().isEmpty() || !parameterNodeField->parameter())) {
        // create an instance of a nested PROTO parameter node
        // don't redirect PROTO instance fields to PROTO node fields
        // PROTO instance fields will be redirected to PROTO node parameters in function cloneAndReferenceProtoInstance()
        f = new WbField(*parameterNodeField, this);
      } else {
        // create an instance of a non-PROTO parameter node
        f = new WbField(parameterNodeField->model(), this);
        f->redirectTo(parameterNodeField);
        f->setScope(parameterNodeField->scope());

        if (!other.mProto && gDerivedProtoAncestorFlag)
          f->setAlias(parameterNodeField->alias());
      }

      mFields.append(f);
      connect(f, &WbField::valueChanged, this, &WbNode::notifyFieldChanged);
    }
=======
  // copy fields
  foreach (WbField *field, other.fields()) {
    WbField *copy = new WbField(*field, this);
    mFields.append(copy);
    connect(copy, &WbField::valueChanged, this, &WbNode::notifyFieldChanged);
  }
>>>>>>> 8f5fd23b

  // copy parameters
  if (other.mProto) {
    foreach (WbField *parameter, other.parameters()) {
      WbField *copy = new WbField(*parameter, this);
      mParameters.append(copy);
      connect(copy, &WbField::valueChanged, this, &WbNode::notifyParameterChanged);
    }

<<<<<<< HEAD
    mIsProtoDescendant = true;

  } else {
    if (other.mIsNestedProtoNode && !(gTopParameterFlag || other.mIsTopParameterDescendant))
      // apply nested PROTO method when copying the internal nodes of the nested PROTO node
      gNestedProtoFlag = true;

    // copy fields
    foreach (WbField *f, other.mFields) {
      WbField *copiedField = NULL;
      if (mHasUseAncestor || gNestedProtoFlag || gDefCloneFlag || f->alias().isEmpty() ||
          (other.mProto != NULL && f->parameter() == NULL))
        copiedField = new WbField(*f, this);
      else {
        // don't copy PROTO parameter values inside the field
        // they will be copied when redirecting aliased fields to parameters
        copiedField = new WbField(f->model(), this);
        copiedField->setAlias(f->alias());
        copyAliasValue(copiedField, f->alias());
      }
      mFields.append(copiedField);
      connect(copiedField, &WbField::valueChanged, this, &WbNode::notifyFieldChanged);
    }

    if (gProtoParameterNodeFlag)
      mIsProtoDescendant = true;

    if (other.mProto) {
      const bool previousProtoParameterFlag = gProtoParameterNodeFlag;
      if (gInstantiateMode) {
        gProtoParameterNodeFlag = true;

        // detect nested PROTO instances
        mIsNestedProtoNode = other.mIsNestedProtoNode;
      }

      // add parameters with values copied from PROTO model
      gNestedProtoFlag = true;
      foreach (WbField *parameter, other.parameters()) {
        WbField *copy = new WbField(*parameter, this);
        mParameters.append(copy);
        connect(copy, &WbField::valueChanged, this, &WbNode::notifyParameterChanged);
      }
      gNestedProtoFlag = previousNestedProtoFlag;

      // connect fields to PROTO parameters
      if (gInstantiateMode) {
        if (!mIsNestedProtoNode || !mIsProtoDescendant) {
          foreach (WbField *parameter, mParameters)
            redirectAliasedFields(parameter, this, other.mProto->isDerived());
        }
      }

      gProtoParameterNodeFlag = previousProtoParameterFlag;
    }
=======
    // connect fields to PROTO parameters
    foreach (WbField *parameter, mParameters)
      redirectAliasedFields(parameter, this);
>>>>>>> 8f5fd23b
  }

  gParent = parentNode();
}

WbNode::~WbNode() {
  mIsBeingDeleted = true;

  // Delete fields backwards to always delete USE nodes before DEF nodes
  int n = mFields.size() - 1;
  for (int i = n; i >= 0; --i)
    delete mFields[i];

  if (mProto) {
    // Delete parameters backwards to always delete USE nodes before DEF nodes
    n = mParameters.size() - 1;
    for (int i = n; i >= 0; --i)
      delete mParameters[i];
    mProto->unref();
  }

  foreach (WbNode *instance, mProtoParameterNodeInstances) {
    assert(instance->mProtoParameterNode == this);
    if (instance->mProtoParameterNode == this)
      instance->mProtoParameterNode = NULL;
  }
  mIsRedirectedToParameterNode = false;
  mProtoParameterNodeInstances.clear();

  // nodes in PROTO definitions and in scene tree clipboard are not in gNodes[]
  // in case of PROTO regeneration, the unique ID could already be assigned to a new node
  if (mUniqueId != -1 && gNodes[mUniqueId] == this)
    gNodes[mUniqueId] = NULL;

  if (isUseNode() && mDefNode) {
    mDefNode->mUseNodes.removeOne(this);
    mDefNode->useNodesChanged();
  }

  if (isDefNode()) {
    foreach (WbNode *const useNode, mUseNodes)
      useNode->setDefNode(NULL);
  }

  if (mIsProtoParameterNode)
    delete[] mIsProtoParameterNode;
}

const QString &WbNode::modelName() const {
  return mProto ? mProto->name() : mModel->name();
}

const QString &WbNode::info() const {
  return mProto ? mProto->info() : mModel->info();
}

void WbNode::setDefName(const QString &defName, bool recurse) {
  if (defName == mDefName)
    return;

  foreach (WbNode *const useNode, mUseNodes)
    useNode->setUseName(defName);

  mDefName = defName;
  emit defUseNameChanged(this, false);

  if (!recurse)
    return;

  const WbNode *parent = parentNode();
  const WbNode *previousParentNode = this;
  QList<int> parentIndices;
  while (parent) {
    int index = subNodeIndex(previousParentNode, parent);
    if (index < 0)
      // parent-child link not correctly setup
      return;
    parentIndices.prepend(index);
    if (!parent->useNodes().isEmpty()) {
      const QList<WbNode *> &useList = parent->useNodes();
      foreach (WbNode *const useNode, useList) {
        WbNode *const node = findNodeFromSubNodeIndices(parentIndices, useNode);
        assert(node != NULL);
        node->setDefName(defName, false);
      }
    }
    previousParentNode = parent;
    parent = parent->parentNode();
  }
}

void WbNode::setUseName(const QString &useName, bool signal) {
  if (mUseName == useName)
    return;

  mUseName = useName;

  if (signal)
    emit defUseNameChanged(this, false);
}

QString WbNode::fullName() const {
  if (isUseNode())
    return "USE " + mUseName;
  if (!defName().isEmpty())
    return "DEF " + mDefName + " " + modelName();
  return modelName();
}

QString WbNode::usefulName() const {
  if (isUseNode())
    return "USE " + mUseName;

  QString usefulName = "";

  if (!defName().isEmpty())
    usefulName += QString("DEF ") + defName() + " ";

  usefulName += modelName();

  if (isProtoInstance())
    usefulName += " (PROTO)";

  return usefulName;
}

const QString &WbNode::nodeModelName() const {
  return mModel->name();
}

QString WbNode::fullPath(const QString &fieldName, QString &parameterName) const {
  if (mIsShallowNode)
    return "";

  const WbNode *n = this;
<<<<<<< HEAD
  WbField *f = NULL;
  if (!fieldName.isEmpty())
    f = findField(fieldName, true);
=======
  const WbField *field = fieldName.isEmpty() ? NULL : findField(fieldName, true);
>>>>>>> 8f5fd23b

  if (f && f->parameter()) {
    // find visible parameter
    WbField *parameter = f->parameter();
    while (parameter->parameter())
      parameter = parameter->parameter();

    parameterName = parameter->name();
    n = parameter->parentNode();
    assert(n);
  } else
    parameterName = "";

  QString path;
  while (n && !n->isWorldRoot()) {
    if (n->protoParameterNode())
      n = n->protoParameterNode();

    path = n->usefulName();
    if (!path.isEmpty())
      path += " > " + path;

    n = n->parentNode();
  }

  return path;
}

QString WbNode::extractFieldName(const QString &message) {
  // extract field name
  QString fieldName;
  QRegularExpressionMatch match = QRegularExpression("'(\\w)+'").match(message);
  if (match.hasMatch()) {
    fieldName = match.captured();
    fieldName = fieldName.mid(1, fieldName.length() - 2);  // remove single quotes
  }
  return fieldName;
}

void WbNode::parsingWarn(const QString &message) const {
  warn(message, true);
}

void WbNode::parsingInfo(const QString &message) const {
  info(message, true);
}

void WbNode::warn(const QString &message, bool parsingMessage) const {
  const QString fieldName = extractFieldName(message);
  QString parameterName;
  const QString path = fullPath(fieldName, parameterName);
  QString improvedMsg = message;

  if (!fieldName.isEmpty() && !parameterName.isEmpty())
    // improve message by displaying parameter name instead of hidden field name
    improvedMsg.replace("'" + fieldName + "'", "'" + parameterName + "'");

  if (parsingMessage)
    WbLog::warning(path + ": " + improvedMsg, false, WbLog::PARSING);
  else
    WbLog::warning(path + ": " + improvedMsg);
}

void WbNode::info(const QString &message, bool parsingMessage) const {
  const QString fieldName = extractFieldName(message);
  QString parameterName;
  const QString path = fullPath(fieldName, parameterName);
  QString improvedMsg = message;

  if (!fieldName.isEmpty() && !parameterName.isEmpty())
    // improve message by displaying parameter name instead of hidden field name
    improvedMsg.replace("'" + fieldName + "'", "'" + parameterName + "'");

  if (parsingMessage)
    WbLog::info(path + ": " + improvedMsg, false, WbLog::PARSING);
  else
    WbLog::info(path + ": " + improvedMsg);
}

void WbNode::cleanup() {
  gNodes.clear();
  gNodes.append(NULL);  // id 0 is reserved for root node
}

WbNode *WbNode::findNode(int uniqueId) {
  if (uniqueId >= 0 && uniqueId < gNodes.size())
    return gNodes[uniqueId];

  return NULL;
}

WbField *WbNode::field(int index, bool internal) const {
  if (index < 0)
    return NULL;
<<<<<<< HEAD
  const QVector<WbField *> &fieldsList = internal ? mFields : fieldsOrParameters();
  return index < fieldsList.size() ? fieldsList.at(index) : NULL;
}

WbField *WbNode::findField(const QString &fieldName, bool internal) const {
  const QVector<WbField *> &list = internal ? mFields : fieldsOrParameters();
=======
  const QList<WbField *> &fields = internal ? mFields : fieldsOrParameters();
  return index < fields.size() ? fields.at(index) : NULL;
}

WbField *WbNode::findField(const QString &fieldName, bool internal) const {
  const QList<WbField *> &l = internal ? mFields : fieldsOrParameters();
>>>>>>> 8f5fd23b

  foreach (WbField *const f, list)
    if (fieldName == f->name())
      return f;

  return NULL;
}

int WbNode::findFieldId(const QString &fieldName, bool internal) const {
  int counter = 0;
<<<<<<< HEAD
  const QVector<WbField *> &list = internal ? mFields : fieldsOrParameters();
  foreach (const WbField *const f, list) {
    if (f->name() == fieldName)
=======
  const QList<WbField *> &fields = internal ? mFields : fieldsOrParameters();
  foreach (const WbField *const field, fields) {
    if (field->name() == fieldName)
>>>>>>> 8f5fd23b
      return counter;
    ++counter;
  }
  return -1; /* not found */
}

int WbNode::fieldIndex(const WbField *field) const {
  const QList<WbField *> &list = fieldsOrParameters();
  return list.indexOf(const_cast<WbField *>(field));
}

// For PROTOs
int WbNode::parameterIndex(const WbField *field) const {
  const QList<WbField *> &parameterList = parameters();
  return parameterList.indexOf(const_cast<WbField *>(field));
}

// Retrieves the field in which this node sits and returns the index of the node within this field
WbField *WbNode::parentFieldAndIndex(int &index, bool internal) const {
  index = -1;
  const WbNode *const parent = parentNode();
  if (!parent)
    return NULL;

<<<<<<< HEAD
  const QVector<WbField *> &list = internal ? parent->fields() : parent->fieldsOrParameters();
  foreach (WbField *const f, list) {
    const WbSFNode *const sfnode = dynamic_cast<WbSFNode *>(f->value());
=======
  const QList<WbField *> &fields = internal ? parent->fields() : parent->fieldsOrParameters();
  foreach (WbField *const field, fields) {
    const WbSFNode *const sfnode = dynamic_cast<WbSFNode *>(field->value());
>>>>>>> 8f5fd23b
    if (sfnode && sfnode->value() == this) {
      index = 0;
      return f;
    }
    const WbMFNode *const mfnode = dynamic_cast<WbMFNode *>(f->value());
    if (mfnode) {
      index = mfnode->nodeIndex(this);
      if (index != -1)
        return f;
    }
  }

  return NULL;
}

WbValue *WbNode::findValue(const QString &fieldName) const {
  foreach (WbField *const f, mFields) {
    if (fieldName == f->name())
      return f->value();
  }
  return NULL;
}

WbSFString *WbNode::findSFString(const QString &fieldName) const {
  return dynamic_cast<WbSFString *>(findValue(fieldName));
}

WbSFInt *WbNode::findSFInt(const QString &fieldName) const {
  return dynamic_cast<WbSFInt *>(findValue(fieldName));
}

WbSFDouble *WbNode::findSFDouble(const QString &fieldName) const {
  return dynamic_cast<WbSFDouble *>(findValue(fieldName));
}

WbSFVector2 *WbNode::findSFVector2(const QString &fieldName) const {
  return dynamic_cast<WbSFVector2 *>(findValue(fieldName));
}

WbSFVector3 *WbNode::findSFVector3(const QString &fieldName) const {
  return dynamic_cast<WbSFVector3 *>(findValue(fieldName));
}

WbSFColor *WbNode::findSFColor(const QString &fieldName) const {
  return dynamic_cast<WbSFColor *>(findValue(fieldName));
}

WbSFNode *WbNode::findSFNode(const QString &fieldName) const {
  return dynamic_cast<WbSFNode *>(findValue(fieldName));
}

WbSFBool *WbNode::findSFBool(const QString &fieldName) const {
  return dynamic_cast<WbSFBool *>(findValue(fieldName));
}

WbSFRotation *WbNode::findSFRotation(const QString &fieldName) const {
  return dynamic_cast<WbSFRotation *>(findValue(fieldName));
}

WbMFString *WbNode::findMFString(const QString &fieldName) const {
  return dynamic_cast<WbMFString *>(findValue(fieldName));
}

WbMFInt *WbNode::findMFInt(const QString &fieldName) const {
  return dynamic_cast<WbMFInt *>(findValue(fieldName));
}

WbMFDouble *WbNode::findMFDouble(const QString &fieldName) const {
  return dynamic_cast<WbMFDouble *>(findValue(fieldName));
}

WbMFVector2 *WbNode::findMFVector2(const QString &fieldName) const {
  return dynamic_cast<WbMFVector2 *>(findValue(fieldName));
}

WbMFVector3 *WbNode::findMFVector3(const QString &fieldName) const {
  return dynamic_cast<WbMFVector3 *>(findValue(fieldName));
}

WbMFBool *WbNode::findMFBool(const QString &fieldName) const {
  return dynamic_cast<WbMFBool *>(findValue(fieldName));
}

WbMFRotation *WbNode::findMFRotation(const QString &fieldName) const {
  return dynamic_cast<WbMFRotation *>(findValue(fieldName));
}

WbMFColor *WbNode::findMFColor(const QString &fieldName) const {
  return dynamic_cast<WbMFColor *>(findValue(fieldName));
}

WbMFNode *WbNode::findMFNode(const QString &fieldName) const {
  return dynamic_cast<WbMFNode *>(findValue(fieldName));
}

void WbNode::makeUseNode(WbNode *defNode, bool reading) {
  assert(defNode && defNode->isDefNode());

  mDefName = "";  // A USE node cannot be a DEF node at the same time
  mUseName = defNode->defName();

  if (reading)
    return;

  if (mDefNode) {
    mDefNode->mUseNodes.removeOne(this);  // Unsubscribes from updates of the previous referred DEF node
    mDefNode->useNodesChanged();
  }

  mDefNode = defNode;

  if (!mUseNodes.empty()) {
    mUseNodes.clear();
    useNodesChanged();
  }

  mDefNode->mUseNodes.append(this);  // Subscribes to updates of the referred DEF node
  mDefNode->useNodesChanged();
}

// Turns an orphan USE node into a DEF node with the same name
void WbNode::makeDefNode() {
  if (mDefNode) {  // Unsubscribes from previous DEF node
    mDefNode->mUseNodes.removeOne(this);
    mDefNode->useNodesChanged();
  }
  mDefName = mUseName;
  mUseName = "";
  mDefNode = NULL;

  if (parentNode() && parentNode()->mHasUseAncestor)
    return;

  // reset mHasUseAncestor flag in descendant nodes
  resetUseAncestorFlag();

  emit defUseNameChanged(this, true);
}

void WbNode::resetUseAncestorFlag() {
  if (!mHasUseAncestor || mDefNode)
    return;

  mHasUseAncestor = false;
  QList<WbNode *> subNodeList = subNodes(false);
  foreach (WbNode *const n, subNodeList)
    n->resetUseAncestorFlag();
}

// called after any field of this node has changed
void WbNode::notifyFieldChanged() {
  // this is the changed field
  WbField *const f = static_cast<WbField *>(sender());

  WbField *const pf = this->parentField();
  if (pf && pf->parameter() && isProtoParameterNode())
    emit pf->parentNode()->parameterChanged(pf);

  if (mIsBeingDeleted || cUpdatingDictionary) {
    emit fieldChanged(f);
    return;
  }

  // see if this node or any of its ancestors is a DEF node
  // in which case we must propagate the change to all matching USE nodes
  // note that there can be several DEF ancestors, and each must be treated
  WbNode *n = this;
  do {
    // is n a DEF node with USE nodes ?
    if (!n->mUseNodes.isEmpty()) {
      // find where the changed field is located in the DEF node
      int index = n->findSubFieldIndex(f);
      if (index >= 0) {
        WbNode *parent = NULL;
        // apply changes to the same field in each USE node
        foreach (WbNode *const useNode, n->mUseNodes) {
          WbField *const subField = useNode->findSubField(index, parent);
          if (!subField || subField->type() != f->type() || subField->name() != f->name())
            continue;
          assert(parent);
          setGlobalParentNode(parent);
          const bool isTemplateRegenerationRequired =
            WbVrmlNodeUtilities::findUpperTemplateNeedingRegenerationFromField(subField, subField->parentNode());
          subField->copyValueFrom(f);
          if (!isTemplateRegenerationRequired)
            subField->defHasChanged();
        }

        setGlobalParentNode(NULL);
      } else
        // index could be invalid for fields in sub-PROTO scope
        // but in this case the USE node will be updated by the parameter change notification
        break;
    }

    // climb up the family tree but stop if child insertion is not completed
    WbNode *p = n->parentNode();
    if (!p || !n->mInsertionCompleted)
      break;
    n = p;
  } while (!n->isWorldRoot());

  emit fieldChanged(f);
}

void WbNode::notifyParameterChanged() {
  WbField *const parameter = static_cast<WbField *>(sender());

  emit parameterChanged(parameter);
}

int WbNode::findSubFieldIndex(const WbField *const searched) const {
  int count = 0;
  QList<WbNode *> list(subNodes(true, true, false));
  list.prepend(const_cast<WbNode *>(this));
  foreach (WbNode *const node, list) {
    foreach (const WbField *const f, node->mFields) {
      if (f == searched)
        return count;
      ++count;
    }
  }
  return -1;
}

WbField *WbNode::findSubField(int index, WbNode *&parent) const {
  int count = 0;
  QList<WbNode *> list(subNodes(true, true, false));
  list.prepend(const_cast<WbNode *>(this));
  foreach (WbNode *const node, list) {
    foreach (WbField *const f, node->mFields) {
      if (count == index) {
        parent = node;
        return f;
      }
      ++count;
    }
  }
  return NULL;
}

void WbNode::validate(const WbNode *upperNode, const WbField *upperField, bool isInBoundingObject) const {
  if (isUseNode())
    return;
  const WbNode *parent = upperNode == NULL ? this : upperNode;
  const QList<WbField *> fieldsToBeValidated =
    upperField ? (QList<WbField *>() << const_cast<WbField *>(upperField)) : fields();

  foreach (const WbField *f, fieldsToBeValidated) {
    WbSFNode *const sfnode = dynamic_cast<WbSFNode *>(f->value());
    WbMFNode *const mfnode = dynamic_cast<WbMFNode *>(f->value());
    if (sfnode) {
      if (f->name() == "boundingObject")
        isInBoundingObject = true;
      WbNode *child = sfnode->value();
      if (child) {
        QString errorMessage;
        if (!WbNodeFactory::instance()->validateExistingChildNode(f, child, parent, isInBoundingObject, errorMessage)) {
          bool emptyErrorMessage = errorMessage.isEmpty();
          if (emptyErrorMessage)
            errorMessage = QString("Skipped unexpected %1 node in '%2' field of %3 node.")
                             .arg(child->nodeModelName(), f->name(), this->nodeModelName());
          else if (upperNode)
            errorMessage.append(tr(" Using 'Slot' nodes mechanism."));

          WbField *parameter = f->parameter();
          if (parameter) {
            WbSFNode *sfParameter = dynamic_cast<WbSFNode *>(parameter->value());
            assert(sfParameter);
            sfParameter->setValue(NULL);
            if (!emptyErrorMessage)
              errorMessage.append(tr(" Skipped node in PROTO parameter '%1'.").arg(parameter->name()));
          } else {
            sfnode->setValue(NULL);
            if (!emptyErrorMessage)
              errorMessage.prepend(tr(" Skipped node: "));
          }

          parsingWarn(errorMessage);
        } else
          child->validate(NULL, NULL, isInBoundingObject);
      }
    } else if (mfnode) {
      for (int i = 0; i < mfnode->size(); ++i) {
        WbNode *child = mfnode->item(i);
        QString errorMessage;
        if (!WbNodeFactory::instance()->validateExistingChildNode(f, child, parent, isInBoundingObject, errorMessage)) {
          bool emptyErrorMessage = errorMessage.isEmpty();
          if (emptyErrorMessage)
            errorMessage = QString("Skipped unexpected %1 node in '%2' field of %3 node.")
                             .arg(child->nodeModelName(), f->name(), this->nodeModelName());
          else if (upperNode)
            errorMessage.append(tr(" Using 'Slot' nodes mechanism."));

          WbField *parameter = f->parameter();
          if (parameter) {
            WbMFNode *mfParameter = dynamic_cast<WbMFNode *>(parameter->value());
            assert(mfParameter);
            mfParameter->removeItem(i);
            if (!emptyErrorMessage)
              errorMessage.append(tr(" Skipped node in PROTO parameter '%1'.").arg(parameter->name()));
          } else {
            mfnode->removeItem(i);
            if (!emptyErrorMessage)
              errorMessage.prepend(tr("Skipped node: "));
          }

          --i;
          parsingWarn(errorMessage);
        } else
          child->validate(NULL, NULL, isInBoundingObject);
      }
    }
  }
}

void WbNode::readFieldValue(WbField *field, WbTokenizer *tokenizer, const QString &worldPath) const {
  if (field->name() == "boundingObject")
    WbNodeReader::current()->setReadingBoundingObject(true);

  field->readValue(tokenizer, worldPath);

  if (field->name() == "boundingObject")
    WbNodeReader::current()->setReadingBoundingObject(false);
}

void WbNode::readFields(WbTokenizer *tokenizer, const QString &worldPath) {
  gParent = this;
  tokenizer->skipToken("{");

  while (tokenizer->peekWord() != "}") {
    const QString &w(tokenizer->nextWord());
    WbField *const f = findField(w);
    if (!f)
      tokenizer->skipField();
    else {
      const QString &referral = tokenizer->referralFile().isEmpty() ? tokenizer->fileName() : tokenizer->referralFile();
      f->setScope(referral);

      if (tokenizer->peekWord() == "IS") {
        tokenizer->skipToken("IS");
        const QString &alias = tokenizer->nextWord();
        bool exists = false;
        foreach (WbField *p, *(gProtoParameterList.last()->params)) {
          if (p->name() == alias) {
            exists = true;
            break;
          }
        }
        if (exists) {
          f->setAlias(alias);
          copyAliasValue(f, alias);
        } else
          parsingWarn(tr("Field IS reference '%1' has no matching PROTO parameter.").arg(alias));
<<<<<<< HEAD
      } else {
        // field->readValue(tokenizer);
        readFieldValue(f, tokenizer, worldPath);
      }
=======
      } else
        readFieldValue(field, tokenizer, worldPath);
>>>>>>> 8f5fd23b
    }
  }

  tokenizer->skipToken("}");
  gParent = parentNode();
}

void WbNode::enableDefNodeTrackInWrite(bool substituteInStream) {
  assert(gInternalDefNamesInWrite == NULL && gExternalUseNodesInWrite == NULL);
  gInternalDefNamesInWrite = new QStringList();
  if (!substituteInStream)
    gExternalUseNodesInWrite = new QList<std::pair<WbNode *, int>>();
}

void WbNode::disableDefNodeTrackInWrite() {
  delete gInternalDefNamesInWrite;
  delete gExternalUseNodesInWrite;
  gInternalDefNamesInWrite = NULL;
  gExternalUseNodesInWrite = NULL;
}

QList<std::pair<WbNode *, int>> *WbNode::externalUseNodesPositionsInWrite() {
  return gExternalUseNodesInWrite;
}

void WbNode::writeParameters(WbWriter &writer) const {
  foreach (WbField *parameter, parameters())
    parameter->write(writer);
}

bool WbNode::isUrdfRootLink() const {
  return findSFString("name") ? true : false;
}

const WbNode *WbNode::findUrdfLinkRoot() const {
  const WbNode *parentRoot = parentNode();
  while (parentRoot && !parentRoot->isUrdfRootLink())
    parentRoot = parentRoot->parentNode();

  return parentRoot;
}

void WbNode::write(WbWriter &writer) const {
  if (writer.isUrdf()) {
    // Start naming from scratch
    if (isRobot()) {
      gUrdfNames.clear();
      gUrdfNameIndex = 0;
    }

    if (gUrdfCurrentNode != this && isJoint() && !gUrdfNodesQueue.contains(this)) {
      gUrdfNodesQueue.append(this);
      return;
    }
    if (!gUrdfCurrentNode)
      gUrdfCurrentNode = this;

    writeExport(writer);

    if (gUrdfCurrentNode == this) {
      if (gUrdfNodesQueue.size() > 0) {
        gUrdfCurrentNode = gUrdfNodesQueue.takeLast();
        gUrdfCurrentNode->write(writer);
      } else
        gUrdfCurrentNode = NULL;
    }
    return;
  }
  if (writer.isX3d() || (writer.isProto() && (!writer.rootNode() || this == writer.rootNode() ||
                                              WbVrmlNodeUtilities::findContainingProto(this) ==
                                                WbVrmlNodeUtilities::findContainingProto(writer.rootNode())))) {
    writeExport(writer);
    return;
  }

  if (gInternalDefNamesInWrite) {
    // handle DEF nodes defined outside the current export node in order to export a self-describing node
    if (isUseNode() && !gInternalDefNamesInWrite->contains(mUseName)) {
      if (gExternalUseNodesInWrite)
        // keep track of DEF node
        gExternalUseNodesInWrite->append(std::pair<WbNode *, int>(mDefNode, writer.string()->size()));
      else {
        // write definition directly on the stream
        mDefNode->write(writer);
        return;
      }
      gInternalDefNamesInWrite->append(mUseName);
    } else if (isDefNode())
      gInternalDefNamesInWrite->append(mDefName);
  }

  writer << fullName();

  if (isUseNode())
    return;

  writer << " {\n";

  writer.increaseIndent();

  if (isProtoInstance())
    writeParameters(writer);
  else
    foreach (WbField *f, fields())
      if (!f->isDeprecated())
        f->write(writer);

  writer.decreaseIndent();
  writer.indent();
  writer << "}";
}

// This function lists only the texture files which are explicitly referred to in
// this world file and not the one implicitly referred to by included PROTO files.
// This list may contain duplicate texture files.
QList<std::pair<QString, WbMFString *>> WbNode::listTextureFiles() const {
  QList<std::pair<QString, WbMFString *>> list;
  const bool imageTexture = model()->name() == "ImageTexture";
  const QString currentTexturePath = WbProject::current()->worldsPath();
<<<<<<< HEAD
  foreach (WbField *f, fields())
    if (f->value()->type() == WB_SF_NODE) {
      WbSFNode *node = dynamic_cast<WbSFNode *>(f->value());
      if (node->value())
        list << node->value()->listTextureFiles();
    } else if (f->value()->type() == WB_MF_NODE) {
      WbMFNode *mfnode = dynamic_cast<WbMFNode *>(f->value());
=======
  foreach (WbField *field, fields())
    if (field->value()->type() == WB_SF_NODE) {
      const WbSFNode *node = dynamic_cast<WbSFNode *>(field->value());
      if (node->value())
        list << node->value()->listTextureFiles();
    } else if (field->value()->type() == WB_MF_NODE) {
      const WbMFNode *mfnode = dynamic_cast<WbMFNode *>(field->value());
>>>>>>> 8f5fd23b
      WbMFNode::Iterator it(*mfnode);
      while (it.hasNext()) {
        const WbNode *n = static_cast<WbNode *>(it.next());
        list << n->listTextureFiles();
      }
<<<<<<< HEAD
    } else if (imageTexture && f->value()->type() == WB_MF_STRING && f->name() == "url") {
      WbNode *p = protoAncestor();
=======
    } else if (imageTexture && field->value()->type() == WB_MF_STRING && field->name() == "url") {
      const WbNode *proto = protoAncestor();
>>>>>>> 8f5fd23b
      QString protoPath;
      if (p)
        protoPath = p->proto()->path();
      WbMFString *mfstring = dynamic_cast<WbMFString *>(f->value());
      for (int i = 0; i < mfstring->size(); i++) {
        const QString &textureFile = mfstring->item(i);
        if (p && QFile::exists(protoPath + textureFile))  // PROTO texture
          continue;                                       // skip it
        if (QFile::exists(currentTexturePath + textureFile))
          list << std::pair<QString, WbMFString *>(textureFile, mfstring);
      }
    }
  return list;
}

const WbNode *WbNode::containingProto(bool skipThis) const {
  const WbNode *n = this;
  while (n) {
    const WbProtoModel *protoModel = n->proto();
    if (protoModel && (!skipThis || n != this))
      return n;
    else {
      const WbNode *ppn = n->protoParameterNode();
      if (ppn && ppn->proto() && (!skipThis || ppn->proto() != proto()))
        return ppn;

      n = n->parentNode();
    }
  }

  return NULL;
}

const QString WbNode::urdfName() const {
  // Use existing name if already given
  if (gUrdfNames.contains(uniqueId()))
    return gUrdfNames[uniqueId()];

  // Name the link/joint according to priority: name -> def -> model
  QString name;
  if (this->findSFString("name") && this->findSFString("name")->value() != "")
    name = this->findSFString("name")->value();
  else if (this->defName() != "")
    name = this->defName();
  else
    name = QString(mModel->name().toLower());
  QString fullUrdfName = getUrdfPrefix() + name;

  // Add suffix if needed
  if (gUrdfNames.values().contains(fullUrdfName))
    fullUrdfName += "_" + QString::number(gUrdfNameIndex++);

  // Return
  gUrdfNames[uniqueId()] = fullUrdfName;
  return fullUrdfName;
}

bool WbNode::exportNodeHeader(WbWriter &writer) const {
  if (writer.isX3d())  // actual export is done in WbBaseNode
    return false;
  else if (writer.isUrdf()) {
    if (gUrdfCurrentNode == this) {
      writer.increaseIndent();
      writer.indent();
      writer << "<link name=\"" + urdfName() + "\">\n";
      return false;
    } else if (isUrdfRootLink()) {
      gUrdfNodesQueue.append(this);
      return true;
    }
    return false;
  }
  if (isUseNode()) {
    writer << "USE " << mUseName << "\n";
    return true;
  }

  if (isDefNode())
    writer << "DEF " << defName() << " ";
  writer << nodeModelName();

  writer << " {\n";
  writer.increaseIndent();
  return false;
}

void WbNode::exportNodeFields(WbWriter &writer) const {
  if (writer.isUrdf())
    return;

  foreach (WbField *f, fields()) {
    if (!f->isDeprecated() && ((f->isVrml() || writer.isProto()) && f->singleType() != WB_SF_NODE))
      f->write(writer);
  }
}

void WbNode::exportNodeSubNodes(WbWriter &writer) const {
  foreach (WbField *f, fields()) {
    if (!f->isDeprecated() && ((f->isVrml() || writer.isProto() || writer.isUrdf()) && f->singleType() == WB_SF_NODE)) {
      const WbSFNode *const node = dynamic_cast<WbSFNode *>(f->value());
      if (node == NULL || node->value() == NULL || node->value()->shallExport() || writer.isProto() || writer.isUrdf()) {
        if (writer.isX3d() || writer.isUrdf())
          f->value()->write(writer);
        else
          f->write(writer);
      }
    }
  }
}

void WbNode::exportNodeFooter(WbWriter &writer) const {
  if (writer.isX3d())
    writer << "</" << x3dName() << ">";
  else if (writer.isUrdf()) {
    if (gUrdfCurrentNode == this) {
      writer.indent();
      writer << "</link>\n";
      writer.decreaseIndent();
    }
  } else {  // VRML
    writer.decreaseIndent();
    writer.indent();
    writer << "}";
  }
}

void WbNode::exportNodeContents(WbWriter &writer) const {
  if (writer.isProto() && isRobot())
    fixMissingResources();

  exportNodeFields(writer);
  if (writer.isX3d())
    writer << ">";
  exportNodeSubNodes(writer);
}

void WbNode::exportExternalSubProto(WbWriter &writer) const {
  if (!isProtoInstance())
    return;

  // find all proto that were already exposed prior to converting the root (typically, slots with world visibility)
  const QList<const WbNode *> protos = WbVrmlNodeUtilities::protoNodesInWorldFile(this);
  foreach (const WbNode *p, protos) {
    // the node itself doesn't need to be re-declared since it won't exist after conversion
    if (p != this) {
      const QString protoDeclaration = WbProtoManager::instance()->externProtoUrl(p, false);
      assert(!protoDeclaration.isEmpty());  // since the proto has world-visibility, a declaration for it must exist
      writer.trackDeclaration(p->modelName(), protoDeclaration);
    }
  }

  addExternProtoFromFile(mProto, writer);
}

void WbNode::addExternProtoFromFile(const WbProtoModel *proto, WbWriter &writer) const {
  const QString path = (WbUrl::isWeb(proto->url()) && WbNetwork::instance()->isCachedWithMapUpdate(proto->url())) ?
                         WbNetwork::instance()->get(proto->url()) :
                         proto->url();

  QFile file(path);
  if (!file.open(QIODevice::ReadOnly)) {
    parsingWarn(tr("File '%1' is not readable.").arg(path));
    return;
  }

  QString ancestorName;
  if (proto->isDerived())
    ancestorName = proto->ancestorProtoName();

  // check if the root file references external PROTO
  const QRegularExpression re("^\\s*EXTERNPROTO\\s+\"(.*\\.proto)\"", QRegularExpression::MultilineOption);
  QRegularExpressionMatchIterator it = re.globalMatch(file.readAll());

  // begin by populating the list of all sub-PROTO
  while (it.hasNext()) {
    const QRegularExpressionMatch match = it.next();
    if (match.hasMatch()) {
      const QString subProto = match.captured(1);
      const QString url = path;

      const QString subProtoUrl = WbUrl::combinePaths(subProto, path);
      if (subProtoUrl.isEmpty())
        continue;

      if (!subProtoUrl.endsWith(".proto", Qt::CaseInsensitive)) {
        parsingWarn(tr("Malformed EXTERNPROTO URL. The URL should end with '.proto'."));
        continue;
      }

      // sanity check (must either be: relative, absolute, starts with webots://, starts with https://)
      if (!subProtoUrl.startsWith("https://") && !subProtoUrl.startsWith("webots://") && !QFileInfo(subProtoUrl).isRelative() &&
          !QFileInfo(subProtoUrl).isAbsolute()) {
        parsingWarn(tr("Malformed EXTERNPROTO URL. Invalid URL provided: %1.").arg(subProtoUrl));
        continue;
      }

      // ensure there's no ambiguity between the declarations
      const QString subProtoName = QUrl(subProtoUrl).fileName().replace(".proto", "", Qt::CaseInsensitive);
      writer.trackDeclaration(subProtoName, subProtoUrl);
      if (!ancestorName.isEmpty() && ancestorName == subProtoName)
        addExternProtoFromFile(WbProtoManager::instance()->findModel(proto->ancestorProtoName(), "", proto->diskPath()),
                               writer);
    }
  }
}

void WbNode::writeExport(WbWriter &writer) const {
  assert(!(writer.isX3d() && isProtoParameterNode()));
  if (exportNodeHeader(writer))
    return;
  if (writer.isUrdf()) {
    exportNodeSubNodes(writer);
    exportNodeFooter(writer);
    if (isUrdfRootLink() && nodeModelName() != "Robot")
      exportUrdfJoint(writer);
  } else {
    if (writer.isProto() && this == writer.rootNode())
      exportExternalSubProto(writer);
    exportNodeContents(writer);
    exportNodeFooter(writer);
  }
}

bool WbNode::operator==(const WbNode &other) const {
  if (mModel != other.mModel || isProtoInstance() != other.isProtoInstance() ||
      (mProto && mProto->name() != other.mProto->name()) || mDefName != other.mDefName)
    return false;

  if (this == &other)
    return true;

<<<<<<< HEAD
  const QVector<WbField *> fieldsList = fieldsOrParameters();
  const QVector<WbField *> otherFieldsList = other.fieldsOrParameters();
  const int size = fieldsList.size();
  assert(size == otherFieldsList.size());
=======
  const QList<WbField *> fields = fieldsOrParameters();
  const QList<WbField *> otherFields = other.fieldsOrParameters();
  const int size = fields.size();
  assert(size == otherFields.size());
>>>>>>> 8f5fd23b
  for (int i = 0; i < size; ++i) {
    const WbField *const f1 = fieldsList[i];
    const WbField *const f2 = otherFieldsList[i];
    if (!(f1->isDeprecated() || f1->value()->equals(f2->value())))
      return false;
  }

  return true;
}

bool WbNode::isDefault() const {
<<<<<<< HEAD
  foreach (WbField *f, fieldsOrParameters()) {
    if (!(f->isDeprecated() || f->isDefault()))
=======
  QList<WbField *> fields = fieldsOrParameters();
  foreach (WbField *field, fields) {
    if (!(field->isDeprecated() || field->isDefault()))
>>>>>>> 8f5fd23b
      return false;
  }

  return true;
}

// recursively search for matching IS fields/parameters and redirect them to the PROTO parameter
// the search does not look up inside fields of other PROTO instances or PROTO parameter node instances
// because the scope of a PROTO parameter must be local to a PROTO instance
// but, when loading from file, it looks up in the parameters of direct PROTO instances in order to pass a parameter to a sub
// PROTO
<<<<<<< HEAD
void WbNode::redirectAliasedFields(WbField *param, WbNode *protoInstance, bool searchInParameters, bool parametersOnly,
                                   bool copyValueOnly) {
  QVector<WbField *> fieldsList;
=======
void WbNode::redirectAliasedFields(WbField *param, WbNode *protoInstance, bool searchInParameters, bool copyValueOnly) {
  QList<WbField *> fields;
>>>>>>> 8f5fd23b
  if (searchInParameters) {
    // search for matching IS fields in subPROTO declaration
    // and redirect them to the upper PROTO parameter
    if (this != protoInstance && isProtoInstance())
      fieldsList = mParameters;
  } else
    fieldsList = mFields;

  // always assign new unique id when copying due to field redirection
  const bool restoreUniqueId = gRestoreUniqueIdOnClone;
  gRestoreUniqueIdOnClone = false;

  // search self
  foreach (WbField *f, fieldsList) {
    if (f->alias() == param->name() && f->type() == param->type()) {
      f->setScope(param->scope());

      // set parent node
      WbNode *tmpParent = gParent;
      gParent = this;

      if (copyValueOnly) {
        f->copyValueFrom(param);
        // reset alias value so that the value is copied when node is cloned
        // this is needed for derived PROTO nodes linked to a default base PROTO parameter
<<<<<<< HEAD
        f->setAlias(QString());
      } else {
        gProtoParameterNodeFlag = true;
        f->redirectTo(param);
        gProtoParameterNodeFlag = tmpProtoFlag;
      }
=======
        field->setAlias(QString());
      } else
        field->redirectTo(param);
>>>>>>> 8f5fd23b
      gParent = tmpParent;
    }
  }

  // do not search in sub nodes of a sub PROTO node
  foreach (WbNode *node, subNodes(false, !searchInParameters, searchInParameters)) {
    if (node->isProtoInstance()) {
      // search also in parameters of direct sub PROTO nodes
      node->redirectAliasedFields(param, protoInstance, true, copyValueOnly);
    } else {
      // do not search in fields of PROTO parameter node instances
<<<<<<< HEAD
      WbNode *ppn = node->protoParameterNode();
      if (!ppn || !ppn->isProtoInstance())
        node->redirectAliasedFields(param, protoInstance, false, false, copyValueOnly);
    }
  }
}

// recursively search for matching IS fields and change alias name
void WbNode::swapFieldAlias(const QString &oldAlias, WbField *newParam, bool searchInParameters) {
  QVector<WbField *> fieldsList(searchInParameters ? mParameters : mFields);

  // search self
  foreach (WbField *f, fieldsList) {
    if (f->alias() == oldAlias && f->type() == newParam->type())
      f->setAlias(newParam->name());
  }

  // do not search in sub nodes of a sub PROTO node
  foreach (WbNode *node, subNodes(false, !searchInParameters, true)) {
    if (node->isProtoInstance()) {
      // search in parameters of direct sub PROTO nodes
      node->swapFieldAlias(oldAlias, newParam, true);
    } else {
      // do not search in fields of PROTO parameter node instances
      WbNode *ppn = node->protoParameterNode();
      if (!ppn || !ppn->isProtoInstance())
        node->swapFieldAlias(oldAlias, newParam, false);
    }
  }
=======
      const WbNode *protoParameterNode = node->protoParameterNode();
      if (!protoParameterNode || !protoParameterNode->isProtoInstance())
        node->redirectAliasedFields(param, protoInstance, false, copyValueOnly);
    }
  }

  // restore flag
  gRestoreUniqueIdOnClone = restoreUniqueId;
>>>>>>> 8f5fd23b
}

WbNode *WbNode::cloneDefNode() {
  gDefCloneFlag = true;
  WbNode *copy = clone();
  gDefCloneFlag = false;
  return copy;
}

WbNode *WbNode::cloneAndReferenceProtoInstance() {
  WbNode *copy = clone();

  if (copy && !copy->mHasUseAncestor) {
    // associate instance with respective PROTO parameter node
    // DEF/USE nodes should not be associated
    copy->setProtoParameterNode(this);
  }

  return copy;
}

bool WbNode::setProtoParameterNode(WbNode *node) {
  if (mProtoParameterNode == node)
    return false;  // nothing to do

  if (mProtoParameterNode) {
    // remove connections to other node
    disconnect(this, &QObject::destroyed, mProtoParameterNode, &WbNode::removeProtoParameterNodeInstance);
    mProtoParameterNode->removeProtoParameterNodeInstance(this);
  }

  mProtoParameterNode = node;
  mIsRedirectedToParameterNode = mProtoParameterNode == NULL;
  if (mProtoParameterNode) {
    mProtoParameterNode->mProtoParameterNodeInstances.append(this);
    connect(this, &QObject::destroyed, mProtoParameterNode, &WbNode::removeProtoParameterNodeInstance);
  }
  return true;
}

void WbNode::finalizeProtoParametersRedirection() {
  if (isProtoInstance())
    redirectInternalFields(NULL, true);

  const QList<WbNode *> nodeInstances = protoParameterNodeInstances();
  if (!nodeInstances.isEmpty()) {
    foreach (WbNode *n, nodeInstances)
      redirectInternalFields(n, this, true);
    return;
  }

  const QList<WbNode *> nodes = subNodes(false, true, true);
  foreach (WbNode *n, nodes)
    n->finalizeProtoParametersRedirection();
}

void WbNode::redirectInternalFields(WbField *param, bool finalize) {
  if (mIsRedirectedToParameterNode)
    return;
  mIsRedirectedToParameterNode = true;
  const QList<WbField *> parameters = param ? QList<WbField *>() << param : mParameters;
  foreach (WbField *parameter, parameters) {
    QList<WbField *> internalFields = parameter->internalFields();
    while (!internalFields.isEmpty()) {
      WbField *field = internalFields.takeFirst();
      redirectInternalFields(field, parameter, finalize);
      internalFields << field->internalFields();
    }
  }
}

void WbNode::redirectInternalFields(WbField *field, WbField *parameter, bool finalize) {
  switch (field->type()) {
    case WB_MF_NODE: {
      WbMFNode *mfnode = static_cast<WbMFNode *>(field->value());
      assert(mfnode);
      for (int i = 0; i < mfnode->size(); i++) {
        WbNode *subnode = mfnode->item(i);
        WbNode *parameterNode = static_cast<WbMFNode *>(parameter->value())->item(i);
        if (subnode->setProtoParameterNode(parameterNode) || finalize)
          redirectInternalFields(subnode, parameterNode, finalize);
      }
      break;
    }
    case WB_SF_NODE: {
      WbSFNode *sfnode = static_cast<WbSFNode *>(field->value());
      assert(sfnode);
      WbNode *subnode = sfnode->value();
      if (subnode) {
        WbNode *parameterNode = static_cast<WbSFNode *>(parameter->value())->value();
        if (subnode->setProtoParameterNode(parameterNode) || finalize)
          redirectInternalFields(subnode, parameterNode, finalize);
      }
      break;
    }
    default:
      break;
  }
}

void WbNode::redirectInternalFields(WbNode *instance, WbNode *parameterNode, bool finalize) {
  if (instance->mIsRedirectedToParameterNode)
    return;
  instance->mIsRedirectedToParameterNode = true;
  assert(instance && parameterNode);

  QListIterator<WbField *> referenceIt(parameterNode->fieldsOrParameters());
  QListIterator<WbField *> instanceIt(instance->fieldsOrParameters());
  while (referenceIt.hasNext() && instanceIt.hasNext()) {
    WbField *param = referenceIt.next();
    WbField *instanceParam = instanceIt.next();
    if (instanceParam->name() != param->name() || instanceParam->type() != param->type())
      continue;
    instanceParam->redirectTo(param, true);  // redirect without copying value
    redirectInternalFields(instanceParam, param, finalize);
  }
}

void WbNode::removeProtoParameterNodeInstance(QObject *node) {
  QMutableVectorIterator<WbNode *> it(mProtoParameterNodeInstances);
  while (it.hasNext()) {
    if (it.next() == static_cast<WbNode *>(node))
      it.remove();
  }
}

WbNode *WbNode::clone() const {
  // if clone() is called while reading a .proto file we create a lightweight node
  // to be placed in the PROTO model
  if (!gInstantiateMode)
    return new WbNode(*this);

  // otherwise we need to instantiate the node for a PROTO instance
  WbNode *const copy = WbNodeFactory::instance()->createCopy(*this);
  if (!copy)
    parsingWarn(tr("Could not instantiate '%1' node: this class is not yet implemented in Webots.").arg(model()->name()));

  return copy;
}

void WbNode::copyAliasValue(WbField *field, const QString &alias) {
  // instantiate if possible the alias parameter from the parent PROTO.
  // this avoids double setup of the parameter and is particularly
  // helpful for nested PROTOs
  if (!gProtoParameterList.isEmpty()) {
    foreach (WbField *p, *(gProtoParameterList.last()->params)) {
      if (p->name() == alias && p->type() == field->type())
        field->copyValueFrom(p);
    }
  }
}

WbNode *WbNode::createProtoInstance(WbProtoModel *proto, WbTokenizer *tokenizer, const QString &worldPath) {
  // 1. get PROTO's field models
  const QList<WbFieldModel *> &protoFieldModels = proto->fieldModels();

  // 2. create the parameters list from the model (default values)
<<<<<<< HEAD
  QVector<WbField *> parametersList;
  QVector<QMap<QString, WbNode *>> parametersDefMap;
=======
  QList<WbField *> parameters;
  QList<QMap<QString, WbNode *>> parametersDefMap;
>>>>>>> 8f5fd23b
  bool hasDefaultDefNodes = false;
  QListIterator<WbFieldModel *> fieldModelsIt(protoFieldModels);
  while (fieldModelsIt.hasNext()) {
    WbField *defaultParameter = new WbField(fieldModelsIt.next(), NULL);
    defaultParameter->setScope(proto->url());
    parametersList.append(defaultParameter);

    parametersDefMap.append(QMap<QString, WbNode *>());
    if (tokenizer && WbNodeReader::current()) {
      // extract DEF nodes defined in default PROTO parameter
      const QList<WbNode *> defNodes = subNodes(defaultParameter, true, false, false);
      QListIterator<WbNode *> defNodesIt(defNodes);
      while (defNodesIt.hasNext()) {
        WbNode *node = defNodesIt.next();
        if (!node->defName().isEmpty())
          parametersDefMap.last().insert(node->defName(), node);
      }
      hasDefaultDefNodes = hasDefaultDefNodes || !parametersDefMap.last().isEmpty();
    }
  }

  // 3. populate the parameters from the tokenizer if existing
  QSet<QString> parameterNames;
  if (tokenizer) {
    tokenizer->skipToken("{");

    int nextParameterIndex = 0;
    int currentParameterIndex = 0;
    bool fieldOrderWarning = true;
    while (tokenizer->peekWord() != "}") {
      const QString parameterName = tokenizer->nextWord();
      WbFieldModel *parameterModel = NULL;
      const bool hidden = parameterName == "hidden";
      if (hidden) {
        static const QRegularExpression rx1("(_\\d+)+$");  // looks for a substring of the form _7 or _13_1 at the end of
                                                           // the parameter name, e.g. as in rotation_7, position2_13_1
        const QString &hiddenParameterName(tokenizer->peekWord());
        const QRegularExpressionMatch match1 = rx1.match(hiddenParameterName);
        static const QRegularExpression rx2("^[A-Za-z]+\\d?");
        const QRegularExpressionMatch match2 = rx2.match(hiddenParameterName);
        tokenizer->ungetToken();
        if (match1.hasMatch() && match2.hasMatch() && cHiddenParameterNames.indexOf(match2.captured()) != -1)
          parameterModel = new WbFieldModel(tokenizer, worldPath);
      } else {
        for (currentParameterIndex = 0; currentParameterIndex < protoFieldModels.size(); ++currentParameterIndex) {
          WbFieldModel *protoFieldModel = protoFieldModels.at(currentParameterIndex);
          if (parameterName == protoFieldModel->name()) {
            parameterModel = protoFieldModel;
            break;
          }
        }
      }

      if (hasDefaultDefNodes) {
        if (currentParameterIndex < nextParameterIndex) {
          // if the parameters are not listed using the order defined in the PROTO declaration the DEF map could be wrong
          if (fieldOrderWarning) {
            tokenizer->reportFileError(
              tr("Wrong order of fields in the instance of PROTO %1: USE nodes might refer to the wrong DEF nodes")
                .arg(proto->name()));
            fieldOrderWarning = false;
          }
          // remove DEF nodes from default parameter if any
          QMapIterator<QString, WbNode *> defNodesMapIt(parametersDefMap[currentParameterIndex]);
          while (defNodesMapIt.hasNext()) {
            defNodesMapIt.next();
            WbNodeReader::current()->removeDefNode(defNodesMapIt.value());
          }
        } else {
          // add DEF nodes from default parameter defined before the current parameter
          for (int i = nextParameterIndex; i < currentParameterIndex; ++i) {
            QMapIterator<QString, WbNode *> defNodesMapIt(parametersDefMap[i]);
            while (defNodesMapIt.hasNext()) {
              defNodesMapIt.next();
              WbNodeReader::current()->addDefNode(defNodesMapIt.value());
            }
          }
          nextParameterIndex = currentParameterIndex + 1;
        }
      }

      if (parameterModel) {
        WbField *parameter = new WbField(parameterModel, NULL);
        parameter->setScope(tokenizer->referralFile());

        bool toBeDeleted = parameterNames.contains(parameter->name());
        if (toBeDeleted)
          // duplicated parameter definition to be ignored
          tokenizer->reportFileError(
            tr("Duplicated definition of field %1 in the instance of PROTO %2").arg(parameter->name()).arg(proto->name()));
        else {
          parameterNames << parameter->name();
          bool substitution = false;
          for (int i = 0; i < parametersList.size(); ++i) {
            if (parameter->name() == parametersList.at(i)->name() && parameter->type() == parametersList.at(i)->type()) {
              delete parametersList.at(i);
              parametersList.replace(i, parameter);
              substitution = true;
              break;
            }
          }

          if (hidden)
<<<<<<< HEAD
            parametersList.append(parameter);
          else if (substitution == false) {
=======
            parameters.append(parameter);
          else if (!substitution) {
>>>>>>> 8f5fd23b
            toBeDeleted = true;
            tokenizer->reportFileError(
              tr("Parameter '%1' not supported in PROTO '%2'").arg(parameter->name()).arg(proto->name()));
          }
        }

        if (tokenizer->peekWord() == "IS") {
          tokenizer->skipToken("IS");
          const QString &alias = tokenizer->nextWord();
          if (!toBeDeleted) {
            parameter->setAlias(alias);
            copyAliasValue(parameter, alias);
          }
        } else if (!hidden)
          parameter->readValue(tokenizer, worldPath);

        if (toBeDeleted)
          delete parameter;
      } else
        tokenizer->reportFileError(tr("Parameter '%1' not supported in PROTO '%2'").arg(parameterName).arg(proto->name()));
    }

    if (hasDefaultDefNodes) {
      // add DEF nodes from the last default parameters
      for (int i = nextParameterIndex; i < protoFieldModels.size(); ++i) {
        QMapIterator<QString, WbNode *> defNodesMapIt(parametersDefMap[i]);
        while (defNodesMapIt.hasNext()) {
          defNodesMapIt.next();
          WbNodeReader::current()->addDefNode(defNodesMapIt.value());
        }
      }
    }
    tokenizer->skipToken("}");
  }

  parametersDefMap.clear();
<<<<<<< HEAD
  gProtoParameterNodeFlag = previousParameterNodeFlag;
  gDerivedProtoFlag = gDerivedProtoParentFlag;
  gDerivedProtoParentFlag = previousDerivedProtoFlag;
  if (topParameter && !insertedProto)
    gTopParameterFlag = false;

  setupDescendantAndNestedProtoFlags(parametersList, topParameter || insertedProto);
  WbNode *instance = createProtoInstanceFromParameters(proto, parametersList, protoLevel < 1, worldPath);

  protoLevel = previousProtoLevel;
  if (proto->isDerived())
    gDerivedProtoAncestorFlag = previousDerivedProtoAncestor;
  if (insertedProto)
    gTopParameterFlag = previousTopParameterFlag;

  return instance;
}

WbNode *WbNode::regenerateProtoInstanceFromParameters(WbProtoModel *proto, const QVector<WbField *> &parameters,
                                                      bool isTopLevel, const QString &worldPath, bool fromSceneTree,
                                                      int uniqueId) {
  // setup global flags before PROTO instance creation
  const bool previousDerivedProtoAncestor = gDerivedProtoAncestorFlag;
  if (proto->isDerived())
    gDerivedProtoAncestorFlag = true;
=======
>>>>>>> 8f5fd23b

  return createProtoInstanceFromParameters(proto, parameters, worldPath);
  ;
}

WbNode *WbNode::createProtoInstanceFromParameters(WbProtoModel *proto, const QList<WbField *> &parameters,
                                                  const QString &worldPath, int uniqueId) {
  ProtoParameters *p = new ProtoParameters;
  p->params = &parameters;
  gProtoParameterList << p;

  const bool prevInstantiateMode = instantiateMode();
  setInstantiateMode(false);
  WbNode *newNode = proto->generateRoot(parameters, worldPath, uniqueId);
  setInstantiateMode(prevInstantiateMode);
  if (!newNode) {
    delete gProtoParameterList.takeLast();
    // cppcheck-suppress memleak
    return NULL;
  }
  proto->ref(true);

  WbNode *const instance = newNode->cloneAndReferenceProtoInstance();
  const int id = newNode->uniqueId();  // we want to keep this id because it should match the 'context.id' value used when
                                       // generating procedural PROTO nodes
  delete newNode;

  instance->mProto = proto;
  if (id >= 0)
    instance->setUniqueId(id);

  QList<WbField *> notAssociatedDerivedParameters;  // populated for derived PROTO only
  if (proto->isDerived()) {
    QMutableVectorIterator<WbField *> paramIt(instance->mParameters);
    while (paramIt.hasNext()) {
      WbField *param = paramIt.next();

      // search for alias parameter and remove intermediate parameters
      QListIterator<WbField *> aliasIt(parameters);
      bool remove = false;
      bool aliasNotFound = true;
      while (aliasIt.hasNext()) {
        WbField *aliasParam = aliasIt.next();
        if (aliasParam->type() != param->type())
          continue;
        if (aliasParam->name() == param->alias()) {
          if (!aliasParam->isTemplateRegenerator()) {
            const bool paramTemplate = param->isTemplateRegenerator();
            aliasParam->setTemplateRegenerator(paramTemplate);
            if (paramTemplate)
              instance->mProto->setIsTemplate(true);
          }

          WbNode *tmpParent = gParent;
          foreach (WbField *internalField, param->internalFields()) {
            gParent = internalField->parentNode();
            internalField->redirectTo(aliasParam);
            internalField->setAlias(aliasParam->name());
          }
          gParent = tmpParent;

          aliasNotFound = false;
          remove = true;
        } else if (aliasParam->name() == param->name()) {
          // homonymous derived and base parameters
          notAssociatedDerivedParameters.append(aliasParam);
          aliasNotFound = false;
        }
      }

      if (remove) {
        paramIt.remove();
        param->clearInternalFields();
        delete param;
      } else if (aliasNotFound)
        // base PROTO parameter not overwritten by derived PROTO parameter
        // copy values from base PROTO default parameter
        instance->redirectAliasedFields(param, instance, false, true);
    }
  }

  foreach (WbField *parameter, parameters) {
    // remove first the parameters in case of direct nested PROTOs
    QMutableVectorIterator<WbField *> it(instance->mParameters);
    while (it.hasNext()) {
      WbField *f = it.next();
      if (f->name() == parameter->name() && f->type() == parameter->type()) {
        it.remove();
        delete f;
      }
    }

    if (parameter->parentNode())
      disconnect(parameter, &WbField::valueChanged, parameter->parentNode(), &WbNode::notifyParameterChanged);
    parameter->setParentNode(instance);
    instance->mParameters.append(parameter);
    connect(parameter, &WbField::valueChanged, instance, &WbNode::notifyParameterChanged);

    // set the parent of the parameter nodes
    switch (parameter->type()) {
      case WB_MF_NODE: {
        WbMFNode *mfnode = static_cast<WbMFNode *>(parameter->value());
        assert(mfnode);
        for (int i = 0; i < mfnode->size(); i++) {
          WbNode *subnode = mfnode->item(i);
          subnode->setParentNode(instance);
        }
        break;
      }
      case WB_SF_NODE: {
        WbSFNode *sfnode = static_cast<WbSFNode *>(parameter->value());
        assert(sfnode);
        WbNode *subnode = sfnode->value();
        if (subnode)
          subnode->setParentNode(instance);
        break;
      }
      default:
        break;
    }

    if (!(proto->isDerived() && notAssociatedDerivedParameters.contains(parameter)))
      instance->redirectAliasedFields(parameter, instance);
  }

  // remove the fake parameters introduced in case of direct nested PROTOs
  QMutableVectorIterator<WbField *> fieldIt(instance->mParameters);
  while (fieldIt.hasNext()) {
    WbField *f = fieldIt.next();
    if (!f->isHiddenParameter() && proto->findFieldModel(f->name()) == NULL) {
      fieldIt.remove();
      delete f;
    }
  }
  delete gProtoParameterList.takeLast();

  instance->updateNestedProtoFlag();
  if (!instance->mIsNestedProtoNode) {
    QMutableVectorIterator<WbField *> it(instance->mParameters);
    while (it.hasNext()) {
      WbField *parameter = it.next();
      if (parameter->isHiddenParameter()) {
        instance->readHiddenKinematicParameter(parameter);
        it.remove();
        delete parameter;
      }
    }
  }

  //  make sure internal fields are correctly connected to ancestor PROTO parameters
  instance->redirectInternalFields();

  return instance;
}

<<<<<<< HEAD
void WbNode::setupDescendantAndNestedProtoFlags(QVector<WbField *> fieldsList, bool isTopParameterDescendant) {
  foreach (WbField *f, fieldsList) {
    const WbSFNode *const sfnode = dynamic_cast<WbSFNode *>(f->value());
    const WbMFNode *const mfnode = dynamic_cast<WbMFNode *>(f->value());
=======
void WbNode::updateNestedProtoFlag(bool hasAProtoAncestorFlag) {
  const bool newValue = isProtoInstance() && (hasAProtoAncestorFlag || hasAProtoAncestor());
  if (newValue && mIsNestedProtoNode)
    return;  // flag already set
  mIsNestedProtoNode = newValue;
  const QList<WbField *> fieldList = fields() + parameters();
  foreach (WbField *field, fieldList) {
    const WbSFNode *const sfnode = dynamic_cast<WbSFNode *>(field->value());
    const WbMFNode *const mfnode = dynamic_cast<WbMFNode *>(field->value());
>>>>>>> 8f5fd23b
    if (sfnode) {
      WbNode *n = sfnode->value();
      if (n)
        n->updateNestedProtoFlag(mIsNestedProtoNode);
    } else if (mfnode) {
      for (int i = 0; i < mfnode->size(); ++i)
        mfnode->item(i)->updateNestedProtoFlag(mIsNestedProtoNode);
    }
  }
  foreach (WbNode *instance, protoParameterNodeInstances())
    instance->updateNestedProtoFlag();
}

void WbNode::setCreationCompleted() {
  if (mIsShallowNode)
    return;

  mIsProtoParameterNodeDescendant = isProtoParameterNode();
  mIsCreationCompleted = true;
}

void WbNode::reset(const QString &id) {
  mCurrentStateId = id;
  if (isTemplate() && !mProto->isDeterministic())
    // nonDeterministic procedural PROTO must be regenerated on reset
    setRegenerationRequired(true);
}

bool WbNode::isProtoParameterChild(const WbNode *node) const {
  if (!isProtoInstance())
    return false;

<<<<<<< HEAD
  foreach (WbField *const p, parameters()) {
    const WbSFNode *const sfnode = dynamic_cast<WbSFNode *>(p->value());
    if (sfnode && sfnode->value() == node)
      return true;
    const WbMFNode *const mfnode = dynamic_cast<WbMFNode *>(p->value());
    if (mfnode && mfnode->nodeIndex(node) != -1)
=======
  if (node->mProtoParameterParentNode)
    return node->mProtoParameterParentNode == this;

  foreach (WbField *const field, parameters()) {
    const WbSFNode *const sfnode = dynamic_cast<WbSFNode *>(field->value());
    if (sfnode && sfnode->value() == node) {
      node->mProtoParameterParentNode = this;
      return true;
    }
    const WbMFNode *const mfnode = dynamic_cast<WbMFNode *>(field->value());
    if (mfnode && mfnode->nodeIndex(node) != -1) {
      node->mProtoParameterParentNode = this;
>>>>>>> 8f5fd23b
      return true;
    }
  }

  node->mProtoParameterParentNode = node;  // set to self if parent is not a PROTO
  return false;
}

bool WbNode::isProtoParameterNode() const {
  if (mIsCreationCompleted)
    return mIsProtoParameterNodeDescendant;

  if (mIsProtoParameterNode)
    return mIsProtoParameterNode[0];
  mIsProtoParameterNode = new bool[1];
  WbNode *parent = parentNode();
  if (!parent || parent->isWorldRoot()) {
    mIsProtoParameterNode[0] = false;
    return false;
  }

  if (parent->isProtoParameterChild(this)) {
    mIsProtoParameterNode[0] = true;
    return true;
  }

  mIsProtoParameterNode[0] = parent->isProtoParameterNode();
  return mIsProtoParameterNode[0];
}

QList<WbNode *> WbNode::subNodes(bool recurse, bool searchInFields, bool searchInParameters) const {
  QList<WbNode *> result;
<<<<<<< HEAD
  QVector<WbField *> fieldsList;
=======
  QList<WbField *> fields;
>>>>>>> 8f5fd23b
  // first add the parameters and then the fields
  if (searchInParameters)
    fieldsList += mParameters;
  if (searchInFields)
    fieldsList += mFields;
  if (!searchInFields && !searchInParameters)
    fieldsList += fieldsOrParameters();

<<<<<<< HEAD
  QVector<WbField *>::iterator fieldIt;
  for (fieldIt = fieldsList.begin(); fieldIt != fieldsList.end(); ++fieldIt)
=======
  QList<WbField *>::iterator fieldIt;
  for (fieldIt = fields.begin(); fieldIt != fields.end(); ++fieldIt)
>>>>>>> 8f5fd23b
    result.append(subNodes((*fieldIt), recurse, searchInFields, searchInParameters));
  return result;
}

QList<WbNode *> WbNode::subNodes(const WbField *field, bool recurse, bool searchInFields, bool searchInParameters) {
  QList<WbNode *> result;
  const WbValue *const value = field->value();
  const WbSFNode *const sfnode = dynamic_cast<const WbSFNode *>(value);
  if (sfnode && sfnode->value()) {
    WbNode *const node = sfnode->value();
    result.append(node);
    if (recurse)
      result.append(node->subNodes(recurse, searchInFields, searchInParameters));
  } else {
    const WbMFNode *const mfnode = dynamic_cast<const WbMFNode *>(value);
    if (mfnode) {
      for (int i = 0; i < mfnode->size(); ++i) {
        WbNode *const node = mfnode->item(i);
        result.append(node);
        if (recurse)
          result.append(node->subNodes(recurse, searchInFields, searchInParameters));
      }
    }
  }

  return result;
}

bool WbNode::isTemplate() const {
  if (mProto)
    return mProto->isTemplate();
  return false;
}

void WbNode::setRegenerationRequired(bool required) {
  mRegenerationRequired = required;
  if (required)
    emit regenerationRequired();
}

bool WbNode::hasAProtoAncestor() const {
  const WbNode *currentNode = parentNode();
  while (currentNode) {
    if (currentNode->isProtoInstance())
      return true;

    WbNode *ppn = currentNode->protoParameterNode();
    if (ppn && ppn->isProtoInstance())
      return true;

    currentNode = currentNode->parentNode();
  }

  return false;
}

WbNode *WbNode::protoAncestor() const {
  WbNode *currentNode = parentNode();
  while (currentNode) {
    if (currentNode->isProtoInstance())
      return currentNode;

    WbNode *ppn = currentNode->protoParameterNode();
    if (ppn && ppn->isProtoInstance())
      return ppn;

    currentNode = currentNode->parentNode();
  }
  return NULL;
}

bool WbNode::isAnAncestorOf(const WbNode *node) const {
  const WbNode *currentNode = node;
  while (currentNode) {
    currentNode = currentNode->parentNode();
    if (currentNode == this)
      return true;
  }
  return false;
}

<<<<<<< HEAD
bool WbNode::hasAreferredDefNodeDescendant() const {
  return hasAreferredDefNodeDescendant(this);
}

bool WbNode::hasAreferredDefNodeDescendant(const WbNode *root) const {
  const int count = useCount();
  const QList<WbNode *> &useNodesList = this->useNodes();
  for (int i = 0; i < count; ++i) {
    if (!root->isAnAncestorOf(useNodesList.at(i)))
      return true;
  }

  foreach (WbField *f, fieldsOrParameters()) {
    WbValue *value = f->value();
    const WbSFNode *const sfnode = dynamic_cast<WbSFNode *>(value);
    if (sfnode && sfnode->value()) {
      const WbNode *node = sfnode->value();
      const int nodeCount = node->useCount();
      const QList<WbNode *> &nodeUseNodes = node->useNodes();
      for (int i = 0; i < nodeCount; ++i) {
        if (!root->isAnAncestorOf(nodeUseNodes.at(i)))
          return true;
      }
      const bool subtreeHasDef = node->hasAreferredDefNodeDescendant(root);
      if (subtreeHasDef)
        return subtreeHasDef;
    } else {
      const WbMFNode *const mfnode = dynamic_cast<WbMFNode *>(value);
      if (mfnode) {
        const int size = mfnode->size();
        for (int i = 0; i < size; ++i) {
          const WbNode *node = mfnode->item(i);
          const int nodeCount = node->useCount();
          const QList<WbNode *> &nodeUseNodes = node->useNodes();
          for (int j = 0; j < nodeCount; ++j) {
            if (!root->isAnAncestorOf(nodeUseNodes.at(j)))
              return true;
          }
          const bool subtreeHasDef = node->hasAreferredDefNodeDescendant(root);
          if (subtreeHasDef)
            return subtreeHasDef;
        }
      }
    }
  }

  return false;
}

=======
>>>>>>> 8f5fd23b
int WbNode::level() const {
  int level = 0;
  const WbNode *node = this;
  while (node->parentNode()) {
    node = node->parentNode();
    ++level;
  };

  return level;
}

/////////////////////
// Index functions //
/////////////////////

int WbNode::subNodeIndex(const WbNode *subNode, const WbNode *root) {
  assert(subNode && root);

  if (subNode == root)
    return 0;

  bool subNodeFound = false;
  int result = 0;

<<<<<<< HEAD
  foreach (WbField *f, root->fields()) {
    WbValue *value = f->value();
=======
  const QList<WbField *> &fields = root->fields();
  foreach (WbField *field, fields) {
    WbValue *value = field->value();
>>>>>>> 8f5fd23b
    WbSFNode *sfNode = dynamic_cast<WbSFNode *>(value);
    if (sfNode) {
      WbNode *node = sfNode->value();
      if (node)
        subNodeIndex(node, subNode, result, subNodeFound);
    } else {
      WbMFNode *mfNode = dynamic_cast<WbMFNode *>(value);
      if (mfNode) {
        const int n = mfNode->size();
        for (int i = 0; !subNodeFound && (i < n); ++i) {
          WbNode *node = mfNode->item(i);
          subNodeIndex(node, subNode, result, subNodeFound);
        }
      }
    }

    if (subNodeFound)
      return result;
  }

  return -1;
}

void WbNode::subNodeIndex(const WbNode *currentNode, const WbNode *targetNode, int &index, bool &subNodeFound) {
  ++index;

  if (targetNode == currentNode) {
    subNodeFound = true;
    return;
  }

<<<<<<< HEAD
  foreach (WbField *f, currentNode->fields()) {
    WbValue *value = f->value();
=======
  const QList<WbField *> &fields = currentNode->fields();
  foreach (WbField *field, fields) {
    WbValue *value = field->value();
>>>>>>> 8f5fd23b
    WbSFNode *sfNode = dynamic_cast<WbSFNode *>(value);
    if (sfNode) {
      WbNode *node = sfNode->value();
      if (node)
        subNodeIndex(node, targetNode, index, subNodeFound);
    } else {
      WbMFNode *mfNode = dynamic_cast<WbMFNode *>(value);
      if (mfNode) {
        const int n = mfNode->size();
        for (int i = 0; !subNodeFound && (i < n); i++) {
          WbNode *node = mfNode->item(i);
          subNodeIndex(node, targetNode, index, subNodeFound);
        }
      }
    }

    if (subNodeFound)
      return;
  }
}

WbNode *WbNode::findNodeFromSubNodeIndices(QList<int> indices, WbNode *root) {
  WbNode *n = root;
  for (int i = 0; i < indices.size() && n != NULL; ++i)
    n = findNodeFromSubNodeIndex(indices[i], n);
  return n;
}

WbNode *WbNode::findNodeFromSubNodeIndex(int index, WbNode *root) {
  if (index == 0)
    return root;

<<<<<<< HEAD
  foreach (WbField *f, root->fields()) {
    WbValue *value = f->value();
=======
  const QList<WbField *> &fields = root->fields();
  foreach (WbField *field, fields) {
    WbValue *value = field->value();
>>>>>>> 8f5fd23b
    WbSFNode *sfNode = dynamic_cast<WbSFNode *>(value);
    if (sfNode) {
      WbNode *node = sfNode->value();
      if (node) {
        WbNode *returnNode = findNode(index, node);
        if (index == 0)
          return returnNode;
      }
    } else {
      WbMFNode *mfNode = dynamic_cast<WbMFNode *>(value);
      if (mfNode) {
        const int n = mfNode->size();
        for (int i = 0; (index > 0) && (i < n); i++) {
          WbNode *node = mfNode->item(i);
          WbNode *returnNode = findNode(index, node);
          if (index == 0)
            return returnNode;
        }
      }
    }
  }

  return NULL;
}

WbNode *WbNode::findNode(int &index, WbNode *root) {
  --index;

  if (index == 0)
    return root;

<<<<<<< HEAD
  foreach (WbField *f, root->fields()) {
    WbValue *value = f->value();
=======
  const QList<WbField *> &fields = root->fields();
  foreach (WbField *field, fields) {
    WbValue *value = field->value();
>>>>>>> 8f5fd23b
    WbSFNode *sfNode = dynamic_cast<WbSFNode *>(value);
    if (sfNode) {
      WbNode *node = sfNode->value();
      if (node) {
        WbNode *returnNode = findNode(index, node);
        if (index == 0)
          return returnNode;
      }
    } else {
      WbMFNode *mfNode = dynamic_cast<WbMFNode *>(value);
      if (mfNode) {
        const int n = mfNode->size();
        for (int i = 0; (index > 0) && (i < n); i++) {
          WbNode *returnNode = findNode(index, mfNode->item(i));
          if (index == 0)
            return returnNode;
        }
      }
    }
  }

  return NULL;
}

void WbNode::disconnectFieldNotification(const WbValue *value) {
  foreach (WbField *f, mFields) {
    if (f->value() == value)
      disconnect(f, &WbField::valueChanged, this, &WbNode::notifyFieldChanged);
  }
}

void WbNode::setFieldsParentNode() {
  QList<WbNode *> nodes(subNodes(true, true, true));
  nodes.prepend(this);
  foreach (WbNode *n, nodes) {
<<<<<<< HEAD
    QVector<WbField *> fieldsAndParameters;
    fieldsAndParameters << n->mFields << n->mParameters;
    foreach (WbField *f, fieldsAndParameters)
      f->setParentNode(n);
=======
    QList<WbField *> fields = n->mFields + n->mParameters;
    foreach (WbField *field, fields)
      field->setParentNode(n);
>>>>>>> 8f5fd23b
  }
}

QStringList WbNode::documentationBookAndPage(bool isRobot) const {
  if (isProtoInstance()) {
    QStringList bookAndPage(mProto->documentationBookAndPage(isRobot, false));
    if (!bookAndPage.isEmpty())
      return bookAndPage;
  }
  return mModel->documentationBookAndPage();
}

QString WbNode::getUrdfPrefix() const {
  const WbNode *robotAncestor = this;
  while (robotAncestor && !robotAncestor->isRobot())
    robotAncestor = robotAncestor->parentNode();

  return robotAncestor ? robotAncestor->mUrdfPrefix : QString();
}

/*
#include <QtCore/QDebug>
void WbNode::printDebugNodeStructure(int level) {
  QString indent;
  for (int i = 0; i < level; ++i)
    indent += "  ";

  qDebug() << QString("%1Node %2 0x%3 id %4 parameterNode 0x%5")
                .arg(indent.toStdString().c_str())
                .arg(usefulName().toStdString().c_str())
                .arg((quintptr)this, 0, 16)
                .arg(uniqueId())
                .arg((quintptr)protoParameterNode(), 0, 16);
  printDebugNodeFields(level, true);
  printDebugNodeFields(level, false);
}

void WbNode::printDebugNodeFields(int level, bool printParameters) {
  QString indent;
  for (int i = 0; i < level; ++i)
    indent += "  ";

  QString line;
  const QString type = printParameters ? "Parameter" : "Field";
  const QList<WbField *> fieldList = printParameters ? parameters() : fields();
  foreach (WbField *p, fieldList) {
    qDebug() << QString("%1%2 %3 0x%4 (alias 0x%5)%6:")
                  .arg(indent.toStdString().c_str())
                  .arg(type.toStdString().c_str())
                  .arg(p->name().toStdString().c_str())
                  .arg((quintptr)p, 0, 16)
                  .arg((quintptr)p->parameter(), 0, 16)
                  .arg(p->isDisabledParameter() ? " DISABLED" : "");
    if (p->type() == WB_SF_NODE) {
      WbNode *n = dynamic_cast<WbSFNode *>(p->value())->value();
      if (n)
        n->printDebugNodeStructure(level + 1);
    } else if (p->type() == WB_MF_NODE) {
      WbMFNode *mfnode = dynamic_cast<WbMFNode *>(p->value());
      for (int i = 0; i < mfnode->size(); ++i) {
        WbNode *n = mfnode->item(i);
        if (n)
          n->printDebugNodeStructure(level + 1);
      }
    } else
      qDebug() << QString("%1 %2 (alias %3)")
                    .arg(indent.toStdString().c_str())
                    .arg(p->toString(WbPrecision::GUI_LOW).toStdString().c_str())
                    .arg(p->alias());
  }
}
*/<|MERGE_RESOLUTION|>--- conflicted
+++ resolved
@@ -206,45 +206,12 @@
   if (gDefCloneFlag || (parentNode() && parentNode()->mHasUseAncestor))
     mHasUseAncestor = true;
 
-<<<<<<< HEAD
-  const bool previousNestedProtoFlag = gNestedProtoFlag;
-  if (!mHasUseAncestor && !gDefCloneFlag && other.mIsProtoDescendant && gProtoParameterNodeFlag) {
-    // clone PROTO parameter node
-
-    if (other.mIsNestedProtoNode)
-      // apply nested PROTO method when copying the internal nodes of the nested PROTO node
-      gNestedProtoFlag = true;
-
-    // copy fields
-    foreach (WbField *parameterNodeField, other.mFields) {
-      WbField *f = NULL;
-
-      if (gNestedProtoFlag && (!parameterNodeField->alias().isEmpty() || !parameterNodeField->parameter())) {
-        // create an instance of a nested PROTO parameter node
-        // don't redirect PROTO instance fields to PROTO node fields
-        // PROTO instance fields will be redirected to PROTO node parameters in function cloneAndReferenceProtoInstance()
-        f = new WbField(*parameterNodeField, this);
-      } else {
-        // create an instance of a non-PROTO parameter node
-        f = new WbField(parameterNodeField->model(), this);
-        f->redirectTo(parameterNodeField);
-        f->setScope(parameterNodeField->scope());
-
-        if (!other.mProto && gDerivedProtoAncestorFlag)
-          f->setAlias(parameterNodeField->alias());
-      }
-
-      mFields.append(f);
-      connect(f, &WbField::valueChanged, this, &WbNode::notifyFieldChanged);
-    }
-=======
   // copy fields
-  foreach (WbField *field, other.fields()) {
-    WbField *copy = new WbField(*field, this);
+  foreach (WbField *f, other.fields()) {
+    WbField *copy = new WbField(*f, this);
     mFields.append(copy);
     connect(copy, &WbField::valueChanged, this, &WbNode::notifyFieldChanged);
   }
->>>>>>> 8f5fd23b
 
   // copy parameters
   if (other.mProto) {
@@ -254,67 +221,9 @@
       connect(copy, &WbField::valueChanged, this, &WbNode::notifyParameterChanged);
     }
 
-<<<<<<< HEAD
-    mIsProtoDescendant = true;
-
-  } else {
-    if (other.mIsNestedProtoNode && !(gTopParameterFlag || other.mIsTopParameterDescendant))
-      // apply nested PROTO method when copying the internal nodes of the nested PROTO node
-      gNestedProtoFlag = true;
-
-    // copy fields
-    foreach (WbField *f, other.mFields) {
-      WbField *copiedField = NULL;
-      if (mHasUseAncestor || gNestedProtoFlag || gDefCloneFlag || f->alias().isEmpty() ||
-          (other.mProto != NULL && f->parameter() == NULL))
-        copiedField = new WbField(*f, this);
-      else {
-        // don't copy PROTO parameter values inside the field
-        // they will be copied when redirecting aliased fields to parameters
-        copiedField = new WbField(f->model(), this);
-        copiedField->setAlias(f->alias());
-        copyAliasValue(copiedField, f->alias());
-      }
-      mFields.append(copiedField);
-      connect(copiedField, &WbField::valueChanged, this, &WbNode::notifyFieldChanged);
-    }
-
-    if (gProtoParameterNodeFlag)
-      mIsProtoDescendant = true;
-
-    if (other.mProto) {
-      const bool previousProtoParameterFlag = gProtoParameterNodeFlag;
-      if (gInstantiateMode) {
-        gProtoParameterNodeFlag = true;
-
-        // detect nested PROTO instances
-        mIsNestedProtoNode = other.mIsNestedProtoNode;
-      }
-
-      // add parameters with values copied from PROTO model
-      gNestedProtoFlag = true;
-      foreach (WbField *parameter, other.parameters()) {
-        WbField *copy = new WbField(*parameter, this);
-        mParameters.append(copy);
-        connect(copy, &WbField::valueChanged, this, &WbNode::notifyParameterChanged);
-      }
-      gNestedProtoFlag = previousNestedProtoFlag;
-
-      // connect fields to PROTO parameters
-      if (gInstantiateMode) {
-        if (!mIsNestedProtoNode || !mIsProtoDescendant) {
-          foreach (WbField *parameter, mParameters)
-            redirectAliasedFields(parameter, this, other.mProto->isDerived());
-        }
-      }
-
-      gProtoParameterNodeFlag = previousProtoParameterFlag;
-    }
-=======
     // connect fields to PROTO parameters
     foreach (WbField *parameter, mParameters)
       redirectAliasedFields(parameter, this);
->>>>>>> 8f5fd23b
   }
 
   gParent = parentNode();
@@ -450,13 +359,7 @@
     return "";
 
   const WbNode *n = this;
-<<<<<<< HEAD
-  WbField *f = NULL;
-  if (!fieldName.isEmpty())
-    f = findField(fieldName, true);
-=======
-  const WbField *field = fieldName.isEmpty() ? NULL : findField(fieldName, true);
->>>>>>> 8f5fd23b
+  const WbField *f = fieldName.isEmpty() ? NULL : findField(fieldName, true);
 
   if (f && f->parameter()) {
     // find visible parameter
@@ -551,21 +454,12 @@
 WbField *WbNode::field(int index, bool internal) const {
   if (index < 0)
     return NULL;
-<<<<<<< HEAD
-  const QVector<WbField *> &fieldsList = internal ? mFields : fieldsOrParameters();
+  const QList<WbField *> &fieldsList = internal ? mFields : fieldsOrParameters();
   return index < fieldsList.size() ? fieldsList.at(index) : NULL;
 }
 
 WbField *WbNode::findField(const QString &fieldName, bool internal) const {
-  const QVector<WbField *> &list = internal ? mFields : fieldsOrParameters();
-=======
-  const QList<WbField *> &fields = internal ? mFields : fieldsOrParameters();
-  return index < fields.size() ? fields.at(index) : NULL;
-}
-
-WbField *WbNode::findField(const QString &fieldName, bool internal) const {
-  const QList<WbField *> &l = internal ? mFields : fieldsOrParameters();
->>>>>>> 8f5fd23b
+  const QList<WbField *> &list = internal ? mFields : fieldsOrParameters();
 
   foreach (WbField *const f, list)
     if (fieldName == f->name())
@@ -576,15 +470,9 @@
 
 int WbNode::findFieldId(const QString &fieldName, bool internal) const {
   int counter = 0;
-<<<<<<< HEAD
-  const QVector<WbField *> &list = internal ? mFields : fieldsOrParameters();
+  const QList<WbField *> &list = internal ? mFields : fieldsOrParameters();
   foreach (const WbField *const f, list) {
     if (f->name() == fieldName)
-=======
-  const QList<WbField *> &fields = internal ? mFields : fieldsOrParameters();
-  foreach (const WbField *const field, fields) {
-    if (field->name() == fieldName)
->>>>>>> 8f5fd23b
       return counter;
     ++counter;
   }
@@ -609,15 +497,9 @@
   if (!parent)
     return NULL;
 
-<<<<<<< HEAD
-  const QVector<WbField *> &list = internal ? parent->fields() : parent->fieldsOrParameters();
+  const QList<WbField *> &list = internal ? parent->fields() : parent->fieldsOrParameters();
   foreach (WbField *const f, list) {
     const WbSFNode *const sfnode = dynamic_cast<WbSFNode *>(f->value());
-=======
-  const QList<WbField *> &fields = internal ? parent->fields() : parent->fieldsOrParameters();
-  foreach (WbField *const field, fields) {
-    const WbSFNode *const sfnode = dynamic_cast<WbSFNode *>(field->value());
->>>>>>> 8f5fd23b
     if (sfnode && sfnode->value() == this) {
       index = 0;
       return f;
@@ -972,15 +854,8 @@
           copyAliasValue(f, alias);
         } else
           parsingWarn(tr("Field IS reference '%1' has no matching PROTO parameter.").arg(alias));
-<<<<<<< HEAD
-      } else {
-        // field->readValue(tokenizer);
+      } else
         readFieldValue(f, tokenizer, worldPath);
-      }
-=======
-      } else
-        readFieldValue(field, tokenizer, worldPath);
->>>>>>> 8f5fd23b
     }
   }
 
@@ -1100,35 +975,20 @@
   QList<std::pair<QString, WbMFString *>> list;
   const bool imageTexture = model()->name() == "ImageTexture";
   const QString currentTexturePath = WbProject::current()->worldsPath();
-<<<<<<< HEAD
   foreach (WbField *f, fields())
     if (f->value()->type() == WB_SF_NODE) {
-      WbSFNode *node = dynamic_cast<WbSFNode *>(f->value());
+      const WbSFNode *node = dynamic_cast<WbSFNode *>(f->value());
       if (node->value())
         list << node->value()->listTextureFiles();
     } else if (f->value()->type() == WB_MF_NODE) {
-      WbMFNode *mfnode = dynamic_cast<WbMFNode *>(f->value());
-=======
-  foreach (WbField *field, fields())
-    if (field->value()->type() == WB_SF_NODE) {
-      const WbSFNode *node = dynamic_cast<WbSFNode *>(field->value());
-      if (node->value())
-        list << node->value()->listTextureFiles();
-    } else if (field->value()->type() == WB_MF_NODE) {
-      const WbMFNode *mfnode = dynamic_cast<WbMFNode *>(field->value());
->>>>>>> 8f5fd23b
+      const WbMFNode *mfnode = dynamic_cast<WbMFNode *>(f->value());
       WbMFNode::Iterator it(*mfnode);
       while (it.hasNext()) {
         const WbNode *n = static_cast<WbNode *>(it.next());
         list << n->listTextureFiles();
       }
-<<<<<<< HEAD
     } else if (imageTexture && f->value()->type() == WB_MF_STRING && f->name() == "url") {
-      WbNode *p = protoAncestor();
-=======
-    } else if (imageTexture && field->value()->type() == WB_MF_STRING && field->name() == "url") {
       const WbNode *proto = protoAncestor();
->>>>>>> 8f5fd23b
       QString protoPath;
       if (p)
         protoPath = p->proto()->path();
@@ -1360,17 +1220,10 @@
   if (this == &other)
     return true;
 
-<<<<<<< HEAD
-  const QVector<WbField *> fieldsList = fieldsOrParameters();
-  const QVector<WbField *> otherFieldsList = other.fieldsOrParameters();
+  const QList<WbField *> fieldsList = fieldsOrParameters();
+  const QList<WbField *> otherFieldsList = other.fieldsOrParameters();
   const int size = fieldsList.size();
   assert(size == otherFieldsList.size());
-=======
-  const QList<WbField *> fields = fieldsOrParameters();
-  const QList<WbField *> otherFields = other.fieldsOrParameters();
-  const int size = fields.size();
-  assert(size == otherFields.size());
->>>>>>> 8f5fd23b
   for (int i = 0; i < size; ++i) {
     const WbField *const f1 = fieldsList[i];
     const WbField *const f2 = otherFieldsList[i];
@@ -1382,14 +1235,9 @@
 }
 
 bool WbNode::isDefault() const {
-<<<<<<< HEAD
-  foreach (WbField *f, fieldsOrParameters()) {
+  QList<WbField *> fieldsList = fieldsOrParameters();
+  foreach (WbField *f, fieldsList) {
     if (!(f->isDeprecated() || f->isDefault()))
-=======
-  QList<WbField *> fields = fieldsOrParameters();
-  foreach (WbField *field, fields) {
-    if (!(field->isDeprecated() || field->isDefault()))
->>>>>>> 8f5fd23b
       return false;
   }
 
@@ -1401,14 +1249,8 @@
 // because the scope of a PROTO parameter must be local to a PROTO instance
 // but, when loading from file, it looks up in the parameters of direct PROTO instances in order to pass a parameter to a sub
 // PROTO
-<<<<<<< HEAD
-void WbNode::redirectAliasedFields(WbField *param, WbNode *protoInstance, bool searchInParameters, bool parametersOnly,
-                                   bool copyValueOnly) {
-  QVector<WbField *> fieldsList;
-=======
 void WbNode::redirectAliasedFields(WbField *param, WbNode *protoInstance, bool searchInParameters, bool copyValueOnly) {
-  QList<WbField *> fields;
->>>>>>> 8f5fd23b
+  QList<WbField *> fieldsList;
   if (searchInParameters) {
     // search for matching IS fields in subPROTO declaration
     // and redirect them to the upper PROTO parameter
@@ -1434,18 +1276,9 @@
         f->copyValueFrom(param);
         // reset alias value so that the value is copied when node is cloned
         // this is needed for derived PROTO nodes linked to a default base PROTO parameter
-<<<<<<< HEAD
         f->setAlias(QString());
-      } else {
-        gProtoParameterNodeFlag = true;
+      } else
         f->redirectTo(param);
-        gProtoParameterNodeFlag = tmpProtoFlag;
-      }
-=======
-        field->setAlias(QString());
-      } else
-        field->redirectTo(param);
->>>>>>> 8f5fd23b
       gParent = tmpParent;
     }
   }
@@ -1457,46 +1290,14 @@
       node->redirectAliasedFields(param, protoInstance, true, copyValueOnly);
     } else {
       // do not search in fields of PROTO parameter node instances
-<<<<<<< HEAD
-      WbNode *ppn = node->protoParameterNode();
+      const WbNode *ppn = node->protoParameterNode();
       if (!ppn || !ppn->isProtoInstance())
-        node->redirectAliasedFields(param, protoInstance, false, false, copyValueOnly);
-    }
-  }
-}
-
-// recursively search for matching IS fields and change alias name
-void WbNode::swapFieldAlias(const QString &oldAlias, WbField *newParam, bool searchInParameters) {
-  QVector<WbField *> fieldsList(searchInParameters ? mParameters : mFields);
-
-  // search self
-  foreach (WbField *f, fieldsList) {
-    if (f->alias() == oldAlias && f->type() == newParam->type())
-      f->setAlias(newParam->name());
-  }
-
-  // do not search in sub nodes of a sub PROTO node
-  foreach (WbNode *node, subNodes(false, !searchInParameters, true)) {
-    if (node->isProtoInstance()) {
-      // search in parameters of direct sub PROTO nodes
-      node->swapFieldAlias(oldAlias, newParam, true);
-    } else {
-      // do not search in fields of PROTO parameter node instances
-      WbNode *ppn = node->protoParameterNode();
-      if (!ppn || !ppn->isProtoInstance())
-        node->swapFieldAlias(oldAlias, newParam, false);
-    }
-  }
-=======
-      const WbNode *protoParameterNode = node->protoParameterNode();
-      if (!protoParameterNode || !protoParameterNode->isProtoInstance())
         node->redirectAliasedFields(param, protoInstance, false, copyValueOnly);
     }
   }
 
   // restore flag
   gRestoreUniqueIdOnClone = restoreUniqueId;
->>>>>>> 8f5fd23b
 }
 
 WbNode *WbNode::cloneDefNode() {
@@ -1654,13 +1455,8 @@
   const QList<WbFieldModel *> &protoFieldModels = proto->fieldModels();
 
   // 2. create the parameters list from the model (default values)
-<<<<<<< HEAD
-  QVector<WbField *> parametersList;
-  QVector<QMap<QString, WbNode *>> parametersDefMap;
-=======
-  QList<WbField *> parameters;
+  QList<WbField *> parametersList;
   QList<QMap<QString, WbNode *>> parametersDefMap;
->>>>>>> 8f5fd23b
   bool hasDefaultDefNodes = false;
   QListIterator<WbFieldModel *> fieldModelsIt(protoFieldModels);
   while (fieldModelsIt.hasNext()) {
@@ -1764,13 +1560,8 @@
           }
 
           if (hidden)
-<<<<<<< HEAD
             parametersList.append(parameter);
-          else if (substitution == false) {
-=======
-            parameters.append(parameter);
           else if (!substitution) {
->>>>>>> 8f5fd23b
             toBeDeleted = true;
             tokenizer->reportFileError(
               tr("Parameter '%1' not supported in PROTO '%2'").arg(parameter->name()).arg(proto->name()));
@@ -1807,34 +1598,6 @@
   }
 
   parametersDefMap.clear();
-<<<<<<< HEAD
-  gProtoParameterNodeFlag = previousParameterNodeFlag;
-  gDerivedProtoFlag = gDerivedProtoParentFlag;
-  gDerivedProtoParentFlag = previousDerivedProtoFlag;
-  if (topParameter && !insertedProto)
-    gTopParameterFlag = false;
-
-  setupDescendantAndNestedProtoFlags(parametersList, topParameter || insertedProto);
-  WbNode *instance = createProtoInstanceFromParameters(proto, parametersList, protoLevel < 1, worldPath);
-
-  protoLevel = previousProtoLevel;
-  if (proto->isDerived())
-    gDerivedProtoAncestorFlag = previousDerivedProtoAncestor;
-  if (insertedProto)
-    gTopParameterFlag = previousTopParameterFlag;
-
-  return instance;
-}
-
-WbNode *WbNode::regenerateProtoInstanceFromParameters(WbProtoModel *proto, const QVector<WbField *> &parameters,
-                                                      bool isTopLevel, const QString &worldPath, bool fromSceneTree,
-                                                      int uniqueId) {
-  // setup global flags before PROTO instance creation
-  const bool previousDerivedProtoAncestor = gDerivedProtoAncestorFlag;
-  if (proto->isDerived())
-    gDerivedProtoAncestorFlag = true;
-=======
->>>>>>> 8f5fd23b
 
   return createProtoInstanceFromParameters(proto, parameters, worldPath);
   ;
@@ -1990,22 +1753,15 @@
   return instance;
 }
 
-<<<<<<< HEAD
-void WbNode::setupDescendantAndNestedProtoFlags(QVector<WbField *> fieldsList, bool isTopParameterDescendant) {
-  foreach (WbField *f, fieldsList) {
-    const WbSFNode *const sfnode = dynamic_cast<WbSFNode *>(f->value());
-    const WbMFNode *const mfnode = dynamic_cast<WbMFNode *>(f->value());
-=======
 void WbNode::updateNestedProtoFlag(bool hasAProtoAncestorFlag) {
   const bool newValue = isProtoInstance() && (hasAProtoAncestorFlag || hasAProtoAncestor());
   if (newValue && mIsNestedProtoNode)
     return;  // flag already set
   mIsNestedProtoNode = newValue;
   const QList<WbField *> fieldList = fields() + parameters();
-  foreach (WbField *field, fieldList) {
-    const WbSFNode *const sfnode = dynamic_cast<WbSFNode *>(field->value());
-    const WbMFNode *const mfnode = dynamic_cast<WbMFNode *>(field->value());
->>>>>>> 8f5fd23b
+  foreach (WbField *f, fieldList) {
+    const WbSFNode *const sfnode = dynamic_cast<WbSFNode *>(f->value());
+    const WbMFNode *const mfnode = dynamic_cast<WbMFNode *>(f->value());
     if (sfnode) {
       WbNode *n = sfnode->value();
       if (n)
@@ -2038,27 +1794,18 @@
   if (!isProtoInstance())
     return false;
 
-<<<<<<< HEAD
+  if (node->mProtoParameterParentNode)
+    return node->mProtoParameterParentNode == this;
+
   foreach (WbField *const p, parameters()) {
     const WbSFNode *const sfnode = dynamic_cast<WbSFNode *>(p->value());
-    if (sfnode && sfnode->value() == node)
-      return true;
-    const WbMFNode *const mfnode = dynamic_cast<WbMFNode *>(p->value());
-    if (mfnode && mfnode->nodeIndex(node) != -1)
-=======
-  if (node->mProtoParameterParentNode)
-    return node->mProtoParameterParentNode == this;
-
-  foreach (WbField *const field, parameters()) {
-    const WbSFNode *const sfnode = dynamic_cast<WbSFNode *>(field->value());
     if (sfnode && sfnode->value() == node) {
       node->mProtoParameterParentNode = this;
       return true;
     }
-    const WbMFNode *const mfnode = dynamic_cast<WbMFNode *>(field->value());
+    const WbMFNode *const mfnode = dynamic_cast<WbMFNode *>(p->value());
     if (mfnode && mfnode->nodeIndex(node) != -1) {
       node->mProtoParameterParentNode = this;
->>>>>>> 8f5fd23b
       return true;
     }
   }
@@ -2091,11 +1838,7 @@
 
 QList<WbNode *> WbNode::subNodes(bool recurse, bool searchInFields, bool searchInParameters) const {
   QList<WbNode *> result;
-<<<<<<< HEAD
-  QVector<WbField *> fieldsList;
-=======
-  QList<WbField *> fields;
->>>>>>> 8f5fd23b
+  QList<WbField *> fieldsList;
   // first add the parameters and then the fields
   if (searchInParameters)
     fieldsList += mParameters;
@@ -2104,13 +1847,8 @@
   if (!searchInFields && !searchInParameters)
     fieldsList += fieldsOrParameters();
 
-<<<<<<< HEAD
-  QVector<WbField *>::iterator fieldIt;
+  QList<WbField *>::iterator fieldIt;
   for (fieldIt = fieldsList.begin(); fieldIt != fieldsList.end(); ++fieldIt)
-=======
-  QList<WbField *>::iterator fieldIt;
-  for (fieldIt = fields.begin(); fieldIt != fields.end(); ++fieldIt)
->>>>>>> 8f5fd23b
     result.append(subNodes((*fieldIt), recurse, searchInFields, searchInParameters));
   return result;
 }
@@ -2192,58 +1930,6 @@
   return false;
 }
 
-<<<<<<< HEAD
-bool WbNode::hasAreferredDefNodeDescendant() const {
-  return hasAreferredDefNodeDescendant(this);
-}
-
-bool WbNode::hasAreferredDefNodeDescendant(const WbNode *root) const {
-  const int count = useCount();
-  const QList<WbNode *> &useNodesList = this->useNodes();
-  for (int i = 0; i < count; ++i) {
-    if (!root->isAnAncestorOf(useNodesList.at(i)))
-      return true;
-  }
-
-  foreach (WbField *f, fieldsOrParameters()) {
-    WbValue *value = f->value();
-    const WbSFNode *const sfnode = dynamic_cast<WbSFNode *>(value);
-    if (sfnode && sfnode->value()) {
-      const WbNode *node = sfnode->value();
-      const int nodeCount = node->useCount();
-      const QList<WbNode *> &nodeUseNodes = node->useNodes();
-      for (int i = 0; i < nodeCount; ++i) {
-        if (!root->isAnAncestorOf(nodeUseNodes.at(i)))
-          return true;
-      }
-      const bool subtreeHasDef = node->hasAreferredDefNodeDescendant(root);
-      if (subtreeHasDef)
-        return subtreeHasDef;
-    } else {
-      const WbMFNode *const mfnode = dynamic_cast<WbMFNode *>(value);
-      if (mfnode) {
-        const int size = mfnode->size();
-        for (int i = 0; i < size; ++i) {
-          const WbNode *node = mfnode->item(i);
-          const int nodeCount = node->useCount();
-          const QList<WbNode *> &nodeUseNodes = node->useNodes();
-          for (int j = 0; j < nodeCount; ++j) {
-            if (!root->isAnAncestorOf(nodeUseNodes.at(j)))
-              return true;
-          }
-          const bool subtreeHasDef = node->hasAreferredDefNodeDescendant(root);
-          if (subtreeHasDef)
-            return subtreeHasDef;
-        }
-      }
-    }
-  }
-
-  return false;
-}
-
-=======
->>>>>>> 8f5fd23b
 int WbNode::level() const {
   int level = 0;
   const WbNode *node = this;
@@ -2268,14 +1954,9 @@
   bool subNodeFound = false;
   int result = 0;
 
-<<<<<<< HEAD
-  foreach (WbField *f, root->fields()) {
+  const QList<WbField *> &fieldsList = root->fields();
+  foreach (WbField *f, fieldsList) {
     WbValue *value = f->value();
-=======
-  const QList<WbField *> &fields = root->fields();
-  foreach (WbField *field, fields) {
-    WbValue *value = field->value();
->>>>>>> 8f5fd23b
     WbSFNode *sfNode = dynamic_cast<WbSFNode *>(value);
     if (sfNode) {
       WbNode *node = sfNode->value();
@@ -2307,14 +1988,9 @@
     return;
   }
 
-<<<<<<< HEAD
-  foreach (WbField *f, currentNode->fields()) {
+  const QList<WbField *> &fieldsList = currentNode->fields();
+  foreach (WbField *f, fieldsList) {
     WbValue *value = f->value();
-=======
-  const QList<WbField *> &fields = currentNode->fields();
-  foreach (WbField *field, fields) {
-    WbValue *value = field->value();
->>>>>>> 8f5fd23b
     WbSFNode *sfNode = dynamic_cast<WbSFNode *>(value);
     if (sfNode) {
       WbNode *node = sfNode->value();
@@ -2347,14 +2023,9 @@
   if (index == 0)
     return root;
 
-<<<<<<< HEAD
-  foreach (WbField *f, root->fields()) {
+  const QList<WbField *> &fieldsList = root->fields();
+  foreach (WbField *f, fieldsList) {
     WbValue *value = f->value();
-=======
-  const QList<WbField *> &fields = root->fields();
-  foreach (WbField *field, fields) {
-    WbValue *value = field->value();
->>>>>>> 8f5fd23b
     WbSFNode *sfNode = dynamic_cast<WbSFNode *>(value);
     if (sfNode) {
       WbNode *node = sfNode->value();
@@ -2386,14 +2057,9 @@
   if (index == 0)
     return root;
 
-<<<<<<< HEAD
-  foreach (WbField *f, root->fields()) {
+  const QList<WbField *> &fieldsList = root->fields();
+  foreach (WbField *f, fieldsList) {
     WbValue *value = f->value();
-=======
-  const QList<WbField *> &fields = root->fields();
-  foreach (WbField *field, fields) {
-    WbValue *value = field->value();
->>>>>>> 8f5fd23b
     WbSFNode *sfNode = dynamic_cast<WbSFNode *>(value);
     if (sfNode) {
       WbNode *node = sfNode->value();
@@ -2429,16 +2095,9 @@
   QList<WbNode *> nodes(subNodes(true, true, true));
   nodes.prepend(this);
   foreach (WbNode *n, nodes) {
-<<<<<<< HEAD
-    QVector<WbField *> fieldsAndParameters;
-    fieldsAndParameters << n->mFields << n->mParameters;
-    foreach (WbField *f, fieldsAndParameters)
+    QList<WbField *> fieldsList = n->mFields + n->mParameters;
+    foreach (WbField *f, fieldsList)
       f->setParentNode(n);
-=======
-    QList<WbField *> fields = n->mFields + n->mParameters;
-    foreach (WbField *field, fields)
-      field->setParentNode(n);
->>>>>>> 8f5fd23b
   }
 }
 
