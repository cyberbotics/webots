// Copyright 1996-2021 Cyberbotics Ltd.
//
// Licensed under the Apache License, Version 2.0 (the "License");
// you may not use this file except in compliance with the License.
// You may obtain a copy of the License at
//
//     http://www.apache.org/licenses/LICENSE-2.0
//
// Unless required by applicable law or agreed to in writing, software
// distributed under the License is distributed on an "AS IS" BASIS,
// WITHOUT WARRANTIES OR CONDITIONS OF ANY KIND, either express or implied.
// See the License for the specific language governing permissions and
// limitations under the License.

#include "WbNode.hpp"

#include "WbField.hpp"
#include "WbFieldModel.hpp"
#include "WbLog.hpp"
#include "WbMFBool.hpp"
#include "WbMFColor.hpp"
#include "WbMFDouble.hpp"
#include "WbMFInt.hpp"
#include "WbMFNode.hpp"
#include "WbMFRotation.hpp"
#include "WbMFString.hpp"
#include "WbMFVector2.hpp"
#include "WbMFVector3.hpp"
#include "WbNodeFactory.hpp"
#include "WbNodeModel.hpp"
#include "WbNodeReader.hpp"
#include "WbParser.hpp"
#include "WbProject.hpp"
#include "WbProtoModel.hpp"
#include "WbSFBool.hpp"
#include "WbSFColor.hpp"
#include "WbSFDouble.hpp"
#include "WbSFInt.hpp"
#include "WbSFNode.hpp"
#include "WbSFRotation.hpp"
#include "WbSFString.hpp"
#include "WbSFVector2.hpp"
#include "WbSFVector3.hpp"
#include "WbStandardPaths.hpp"
#include "WbToken.hpp"
#include "WbTokenizer.hpp"
#include "WbVrmlWriter.hpp"

#include <QtCore/QFile>
#include <QtCore/QFileInfo>
#include <QtCore/QRegularExpression>
#include <QtCore/QSet>
#include <QtCore/QTemporaryFile>

#include <cassert>

struct ProtoParameters {
  const QVector<WbField *> *params;
};
static QList<ProtoParameters *> gProtoParameterList;
static QList<const WbNode *> gUrdfNodesQueue;
static QMap<int, QString> gUrdfNames;
static const WbNode *gUrdfCurrentNode;
static int gUrdfNameIndex = 0;

static bool gInstantiateMode = true;
static QVector<WbNode *> gNodes = {NULL};  // id 0 is reserved for root node
static WbNode *gParent = NULL;
static bool gProtoParameterNodeFlag = false;
static bool gNestedProtoFlag = false;
static bool gDefCloneFlag = false;
static bool gDerivedProtoFlag = false;        // true during the creation of a derived PROTO
static bool gDerivedProtoParentFlag = false;  // true during the creation of a PROTO node whose parent PROTO is derived
static bool gTopParameterFlag = false;
static bool gDerivedProtoAncestorFlag = false;
static QStringList *gInternalDefNamesInWrite = NULL;
static QList<QPair<WbNode *, int>> *gExternalUseNodesInWrite = NULL;
static bool gRestoreUniqueIdOnClone;

bool WbNode::cUpdatingDictionary = false;

const QStringList WbNode::cHiddenParameterNames = QStringList() << "translation"
                                                                << "rotation"
                                                                << "linearVelocity"
                                                                << "angularVelocity"
                                                                << "position"
                                                                << "position2"
                                                                << "position3";

void WbNode::setInstantiateMode(bool mode) {
  gInstantiateMode = mode;
}

bool WbNode::instantiateMode() {
  return gInstantiateMode;
}

void WbNode::setGlobalParentNode(WbNode *parent, bool protoParameterNodeFlag) {
  gParent = parent;

  if (parent)
    gProtoParameterNodeFlag = protoParameterNodeFlag || parent->mIsProtoDescendant || parent->isProtoInstance();
  else
    gProtoParameterNodeFlag = false;
}

WbNode *WbNode::globalParentNode() {
  return gParent;
}

bool WbNode::setRestoreUniqueIdOnClone(bool enable) {
  const bool previousValue = gRestoreUniqueIdOnClone;
  gRestoreUniqueIdOnClone = enable;
  return previousValue;
}

void WbNode::setUniqueId(int newId) {
  // check new id is valid
  // - correct range
  // - the newId slot is empty (the node was deleted)
  assert(newId >= 0);
  assert(newId < gNodes.size());
  assert(gRestoreUniqueIdOnClone || gNodes[newId] == NULL);

  // update the id
  if (mUniqueId != -1 && mUniqueId != newId) {
    if (mUniqueId == gNodes.size() - 1)
      gNodes.removeLast();
    else
      gNodes[mUniqueId] = NULL;
  }
  gNodes[newId] = this;
  mUniqueId = newId;
}

int WbNode::getFreeUniqueId() {
  int id = gNodes.size();
  gNodes.append(NULL);
  return id;
}

void WbNode::init() {
  // nodes at the .wbt level are created with a mUniqueId
  if (gInstantiateMode && !gRestoreUniqueIdOnClone) {
    mUniqueId = gNodes.size();
    gNodes.append(this);
  } else
    // nodes in .proto files are created with mUniqueId = -1
    mUniqueId = -1;

  mDefNode = NULL;
  mHasUseAncestor = false;
  setParentNode(gParent);
  gParent = this;
  mIsBeingDeleted = false;
  mIsProtoDescendant = false;
  mProtoParameterNode = NULL;
  mIsNestedProtoNode = false;
  mProtoParameterNodeInstances.clear();
  mRegenerationRequired = false;
  mIsCreationCompleted = false;
  mInsertionCompleted = false;
  mIsTopParameterDescendant = false;
  mProto = NULL;
  mCurrentStateId = "__init__";
}

WbNode::WbNode(const QString &modelName, const QString &worldPath, WbTokenizer *tokenizer) :
  mModel(WbNodeModel::findModel(modelName)) {
  init();

  // create fields from model
  foreach (WbFieldModel *const fieldModel, mModel->fieldModels())
    mFields.append(new WbField(fieldModel, this));

  if (tokenizer)
    readFields(tokenizer, worldPath);

  foreach (const WbField *const field, mFields)
    connect(field, &WbField::valueChanged, this, &WbNode::notifyFieldChanged);

  gParent = parentNode();

  if (gProtoParameterNodeFlag)
    mIsProtoDescendant = true;
  if (gTopParameterFlag)
    mIsTopParameterDescendant = true;
}

WbNode::WbNode(const WbNode &other) :
  mModel(other.mModel),
  mDefName(other.mDefName),
  mUseName(other.mUseName),
  mProtoInstanceFilePath(other.mProtoInstanceFilePath),
  mProtoInstanceTemplateContent(other.mProtoInstanceTemplateContent) {
  init();
  if (gRestoreUniqueIdOnClone)
    setUniqueId(other.mUniqueId);

  // copy mProto reference in any case
  if (other.mProto) {
    mProto = other.mProto;
    mProto->ref();
  }

  if (gDerivedProtoAncestorFlag && other.mProto && (parentNode() && parentNode()->mIsNestedProtoNode))
    mIsNestedProtoNode = true;

  // do not redirect fields of DEF node descendant even if included in a PROTO parameter
  if (gDefCloneFlag || (parentNode() && parentNode()->mHasUseAncestor))
    mHasUseAncestor = true;

  const bool previousNestedProtoFlag = gNestedProtoFlag;
  if (!mHasUseAncestor && !gDefCloneFlag && other.mIsProtoDescendant && gProtoParameterNodeFlag) {
    // clone PROTO parameter node

    if (other.mIsNestedProtoNode)
      // apply nested PROTO method when copying the internal nodes of the nested PROTO node
      gNestedProtoFlag = true;

    // copy fields
    foreach (WbField *parameterNodeField, other.mFields) {
      WbField *field = NULL;
      if (gNestedProtoFlag) {
        // create an instance of a nested PROTO parameter node
        // don't redirect PROTO instance fields to PROTO node fields
        // PROTO instance fields will be redirected to PROTO node parameters in function cloneAndReferenceProtoInstance()
        field = new WbField(*parameterNodeField, this);
      } else {
        // create an instance of a non-PROTO parameter node
        field = new WbField(parameterNodeField->model(), this);
        field->redirectTo(parameterNodeField);

        if (!other.mProto && gDerivedProtoAncestorFlag && !gTopParameterFlag)
          field->setAlias(parameterNodeField->alias());
      }

      mFields.append(field);
      connect(field, &WbField::valueChanged, this, &WbNode::notifyFieldChanged);
    }

    // copy parameters
    gNestedProtoFlag = true;
    foreach (WbField *parameter, other.parameters()) {
      WbField *copy = new WbField(*parameter, this);
      mParameters.append(copy);
      connect(copy, &WbField::valueChanged, this, &WbNode::notifyParameterChanged);
    }

    mIsProtoDescendant = true;

  } else {
    if (other.mIsNestedProtoNode && !(gTopParameterFlag || other.mIsTopParameterDescendant))
      // apply nested PROTO method when copying the internal nodes of the nested PROTO node
      gNestedProtoFlag = true;

    // copy fields
    foreach (WbField *field, other.mFields) {
      WbField *copiedField = NULL;
      if (mHasUseAncestor || gNestedProtoFlag || gDefCloneFlag || field->alias().isEmpty() ||
          (other.mProto != NULL && field->parameter() == NULL))
        copiedField = new WbField(*field, this);
      else {
        // don't copy PROTO parameter values inside the field
        // they will be copied when redirecting aliased fields to parameters
        copiedField = new WbField(field->model(), this);
        copiedField->setAlias(field->alias());
        copyAliasValue(copiedField, field->alias());
      }
      mFields.append(copiedField);
      connect(copiedField, &WbField::valueChanged, this, &WbNode::notifyFieldChanged);
    }

    if (gProtoParameterNodeFlag)
      mIsProtoDescendant = true;

    if (other.mProto) {
      const bool previousProtoParameterFlag = gProtoParameterNodeFlag;
      if (gInstantiateMode) {
        gProtoParameterNodeFlag = true;

        // detect nested PROTO instances
        mIsNestedProtoNode = other.mIsNestedProtoNode;
      }

      // add parameters with values copied from PROTO model
      gNestedProtoFlag = true;
      foreach (WbField *parameter, other.parameters()) {
        WbField *copy = new WbField(*parameter, this);
        mParameters.append(copy);
        connect(copy, &WbField::valueChanged, this, &WbNode::notifyParameterChanged);
      }
      gNestedProtoFlag = previousNestedProtoFlag;

      // connect fields to PROTO parameters
      if (gInstantiateMode) {
        if (!mIsNestedProtoNode || !mIsProtoDescendant)
          foreach (WbField *parameter, mParameters)
            redirectAliasedFields(parameter, this, other.mProto->isDerived());
      }

      gProtoParameterNodeFlag = previousProtoParameterFlag;
    }
  }

  gParent = parentNode();
  if (gTopParameterFlag)
    mIsTopParameterDescendant = true;
  gNestedProtoFlag = previousNestedProtoFlag;
}

WbNode::~WbNode() {
  mIsBeingDeleted = true;

  // qDeleteAll(mFields); // Delete always USE nodes before DEF nodes
  int n = mFields.size() - 1;
  for (int i = n; i >= 0; --i)
    delete mFields[i];

  if (mProto) {
    // qDeleteAll(mParameters); // Delete Always USE nodes before DEF nodes
    n = mParameters.size() - 1;
    for (int i = n; i >= 0; --i)
      delete mParameters[i];
    mProto->unref();
  }

  foreach (WbNode *instance, mProtoParameterNodeInstances) {
    if (instance->mProtoParameterNode == this)
      instance->mProtoParameterNode = NULL;
  }
  mProtoParameterNodeInstances.clear();

  // nodes in PROTO definitions and in scene tree clipboard are not in gNodes[]
  // in case of PROTO regeneration, the unique ID could already be assigned to a new node
  if (mUniqueId != -1 && gNodes[mUniqueId] == this)
    gNodes[mUniqueId] = NULL;

  if (isUseNode() && mDefNode) {
    mDefNode->mUseNodes.removeOne(this);
    mDefNode->useNodesChanged();
  }

  if (isDefNode()) {
    foreach (WbNode *const useNode, mUseNodes)
      useNode->setDefNode(NULL);
  }

  // delete the PROTO instance temporary file if any
  if (!mProtoInstanceFilePath.isEmpty() && QFile::exists(mProtoInstanceFilePath))
    QFile::remove(mProtoInstanceFilePath);
}

const QString &WbNode::modelName() const {
  return mProto ? mProto->name() : mModel->name();
}

const QString &WbNode::info() const {
  return mProto ? mProto->info() : mModel->info();
}

void WbNode::setDefName(const QString &defName, bool recurse) {
  if (defName == mDefName)
    return;

  foreach (WbNode *const useNode, mUseNodes)
    useNode->setUseName(defName);

  mDefName = defName;
  emit defUseNameChanged(this, false);

  if (!recurse)
    return;

  const WbNode *parent = parentNode();
  const WbNode *previousParentNode = this;
  QList<int> parentIndices;
  while (parent) {
    int index = subNodeIndex(previousParentNode, parent);
    if (index < 0)
      // parent-child link not correctly setup
      return;
    parentIndices.prepend(index);
    if (!parent->useNodes().isEmpty()) {
      const QList<WbNode *> &useList = parent->useNodes();
      foreach (WbNode *const useNode, useList) {
        WbNode *const defNode = findNodeFromSubNodeIndices(parentIndices, useNode);
        assert(defNode != NULL);
        defNode->setDefName(defName, false);
      }
    }
    previousParentNode = parent;
    parent = parent->parentNode();
  }
}

void WbNode::setUseName(const QString &useName, bool signal) {
  if (mUseName == useName)
    return;

  mUseName = useName;

  if (signal)
    emit defUseNameChanged(this, false);
}

QString WbNode::fullName() const {
  if (isUseNode())
    return "USE " + mUseName;
  if (!defName().isEmpty())
    return "DEF " + mDefName + " " + modelName();
  return modelName();
}

QString WbNode::fullVrmlName() const {
  if (isUseNode())
    return "USE " + mUseName;

  QString name = vrmlName();

  if (defName().isEmpty())
    return name;
  return "DEF " + mDefName + " " + name;
}

QString WbNode::usefulName() const {
  if (isUseNode())
    return "USE " + mUseName;

  QString usefulName = "";

  if (!defName().isEmpty())
    usefulName += QString("DEF ") + defName() + " ";

  usefulName += modelName();

  if (isProtoInstance())
    usefulName += " (PROTO)";

  return usefulName;
}

const QString &WbNode::nodeModelName() const {
  return mModel->name();
}

QString WbNode::fullPath(const QString &fieldName, QString &parameterName) const {
  const WbNode *n = this;
  WbField *field = NULL;
  if (!fieldName.isEmpty())
    field = findField(fieldName, true);

  if (field && field->parameter()) {
    // find visible parameter
    WbField *parameter = field->parameter();
    while (parameter->parameter())
      parameter = parameter->parameter();

    parameterName = parameter->name();
    n = parameter->parentNode();
    assert(n);
  } else
    parameterName = "";

  QString path;
  while (n && !n->isWorldRoot()) {
    if (n->protoParameterNode())
      n = n->protoParameterNode();

    if (path.isEmpty())
      path = n->usefulName();
    else
      path = n->usefulName() + " > " + path;

    n = n->parentNode();
  }

  return path;
}

QString WbNode::extractFieldName(const QString &message) const {
  // extract field name
  QString fieldName;
  QRegularExpression regExp("'(\\w)+'");
  QRegularExpressionMatch match = regExp.match(message);
  if (match.hasMatch()) {
    fieldName = match.captured(0);
    fieldName = fieldName.mid(1, fieldName.length() - 2);  // remove single quotes
  }

  return fieldName;
}

void WbNode::parsingWarn(const QString &message) const {
  warn(message, true);
}

void WbNode::parsingInfo(const QString &message) const {
  info(message, true);
}

void WbNode::warn(const QString &message, bool parsingMessage) const {
  QString fieldName = extractFieldName(message);
  QString parameterName;
  QString path = fullPath(fieldName, parameterName);
  QString improvedMsg = message;

  if (!fieldName.isEmpty() && !parameterName.isEmpty())
    // improve message by displaying parameter name instead of hidden field name
    improvedMsg.replace("'" + fieldName + "'", "'" + parameterName + "'");

  if (parsingMessage)
    WbLog::warning(path + ": " + improvedMsg, false, WbLog::PARSING);
  else
    WbLog::warning(path + ": " + improvedMsg);
}

void WbNode::info(const QString &message, bool parsingMessage) const {
  QString fieldName = extractFieldName(message);
  QString parameterName;
  QString path = fullPath(fieldName, parameterName);
  QString improvedMsg = message;

  if (!fieldName.isEmpty() && !parameterName.isEmpty())
    // improve message by displaying parameter name instead of hidden field name
    improvedMsg.replace("'" + fieldName + "'", "'" + parameterName + "'");

  if (parsingMessage)
    WbLog::info(path + ": " + improvedMsg, false, WbLog::PARSING);
  else
    WbLog::info(path + ": " + improvedMsg);
}

void WbNode::cleanup() {
  gNodes.clear();
  gNodes.append(NULL);  // id 0 is reserved for root node
}

WbNode *WbNode::findNode(int uniqueId) {
  if (uniqueId >= 0 && uniqueId < gNodes.size())
    return gNodes[uniqueId];

  return NULL;
}

const QVector<WbField *> &WbNode::fieldsOrParameters() const {
  return isProtoInstance() ? mParameters : mFields;
}

int WbNode::numFields() const {
  return fieldsOrParameters().size();
}

WbField *WbNode::field(int index, bool internal) const {
  if (index < 0)
    return NULL;
  const QVector<WbField *> &fields = internal ? mFields : fieldsOrParameters();
  return index < fields.size() ? fields.at(index) : NULL;
}

WbField *WbNode::findField(const QString &fieldName, bool internal) const {
  const QVector<WbField *> &l = internal ? mFields : fieldsOrParameters();

  foreach (WbField *const field, l)
    if (fieldName == field->name())
      return field;

  return NULL;
}

int WbNode::findFieldId(const QString &fieldName, bool internal) const {
  int counter = 0;
  const QVector<WbField *> &fields = internal ? mFields : fieldsOrParameters();
  foreach (const WbField *const field, fields) {
    if (field->name() == fieldName)
      return counter;
    ++counter;
  }
  return -1; /* not found */
}

int WbNode::fieldIndex(const WbField *field) const {
  const QVector<WbField *> &list = fieldsOrParameters();
  return list.indexOf(const_cast<WbField *>(field));
}

// For PROTOs
int WbNode::parameterIndex(const WbField *field) const {
  const QVector<WbField *> &parameterList = parameters();
  return parameterList.indexOf(const_cast<WbField *>(field));
}

// Retrieves the field in which this node sits and returns the index of the node within this field
WbField *WbNode::parentFieldAndIndex(int &index, bool internal) const {
  index = -1;
  const WbNode *const parent = parentNode();
  if (!parent)
    return NULL;

  const QVector<WbField *> &fields = internal ? parent->fields() : parent->fieldsOrParameters();
  foreach (WbField *const field, fields) {
    const WbSFNode *const sfnode = dynamic_cast<WbSFNode *>(field->value());
    if (sfnode && sfnode->value() == this) {
      index = 0;
      return field;
    }
    const WbMFNode *const mfnode = dynamic_cast<WbMFNode *>(field->value());
    if (mfnode) {
      index = mfnode->nodeIndex(this);
      if (index != -1)
        return field;
    }
  }

  return NULL;
}

WbValue *WbNode::findValue(const QString &fieldName) const {
  foreach (WbField *const field, mFields) {
    if (fieldName == field->name())
      return field->value();
  }
  return NULL;
}

WbSFString *WbNode::findSFString(const QString &fieldName) const {
  return dynamic_cast<WbSFString *>(findValue(fieldName));
}

WbSFInt *WbNode::findSFInt(const QString &fieldName) const {
  return dynamic_cast<WbSFInt *>(findValue(fieldName));
}

WbSFDouble *WbNode::findSFDouble(const QString &fieldName) const {
  return dynamic_cast<WbSFDouble *>(findValue(fieldName));
}

WbSFVector2 *WbNode::findSFVector2(const QString &fieldName) const {
  return dynamic_cast<WbSFVector2 *>(findValue(fieldName));
}

WbSFVector3 *WbNode::findSFVector3(const QString &fieldName) const {
  return dynamic_cast<WbSFVector3 *>(findValue(fieldName));
}

WbSFColor *WbNode::findSFColor(const QString &fieldName) const {
  return dynamic_cast<WbSFColor *>(findValue(fieldName));
}

WbSFNode *WbNode::findSFNode(const QString &fieldName) const {
  return dynamic_cast<WbSFNode *>(findValue(fieldName));
}

WbSFBool *WbNode::findSFBool(const QString &fieldName) const {
  return dynamic_cast<WbSFBool *>(findValue(fieldName));
}

WbSFRotation *WbNode::findSFRotation(const QString &fieldName) const {
  return dynamic_cast<WbSFRotation *>(findValue(fieldName));
}

WbMFString *WbNode::findMFString(const QString &fieldName) const {
  return dynamic_cast<WbMFString *>(findValue(fieldName));
}

WbMFInt *WbNode::findMFInt(const QString &fieldName) const {
  return dynamic_cast<WbMFInt *>(findValue(fieldName));
}

WbMFDouble *WbNode::findMFDouble(const QString &fieldName) const {
  return dynamic_cast<WbMFDouble *>(findValue(fieldName));
}

WbMFVector2 *WbNode::findMFVector2(const QString &fieldName) const {
  return dynamic_cast<WbMFVector2 *>(findValue(fieldName));
}

WbMFVector3 *WbNode::findMFVector3(const QString &fieldName) const {
  return dynamic_cast<WbMFVector3 *>(findValue(fieldName));
}

WbMFBool *WbNode::findMFBool(const QString &fieldName) const {
  return dynamic_cast<WbMFBool *>(findValue(fieldName));
}

WbMFRotation *WbNode::findMFRotation(const QString &fieldName) const {
  return dynamic_cast<WbMFRotation *>(findValue(fieldName));
}

WbMFColor *WbNode::findMFColor(const QString &fieldName) const {
  return dynamic_cast<WbMFColor *>(findValue(fieldName));
}

WbMFNode *WbNode::findMFNode(const QString &fieldName) const {
  return dynamic_cast<WbMFNode *>(findValue(fieldName));
}

void WbNode::makeUseNode(WbNode *defNode, bool reading) {
  assert(defNode && defNode->isDefNode());

  mDefName = "";  // A USE node cannot be a DEF node at the same time
  mUseName = defNode->defName();

  if (reading)
    return;

  if (mDefNode) {
    mDefNode->mUseNodes.removeOne(this);  // Unsubscribes from updates of the previous referred DEF node
    mDefNode->useNodesChanged();
  }

  mDefNode = defNode;

  if (!mUseNodes.empty()) {
    mUseNodes.clear();
    useNodesChanged();
  }

  mDefNode->mUseNodes.append(this);  // Subscribes to updates of the referred DEF node
  mDefNode->useNodesChanged();
}

// Turns an orphan USE node into a DEF node with the same name
void WbNode::makeDefNode() {
  if (mDefNode) {  // Unsubscribes from previous DEF node
    mDefNode->mUseNodes.removeOne(this);
    mDefNode->useNodesChanged();
  }
  mDefName = mUseName;
  mUseName = "";
  mDefNode = NULL;

  if (parentNode() && parentNode()->mHasUseAncestor)
    return;

  // reset mHasUseAncestor flag in descendant nodes
  resetUseAncestorFlag();

  emit defUseNameChanged(this, true);
}

void WbNode::resetUseAncestorFlag() {
  if (!mHasUseAncestor || mDefNode)
    return;

  mHasUseAncestor = false;
  QList<WbNode *> subNodeList = subNodes(false);
  foreach (WbNode *const n, subNodeList)
    n->resetUseAncestorFlag();
}

// called after any field of this node has changed
void WbNode::notifyFieldChanged() {
  // this is the changed field
  WbField *const field = static_cast<WbField *>(sender());

  if (mIsBeingDeleted || cUpdatingDictionary) {
    emit fieldChanged(field);
    return;
  }

  // see if this node or any of its ancestors is a DEF node
  // in which case we must propagate the change to all matching USE nodes
  // note that there can be several DEF ancestors, and each must be treated
  WbNode *n = this;
  do {
    // is n a DEF node with USE nodes ?
    if (!n->mUseNodes.isEmpty()) {
      // find where the changed field is located in the DEF node
      int index = n->findSubFieldIndex(field);
      if (index >= 0) {
        WbNode *parent = NULL;
        // apply changes to the same field in each USE node
        foreach (WbNode *const useNode, n->mUseNodes) {
          WbField *const subField = useNode->findSubField(index, parent);
          if (!subField || subField->type() != field->type() || subField->name() != field->name())
            continue;
          assert(parent);
          setGlobalParentNode(parent);
          subField->copyValueFrom(field);
          subField->defHasChanged();
        }

        setGlobalParentNode(NULL);
      } else
        // index could be invalid for fields in sub-PROTO scope
        // but in this case the USE node will be updated by the parameter change notification
        break;
    }

    // climb up the family tree but stop if child insertion is not completed
    WbNode *p = n->parentNode();
    if (!p || !n->mInsertionCompleted)
      break;
    n = p;
  } while (!n->isWorldRoot());

  emit fieldChanged(field);
}

void WbNode::notifyParameterChanged() {
  WbField *const parameter = static_cast<WbField *>(sender());

  emit parameterChanged(parameter);
}

int WbNode::findSubFieldIndex(const WbField *const searched) const {
  int count = 0;
  QList<WbNode *> list(subNodes(true, false, false));
  list.prepend(const_cast<WbNode *>(this));
  foreach (WbNode *const node, list) {
    foreach (WbField *const field, node->mFields) {
      if (field == searched)
        return count;
      ++count;
    }
  }
  return -1;
}

WbField *WbNode::findSubField(int index, WbNode *&parent) const {
  int count = 0;
  QList<WbNode *> list(subNodes(true, false, false));
  list.prepend(const_cast<WbNode *>(this));
  foreach (WbNode *const node, list) {
    foreach (WbField *const field, node->mFields) {
      if (count == index) {
        parent = node;
        return field;
      }
      ++count;
    }
  }
  return NULL;
}

void WbNode::validate(const WbNode *upperNode, const WbField *upperField, bool isInBoundingObject) const {
  if (isUseNode())
    return;
  const WbNode *parent = upperNode == NULL ? this : upperNode;
  QVector<WbField *> fieldsToBeValidated;
  if (upperField)
    fieldsToBeValidated << const_cast<WbField *>(upperField);
  else
    fieldsToBeValidated = fields();

  foreach (const WbField *field, fieldsToBeValidated) {
    WbSFNode *const sfnode = dynamic_cast<WbSFNode *>(field->value());
    WbMFNode *const mfnode = dynamic_cast<WbMFNode *>(field->value());
    if (sfnode) {
      if (field->name() == "boundingObject")
        isInBoundingObject = true;
      WbNode *child = sfnode->value();
      if (child) {
        QString errorMessage;
        if (!WbNodeFactory::instance()->validateExistingChildNode(field, child, parent, isInBoundingObject, errorMessage)) {
          bool emptyErrorMessage = errorMessage.isEmpty();
          if (emptyErrorMessage)
            errorMessage = QString("Skipped unexpected %1 node in '%2' field of %3 node.")
                             .arg(child->nodeModelName(), field->name(), this->nodeModelName());
          else if (upperNode)
            errorMessage.append(tr(" Using 'Slot' nodes mechanism."));

          WbField *parameter = field->parameter();
          if (parameter) {
            WbSFNode *sfParameter = dynamic_cast<WbSFNode *>(parameter->value());
            assert(sfParameter);
            sfParameter->setValue(NULL);
            if (!emptyErrorMessage)
              errorMessage.append(tr(" Skipped node in PROTO parameter '%1'.").arg(parameter->name()));
          } else {
            sfnode->setValue(NULL);
            if (!emptyErrorMessage)
              errorMessage.prepend(tr(" Skipped node: "));
          }

          parsingWarn(errorMessage);
        } else
          child->validate(NULL, NULL, isInBoundingObject);
      }
    } else if (mfnode) {
      for (int i = 0; i < mfnode->size(); ++i) {
        WbNode *child = mfnode->item(i);
        QString errorMessage;
        if (!WbNodeFactory::instance()->validateExistingChildNode(field, child, parent, isInBoundingObject, errorMessage)) {
          bool emptyErrorMessage = errorMessage.isEmpty();
          if (emptyErrorMessage)
            errorMessage = QString("Skipped unexpected %1 node in '%2' field of %3 node.")
                             .arg(child->nodeModelName(), field->name(), this->nodeModelName());
          else if (upperNode)
            errorMessage.append(tr(" Using 'Slot' nodes mechanism."));

          WbField *parameter = field->parameter();
          if (parameter) {
            WbMFNode *mfParameter = dynamic_cast<WbMFNode *>(parameter->value());
            assert(mfParameter);
            mfParameter->removeItem(i);
            if (!emptyErrorMessage)
              errorMessage.append(tr(" Skipped node in PROTO parameter '%1'.").arg(parameter->name()));
          } else {
            mfnode->removeItem(i);
            if (!emptyErrorMessage)
              errorMessage.prepend(tr("Skipped node: "));
          }

          --i;
          parsingWarn(errorMessage);
        } else
          child->validate(NULL, NULL, isInBoundingObject);
      }
    }
  }
}

void WbNode::readFieldValue(WbField *field, WbTokenizer *tokenizer, const QString &worldPath) const {
  if (field->name() == "boundingObject")
    WbNodeReader::current()->setReadingBoundingObject(true);

  field->readValue(tokenizer, worldPath);

  if (field->name() == "boundingObject")
    WbNodeReader::current()->setReadingBoundingObject(false);
}

void WbNode::readFields(WbTokenizer *tokenizer, const QString &worldPath) {
  gParent = this;
  tokenizer->skipToken("{");

  while (tokenizer->peekWord() != "}") {
    const QString &w(tokenizer->nextWord());
    WbField *const field = findField(w);
    if (!field)
      tokenizer->skipField();
    else {
      if (tokenizer->peekWord() == "IS") {
        tokenizer->skipToken("IS");
        const QString &alias = tokenizer->nextWord();
        // qDebug() << field->name() << "->" << alias;
        field->setAlias(alias);
        copyAliasValue(field, alias);
      } else {
        // field->readValue(tokenizer);
        readFieldValue(field, tokenizer, worldPath);
      }
    }
  }

  tokenizer->skipToken("}");
  gParent = parentNode();
}

void WbNode::enableDefNodeTrackInWrite(bool substituteInStream) {
  assert(gInternalDefNamesInWrite == NULL && gExternalUseNodesInWrite == NULL);
  gInternalDefNamesInWrite = new QStringList();
  if (!substituteInStream)
    gExternalUseNodesInWrite = new QList<QPair<WbNode *, int>>();
}

void WbNode::disableDefNodeTrackInWrite() {
  delete gInternalDefNamesInWrite;
  delete gExternalUseNodesInWrite;
  gInternalDefNamesInWrite = NULL;
  gExternalUseNodesInWrite = NULL;
}

QList<QPair<WbNode *, int>> *WbNode::externalUseNodesPositionsInWrite() {
  return gExternalUseNodesInWrite;
}

void WbNode::writeParameters(WbVrmlWriter &writer) const {
  foreach (WbField *parameter, parameters())
    parameter->write(writer);
}

bool WbNode::isUrdfRootLink() const {
  return findSFString("name") ? true : false;
}

WbNode *WbNode::findUrdfLinkRoot() const {
  WbNode *parentRoot = parentNode();
  while (!parentRoot->isUrdfRootLink()) {
    parentRoot = parentRoot->parentNode();
    if (parentRoot == NULL)
      return NULL;
  }
  return parentRoot;
}

void WbNode::write(WbVrmlWriter &writer) const {
  if (uniqueId() == -1) {
    if (nodeModelName() == "Plane" || nodeModelName() == "Capsule") {
      WbNodeFactory::instance()->exportAsVrml(this, writer);
      return;
    }
  }
  if (writer.isUrdf()) {
    // Start naming from scratch
    if (isRobot()) {
      gUrdfNames.clear();
      gUrdfNameIndex = 0;
    }

    if (gUrdfCurrentNode != this && isJoint() && !gUrdfNodesQueue.contains(this)) {
      gUrdfNodesQueue.append(this);
      return;
    }
    if (!gUrdfCurrentNode)
      gUrdfCurrentNode = this;

    writeExport(writer);

    if (gUrdfCurrentNode == this) {
      if (gUrdfNodesQueue.size() > 0) {
        gUrdfCurrentNode = gUrdfNodesQueue.takeLast();
        gUrdfCurrentNode->write(writer);
      } else
        gUrdfCurrentNode = NULL;
    }
    return;
  }
  if (writer.isX3d() || writer.isVrml() || (writer.isProto() && (!writer.rootNode() || this == writer.rootNode()))) {
    writeExport(writer);
    return;
  }

  if (gInternalDefNamesInWrite) {
    // handle DEF nodes defined outside the current export node in order to export a self-describing node
    if (isUseNode() && !gInternalDefNamesInWrite->contains(mUseName)) {
      if (gExternalUseNodesInWrite)
        // keep track of DEF node
        gExternalUseNodesInWrite->append(QPair<WbNode *, int>(mDefNode, writer.string()->size()));
      else {
        // write definition directly on the stream
        mDefNode->write(writer);
        return;
      }
      gInternalDefNamesInWrite->append(mUseName);
    } else if (isDefNode())
      gInternalDefNamesInWrite->append(mDefName);
  }

  writer << fullName();

  if (isUseNode())
    return;

  writer << " {\n";

  writer.increaseIndent();

  if (isProtoInstance())
    writeParameters(writer);
  else
    foreach (WbField *field, fields())
      if (!field->isDeprecated() && (!writer.isVrml() || field->isVrml()))
        field->write(writer);

  writer.decreaseIndent();
  writer.indent();
  writer << "}";
}

// This function lists only the texture files which are explicitly referred to in
// this world file and not the one implicitly referred to by included PROTO files.
// This list may contain duplicate texture files.
QStringList WbNode::listTextureFiles() const {
  QStringList list;
  bool imageTexture = model()->name() == "ImageTexture";
  const QString currentTexturePath = WbProject::current()->worldsPath();
  foreach (WbField *field, fields())
    if (field->value()->type() == WB_SF_NODE) {
      WbSFNode *node = dynamic_cast<WbSFNode *>(field->value());
      if (node->value())
        list << node->value()->listTextureFiles();
    } else if (field->value()->type() == WB_MF_NODE) {
      WbMFNode *mfnode = dynamic_cast<WbMFNode *>(field->value());
      WbMFNode::Iterator it(*mfnode);
      while (it.hasNext()) {
        const WbNode *n = static_cast<WbNode *>(it.next());
        list << n->listTextureFiles();
      }
    } else if (imageTexture && field->value()->type() == WB_MF_STRING && field->name() == "url") {
      WbNode *proto = protoAncestor();
      QString protoPath;
      if (proto) {
        WbProtoModel *protoModel = proto->proto();
        QFileInfo fileInfo(protoModel->fileName());
        protoPath = fileInfo.path() + "/";
      }
      WbMFString *mfstring = dynamic_cast<WbMFString *>(field->value());
      for (int i = 0; i < mfstring->size(); i++) {
        const QString &textureFile = mfstring->item(i);
        if (proto && QFile::exists(protoPath + textureFile))  // PROTO texture
          continue;                                           // skip it
        if (QFile::exists(currentTexturePath + textureFile))
          list << textureFile;
      }
    }
  return list;
}

const QString WbNode::urdfName() const {
  // Use existing name if already given
  if (gUrdfNames.contains(uniqueId()))
    return gUrdfNames[uniqueId()];

  // Name the link/joint according to priority: name -> def -> model
  QString name;
  if (this->findSFString("name") && this->findSFString("name")->value() != "")
    name = this->findSFString("name")->value();
  else if (this->defName() != "")
    name = this->defName();
  else
    name = QString(mModel->name().toLower());
  QString fullName = getUrdfPrefix() + name;

  // Add suffix if needed
  if (gUrdfNames.values().contains(fullName))
    fullName += "_" + QString::number(gUrdfNameIndex++);

  // Return
  gUrdfNames[uniqueId()] = fullName;
  return fullName;
}

bool WbNode::exportNodeHeader(WbVrmlWriter &writer) const {
  if (writer.isX3d())  // actual export is done in WbBaseNode
    return false;
  else if (writer.isUrdf()) {
    if (gUrdfCurrentNode == this) {
      writer.increaseIndent();
      writer.indent();
      writer << "<link name=\"" + urdfName() + "\">\n";
      return false;
    } else if (isUrdfRootLink()) {
      gUrdfNodesQueue.append(this);
      return true;
    }
    return false;
  }
  if (isUseNode()) {
    writer << "USE " << mUseName << "\n";
    return true;
  }
  if (writer.isVrml())
    writer << fullVrmlName();
  else {
    if (isDefNode())
      writer << "DEF " << defName() << " ";
    writer << nodeModelName();
  }
  writer << " {\n";
  writer.increaseIndent();
  return false;
}

void WbNode::exportNodeFields(WbVrmlWriter &writer) const {
  if (writer.isUrdf())
    return;

  foreach (WbField *field, fields()) {
    if (!field->isDeprecated() && ((field->isVrml() || writer.isProto()) && field->singleType() != WB_SF_NODE))
      field->write(writer);
  }
}

void WbNode::exportNodeSubNodes(WbVrmlWriter &writer) const {
  foreach (WbField *field, fields()) {
    if (!field->isDeprecated() &&
        ((field->isVrml() || writer.isProto() || writer.isUrdf()) && field->singleType() == WB_SF_NODE)) {
      const WbSFNode *const node = dynamic_cast<WbSFNode *>(field->value());
      if (node == NULL || node->value() == NULL || node->value()->shallExport() || writer.isProto() || writer.isUrdf()) {
        if (writer.isX3d() || writer.isUrdf())
          field->value()->write(writer);
        else
          field->write(writer);
      }
    }
  }
}

void WbNode::exportNodeFooter(WbVrmlWriter &writer) const {
  if (writer.isX3d())
    writer << "</" << x3dName() << ">";
  else if (writer.isUrdf()) {
    if (gUrdfCurrentNode == this) {
      writer.indent();
      writer << "</link>\n";
      writer.decreaseIndent();
    }
  } else {  // VRML
    writer.decreaseIndent();
    writer.indent();
    writer << "}";
  }
}

void WbNode::exportNodeContents(WbVrmlWriter &writer) const {
  exportNodeFields(writer);
  if (writer.isX3d())
    writer << ">";
  exportNodeSubNodes(writer);
}

void WbNode::writeExport(WbVrmlWriter &writer) const {
  assert(!(writer.isX3d() && isProtoParameterNode()));
  if (exportNodeHeader(writer))
    return;
  if (writer.isUrdf()) {
    exportNodeSubNodes(writer);
    exportNodeFooter(writer);
    if (isUrdfRootLink() && nodeModelName() != "Robot")
      exportURDFJoint(writer);
  } else {
    exportNodeContents(writer);
    exportNodeFooter(writer);
  }
}

bool WbNode::operator==(const WbNode &other) const {
  if (mModel != other.mModel || isProtoInstance() != other.isProtoInstance() ||
      (mProto && mProto->name() != other.mProto->name()) || mDefName != other.mDefName)
    return false;

  if (this == &other)
    return true;

  const QVector<WbField *> fields = fieldsOrParameters();
  const QVector<WbField *> otherFields = other.fieldsOrParameters();
  const int size = fields.size();
  assert(size == otherFields.size());
  for (int i = 0; i < size; ++i) {
    const WbField *const f1 = fields[i];
    const WbField *const f2 = otherFields[i];
    if (!(f1->isDeprecated() || f1->value()->equals(f2->value())))
      return false;
  }

  return true;
}

bool WbNode::isDefault() const {
  QVector<WbField *> fields = fieldsOrParameters();
  foreach (WbField *field, fields) {
    if (!(field->isDeprecated() || field->isDefault()))
      return false;
  }

  return true;
}

// recursively search for matching IS fields/parameters and redirect them to the PROTO parameter
// the search does not look up inside fields of other PROTO instances or PROTO parameter node instances
// because the scope of a PROTO parameter must be local to a PROTO instance
// but, when loading from file, it looks up in the parameters of direct PROTO instances in order to pass a parameter to a sub
// PROTO
void WbNode::redirectAliasedFields(WbField *param, WbNode *protoInstance, bool searchInParameters, bool parametersOnly,
                                   bool copyValueOnly) {
  QVector<WbField *> fields;
  if (searchInParameters) {
    // search for matching IS fields in subPROTO declaration
    // and redirect them to the upper PROTO parameter
    if (this != protoInstance && isProtoInstance())
      fields = mParameters;
  } else
    fields = mFields;

  // search self
  foreach (WbField *field, fields) {
    if (field->alias() == param->name() && field->type() == param->type()) {
      // set parent node
      WbNode *tmpParent = gParent;
      gParent = this;
      bool tmpProtoFlag = gProtoParameterNodeFlag;
      if (copyValueOnly) {
        field->copyValueFrom(param);
        // reset alias value so that the value is copied when node is cloned
        // this is needed for derived PROTO nodes linked to a default base PROTO parameter
        field->setAlias(QString());
      } else {
        gProtoParameterNodeFlag = true;
        field->redirectTo(param);
        gProtoParameterNodeFlag = tmpProtoFlag;
      }
      gParent = tmpParent;
    }
  }

  // do not search in sub nodes of a sub PROTO node
  foreach (WbNode *node, subNodes(false, !parametersOnly, searchInParameters)) {
    if (node->isProtoInstance()) {
      // search also in parameters of direct sub PROTO nodes
      node->redirectAliasedFields(param, protoInstance, true, true, copyValueOnly);
    } else {
      // do not search in fields of PROTO parameter node instances
      WbNode *protoParameterNode = node->protoParameterNode();
      if (!protoParameterNode || !protoParameterNode->isProtoInstance())
        node->redirectAliasedFields(param, protoInstance, false, false, copyValueOnly);
    }
  }
}

// recursively search for matching IS fields and change alias name
void WbNode::swapFieldAlias(const QString &oldAlias, WbField *newParam, bool searchInParameters) {
  QVector<WbField *> fields(searchInParameters ? mParameters : mFields);

  // search self
  foreach (WbField *field, fields) {
    if (field->alias() == oldAlias && field->type() == newParam->type())
      field->setAlias(newParam->name());
  }

  // do not search in sub nodes of a sub PROTO node
  foreach (WbNode *node, subNodes(false, !searchInParameters, true)) {
    if (node->isProtoInstance()) {
      // search in parameters of direct sub PROTO nodes
      node->swapFieldAlias(oldAlias, newParam, true);
    } else {
      // do not search in fields of PROTO parameter node instances
      WbNode *protoParameterNode = node->protoParameterNode();
      if (!protoParameterNode || !protoParameterNode->isProtoInstance())
        node->swapFieldAlias(oldAlias, newParam, false);
    }
  }
}

WbNode *WbNode::cloneDefNode() {
  gDefCloneFlag = true;
  WbNode *copy = clone();
  gDefCloneFlag = false;

  return copy;
}

WbNode *WbNode::cloneAndReferenceProtoInstance() {
  WbNode *copy = clone();

  if (copy && !copy->mHasUseAncestor && mIsProtoDescendant && gProtoParameterNodeFlag) {
    // associate instance with respective PROTO parameter node
    // DEF/USE nodes should not be associated
    mProtoParameterNodeInstances.append(copy);
    connect(copy, &QObject::destroyed, this, &WbNode::removeProtoParameterNodeInstance);
    copy->mProtoParameterNode = this;

    if (mIsNestedProtoNode) {
      // redirect fields of PROTO parameter node instance to the corresponding parameters of PROTO parameter node
      foreach (WbField *protoParam, mParameters) {
        WbField *alias = protoParam;
        if (!mIsTopParameterDescendant) {
          foreach (WbField *copyParam, copy->mParameters) {
            if (protoParam->name() == copyParam->name() && copyParam->type() == protoParam->type())
              alias = copyParam;
          }
        }
        copy->redirectAliasedFields(alias, this);
      }
    }
  }

  return copy;
}

void WbNode::removeProtoParameterNodeInstance(QObject *node) {
  QMutableVectorIterator<WbNode *> it(mProtoParameterNodeInstances);
  while (it.hasNext()) {
    if (it.next() == static_cast<WbNode *>(node))
      it.remove();
  }
}

WbNode *WbNode::clone() const {
  // if clone() is called while reading a .proto file we create a lightweight node
  // to be placed in the PROTO model
  if (!gInstantiateMode)
    return new WbNode(*this);

  // otherwise we need to instantiate the node for a PROTO instance
  WbNode *const copy = WbNodeFactory::instance()->createCopy(*this);
  if (!copy)
    parsingWarn(tr("Could not instantiate '%1' node: this class is not yet implemented in Webots.").arg(model()->name()));

  return copy;
}

void WbNode::copyAliasValue(WbField *field, const QString &alias) {
  // instantiate if possible the alias parameter from the parent PROTO.
  // this avoids double setup of the parameter and is particularly
  // helpful for nested PROTOs
  if (!gProtoParameterList.isEmpty()) {
    foreach (WbField *p, *(gProtoParameterList.last()->params))
      if (p->name() == alias && p->type() == field->type()) {
        bool previousFlag = gProtoParameterNodeFlag;
        if (!gDerivedProtoParentFlag)
          gProtoParameterNodeFlag = true;
        field->copyValueFrom(p);
        gProtoParameterNodeFlag = previousFlag;
      }
  }
}

WbNode *WbNode::createProtoInstance(WbProtoModel *proto, WbTokenizer *tokenizer, const QString &worldPath) {
  static int protoLevel = -1;

  const bool previousDerivedProtoAncestor = gDerivedProtoAncestorFlag;
  const bool previousDerivedProtoFlag = gDerivedProtoParentFlag;
  gDerivedProtoParentFlag = gDerivedProtoFlag;
  gDerivedProtoFlag = proto->isDerived();

  const int previousProtoLevel = protoLevel;
  if (!proto->isDerived()) {
    if (protoLevel < 1 && gProtoParameterNodeFlag)
      // PROTO parameter node of a derived PROTO
      protoLevel = 1;
    else
      ++protoLevel;
  } else
    gDerivedProtoAncestorFlag = true;

  const bool previousTopParameterFlag = gTopParameterFlag;
  const bool topParameter = (previousProtoLevel == -1) &&
                            ((gProtoParameterList.size() < 1 && protoLevel == 0) || (proto->isDerived() && protoLevel == -1));
  bool insertedProto = false;  // node inserted from the scene tree
  if (previousProtoLevel == -1) {
    // detect if node inserted from the scene tree
    WbNode *root = NULL;
    WbNode *parent = gParent;
    if (!(parent && parent->isWorldRoot())) {
      while (parent) {
        root = parent;
        parent = root->parentNode();
      }
      insertedProto = root && root->mIsCreationCompleted;
    }
  }
  if (topParameter || insertedProto)
    gTopParameterFlag = true;

  // 1. get PROTO's field models
  const QList<WbFieldModel *> &protoFieldModels = proto->fieldModels();

  // 2. create the parameters list from the model (default values)
  QVector<WbField *> parameters;
  QVector<QMap<QString, WbNode *>> parametersDefMap;
  bool hasDefaultDefNodes = false;
  QListIterator<WbFieldModel *> fieldModelsIt(protoFieldModels);
  while (fieldModelsIt.hasNext()) {
    WbField *defaultParameter = new WbField(fieldModelsIt.next(), NULL);
    parameters.append(defaultParameter);

    parametersDefMap.append(QMap<QString, WbNode *>());
    if (tokenizer && WbNodeReader::current()) {
      // extract DEF nodes defined in default PROTO parameter
      QList<WbNode *> defNodes = subNodes(defaultParameter, true, false, false);
      QListIterator<WbNode *> defNodesIt(defNodes);
      while (defNodesIt.hasNext()) {
        WbNode *node = defNodesIt.next();
        if (!node->defName().isEmpty())
          parametersDefMap.last().insert(node->defName(), node);
      }
      hasDefaultDefNodes = hasDefaultDefNodes || !parametersDefMap.last().isEmpty();
    }
  }

  const bool previousParameterNodeFlag = gProtoParameterNodeFlag;
  gProtoParameterNodeFlag = true;

  // 3. populate the parameters from the tokenizer if existing
  QSet<QString> parameterNames;
  if (tokenizer) {
    tokenizer->skipToken("{");

    int nextParameterIndex = 0;
    int currentParameterIndex = 0;
    bool fieldOrderWarning = true;
    while (tokenizer->peekWord() != "}") {
      QString parameterName = tokenizer->nextWord();
      WbFieldModel *parameterModel = NULL;
      const bool hidden = parameterName == "hidden";
      if (hidden) {
        static const QRegExp rx1("(_\\d+)+$");  // looks for a substring of the form _7 or _13_1 at the end of the parameter
                                                // name, e.g. as in rotation_7, position2_13_1
        const QString &hiddenParameterName(tokenizer->peekWord());
        const int pos1 = rx1.indexIn(hiddenParameterName);
        static const QRegExp rx2("^[A-Za-z]+\\d?");
        const int pos2 = rx2.indexIn(hiddenParameterName);
        tokenizer->ungetToken();
        if (pos1 != -1 && pos2 != -1 && cHiddenParameterNames.indexOf(rx2.cap(0)) != -1)
          parameterModel = new WbFieldModel(tokenizer, worldPath);
      } else {
        for (currentParameterIndex = 0; currentParameterIndex < protoFieldModels.size(); ++currentParameterIndex) {
          WbFieldModel *model = protoFieldModels.at(currentParameterIndex);
          if (parameterName == model->name()) {
            parameterModel = model;
            break;
          }
        }
      }

      if (hasDefaultDefNodes) {
        if (currentParameterIndex < nextParameterIndex) {
          // if the parameters are not listed using the order defined in the PROTO declaration the DEF map could be wrong
          if (fieldOrderWarning) {
            tokenizer->reportFileError(
              tr("Wrong order of fields in the instance of PROTO %1: USE nodes might refer to the wrong DEF nodes")
                .arg(proto->name()));
            fieldOrderWarning = false;
          }
          // remove DEF nodes from default parameter if any
          QMapIterator<QString, WbNode *> defNodesMapIt(parametersDefMap[currentParameterIndex]);
          while (defNodesMapIt.hasNext()) {
            defNodesMapIt.next();
            WbNodeReader::current()->removeDefNode(defNodesMapIt.value());
          }
        } else {
          // add DEF nodes from default parameter defined before the current parameter
          for (int i = nextParameterIndex; i < currentParameterIndex; ++i) {
            QMapIterator<QString, WbNode *> defNodesMapIt(parametersDefMap[i]);
            while (defNodesMapIt.hasNext()) {
              defNodesMapIt.next();
              WbNodeReader::current()->addDefNode(defNodesMapIt.value());
            }
          }
          nextParameterIndex = currentParameterIndex + 1;
        }
      }

      if (parameterModel) {
        WbField *parameter = new WbField(parameterModel, NULL);

        bool toBeDeleted = parameterNames.contains(parameter->name());
        if (toBeDeleted)
          // duplicated parameter definition to be ignored
          tokenizer->reportFileError(
            tr("Duplicated definition of field %1 in the instance of PROTO %2").arg(parameter->name()).arg(proto->name()));
        else {
          parameterNames << parameter->name();
          bool substitution = false;
          for (int i = 0; i < parameters.size(); ++i) {
            if (parameter->name() == parameters.at(i)->name() && parameter->type() == parameters.at(i)->type()) {
              delete parameters.at(i);
              parameters.replace(i, parameter);
              substitution = true;
              break;
            }
          }

          if (hidden)
            parameters.append(parameter);
          else if (substitution == false) {
            toBeDeleted = true;
            tokenizer->reportFileError(tr("Parameter %1 not supported in PROTO %2").arg(parameter->name()).arg(proto->name()));
          }
        }

        if (tokenizer->peekWord() == "IS") {
          tokenizer->skipToken("IS");
          const QString &alias = tokenizer->nextWord();
          if (!toBeDeleted) {
            parameter->setAlias(alias);
            copyAliasValue(parameter, alias);
          }
        } else if (!hidden)
          parameter->readValue(tokenizer, worldPath);

        if (toBeDeleted)
          delete parameter;
      } else
        tokenizer->reportFileError(tr("Parameter %1 not supported in PROTO %2").arg(parameterName).arg(proto->name()));
    }

    if (hasDefaultDefNodes) {
      // add DEF nodes from the last default parameters
      for (int i = nextParameterIndex; i < protoFieldModels.size(); ++i) {
        QMapIterator<QString, WbNode *> defNodesMapIt(parametersDefMap[i]);
        while (defNodesMapIt.hasNext()) {
          defNodesMapIt.next();
          WbNodeReader::current()->addDefNode(defNodesMapIt.value());
        }
      }
    }
    tokenizer->skipToken("}");
  }

  parametersDefMap.clear();
  gProtoParameterNodeFlag = previousParameterNodeFlag;
  gDerivedProtoFlag = gDerivedProtoParentFlag;
  gDerivedProtoParentFlag = previousDerivedProtoFlag;
  if (topParameter && !insertedProto)
    gTopParameterFlag = false;

  setupDescendantAndNestedProtoFlags(parameters, topParameter || insertedProto);
  WbNode *instance = createProtoInstanceFromParameters(proto, parameters, protoLevel < 1, worldPath);

  protoLevel = previousProtoLevel;
  if (proto->isDerived())
    gDerivedProtoAncestorFlag = previousDerivedProtoAncestor;
  if (insertedProto)
    gTopParameterFlag = previousTopParameterFlag;

  return instance;
}

WbNode *WbNode::regenerateProtoInstanceFromParameters(WbProtoModel *proto, const QVector<WbField *> &parameters,
                                                      bool isTopLevel, const QString &worldPath, bool fromSceneTree,
                                                      int uniqueId) {
  // setup global flags before PROTO instance creation
  const bool previousDerivedProtoAncestor = gDerivedProtoAncestorFlag;
  if (proto->isDerived())
    gDerivedProtoAncestorFlag = true;

  setupDescendantAndNestedProtoFlags(parameters, true);
  WbNode *instance = createProtoInstanceFromParameters(proto, parameters, isTopLevel, worldPath, fromSceneTree, uniqueId);

  // reset global flags
  if (proto->isDerived())
    gDerivedProtoAncestorFlag = previousDerivedProtoAncestor;

  return instance;
}

WbNode *WbNode::createProtoInstanceFromParameters(WbProtoModel *proto, const QVector<WbField *> &parameters, bool isTopLevel,
                                                  const QString &worldPath, bool fromSceneTree, int uniqueId) {
  ProtoParameters *p = new ProtoParameters;
  p->params = &parameters;
  gProtoParameterList << p;

  const bool previousFlag = gProtoParameterNodeFlag;
  gProtoParameterNodeFlag = false;

  bool prevInstantiateMode = instantiateMode();
  setInstantiateMode(false);
  WbNode *newNode = proto->generateRoot(parameters, worldPath, uniqueId);
  setInstantiateMode(prevInstantiateMode);
  if (!newNode) {
    gProtoParameterNodeFlag = previousFlag;
    delete gProtoParameterList.takeLast();
    return NULL;
  }
  proto->ref(true);

  WbNode *const instance = newNode->cloneAndReferenceProtoInstance();
  int id = newNode->uniqueId();  // we want to keep this id because it should match the 'context.id' value used when
                                 // generating procedural PROTO nodes
  delete newNode;

  gProtoParameterNodeFlag = true;

  instance->mProto = proto;
  if (id >= 0)
    instance->setUniqueId(id);

  QVector<WbField *> notAssociatedDerivedParameters;  // populated for derived PROTO only
  if (proto->isDerived()) {
    QMutableVectorIterator<WbField *> paramIt(instance->mParameters);
    while (paramIt.hasNext()) {
      WbField *param = paramIt.next();

      // search for alias parameter and remove intermediate parameters
      QVectorIterator<WbField *> aliasIt(parameters);
      bool remove = false;
      bool aliasNotFound = true;
      while (aliasIt.hasNext()) {
        WbField *aliasParam = aliasIt.next();
        if (aliasParam->name() == param->alias() && aliasParam->type() == param->type()) {
          aliasNotFound = false;
          bool aliasTemplate = aliasParam->isTemplateRegenerator();
          if (!aliasTemplate) {
            bool paramTemplate = param->isTemplateRegenerator();
            aliasParam->setTemplateRegenerator(paramTemplate);
            if (paramTemplate)
              instance->mProto->setIsTemplate(true);
          }

          WbNode *tmpParent = gParent;
          foreach (WbField *internalField, param->internalFields()) {
            gParent = internalField->parentNode();
            internalField->redirectTo(aliasParam);
            internalField->setAlias(aliasParam->name());
          }
          gParent = tmpParent;

          // swap alias name
          instance->swapFieldAlias(param->name(), aliasParam, false);

          remove = true;
        } else if (aliasParam->name() == param->name() && aliasParam->type() == param->type()) {
          // homonymous derived and base parameters
          notAssociatedDerivedParameters.append(aliasParam);
          aliasNotFound = false;
        }
      }

      if (remove) {
        paramIt.remove();
        param->clearInternalFields();
        delete param;
      }

      if (aliasNotFound)
        // base PROTO parameter not overwritten by derived PROTO parameter
        // copy values from base PROTO default parameter
        instance->redirectAliasedFields(param, instance, false, false, true);
    }
  }

  foreach (WbField *parameter, parameters) {
    // remove first the parameters in case of direct nested PROTOs
    QMutableVectorIterator<WbField *> it(instance->mParameters);
    while (it.hasNext()) {
      WbField *field = it.next();
      if (field->name() == parameter->name() && field->type() == parameter->type()) {
        it.remove();
        delete field;
      }
    }

    parameter->setParentNode(instance);
    instance->mParameters.append(parameter);
    connect(parameter, &WbField::valueChanged, instance, &WbNode::notifyParameterChanged);

    // set the parent of the parameter nodes
    switch (parameter->type()) {
      case WB_MF_NODE: {
        WbMFNode *mfnode = static_cast<WbMFNode *>(parameter->value());
        assert(mfnode);
        for (int i = 0; i < mfnode->size(); i++) {
          WbNode *subnode = mfnode->item(i);
          subnode->setParentNode(instance);
        }
        break;
      }
      case WB_SF_NODE: {
        WbSFNode *sfnode = static_cast<WbSFNode *>(parameter->value());
        assert(sfnode);
        WbNode *subnode = sfnode->value();
        if (subnode)
          subnode->setParentNode(instance);
        break;
      }
      default:
        break;
    }
  }

  // these tests are because of the multiple possible contexts to pass in this function (e.g. regular load versus add node
  // from scene tree gui)
  bool topProto = isTopLevel && gProtoParameterList.size() <= 1 && !instance->hasAProtoAncestor();
  instance->setupDescendantAndNestedProtoFlags(topProto, false, fromSceneTree);

  // removed the fake parameters introduced in case of direct nested PROTOs
  QMutableVectorIterator<WbField *> fieldIt(instance->mParameters);
  while (fieldIt.hasNext()) {
    WbField *field = fieldIt.next();
    if (!field->isHiddenParameter() && proto->findFieldModel(field->name()) == NULL) {
      fieldIt.remove();
      delete field;
    }
  }

  // connect internal PROTO parameter to parent parameters
  foreach (WbField *parameter, instance->mParameters) {
    if (!(proto->isDerived() && notAssociatedDerivedParameters.contains(parameter)))
      instance->redirectAliasedFields(parameter, instance, true);
  }

  // don't connect fields and parameters of nested PROTO instance
  // parameters will be directly connected with the PROTO parameter node instances
  if (fromSceneTree || !instance->mIsNestedProtoNode) {
    // connect fields to PROTO parameters
    foreach (WbField *parameter, instance->mParameters) {
      if (!(proto->isDerived() && notAssociatedDerivedParameters.contains(parameter)))
        instance->redirectAliasedFields(parameter, instance, false);
    }
  }

  gProtoParameterNodeFlag = previousFlag;

  delete gProtoParameterList.takeLast();

  if (!instance->mIsNestedProtoNode) {
    QMutableVectorIterator<WbField *> it(instance->mParameters);
    while (it.hasNext()) {
      WbField *parameter = it.next();
      if (parameter->isHiddenParameter()) {
        instance->readHiddenKinematicParameter(parameter);
        it.remove();
        delete parameter;
      }
    }
  }
  return instance;
}

void WbNode::setProtoInstanceTemplateContent(const QByteArray &content) {
  if (!mProtoInstanceFilePath.isEmpty() && QFile::exists(mProtoInstanceFilePath))
    QFile::remove(mProtoInstanceFilePath);
  mProtoInstanceFilePath.clear();
  mProtoInstanceTemplateContent = content;
}

const QString &WbNode::protoInstanceFilePath() {
  if (mProtoInstanceFilePath.isEmpty() && !mProtoInstanceTemplateContent.isEmpty()) {
    // QTemporaryFile is used to generate a good temporary file name
    // a reason for this is that the temporary file should exists during all the node life cycle
    QTemporaryFile tmpFile(QString("%1/%2.XXXXXX.proto").arg(WbStandardPaths::webotsTmpPath()).arg(proto()->name()));
    tmpFile.open();
    tmpFile.setAutoRemove(false);
    tmpFile.write(mProtoInstanceTemplateContent);
    mProtoInstanceFilePath = tmpFile.fileName();
    tmpFile.close();
  }
  return mProtoInstanceFilePath;
}

void WbNode::updateNestedProtoFlag() {
  mIsNestedProtoNode = isProtoInstance() && hasAProtoAncestor();
  foreach (WbNode *instance, protoParameterNodeInstances())
    instance->updateNestedProtoFlag();
}

void WbNode::setupDescendantAndNestedProtoFlags(bool isTopNode, bool isTopParameterDescendant, bool isInsertedFromSceneTree) {
  mIsProtoDescendant = !isTopNode;
  mIsNestedProtoNode = !(isTopNode || isInsertedFromSceneTree) && isProtoInstance();
  if (isTopParameterDescendant)
    mIsTopParameterDescendant = true;
  setupDescendantAndNestedProtoFlags(fields() + parameters(), isTopParameterDescendant);
}

void WbNode::setupDescendantAndNestedProtoFlags(QVector<WbField *> fields, bool isTopParameterDescendant) {
  foreach (WbField *field, fields) {
    const WbSFNode *const sfnode = dynamic_cast<WbSFNode *>(field->value());
    const WbMFNode *const mfnode = dynamic_cast<WbMFNode *>(field->value());
    if (sfnode) {
      WbNode *n = sfnode->value();
      if (n)
        n->setupDescendantAndNestedProtoFlags(false, isTopParameterDescendant, false);
    } else if (mfnode) {
      for (int i = 0; i < mfnode->size(); ++i)
        mfnode->item(i)->setupDescendantAndNestedProtoFlags(false, isTopParameterDescendant, false);
    }
  }
}

void WbNode::setCreationCompleted() {
  mIsProtoParameterNodeDescendant = isProtoParameterNode();
  mIsCreationCompleted = true;
}

void WbNode::reset(const QString &id) {
  mCurrentStateId = id;
<<<<<<< HEAD
  if (isTemplate() && !mProto->isStatic())
    // make sure non-static procedural PROTO are regenerated
=======
  if (isTemplate() && !mProto->isDeterministic())
    // nonDeterministic procedural PROTO must be regenerated on reset
>>>>>>> 2a10be8f
    setRegenerationRequired(true);
}

bool WbNode::isProtoParameterChild(const WbNode *node) const {
  if (!isProtoInstance())
    return false;

  foreach (WbField *const field, parameters()) {
    const WbSFNode *const sfnode = dynamic_cast<WbSFNode *>(field->value());
    if (sfnode && sfnode->value() == node)
      return true;
    const WbMFNode *const mfnode = dynamic_cast<WbMFNode *>(field->value());
    if (mfnode && mfnode->nodeIndex(node) != -1)
      return true;
  }

  return false;
}

bool WbNode::isProtoParameterNode() const {
  if (mIsCreationCompleted)
    return mIsProtoParameterNodeDescendant;

  WbNode *parent = parentNode();
  if (!parent || parent->isWorldRoot())
    return false;

  if (parent->isProtoParameterChild(this))
    return true;

  return parent->isProtoParameterNode();
}

QList<WbNode *> WbNode::subNodes(bool recurse, bool searchInFields, bool searchInParameters) const {
  QList<WbNode *> result;
  QVector<WbField *> fields;
  // first add the parameters and then the fields
  if (searchInParameters)
    fields += mParameters;
  if (searchInFields)
    fields += mFields;
  if (!searchInFields && !searchInParameters)
    fields += fieldsOrParameters();

  QVector<WbField *>::iterator fieldIt;
  for (fieldIt = fields.begin(); fieldIt != fields.end(); ++fieldIt)
    result.append(subNodes((*fieldIt), recurse, searchInFields, searchInParameters));
  return result;
}

QList<WbNode *> WbNode::subNodes(const WbField *field, bool recurse, bool searchInFields, bool searchInParameters) {
  QList<WbNode *> result;
  const WbValue *const value = field->value();
  const WbSFNode *const sfnode = dynamic_cast<const WbSFNode *>(value);
  if (sfnode && sfnode->value()) {
    WbNode *const node = sfnode->value();
    result.append(node);
    if (recurse)
      result.append(node->subNodes(recurse, searchInFields, searchInParameters));
  } else {
    const WbMFNode *const mfnode = dynamic_cast<const WbMFNode *>(value);
    if (mfnode) {
      for (int i = 0; i < mfnode->size(); ++i) {
        WbNode *const node = mfnode->item(i);
        result.append(node);
        if (recurse)
          result.append(node->subNodes(recurse, searchInFields, searchInParameters));
      }
    }
  }

  return result;
}

bool WbNode::isTemplate() const {
  if (mProto)
    return mProto->isTemplate();
  return false;
}

void WbNode::setRegenerationRequired(bool required) {
  mRegenerationRequired = required;
  if (required)
    emit regenerationRequired();
}

bool WbNode::hasAProtoAncestor() const {
  const WbNode *currentNode = parentNode();
  while (currentNode) {
    if (currentNode->isProtoInstance())
      return true;

    WbNode *protoParameterNode = currentNode->protoParameterNode();
    if (protoParameterNode && protoParameterNode->isProtoInstance())
      return true;

    currentNode = currentNode->parentNode();
  }

  return false;
}

WbNode *WbNode::protoAncestor() const {
  WbNode *currentNode = parentNode();
  while (currentNode) {
    if (currentNode->isProtoInstance())
      return currentNode;

    WbNode *protoParameterNode = currentNode->protoParameterNode();
    if (protoParameterNode && protoParameterNode->isProtoInstance())
      return protoParameterNode;

    currentNode = currentNode->parentNode();
  }
  return NULL;
}

bool WbNode::isAnAncestorOf(const WbNode *node) const {
  const WbNode *currentNode = node;
  while (currentNode) {
    currentNode = currentNode->parentNode();
    if (currentNode == this)
      return true;
  }
  return false;
}

bool WbNode::hasAreferredDefNodeDescendant() const {
  return hasAreferredDefNodeDescendant(this);
}

bool WbNode::hasAreferredDefNodeDescendant(const WbNode *root) const {
  const int count = useCount();
  const QList<WbNode *> &useNodes = this->useNodes();
  for (int i = 0; i < count; ++i) {
    if (!root->isAnAncestorOf(useNodes.at(i)))
      return true;
  }

  foreach (WbField *field, fieldsOrParameters()) {
    WbValue *value = field->value();
    const WbSFNode *const sfnode = dynamic_cast<WbSFNode *>(value);
    if (sfnode && sfnode->value()) {
      const WbNode *node = sfnode->value();
      const int nodeCount = node->useCount();
      const QList<WbNode *> &nodeUseNodes = node->useNodes();
      for (int i = 0; i < nodeCount; ++i) {
        if (!root->isAnAncestorOf(nodeUseNodes.at(i)))
          return true;
      }
      const bool subtreeHasDef = node->hasAreferredDefNodeDescendant(root);
      if (subtreeHasDef)
        return subtreeHasDef;
    } else {
      const WbMFNode *const mfnode = dynamic_cast<WbMFNode *>(value);
      if (mfnode) {
        const int size = mfnode->size();
        for (int i = 0; i < size; ++i) {
          const WbNode *node = mfnode->item(i);
          const int nodeCount = node->useCount();
          const QList<WbNode *> &nodeUseNodes = node->useNodes();
          for (int j = 0; j < nodeCount; ++j) {
            if (!root->isAnAncestorOf(nodeUseNodes.at(j)))
              return true;
          }
          const bool subtreeHasDef = node->hasAreferredDefNodeDescendant(root);
          if (subtreeHasDef)
            return subtreeHasDef;
        }
      }
    }
  }

  return false;
}

int WbNode::level() const {
  int level = 0;
  const WbNode *node = this;
  while (node->parentNode()) {
    node = node->parentNode();
    ++level;
  };

  return level;
}

/////////////////////
// Index functions //
/////////////////////

int WbNode::subNodeIndex(const WbNode *subNode, const WbNode *root) {
  assert(subNode && root);

  if (subNode == root)
    return 0;

  bool subNodeFound = false;
  int result = 0;

  const QVector<WbField *> &fields = root->fields();
  foreach (WbField *field, fields) {
    WbValue *value = field->value();
    WbSFNode *sfNode = dynamic_cast<WbSFNode *>(value);
    if (sfNode) {
      WbNode *node = sfNode->value();
      if (node)
        subNodeIndex(node, subNode, result, subNodeFound);
    } else {
      WbMFNode *mfNode = dynamic_cast<WbMFNode *>(value);
      if (mfNode) {
        const int n = mfNode->size();
        for (int i = 0; !subNodeFound && (i < n); ++i) {
          WbNode *node = mfNode->item(i);
          subNodeIndex(node, subNode, result, subNodeFound);
        }
      }
    }

    if (subNodeFound)
      return result;
  }

  return -1;
}

void WbNode::subNodeIndex(const WbNode *currentNode, const WbNode *targetNode, int &index, bool &subNodeFound) {
  ++index;

  if (targetNode == currentNode) {
    subNodeFound = true;
    return;
  }

  const QVector<WbField *> &fields = currentNode->fields();
  foreach (WbField *field, fields) {
    WbValue *value = field->value();
    WbSFNode *sfNode = dynamic_cast<WbSFNode *>(value);
    if (sfNode) {
      WbNode *node = sfNode->value();
      if (node)
        subNodeIndex(node, targetNode, index, subNodeFound);
    } else {
      WbMFNode *mfNode = dynamic_cast<WbMFNode *>(value);
      if (mfNode) {
        const int n = mfNode->size();
        for (int i = 0; !subNodeFound && (i < n); i++) {
          WbNode *node = mfNode->item(i);
          subNodeIndex(node, targetNode, index, subNodeFound);
        }
      }
    }

    if (subNodeFound)
      return;
  }
}

WbNode *WbNode::findNodeFromSubNodeIndices(QList<int> indices, WbNode *root) {
  WbNode *n = root;
  for (int i = 0; i < indices.size() && n != NULL; ++i)
    n = findNodeFromSubNodeIndex(indices[i], n);
  return n;
}

WbNode *WbNode::findNodeFromSubNodeIndex(int index, WbNode *root) {
  if (index == 0)
    return root;

  const QVector<WbField *> &fields = root->fields();
  foreach (WbField *field, fields) {
    WbValue *value = field->value();
    WbSFNode *sfNode = dynamic_cast<WbSFNode *>(value);
    if (sfNode) {
      WbNode *node = sfNode->value();
      if (node) {
        WbNode *returnNode = findNode(index, node);
        if (index == 0)
          return returnNode;
      }
    } else {
      WbMFNode *mfNode = dynamic_cast<WbMFNode *>(value);
      if (mfNode) {
        const int n = mfNode->size();
        for (int i = 0; (index > 0) && (i < n); i++) {
          WbNode *node = mfNode->item(i);
          WbNode *returnNode = findNode(index, node);
          if (index == 0)
            return returnNode;
        }
      }
    }
  }

  return NULL;
}

WbNode *WbNode::findNode(int &index, WbNode *root) {
  --index;

  if (index == 0)
    return root;

  const QVector<WbField *> &fields = root->fields();
  foreach (WbField *field, fields) {
    WbValue *value = field->value();
    WbSFNode *sfNode = dynamic_cast<WbSFNode *>(value);
    if (sfNode) {
      WbNode *node = sfNode->value();
      if (node) {
        WbNode *returnNode = findNode(index, node);
        if (index == 0)
          return returnNode;
      }
    } else {
      WbMFNode *mfNode = dynamic_cast<WbMFNode *>(value);
      if (mfNode) {
        const int n = mfNode->size();
        for (int i = 0; (index > 0) && (i < n); i++) {
          WbNode *returnNode = findNode(index, mfNode->item(i));
          if (index == 0)
            return returnNode;
        }
      }
    }
  }

  return NULL;
}

void WbNode::disconnectFieldNotification(const WbValue *value) {
  foreach (WbField *field, mFields) {
    if (field->value() == value)
      disconnect(field, &WbField::valueChanged, this, &WbNode::notifyFieldChanged);
  }
}

void WbNode::setFieldsParentNode() {
  QList<WbNode *> nodes(subNodes(true, true, true));
  nodes.prepend(this);
  foreach (WbNode *n, nodes) {
    QVector<WbField *> fields;
    fields << n->mFields << n->mParameters;
    foreach (WbField *field, fields)
      field->setParentNode(n);
  }
}

QStringList WbNode::documentationBookAndPage(bool isRobot) const {
  if (isProtoInstance()) {
    QStringList bookAndPage(mProto->documentationBookAndPage(isRobot, false));
    if (!bookAndPage.isEmpty())
      return bookAndPage;
  }
  return mModel->documentationBookAndPage();
}

const WbNode *WbNode::findRobotRootNode() const {
  const WbNode *tmpNode = this;
  while (tmpNode != NULL && !tmpNode->isRobot())
    tmpNode = tmpNode->parentNode();
  return tmpNode;
}

QString WbNode::getUrdfPrefix() const {
  return findRobotRootNode()->mUrdfPrefix;
}

/*
#include <QtCore/QDebug>
void WbNode::printDebugNodeStructure(int level) {
  QString indent;
  for (int i = 0; i < level; ++i)
    indent += "  ";

  QString line;
  line.sprintf("%sNode %s %p id %d parameterNode %p", indent.toStdString().c_str(), usefulName().toStdString().c_str(), this,
               uniqueId(), protoParameterNode());
  qDebug() << line;
  printDebugNodeFields(level, true);
  printDebugNodeFields(level, false);
}

void WbNode::printDebugNodeFields(int level, bool printParameters) {
  QString indent;
  for (int i = 0; i < level; ++i)
    indent += "  ";

  QString line;
  QString type = printParameters ? "Parameter" : "Field";
  QVector<WbField *> fieldList = printParameters ? parameters() : fields();
  foreach (WbField *p, fieldList) {
    line.sprintf("%s%s %s %p (alias %p):", indent.toStdString().c_str(), type.toStdString().c_str(),
                 p->name().toStdString().c_str(), p, p->parameter());
    qDebug() << line;
    if (p->type() == WB_SF_NODE) {
      WbNode *n = dynamic_cast<WbSFNode *>(p->value())->value();
      if (n)
        n->printDebugNodeStructure(level + 1);
    } else if (p->type() == WB_MF_NODE) {
      WbMFNode *mfnode = dynamic_cast<WbMFNode *>(p->value());
      for (int i = 0; i < mfnode->size(); ++i) {
        WbNode *n = mfnode->item(i);
        if (n)
          n->printDebugNodeStructure(level + 1);
      }
    } else {
      line.sprintf("%s  %s", indent.toStdString().c_str(), p->toString(WbPrecision::GUI_LOW).toStdString().c_str());
      qDebug() << line;
    }
  }
}
*/<|MERGE_RESOLUTION|>--- conflicted
+++ resolved
@@ -1848,13 +1848,8 @@
 
 void WbNode::reset(const QString &id) {
   mCurrentStateId = id;
-<<<<<<< HEAD
-  if (isTemplate() && !mProto->isStatic())
-    // make sure non-static procedural PROTO are regenerated
-=======
   if (isTemplate() && !mProto->isDeterministic())
     // nonDeterministic procedural PROTO must be regenerated on reset
->>>>>>> 2a10be8f
     setRegenerationRequired(true);
 }
 
