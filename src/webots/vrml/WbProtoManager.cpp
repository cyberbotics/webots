--- conflicted
+++ resolved
@@ -49,8 +49,6 @@
 WbProtoManager::WbProtoManager() {
   mTreeRoot = NULL;
   mExternProtoCutBuffer = NULL;
-
-  mImportedFromSupervisor = false;
 
   loadWebotsProtoMap();
 
@@ -763,52 +761,9 @@
   return info;
 }
 
-<<<<<<< HEAD
-void WbProtoManager::exportProto(const QString &path, const QString &destination) {
-  QString url = WbUrl::resolveUrl(path);
-  if (WbUrl::isWeb(url)) {
-    if (WbNetwork::isCached(url))
-      url = WbNetwork::get(url);
-    else {
-      WbLog::error(tr("Cannot export '%1', file not locally available.").arg(url));
-      return;
-    }
-  }
-
-  // if web url, build the name from remote url not local file (which is an hash)
-  const QString &protoName = WbUrl::isWeb(path) ? QUrl(path).fileName() : QFileInfo(url).fileName();
-  QFile input(url);
-  if (input.open(QIODevice::ReadOnly)) {
-    QString contents = QString(input.readAll());
-    input.close();
-
-    // in webots development environment use 'webots://', in a distribution use the version
-    if (WbApplicationInfo::branch().isEmpty())
-      contents.replace("webots://", WbUrl::remoteWebotsAssetPrefix());
-
-    // create destination directory if it does not exist yet
-    if (!QDir(destination).exists())
-      QDir().mkdir(destination);
-
-    // save to file
-    const QString fileName = destination + protoName;
-    QFile output(fileName);
-    if (output.open(QIODevice::WriteOnly)) {
-      output.write(contents.toUtf8());
-      output.close();
-    } else
-      WbLog::error(tr("Impossible to export PROTO to '%1' as this location cannot be written to.").arg(fileName));
-  } else
-    WbLog::error(tr("Impossible to export PROTO '%1' as the source file cannot be read.").arg(protoName));
-}
-
 QString WbProtoManager::declareExternProto(const QString &protoName, const QString &protoPath, bool importable,
                                            bool updateContents, bool forceUpdate) {
   QString previousUrl;
-=======
-void WbProtoManager::declareExternProto(const QString &protoName, const QString &protoPath, bool importable,
-                                        bool updateContents, bool isFromRootNodeConversion) {
->>>>>>> dc42ee2a
   for (int i = 0; i < mExternProto.size(); ++i) {
     if (mExternProto[i]->name() == protoName) {
       mExternProto[i]->setImportable(mExternProto[i]->isImportable() || importable);
