// Copyright 1996-2022 Cyberbotics Ltd.
//
// Licensed under the Apache License, Version 2.0 (the "License");
// you may not use this file except in compliance with the License.
// You may obtain a copy of the License at
//
//     http://www.apache.org/licenses/LICENSE-2.0
//
// Unless required by applicable law or agreed to in writing, software
// distributed under the License is distributed on an "AS IS" BASIS,
// WITHOUT WARRANTIES OR CONDITIONS OF ANY KIND, either express or implied.
// See the License for the specific language governing permissions and
// limitations under the License.

#include "WbProtoManager.hpp"

#include "WbApplication.hpp"
#include "WbApplicationInfo.hpp"
#include "WbDownloader.hpp"
#include "WbFieldModel.hpp"
#include "WbLog.hpp"
#include "WbMultipleValue.hpp"
#include "WbNetwork.hpp"
#include "WbNode.hpp"
#include "WbNodeUtilities.hpp"
#include "WbParser.hpp"
#include "WbProject.hpp"
#include "WbProtoModel.hpp"
#include "WbProtoTreeItem.hpp"
#include "WbStandardPaths.hpp"
#include "WbToken.hpp"
#include "WbTokenizer.hpp"
#include "WbUrl.hpp"

#include <QtCore/QDir>
#include <QtCore/QDirIterator>
#include <QtCore/QRegularExpression>
#include <QtCore/QXmlStreamReader>

static WbProtoManager *gInstance = NULL;

WbProtoManager *WbProtoManager::instance() {
  if (!gInstance)
    gInstance = new WbProtoManager();
  return gInstance;
}

WbProtoManager::WbProtoManager() {
  mTreeRoot = NULL;
  mExternProtoCutBuffer = NULL;

  loadWebotsProtoMap();

  // set 1/1/1970 by default to force a generation of the WbProtoInfos the first time
  mProtoInfoGenerationTime.insert(PROTO_WORLD, QDateTime::fromSecsSinceEpoch(0));
  mProtoInfoGenerationTime.insert(PROTO_PROJECT, QDateTime::fromSecsSinceEpoch(0));
  mProtoInfoGenerationTime.insert(PROTO_EXTRA, QDateTime::fromSecsSinceEpoch(0));
}

// we do not delete the PROTO models here: each PROTO model is automatically deleted when its last PROTO instance is deleted
WbProtoManager::~WbProtoManager() {
  cleanup();

  if (gInstance == this)
    gInstance = NULL;
}

WbProtoModel *WbProtoManager::readModel(const QString &url, const QString &worldPath, const QString &prefix,
                                        const QStringList &baseTypeList) const {
  WbTokenizer tokenizer;
  const QString path = WbUrl::isWeb(url) ? WbNetwork::instance()->get(url) : url;
  int errors = tokenizer.tokenize(path, prefix);
  if (errors > 0)
    return NULL;

  WbParser parser(&tokenizer);
  if (!parser.parseProtoInterface(worldPath))
    return NULL;

  tokenizer.rewind();
  while (tokenizer.peekWord() == "EXTERNPROTO" || tokenizer.peekWord() == "IMPORTABLE")  // consume EXTERNPROTO declarations
    parser.skipExternProto();

  const bool prevInstantiateMode = WbNode::instantiateMode();
  try {
    WbNode::setInstantiateMode(false);
    WbProtoModel *model = new WbProtoModel(&tokenizer, worldPath, url, prefix, baseTypeList);
    WbNode::setInstantiateMode(prevInstantiateMode);
    return model;
  } catch (...) {
    WbNode::setInstantiateMode(prevInstantiateMode);
    return NULL;
  }
}

void WbProtoManager::readModel(WbTokenizer *tokenizer, const QString &worldPath) {
  WbProtoModel *model = NULL;
  const bool prevInstantiateMode = WbNode::instantiateMode();
  try {
    WbNode::setInstantiateMode(false);
    model = new WbProtoModel(tokenizer, worldPath);
    WbNode::setInstantiateMode(prevInstantiateMode);
  } catch (...) {
    WbNode::setInstantiateMode(prevInstantiateMode);
    return;
  }
  mModels.prepend(model);
  model->ref();
}

WbProtoModel *WbProtoManager::findModel(const QString &modelName, const QString &worldPath, const QString &parentFilePath,
                                        const QStringList &baseTypeList) {
  if (modelName.isEmpty())
    return NULL;

  assert(!parentFilePath.isEmpty());  // cannot find a model unless we know where to look

  QString protoDeclaration;
  // check the cut buffer
  if (mExternProtoCutBuffer && mExternProtoCutBuffer->name() == modelName)
    protoDeclaration = mExternProtoCutBuffer->url();

  // determine the location of the PROTO based on the EXTERNPROTO declaration in the parent file
  if (protoDeclaration.isEmpty())
    protoDeclaration = findExternProtoDeclarationInFile(parentFilePath, modelName);

  // for IMPORTABLE proto nodes the declaration is in the EXTERNPROTO list, nodes added with add-node follow a different pipe
  if (protoDeclaration.isEmpty()) {
    foreach (const WbExternProto *proto, mExternProto) {
      if (proto->isImportable() && proto->name() == modelName)
        protoDeclaration = proto->url();
    }
  }

  // based on the declaration found in the file or in the mExternProto list, check if it's a known model
  if (!protoDeclaration.isEmpty()) {
    foreach (WbProtoModel *model, mModels) {
      // if the resolved url is one among the known ones, return the model
      if (WbUrl::resolveUrl(model->url()) == WbUrl::combinePaths(protoDeclaration, parentFilePath))
        return model;
    }
  }

  // if the protoDeclaration is still empty then none was given so find a valid one using the backwards compatibility mechanism
  if (protoDeclaration.isEmpty()) {
    protoDeclaration = injectDeclarationByBackwardsCompatibility(modelName);
    bool foundProtoVersion = false;
    const WbVersion protoVersion = checkProtoVersion(parentFilePath, &foundProtoVersion);
    if (foundProtoVersion && protoVersion < WbVersion(2022, 1, 0)) {
      const QString backwardsCompatibilityMessage =
        tr("Please adapt your project to R2022b following these instructions: "
           "https://github.com/cyberbotics/webots/wiki/How-to-adapt-your-world-or-PROTO-to-Webots-R2022b");
      const QString outdatedProtoMessage =
        tr("'%1' must be converted because EXTERNPROTO declarations are missing.").arg(parentFilePath);
      displayMissingDeclarations(backwardsCompatibilityMessage);
      displayMissingDeclarations(outdatedProtoMessage);
    } else {
      const QString url = protoDeclaration.isEmpty() ?
                            mWebotsProtoList.value(modelName)->url() :
                            QDir(QFileInfo(mCurrentWorld).absolutePath()).relativeFilePath(protoDeclaration);
      const QString errorMessage =
        (!protoDeclaration.isEmpty() || isProtoInCategory(modelName, PROTO_WEBOTS)) ?
          tr("Missing declaration for '%1', add: 'EXTERNPROTO \"%2\"' to '%3'.").arg(modelName).arg(url).arg(parentFilePath) :
          tr("Missing declaration for '%1', unknown node.").arg(modelName);

      displayMissingDeclarations(errorMessage);
    }
    if (protoDeclaration.isEmpty())
      return NULL;
  }

  // a PROTO declaration is provided, enforce it
  QString modelPath;  // how the PROTO is referenced
  if (WbUrl::isWeb(protoDeclaration) && WbNetwork::instance()->isCached(modelPath))
    modelPath = protoDeclaration;
  else if (WbUrl::isLocalUrl(protoDeclaration)) {
    // two possibitilies arise if the declaration is local (webots://)
    // 1. the parent PROTO is in the cache (all its references are always 'webots://'): it may happen if a PROTO references
    // another PROTO (both being cached)
    // 2. the PROTO is actually locally available
    // option (1) needs to be checked first, otherwise in the webots development environment the declarations aren't
    // respected (since a local version of the PROTO exists virtually every time)
    QString parentFile = parentFilePath;
    if (parentFile.startsWith(WbNetwork::instance()->cacheDirectory()))
      // reverse lookup the file in order to establish its original remote path
      parentFile = WbNetwork::instance()->getUrlFromEphemeralCache(parentFile);

    // extract the prefix from the parent so that we can build the child's path accordingly
    if (WbUrl::isWeb(parentFile)) {
      const QRegularExpression re(WbUrl::remoteWebotsAssetRegex(true));
      const QRegularExpressionMatch match = re.match(parentFile);
      if (match.hasMatch()) {
        // inject the prefix based on that of the parent
        modelPath = protoDeclaration.replace("webots://", match.captured(0));
        // if the PROTO tree was built correctly, by definition the child must be cached already too
        assert(WbNetwork::instance()->isCached(modelPath));
      } else {
        WbLog::error(tr("The cascaded URL inferring mechanism is supported only for official Webots assets."));
        return NULL;
      }
    }
  }

  if (modelPath.isEmpty()) {
    assert(QFileInfo(parentFilePath).exists());
    modelPath = WbUrl::combinePaths(protoDeclaration, parentFilePath);
  }
  // determine prefix and disk location from modelPath
  const QString modelDiskPath = WbUrl::isWeb(modelPath) ? WbNetwork::instance()->get(modelPath) : modelPath;
  const QString prefix = WbUrl::computePrefix(modelPath);  // used to retrieve remote assets (replaces webots:// in the body)

  if (!modelPath.isEmpty() && QFileInfo(modelDiskPath).exists()) {
    WbProtoModel *model = readModel(modelPath, worldPath, prefix, baseTypeList);
    if (model == NULL)  // can occur if the PROTO contains errors
      return NULL;
    mModels << model;
    model->ref();
    return model;
  }

  return NULL;
}

QString WbProtoManager::findExternProtoDeclarationInFile(const QString &url, const QString &modelName) {
  if (url.isEmpty())
    return QString();

  QFile file(WbUrl::isWeb(url) ? WbNetwork::instance()->get(url) : url);
  if (!file.open(QIODevice::ReadOnly)) {
    WbLog::error(tr("Could not search for EXTERNPROTO declarations in '%1' because the file is not readable.").arg(url));
    return QString();
  }
  QString identifier = modelName;
  identifier.replace("+", "\\+").replace("-", "\\-").replace("_", "\\_");
  const QString regex = QString("^\\s*(?:IMPORTABLE\\s+)?EXTERNPROTO\\s+\"(.*(?:/|\\\\|(?<=\"))%1\\.proto)\"").arg(identifier);
  const QRegularExpression re(regex, QRegularExpression::MultilineOption);
  QRegularExpressionMatchIterator it = re.globalMatch(file.readAll());

  while (it.hasNext()) {
    const QRegularExpressionMatch match = it.next();
    if (match.hasMatch())
      return match.captured(1);
  }

  return QString();
}

QMap<QString, QString> WbProtoManager::undeclaredProtoNodes(const QString &filename) {
  QMap<QString, QString> protoNodeList;

  if (!filename.endsWith(".wbt", Qt::CaseInsensitive))
    return protoNodeList;

  WbTokenizer tokenizer;
  tokenizer.tokenize(filename);
  WbParser parser(&tokenizer);

  // only apply mechanism to worlds prior to R2022b
  if (tokenizer.fileVersion() >= WbVersion(2022, 1, 0))
    return protoNodeList;
  // fill queue with nodes referenced by the world file
  QStringList queue;
  queue << parser.protoNodeList();

  displayMissingDeclarations(
    tr("Please adapt your project to R2022b following these instructions: "
       "https://github.com/cyberbotics/webots/wiki/How-to-adapt-your-world-or-PROTO-to-Webots-R2022b"));

  // list all PROTO nodes which are known
  QMap<QString, QString> localProto;
  foreach (QString path, listProtoInCategory(PROTO_PROJECT))
    localProto.insert(QFileInfo(path).baseName(), path);
  QMap<QString, QString> extraProto;
  foreach (QString path, listProtoInCategory(PROTO_EXTRA))
    extraProto.insert(QFileInfo(path).baseName(), path);
  QMap<QString, QString> webotsProto;
  foreach (QString path, listProtoInCategory(PROTO_WEBOTS))
    webotsProto.insert(QUrl(path).fileName().replace(".proto", "", Qt::CaseInsensitive), path);

  QStringList knownProto;
  knownProto << localProto.keys() << extraProto.keys() << webotsProto.keys();
  knownProto.removeDuplicates();

  while (!queue.empty()) {
    const QString proto = queue.front();
    queue.pop_front();

    // determine PROTO location
    QString url;
    if (localProto.contains(proto))  // check if it's a PROTO local to the project
      url = localProto.value(proto);
    else if (extraProto.contains(proto))  // check if it's a PROTO local to the extra projects
      url = extraProto.value(proto);
    else if (webotsProto.contains(proto))  // if all else fails, use the official webots proto
      url = webotsProto.value(proto);
    else
      continue;

    url = WbUrl::resolveUrl(url);
    assert(url.endsWith(".proto", Qt::CaseInsensitive));

    if (!protoNodeList.contains(proto))
      protoNodeList.insert(proto, url);

    if (!WbUrl::isWeb(url)) {
      // open the PROTO file and extract all PROTO nodes it refrerences by brute force (comparing against the known nodes)
      QFile file(url);
      if (file.open(QIODevice::ReadOnly)) {
        const QByteArray &contents = file.readAll();
        foreach (const QString &item, knownProto) {
          QString identifier = item;
          identifier.replace("+", "\\+").replace("-", "\\-").replace("_", "\\_");
          const QRegularExpression re(identifier + "\\s*\\{");
          const QRegularExpressionMatch match = re.match(contents);
          if (match.hasMatch() && !protoNodeList.contains(item))
            queue << item;  // these nodes need to further be analyzed to see what they depend on
        }
      }
    }
  }

  return protoNodeList;
}

void WbProtoManager::retrieveExternProto(const QString &filename, bool reloading) {
  // clear current project related variables
  cleanup();
  mCurrentWorld = filename;
  mReloading = reloading;

  // set the world file as the root of the tree
  mTreeRoot = new WbProtoTreeItem(filename, NULL, false);
  connect(mTreeRoot, &WbProtoTreeItem::finished, this, &WbProtoManager::loadWorld);

  // backwards compatibility mechanism: populate the tree with urls which are not declared by EXTERNPROTO (worlds < R2022b)
  QMapIterator<QString, QString> it(undeclaredProtoNodes(filename));
  while (it.hasNext())
    mTreeRoot->insert(it.next().value());

  // root node of the tree is fully populated, trigger cascaded download
  mTreeRoot->download();
}

void WbProtoManager::retrieveExternProto(const QString &filename) {
  // set the proto file as the root of the tree
  mTreeRoot = new WbProtoTreeItem(filename, NULL, false);
  connect(mTreeRoot, &WbProtoTreeItem::finished, this, &WbProtoManager::protoRetrievalCompleted);
  // trigger download
  mTreeRoot->download();
}

void WbProtoManager::retrieveLocalProtoDependencies() {
  QStringList dependencies;
  // current project
  QDirIterator it(WbProject::current()->protosPath(), QStringList() << "*.proto", QDir::Files, QDirIterator::Subdirectories);
  while (it.hasNext())
    dependencies << it.next();
  // extra projects
  foreach (const WbProject *project, *WbProject::extraProjects()) {
    QDirIterator it(project->protosPath(), QStringList() << "*.proto", QDir::Files, QDirIterator::Subdirectories);
    while (it.hasNext())
      dependencies << it.next();
  }

  // create an empty root and populate its children with the dependencies to be downloaded
  mTreeRoot = new WbProtoTreeItem("", NULL, false);
  foreach (const QString &proto, dependencies)
    mTreeRoot->insert(proto);

  connect(mTreeRoot, &WbProtoTreeItem::finished, this, &WbProtoManager::dependenciesAvailable);
  // trigger parallel download
  mTreeRoot->download();
}

void WbProtoManager::protoRetrievalCompleted() {
  disconnect(mTreeRoot, &WbProtoTreeItem::finished, this, &WbProtoManager::protoRetrievalCompleted);

  mTreeRoot->generateSessionProtoList(mSessionProto);
  mTreeRoot->deleteLater();

  emit retrievalCompleted();
}

void WbProtoManager::loadWorld() {
  disconnect(mTreeRoot, &WbProtoTreeItem::finished, this, &WbProtoManager::loadWorld);
  if (!mTreeRoot->error().isEmpty()) {
    foreach (const QString &error, mTreeRoot->error())
      WbLog::error(error);
  }

  // generate mSessionProto based on the resulting tree
  mTreeRoot->generateSessionProtoList(mSessionProto);

  // determine what changed from the previous session (and therefore what is no longer needed)
  QSet<QString> difference = QSet<QString>(mPreviousSessionProto.begin(), mPreviousSessionProto.end())
                               .subtract(QSet<QString>(mSessionProto.begin(), mSessionProto.end()));

  QList<WbProtoModel *>::iterator modelIt = mModels.begin();
  while (modelIt != mModels.end()) {
    // remove all local models as they may have changed and all items of the previous session which are no longer needed
    if (!WbUrl::isWeb((*modelIt)->url()) || difference.contains((*modelIt)->url()))
      modelIt = mModels.erase(modelIt);
    else
      ++modelIt;
  }

  // declare all root PROTO defined at the world level, and inferred by backwards compatibility, to the list of EXTERNPROTO
<<<<<<< HEAD
  // note: importable entries in a world file must be flagged as inserted too
  foreach (const WbProtoTreeItem *const child, mTreeRoot->children())
    declareExternProto(child->name(), child->url(), child->isImportable());
=======
  foreach (const WbProtoTreeItem *const child, mTreeRoot->children()) {
    QString url = child->rawUrl().isEmpty() ? child->url() : child->rawUrl();
    declareExternProto(child->name(), url, child->isImportable(), false, false);
  }
  emit externProtoListChanged();
>>>>>>> ad375214

  // cleanup and load world at last
  mTreeRoot->deleteLater();
  WbApplication::instance()->loadWorld(mCurrentWorld, mReloading, true);
}

void WbProtoManager::loadWebotsProtoMap() {
  if (!mWebotsProtoList.empty())
    return;  // Webots proto list already generated

  const QString filename(WbStandardPaths::resourcesPath() + QString("proto-list.xml"));
  QFile file(filename);
  if (!file.open(QFile::ReadOnly | QFile::Text)) {
    WbLog::error(tr("Cannot read file '%1'.").arg(filename));
    return;
  }

  QXmlStreamReader reader(&file);
  if (reader.readNextStartElement()) {
    if (reader.name().toString() == "proto-list") {
      while (reader.readNextStartElement()) {
        if (reader.name().toString() == "proto") {
          bool needsRobotAncestor = false;
          QString name, url, baseType, license, licenseUrl, documentationUrl, description, slotType;
          QStringList tags, parameters;
          while (reader.readNextStartElement()) {
            if (reader.name().toString() == "name") {
              name = reader.readElementText();
              reader.readNext();
            }
            if (reader.name().toString() == "base-type") {
              baseType = reader.readElementText();
              reader.readNext();
            }
            if (reader.name().toString() == "url") {
              url = reader.readElementText();
              reader.readNext();
            }
            if (reader.name().toString() == "license") {
              license = reader.readElementText();
              reader.readNext();
            }
            if (reader.name().toString() == "license-url") {
              licenseUrl = reader.readElementText();
              reader.readNext();
            }
            if (reader.name().toString() == "documentation-url") {
              documentationUrl = reader.readElementText();
              reader.readNext();
            }
            if (reader.name().toString() == "description") {
              description = reader.readElementText();
              reader.readNext();
            }
            if (reader.name().toString() == "slot-type") {
              slotType = reader.readElementText();
              reader.readNext();
            }
            if (reader.name().toString() == "tags") {
              tags = reader.readElementText().split(',', Qt::SkipEmptyParts);
              reader.readNext();
            }
            if (reader.name().toString() == "parameters") {
              parameters = reader.readElementText().split("\\n", Qt::SkipEmptyParts);
              reader.readNext();
            }
            if (reader.name().toString() == "needs-robot-ancestor") {
              needsRobotAncestor = reader.readElementText() == "true";
              reader.readNext();
            }
          }
          description = description.replace("\\n", "\n");
          WbProtoInfo *const info = new WbProtoInfo(url, baseType, license, licenseUrl, documentationUrl, description, slotType,
                                                    tags, parameters, needsRobotAncestor);
          mWebotsProtoList.insert(name, info);
        } else
          reader.raiseError(tr("Expected 'proto' element."));
      }
    } else
      reader.raiseError(tr("Expected 'proto-list' element."));
  } else
    reader.raiseError(tr("The format of 'proto-list.xml' is invalid."));
}

void WbProtoManager::generateProtoInfoMap(int category, bool regenerate) {
  if (!regenerate)
    return;

  QMap<QString, WbProtoInfo *> *map;
  switch (category) {
    case PROTO_WORLD:
      map = &mWorldFileProtoList;
      break;
    case PROTO_PROJECT:
      map = &mProjectProtoList;
      break;
    case PROTO_EXTRA:
      map = &mExtraProtoList;
      break;
    case PROTO_WEBOTS:
      return;  // note: mWebotsProtoList is loaded, not generated
    default:
      WbLog::error(tr("Cannot select proto list, unknown category '%1'.").arg(category));
      return;
  }

  // flag all as dirty
  QMapIterator<QString, WbProtoInfo *> it(*map);
  while (it.hasNext())
    it.next().value()->setDirty(true);

  // find all proto and instantiate the nodes to build WbProtoInfo (if necessary)
  const QStringList protos = listProtoInCategory(category);
  const QDateTime lastGenerationTime = mProtoInfoGenerationTime.value(category);
  foreach (const QString &protoPath, protos) {
    if (!QFileInfo(protoPath).exists())
      continue;  // PROTO was deleted

    QString protoName;
    const bool isCachedProto = protoPath.startsWith(WbNetwork::instance()->cacheDirectory());
    if (isCachedProto)  // cached file, infer name from reverse lookup
      protoName =
        QUrl(WbNetwork::instance()->getUrlFromEphemeralCache(protoPath)).fileName().replace(".proto", "", Qt::CaseInsensitive);
    else
      protoName = QFileInfo(protoPath).baseName();

    if (!map->contains(protoName) || (QFileInfo(protoPath).lastModified() > lastGenerationTime)) {
      // if it exists but is just out of date, remove previous information
      if (map->contains(protoName)) {
        const WbProtoInfo *info = map->take(protoName);  // remove element from map
        delete info;
      }

      WbProtoInfo *info;
      const bool isWebotsProto = isProtoInCategory(protoName, PROTO_WEBOTS) &&
                                 (WbUrl::resolveUrl(protoUrl(protoName, PROTO_WEBOTS)) == WbUrl::resolveUrl(protoPath));
      if (isCachedProto && isWebotsProto)
        // the proto is an official one, both in name and url, so copy the info from the one provided in proto-list.xml
        // note: a copy is necessary because other categories can be deleted, but the webots one can't and shouldn't
        info = new WbProtoInfo(*protoInfo(protoName, PROTO_WEBOTS));
      else
        // generate from file and insert it
        info = generateInfoFromProtoFile(protoPath);

      if (info) {
        info->setDirty(false);
        map->insert(protoName, info);
      }
    } else  // no info change necessary
      map->value(protoName)->setDirty(false);
  }

  // delete anything that is still flagged as dirty (it might happen if the PROTO no longer exists in the folders)
  it.toFront();
  while (it.hasNext()) {
    if (it.next().value()->isDirty()) {
      const WbProtoInfo *info = map->take(it.key());  // remove element
      delete info;
    }
  }

  mProtoInfoGenerationTime.remove(category);
  mProtoInfoGenerationTime.insert(category, QDateTime::currentDateTime());
}

QStringList WbProtoManager::listProtoInCategory(int category) const {
  QStringList protos;

  switch (category) {
    case PROTO_WORLD: {
      for (int i = 0; i < mExternProto.size(); ++i) {
        QString protoPath = WbUrl::resolveUrl(mExternProto[i]->url());
        // mExternProto contains raw paths, retrieve corresponding disk file
        if (WbUrl::isWeb(protoPath) && WbNetwork::instance()->isCached(protoPath))
          protoPath = WbNetwork::instance()->get(protoPath);

        protos << protoPath;
      }
      break;
    }
    case PROTO_PROJECT: {
      QDirIterator it(WbProject::current()->protosPath(), QStringList() << "*.proto", QDir::Files,
                      QDirIterator::Subdirectories);

      while (it.hasNext())
        protos << it.next();

      break;
    }
    case PROTO_EXTRA: {
      foreach (const WbProject *project, *WbProject::extraProjects()) {
        QDirIterator it(project->protosPath(), QStringList() << "*.proto", QDir::Files, QDirIterator::Subdirectories);
        while (it.hasNext())
          protos << it.next();
      }
      break;
    }
    case PROTO_WEBOTS: {
      QMapIterator<QString, WbProtoInfo *> it(mWebotsProtoList);
      while (it.hasNext())
        protos << it.next().value()->url();
      break;
    }
    default:
      WbLog::error(tr("Cannot list protos, unknown category '%1'.").arg(category));
  }

  return protos;
}

const QMap<QString, WbProtoInfo *> &WbProtoManager::protoInfoMap(int category) const {
  static QMap<QString, WbProtoInfo *> empty;

  switch (category) {
    case PROTO_WORLD:
      return mWorldFileProtoList;
    case PROTO_PROJECT:
      return mProjectProtoList;
    case PROTO_EXTRA:
      return mExtraProtoList;
    case PROTO_WEBOTS:
      return mWebotsProtoList;
    default:
      WbLog::error(tr("Cannot retrieve proto info list, unknown category '%1'.").arg(category));
      return empty;
  }
}

const WbProtoInfo *WbProtoManager::protoInfo(const QString &protoName, int category) {
  const QMap<QString, WbProtoInfo *> &map = protoInfoMap(category);
  if (!map.contains(protoName)) {
    WbLog::error(tr("PROTO '%1' does not belong to category '%2'.").arg(protoName).arg(category));
    return NULL;
  }

  return map.value(protoName);
}

bool WbProtoManager::isProtoInCategory(const QString &protoName, int category) const {
  // note: this function should only be called if the category is known to be up to date, otherwise the update will loop
  // forever
  switch (category) {
    case PROTO_WORLD:
      return mWorldFileProtoList.contains(protoName);
    case PROTO_PROJECT:
      return mProjectProtoList.contains(protoName);
    case PROTO_EXTRA:
      return mExtraProtoList.contains(protoName);
    case PROTO_WEBOTS:
      return mWebotsProtoList.contains(protoName);
    default:
      WbLog::error(tr("Cannot check if '%1' exists because category '%2' is unknown.").arg(protoName).arg(category));
  }

  return false;
}

QString WbProtoManager::protoUrl(const QString &protoName, int category) const {
  const QMap<QString, WbProtoInfo *> &map = protoInfoMap(category);
  if (map.contains(protoName))
    return map.value(protoName)->url();

  return QString();
}

WbProtoInfo *WbProtoManager::generateInfoFromProtoFile(const QString &protoFileName) {
  assert(QFileInfo(protoFileName).exists());
  WbTokenizer tokenizer;
  const int errors = tokenizer.tokenize(protoFileName);
  if (errors > 0)
    return NULL;  // invalid PROTO file

  WbParser parser(&tokenizer);
  if (!parser.parseProtoInterface(mCurrentWorld))
    return NULL;  // invalid PROTO file

  const QString url = protoFileName.startsWith(WbNetwork::instance()->cacheDirectory()) ?
                        WbNetwork::instance()->getUrlFromEphemeralCache(protoFileName) :
                        protoFileName;

  tokenizer.rewind();
  WbProtoModel *protoModel = NULL;
  const bool previousInstantiateMode = WbNode::instantiateMode();
  WbNode *previousParent = WbNode::globalParentNode();
  try {
    WbNode::setGlobalParentNode(NULL);
    WbNode::setInstantiateMode(false);
    protoModel = new WbProtoModel(&tokenizer, mCurrentWorld, url);
    WbNode::setInstantiateMode(previousInstantiateMode);
    WbNode::setGlobalParentNode(previousParent);
  } catch (...) {
    WbNode::setInstantiateMode(previousInstantiateMode);
    WbNode::setGlobalParentNode(previousParent);
    return NULL;
  }

  tokenizer.rewind();

  bool needsRobotAncestor = false;
  // establish if it requires a Robot ancestor by checking if it contains devices
  while (tokenizer.hasMoreTokens()) {
    WbToken *token = tokenizer.nextToken();
    if (token->isIdentifier() && WbNodeUtilities::isDeviceTypeName(token->word()) && token->word() != "Connector") {
      needsRobotAncestor = true;
      break;
    }
  }

  // generate field string (needed by PROTO wizard)
  QStringList parameters;
  foreach (const WbFieldModel *model, protoModel->fieldModels()) {
    const WbValue *defaultValue = model->defaultValue();
    QString vrmlDefaultValue = defaultValue->toString();

    if (defaultValue->type() == WB_SF_NODE && vrmlDefaultValue != "NULL")
      vrmlDefaultValue += "{}";

    const WbMultipleValue *mv = dynamic_cast<const WbMultipleValue *>(defaultValue);
    if (defaultValue->type() == WB_MF_NODE && mv) {
      vrmlDefaultValue = "[ ";
      for (int j = 0; j < mv->size(); ++j)
        vrmlDefaultValue += mv->itemToString(j) + "{} ";
      vrmlDefaultValue += "]";
    }

    QString field;
    field += model->isVrml() ? "vrmlField " : "field ";
    field += defaultValue->vrmlTypeName() + " ";
    field += model->name() + " ";
    field += vrmlDefaultValue;
    parameters << field;
  }

  WbProtoInfo *info = new WbProtoInfo(url, protoModel->baseType(), protoModel->license(), protoModel->licenseUrl(),
                                      protoModel->documentationUrl(), protoModel->info(), protoModel->slotType(),
                                      protoModel->tags(), parameters, needsRobotAncestor);

  protoModel->destroy();
  return info;
}

void WbProtoManager::exportProto(const QString &path, int category, const QString &destination) {
  QString url = WbUrl::resolveUrl(path);
  if (WbUrl::isWeb(url)) {
    if (WbNetwork::instance()->isCached(url))
      url = WbNetwork::instance()->get(url);
    else {
      WbLog::error(tr("Cannot export '%1', file not locally available.").arg(url));
      return;
    }
  }

  // if web url, build the name from remote url not local file (which is an hash)
  const QString &protoName = WbUrl::isWeb(path) ? QUrl(path).fileName() : QFileInfo(url).fileName();
  QFile input(url);
  if (input.open(QIODevice::ReadOnly)) {
    QString contents = QString(input.readAll());
    input.close();

    // in webots development environment use 'webots://', in a distribution use the version
    if (WbApplicationInfo::branch().isEmpty())
      contents.replace("webots://", WbUrl::remoteWebotsAssetPrefix());

    // create destination directory if it does not exist yet
    if (!QDir(destination).exists())
      QDir().mkdir(destination);

    // save to file
    const QString fileName = destination + protoName;
    QFile output(fileName);
    if (output.open(QIODevice::WriteOnly)) {
      output.write(contents.toUtf8());
      output.close();
    } else
      WbLog::error(tr("Impossible to export PROTO to '%1' as this location cannot be written to.").arg(fileName));
  } else
    WbLog::error(tr("Impossible to export PROTO '%1' as the source file cannot be read.").arg(protoName));
}

<<<<<<< HEAD
void WbProtoManager::declareExternProto(const QString &protoName, const QString &protoPath, bool importable) {
=======
void WbProtoManager::declareExternProto(const QString &protoName, const QString &protoPath, bool importable, bool inserted,
                                        bool updateContents) {
>>>>>>> ad375214
  for (int i = 0; i < mExternProto.size(); ++i) {
    if (mExternProto[i]->name() == protoName) {
      mExternProto[i]->setImportable(mExternProto[i]->isImportable() || importable);
      if (mExternProto[i]->url() != protoPath)
        mExternProto[i]->setUrl(protoPath);
      emit externProtoListChanged();
      return;
    }
  }

  // favor relative paths rather than absolute
<<<<<<< HEAD
  mExternProto.push_back(new WbExternProto(protoName, protoPath, importable));
  emit externProtoListChanged();
=======
  mExternProto.push_back(new WbExternProto(protoName, cleanupExternProtoPath(protoPath), importable, inserted));
  if (updateContents)
    emit externProtoListChanged();
>>>>>>> ad375214
}

const QString WbProtoManager::externProtoDeclaration(const QString &protoName) const {
  for (int i = 0; i < mExternProto.size(); ++i) {
    if (mExternProto[i]->name() == protoName)
      return mExternProto[i]->url();
  }

  assert(false);  // should not be requesting the declaration for something that isn't declared
  return QString();
}

void WbProtoManager::saveToExternProtoCutBuffer(const QString &protoName) {
  for (int i = 0; i < mExternProto.size(); ++i) {
    if (mExternProto[i]->name() == protoName) {
      mExternProtoCutBuffer = new WbExternProto(*mExternProto[i]);
      return;
    }
  }
}

void WbProtoManager::clearExternProtoCutBuffer() {
  delete mExternProtoCutBuffer;
  mExternProtoCutBuffer = NULL;
}

void WbProtoManager::removeImportableExternProto(const QString &protoName) {
  for (int i = mExternProto.size() - 1; i > 0; --i) {
    if (mExternProto[i]->name() == protoName) {
      assert(mExternProto[i]->isImportable());
      // only importables should be removed using this function, instanciated nodes are removed when deleting from scene tree
      mExternProto[i]->setImportable(false);
      if (!WbNodeUtilities::existsVisibleNodeNamed(protoName) && !mExternProto[i]->isImportable()) {
        delete mExternProto[i];
        mExternProto.remove(i);
      }
      emit externProtoListChanged();
      return;  // we can stop since the list is supposed to contain unique elements, and a match was found
    }
  }
}

void WbProtoManager::updateExternProto(const QString &protoName, const QString &url) {
  for (int i = 0; i < mExternProto.size(); ++i) {
    if (mExternProto[i]->name() == protoName) {
      mExternProto[i]->setUrl(url);
      // loaded model still refers to previous file, it will be updated on world reload
      return;  // we can stop since the list is supposed to contain unique elements, and a match was found
    }
  }

  assert(false);  // should not be requesting to change something that doesn't exist
}

QString WbProtoManager::formatExternProtoPath(const QString &url) {
  QString path = url;
  if (path.startsWith(WbStandardPaths::webotsHomePath()))
    path.replace(WbStandardPaths::webotsHomePath(), "webots://");
  if (path.startsWith(WbProject::current()->protosPath()))
    path = QDir(QFileInfo(mCurrentWorld).absolutePath()).relativeFilePath(path);

  return path;
}

bool WbProtoManager::isImportableExternProtoDeclared(const QString &protoName) {
  for (int i = 0; i < mExternProto.size(); ++i) {
    if (mExternProto[i]->name() == protoName && mExternProto[i]->isImportable())
      return true;
  }

  return false;
}

void WbProtoManager::purgeUnusedExternProtoDeclarations() {
  for (int i = mExternProto.size() - 1; i >= 0; --i) {
    if (!WbNodeUtilities::existsVisibleNodeNamed(mExternProto[i]->name()) && !mExternProto[i]->isImportable()) {
      // delete non-importable nodes that have no remaining visible instances
      delete mExternProto[i];
      mExternProto.remove(i);
    }
  }
}

void WbProtoManager::cleanup() {
  qDeleteAll(mWorldFileProtoList);
  qDeleteAll(mProjectProtoList);
  qDeleteAll(mExtraProtoList);
  qDeleteAll(mExternProto);

  mUniqueErrorMessages.clear();
  mWorldFileProtoList.clear();
  mProjectProtoList.clear();
  mExtraProtoList.clear();
  mExternProto.clear();

  mPreviousSessionProto = mSessionProto;
  mSessionProto.clear();
}

QString WbProtoManager::injectDeclarationByBackwardsCompatibility(const QString &modelName) {
  // check if it's the current project
  const QStringList projectProto = listProtoInCategory(PROTO_PROJECT);
  foreach (const QString &proto, projectProto) {
    if (proto.contains(modelName + ".proto", Qt::CaseInsensitive))
      return QFileInfo(proto).absoluteFilePath();
  }
  // check if it's in the EXTRA projects
  const QStringList extraProto = listProtoInCategory(PROTO_EXTRA);
  foreach (const QString &proto, extraProto) {
    if (proto.contains(modelName + ".proto", Qt::CaseInsensitive))
      return QFileInfo(proto).absoluteFilePath();
  }
  // check among the  official ones
  if (isProtoInCategory(modelName, PROTO_WEBOTS)) {
    QString url = mWebotsProtoList.value(modelName)->url();
    if (WbUrl::isWeb(url)) {
      if (WbNetwork::instance()->isCached(url))
        return url;
    }

    if (WbUrl::isLocalUrl(url)) {
      url = QDir::cleanPath(WbStandardPaths::webotsHomePath() + url.mid(9));  // replace "webots://" (9 char) with Webots home
      if (QFileInfo(url).exists())
        return url;
    }
  }

  return QString();
}

void WbProtoManager::displayMissingDeclarations(const QString &message) {
  if (!mUniqueErrorMessages.contains(message)) {
    mUniqueErrorMessages << message;
    WbLog::error(message);
  }
}

WbVersion WbProtoManager::checkProtoVersion(const QString &protoUrl, bool *foundProtoVersion) {
  QFile protoFile(protoUrl);
  WbVersion protoVersion;
  if (protoFile.open(QIODevice::ReadOnly)) {
    const QByteArray &contents = protoFile.readAll();
    *foundProtoVersion = protoVersion.fromString(contents, "VRML(_...|) V?", "( utf8|)", 1);
  }
  return protoVersion;
}<|MERGE_RESOLUTION|>--- conflicted
+++ resolved
@@ -405,17 +405,9 @@
   }
 
   // declare all root PROTO defined at the world level, and inferred by backwards compatibility, to the list of EXTERNPROTO
-<<<<<<< HEAD
-  // note: importable entries in a world file must be flagged as inserted too
   foreach (const WbProtoTreeItem *const child, mTreeRoot->children())
-    declareExternProto(child->name(), child->url(), child->isImportable());
-=======
-  foreach (const WbProtoTreeItem *const child, mTreeRoot->children()) {
-    QString url = child->rawUrl().isEmpty() ? child->url() : child->rawUrl();
-    declareExternProto(child->name(), url, child->isImportable(), false, false);
-  }
+    declareExternProto(child->name(), child->url(), child->isImportable(), false);
   emit externProtoListChanged();
->>>>>>> ad375214
 
   // cleanup and load world at last
   mTreeRoot->deleteLater();
@@ -795,12 +787,8 @@
     WbLog::error(tr("Impossible to export PROTO '%1' as the source file cannot be read.").arg(protoName));
 }
 
-<<<<<<< HEAD
-void WbProtoManager::declareExternProto(const QString &protoName, const QString &protoPath, bool importable) {
-=======
-void WbProtoManager::declareExternProto(const QString &protoName, const QString &protoPath, bool importable, bool inserted,
+void WbProtoManager::declareExternProto(const QString &protoName, const QString &protoPath, bool importable,
                                         bool updateContents) {
->>>>>>> ad375214
   for (int i = 0; i < mExternProto.size(); ++i) {
     if (mExternProto[i]->name() == protoName) {
       mExternProto[i]->setImportable(mExternProto[i]->isImportable() || importable);
@@ -811,15 +799,9 @@
     }
   }
 
-  // favor relative paths rather than absolute
-<<<<<<< HEAD
   mExternProto.push_back(new WbExternProto(protoName, protoPath, importable));
-  emit externProtoListChanged();
-=======
-  mExternProto.push_back(new WbExternProto(protoName, cleanupExternProtoPath(protoPath), importable, inserted));
   if (updateContents)
     emit externProtoListChanged();
->>>>>>> ad375214
 }
 
 const QString WbProtoManager::externProtoDeclaration(const QString &protoName) const {
