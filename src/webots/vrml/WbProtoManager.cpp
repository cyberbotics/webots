--- conflicted
+++ resolved
@@ -443,7 +443,9 @@
   const QStringList protos = listProtoInCategory(category);
   const QDateTime lastGenerationTime = mProtoInfoGenerationTime.value(category);
   foreach (const QString &protoPath, protos) {
-<<<<<<< HEAD
+    if (!QFileInfo(protoPath).exists())
+      continue;  // PROTO was deleted
+
     QString protoName;
     const bool isCachedProto = protoPath.startsWith(WbNetwork::instance()->cacheDirectory());
     if (isCachedProto)  // cached file, infer name from reverse lookup
@@ -457,13 +459,6 @@
       WbProtoInfo *info = new WbProtoInfo(*protoInfo(protoName, PROTO_WEBOTS));
       map->insert(protoName, info);
     } else if (!map->contains(protoName) || (QFileInfo(protoPath).lastModified() > lastGenerationTime)) {
-=======
-    if (!QFileInfo(protoPath).exists())
-      continue;  // PROTO was deleted
-
-    const QString protoName = QFileInfo(protoPath).baseName();
-    if (!map->contains(protoName) || (QFileInfo(protoPath).lastModified() > lastGenerationTime)) {
->>>>>>> 454e28a5
       // if it exists but is just out of date, remove previous information
       if (map->contains(protoName)) {
         delete map->value(protoName);
