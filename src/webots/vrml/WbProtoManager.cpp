// Copyright 1996-2022 Cyberbotics Ltd.
//
// Licensed under the Apache License, Version 2.0 (the "License");
// you may not use this file except in compliance with the License.
// You may obtain a copy of the License at
//
//     http://www.apache.org/licenses/LICENSE-2.0
//
// Unless required by applicable law or agreed to in writing, software
// distributed under the License is distributed on an "AS IS" BASIS,
// WITHOUT WARRANTIES OR CONDITIONS OF ANY KIND, either express or implied.
// See the License for the specific language governing permissions and
// limitations under the License.

#include "WbProtoManager.hpp"

#include "WbApplication.hpp"
#include "WbApplicationInfo.hpp"
#include "WbDownloader.hpp"
#include "WbFieldModel.hpp"
#include "WbLog.hpp"
#include "WbMultipleValue.hpp"
#include "WbNetwork.hpp"
#include "WbNode.hpp"
#include "WbNodeUtilities.hpp"
#include "WbParser.hpp"
#include "WbProject.hpp"
#include "WbProtoModel.hpp"
#include "WbProtoTreeItem.hpp"
#include "WbStandardPaths.hpp"
#include "WbToken.hpp"
#include "WbTokenizer.hpp"
#include "WbUrl.hpp"

#include <QtCore/QDir>
#include <QtCore/QDirIterator>
#include <QtCore/QRegularExpression>
#include <QtCore/QXmlStreamReader>

static WbProtoManager *gInstance = NULL;

WbProtoManager *WbProtoManager::instance() {
  if (!gInstance)
    gInstance = new WbProtoManager();
  return gInstance;
}

WbProtoManager::WbProtoManager() {
  mTreeRoot = NULL;
  loadWebotsProtoMap();

  // set 1/1/1970 by default to force a generation of the WbProtoInfos the first time
  mProtoInfoGenerationTime.insert(PROTO_WORLD, QDateTime::fromSecsSinceEpoch(0));
  mProtoInfoGenerationTime.insert(PROTO_PROJECT, QDateTime::fromSecsSinceEpoch(0));
  mProtoInfoGenerationTime.insert(PROTO_EXTRA, QDateTime::fromSecsSinceEpoch(0));
}

// we do not delete the PROTO models here: each PROTO model is automatically deleted when its last PROTO instance is deleted
WbProtoManager::~WbProtoManager() {
  cleanup();

  if (gInstance == this)
    gInstance = NULL;
}

WbProtoModel *WbProtoManager::readModel(const QString &fileName, const QString &worldPath, const QString &externUrl,
                                        QStringList baseTypeList) const {
  WbTokenizer tokenizer;
  int errors = tokenizer.tokenize(fileName);
  if (errors > 0)
    return NULL;

  WbParser parser(&tokenizer);
  if (!parser.parseProtoInterface(worldPath))
    return NULL;

  tokenizer.rewind();
  while (tokenizer.peekWord() == "EXTERNPROTO")  // consume all EXTERNPROTO tokens, if any
    parser.skipExternProto();

  const bool prevInstantiateMode = WbNode::instantiateMode();
  try {
    WbNode::setInstantiateMode(false);
    WbProtoModel *model = new WbProtoModel(&tokenizer, worldPath, fileName, externUrl, baseTypeList);
    WbNode::setInstantiateMode(prevInstantiateMode);
    return model;
  } catch (...) {
    WbNode::setInstantiateMode(prevInstantiateMode);
    return NULL;
  }
}

void WbProtoManager::readModel(WbTokenizer *tokenizer, const QString &worldPath) {
  WbProtoModel *model = NULL;
  const bool prevInstantiateMode = WbNode::instantiateMode();
  try {
    WbNode::setInstantiateMode(false);
    model = new WbProtoModel(tokenizer, worldPath);
    WbNode::setInstantiateMode(prevInstantiateMode);
  } catch (...) {
    WbNode::setInstantiateMode(prevInstantiateMode);
    return;
  }
  mModels.prepend(model);
  model->ref();
}

WbProtoModel *WbProtoManager::findModel(const QString &modelName, const QString &worldPath, QStringList baseTypeList) {
  foreach (WbProtoModel *model, mModels) {
    if (model->name() == modelName)
      return model;
  }

  if (mSessionProto.contains(modelName)) {
    QString url = WbUrl::generateExternProtoPath(mSessionProto.value(modelName));
    if (WbUrl::isWeb(url))
      url = WbNetwork::instance()->get(url);

    WbProtoModel *model = readModel(url, worldPath, mSessionProto.value(modelName), baseTypeList);
    if (model == NULL)  // can occur if the PROTO contains errors
      return NULL;
    mModels << model;
    model->ref();
    return model;
<<<<<<< HEAD
  } else if (isWebotsProto(modelName) &&
             WbApplicationInfo::version() < WbVersion(2022, 1, 0)) {  // backwards compatibility mechanism
=======
  } else if (isProtoInCategory(modelName, PROTO_WEBOTS)) {  // backwards compatibility mechanism
>>>>>>> 88b77108
    QString url = mWebotsProtoList.value(modelName)->url();
    if (WbUrl::isWeb(url) && WbNetwork::instance()->isCached(url))
      url = WbNetwork::instance()->get(url);
    else if (WbUrl::isLocalUrl(url))
      url = QDir::cleanPath(WbStandardPaths::webotsHomePath() + url.mid(9));

    WbProtoModel *model = readModel(QFileInfo(url).absoluteFilePath(), worldPath, url, baseTypeList);
    if (model == NULL)  // can occur if the PROTO contains errors
      return NULL;
    mModels << model;
    model->ref();
    return model;
  } else {  // check if the PROTO is locally available, if so notify the user that an EXTERNPROTO declaration is needed
    // check in the project's protos directory
    QDirIterator it(WbProject::current()->protosPath(), QStringList() << "*.proto", QDir::Files, QDirIterator::Subdirectories);
    while (it.hasNext()) {
      const QString &protoPath = it.next();
      if (modelName == QFileInfo(protoPath).baseName()) {
        const QString errorMessage =
          tr("PROTO '%1' is available locally but was not declared, please do so by adding the following line to "
             "the world file: EXTERNPROTO \"../protos/%2\"")
            .arg(modelName)
            .arg(QFileInfo(protoPath).fileName());

        if (!mUniqueErrorMessages.contains(errorMessage)) {
          WbLog::error(errorMessage);
          mUniqueErrorMessages << errorMessage;
        }
        return NULL;
      }
    }
    // check in the extra project directories
    foreach (const WbProject *project, *WbProject::extraProjects()) {
      QDirIterator it(project->protosPath(), QStringList() << "*.proto", QDir::Files, QDirIterator::Subdirectories);
      while (it.hasNext()) {
        const QString &protoPath = it.next();
        if (modelName == QFileInfo(protoPath).baseName()) {
          const QString errorMessage =
            tr("PROTO '%1' is available locally but was not declared, please do so by adding the following line to "
               "the world file: EXTERNPROTO \"%2\"")
              .arg(modelName)
              .arg(protoPath);

          if (!mUniqueErrorMessages.contains(errorMessage)) {
            WbLog::error(errorMessage);
            mUniqueErrorMessages << errorMessage;
          }

          return NULL;
        }
      }
    }
  }

  return NULL;
}

QString WbProtoManager::findModelPath(const QString &modelName) const {
  // check in project directory
<<<<<<< HEAD
  foreach (QString protoName, listProtoInCategory(PROTO_PROJECT)) {
    if (modelName == protoName)
      return protoUrl(PROTO_PROJECT, modelName);
  }
  // check in extra project directory
  foreach (QString protoName, listProtoInCategory(PROTO_EXTRA)) {
    if (modelName == protoName)
      return protoUrl(PROTO_EXTRA, modelName);
  }
=======
  if (isProtoInCategory(modelName, PROTO_PROJECT))
    return protoUrl(PROTO_PROJECT, modelName);
  // check in extra project directory
  if (isProtoInCategory(modelName, PROTO_EXTRA))
    return protoUrl(PROTO_EXTRA, modelName);
>>>>>>> 88b77108
  // check in proto-list.xml (official webots PROTO)
  if (isProtoInCategory(modelName, PROTO_WEBOTS))
    return protoUrl(PROTO_WEBOTS, modelName);

  return QString();  // not found
}

void WbProtoManager::retrieveExternProto(const QString &filename, bool reloading, const QStringList &unreferencedProtos) {
  // clear current project related variables
  cleanup();
  mCurrentWorld = filename;
  mReloading = reloading;

  // set the world file as the root of the tree
  mTreeRoot = new WbProtoTreeItem(filename, NULL);
  connect(mTreeRoot, &WbProtoTreeItem::finished, this, &WbProtoManager::loadWorld);

  // backwards compatibility mechanism: populate the tree with urls not referenced by EXTERNPROTO (worlds prior to R2022b)
  // note that an old world may declare only some of the PROTO, in which case the declaration should be respected
  QMap<QString, QString> worldFileDeclarations;
  QFile file(filename);
  if (file.open(QIODevice::ReadOnly)) {
    QRegularExpression re("EXTERNPROTO\\s+\"(.*\\.proto)\"");
    QRegularExpressionMatchIterator it = re.globalMatch(file.readAll());
    while (it.hasNext()) {
      QRegularExpressionMatch match = it.next();
      if (match.hasMatch()) {
        const QString protoUrl = match.captured(1);
        const QString protoName = QUrl(protoUrl).fileName().replace(".proto", "");
        if (!worldFileDeclarations.contains(protoName))
          worldFileDeclarations.insert(protoName, protoUrl);
      }
    }
  } else
    WbLog::error(tr("File '%1' is not readable.").arg(filename));

  // pre-fill the tree with grafted PROTO references
  foreach (const QString proto, unreferencedProtos) {
    if (worldFileDeclarations.contains(proto))  // if a declaration was provided, it should be favored over anything else
      mTreeRoot->insert(worldFileDeclarations.value(proto));
    else if (isProtoInCategory(proto, PROTO_PROJECT))  // check if it's a PROTO local to the project
      mTreeRoot->insert(protoUrl(PROTO_PROJECT, proto));
    else if (isProtoInCategory(proto, PROTO_EXTRA))  // check if it's a PROTO local to the extra projects
      mTreeRoot->insert(protoUrl(PROTO_EXTRA, proto));
    else if (isProtoInCategory(proto, PROTO_WEBOTS))  // if all else fails, use the official webots proto
      mTreeRoot->insert(protoUrl(PROTO_WEBOTS, proto));
    else
      WbLog::error(tr("No reference could be found for PROTO '%1', the backwards compatibility mechanism may fail. Make sure "
                      "this PROTO exists in the current project.")
                     .arg(proto));
  }

  // root node of the tree is fully populated, trigger cascaded download
  mTreeRoot->download();
}

void WbProtoManager::retrieveExternProto(const QString &filename) {
  // set the proto file as the root of the tree
  mTreeRoot = new WbProtoTreeItem(filename, NULL);
  connect(mTreeRoot, &WbProtoTreeItem::finished, this, &WbProtoManager::singleProtoRetrievalCompleted);
  // trigger download
  mTreeRoot->download();
}

void WbProtoManager::singleProtoRetrievalCompleted() {
  disconnect(mTreeRoot, &WbProtoTreeItem::finished, this, &WbProtoManager::singleProtoRetrievalCompleted);

  mTreeRoot->generateSessionProtoMap(mSessionProto);
  mTreeRoot->deleteLater();

  emit retrievalCompleted();
}

void WbProtoManager::loadWorld() {
  disconnect(mTreeRoot, &WbProtoTreeItem::finished, this, &WbProtoManager::loadWorld);
  if (!mTreeRoot->error().isEmpty()) {
    foreach (const QString &error, mTreeRoot->error())
      WbLog::error(error);
  }

  // generate mSessionProto based on the resulting tree
  mTreeRoot->generateSessionProtoMap(mSessionProto);
<<<<<<< HEAD
  // declare all root PROTO defined at the world level, and inferred by backwards compatibility, to the list of EXTERNPROTO
  foreach (const WbProtoTreeItem *const child, mTreeRoot->children())
    declareExternProto(child->name(), child->rawUrl(), false);
=======

  // remove models that may have changed including all the local models
  QMap<QString, QString>::const_iterator protoIt = mSessionProto.constBegin();
  while (protoIt != mSessionProto.constEnd()) {
    QList<WbProtoModel *>::iterator modelIt = mModels.begin();
    while (modelIt != mModels.end()) {
      if ((*modelIt)->name() == protoIt.key() && (!WbUrl::isWeb(protoIt.value()) || (*modelIt)->path() != protoIt.value()))
        // delete loaded model if URL changed or is local (might be edited by the user)
        modelIt = mModels.erase(modelIt);
      else
        ++modelIt;
    }
    ++protoIt;
  }

  // declare all root PROTO (i.e. defined at the world level and inferred by backwards compatibility) to the list of
  // EXTERNPROTO
  foreach (const WbProtoTreeItem *const child, mTreeRoot->children()) {
    QString url = child->url();
    declareExternProto(child->name(), url.replace(WbStandardPaths::webotsHomePath(), "webots://"), false);
  }
>>>>>>> 88b77108

  // cleanup and load world at last
  mTreeRoot->deleteLater();
  WbApplication::instance()->loadWorld(mCurrentWorld, mReloading, true);
}

void WbProtoManager::loadWebotsProtoMap() {
  if (!mWebotsProtoList.empty())
    return;  // Webots proto list already generated

  const QString filename(WbStandardPaths::resourcesPath() + QString("proto-list.xml"));
  QFile file(filename);
  if (!file.open(QFile::ReadOnly | QFile::Text)) {
    WbLog::error(tr("Cannot read file '%1'.").arg(filename));
    return;
  }

  QXmlStreamReader reader(&file);
  if (reader.readNextStartElement()) {
    if (reader.name().toString() == "proto-list") {
      while (reader.readNextStartElement()) {
        if (reader.name().toString() == "proto") {
          bool needsRobotAncestor = false;
          QString name, url, baseType, license, licenseUrl, documentationUrl, description, slotType;
          QStringList tags, parameters;
          while (reader.readNextStartElement()) {
            if (reader.name().toString() == "name") {
              name = reader.readElementText();
              reader.readNext();
            }
            if (reader.name().toString() == "base-type") {
              baseType = reader.readElementText();
              reader.readNext();
            }
            if (reader.name().toString() == "url") {
              url = reader.readElementText();
              reader.readNext();
            }
            if (reader.name().toString() == "license") {
              license = reader.readElementText();
              reader.readNext();
            }
            if (reader.name().toString() == "license-url") {
              licenseUrl = reader.readElementText();
              reader.readNext();
            }
            if (reader.name().toString() == "documentation-url") {
              documentationUrl = reader.readElementText();
              reader.readNext();
            }
            if (reader.name().toString() == "description") {
              description = reader.readElementText();
              reader.readNext();
            }
            if (reader.name().toString() == "slot-type") {
              slotType = reader.readElementText();
              reader.readNext();
            }
            if (reader.name().toString() == "tags") {
              tags = reader.readElementText().split(',', Qt::SkipEmptyParts);
              reader.readNext();
            }
            if (reader.name().toString() == "parameters") {
              parameters = reader.readElementText().split("\\n", Qt::SkipEmptyParts);
              reader.readNext();
            }
            if (reader.name().toString() == "needs-robot-ancestor") {
              needsRobotAncestor = reader.readElementText() == "true";
              reader.readNext();
            }
          }
          description = description.replace("\\n", "\n");
          WbProtoInfo *const info = new WbProtoInfo(url, baseType, license, licenseUrl, documentationUrl, description, slotType,
                                                    tags, parameters, needsRobotAncestor);
          mWebotsProtoList.insert(name, info);
        } else
          reader.raiseError(tr("Expected 'proto' element."));
      }
    } else
      reader.raiseError(tr("Expected 'proto-list' element."));
  } else
    reader.raiseError(tr("The format of 'proto-list.xml' is invalid."));
}

void WbProtoManager::generateProtoInfoMap(int category, bool regenerate) {
  if (!regenerate)
    return;

  QMap<QString, WbProtoInfo *> *map;
  switch (category) {
    case PROTO_WORLD:
      map = &mWorldFileProtoList;
      break;
    case PROTO_PROJECT:
      map = &mProjectProtoList;
      break;
    case PROTO_EXTRA:
      map = &mExtraProtoList;
      break;
    case PROTO_WEBOTS:
      return;  // note: mWebotsProtoList is loaded, not generated
    default:
      WbLog::error(tr("Cannot select proto list, unknown category '%1'.").arg(category));
      return;
  }

  // flag all as dirty
  QMapIterator<QString, WbProtoInfo *> it(*map);
  while (it.hasNext())
    it.next().value()->setDirty(true);

  // find all proto and instantiate the nodes to build WbProtoInfo (if necessary)
  const QStringList protos = listProtoInCategory(category);
  const QDateTime lastGenerationTime = mProtoInfoGenerationTime.value(category);
  foreach (const QString &protoPath, protos) {
    QString protoName;
    const bool isCachedProto = protoPath.startsWith(WbNetwork::instance()->cacheDirectory());
    if (isCachedProto)  // cached file, infer name from reverse lookup
      protoName = QUrl(WbNetwork::instance()->getUrlFromEphemeralCache(protoPath)).fileName().replace(".proto", "");
    else
      protoName = QFileInfo(protoPath).baseName();

    if (isCachedProto && isWebotsProto(protoName)) {  // don't need to generate WbProtoInfo as it's a known official proto
      if (!map->contains(protoName))
        map->insert(protoName, const_cast<WbProtoInfo *>(protoInfo(PROTO_WEBOTS, protoName)));
      map->value(protoName)->setDirty(false);
    } else if (!map->contains(protoName) || (QFileInfo(protoPath).lastModified() > lastGenerationTime)) {
      // if it exists but is just out of date, remove previous information
      if (map->contains(protoName)) {
        delete map->value(protoName);
        map->remove(protoName);
      }
      // generate new and insert it
      WbProtoInfo *info = generateInfoFromProtoFile(protoPath);
      if (info)
        map->insert(protoName, info);
    } else  // no info change necessary
      map->value(protoName)->setDirty(false);
  }

  // delete anything that is still flagged as dirty (it might happen if the PROTO no longer exists in the folders)
  it.toFront();
  while (it.hasNext()) {
    if (it.next().value()->isDirty()) {
      delete map->value(it.key());
      map->remove(it.key());
    }
  }

  mProtoInfoGenerationTime.remove(category);
  mProtoInfoGenerationTime.insert(category, QDateTime::currentDateTime());
}

QStringList WbProtoManager::listProtoInCategory(int category) const {
  QStringList protos;

  switch (category) {
    case PROTO_WORLD: {
      for (int i = 0; i < mExternProto.size(); ++i) {
        QString protoPath = WbUrl::generateExternProtoPath(mExternProto[i]->url());
        // mExternProto contains raw paths, retrieve corresponding disk file
        if (WbUrl::isWeb(protoPath) && WbNetwork::instance()->isCached(protoPath))
          protoPath = WbNetwork::instance()->get(protoPath);

        protos << protoPath;
      }
      break;
    }
    case PROTO_PROJECT: {
      QDirIterator it(WbProject::current()->protosPath(), QStringList() << "*.proto", QDir::Files,
                      QDirIterator::Subdirectories);

      while (it.hasNext())
        protos << it.next();

      break;
    }
    case PROTO_EXTRA: {
      foreach (const WbProject *project, *WbProject::extraProjects()) {
        QDirIterator it(project->protosPath(), QStringList() << "*.proto", QDir::Files, QDirIterator::Subdirectories);
        while (it.hasNext())
          protos << it.next();
      }
      break;
    }
    default:
      WbLog::error(tr("Cannot list protos, unknown category '%1'.").arg(category));
  }

  return protos;
}

const QMap<QString, WbProtoInfo *> &WbProtoManager::protoInfoMap(int category) const {
  static QMap<QString, WbProtoInfo *> empty;

  switch (category) {
    case PROTO_WORLD:
      return mWorldFileProtoList;
    case PROTO_PROJECT:
      return mProjectProtoList;
    case PROTO_EXTRA:
      return mExtraProtoList;
    case PROTO_WEBOTS:
      return mWebotsProtoList;
    default:
      WbLog::error(tr("Cannot retrieve proto info list, unknown category '%1'.").arg(category));
      return empty;
  }
}

const WbProtoInfo *WbProtoManager::protoInfo(int category, const QString &protoName) {
  const QMap<QString, WbProtoInfo *> &map = protoInfoMap(category);
  if (!map.contains(protoName)) {
    WbLog::error(tr("PROTO '%1' does not belong to category '%2'.").arg(protoName).arg(category));
    return NULL;
  }

  return map.value(protoName);
}

bool WbProtoManager::isProtoInCategory(const QString &protoName, int category) const {
  switch (category) {
    case PROTO_WORLD:
      return mWorldFileProtoList.contains(protoName);
    case PROTO_PROJECT:
      return mProjectProtoList.contains(protoName);
    case PROTO_EXTRA:
      return mExtraProtoList.contains(protoName);
    case PROTO_WEBOTS:
      return mWebotsProtoList.contains(protoName);
    default:
      WbLog::error(tr("Cannot check if '%1' exists because category '%2' is unknown.").arg(protoName).arg(category));
  }

  return false;
}

QString WbProtoManager::protoUrl(int category, const QString &protoName) const {
  const QMap<QString, WbProtoInfo *> &map = protoInfoMap(category);
  if (map.contains(protoName))
    return map.value(protoName)->url();

  return QString();
}

WbProtoInfo *WbProtoManager::generateInfoFromProtoFile(const QString &protoFileName) {
  assert(QFileInfo(protoFileName).exists());
  WbTokenizer tokenizer;
  const int errors = tokenizer.tokenize(protoFileName);
  if (errors > 0)
    return NULL;  // invalid PROTO file

  WbParser parser(&tokenizer);
  if (!parser.parseProtoInterface(mCurrentWorld))
    return NULL;  // invalid PROTO file

  tokenizer.rewind();
  WbProtoModel *protoModel = NULL;
  const bool previousInstantiateMode = WbNode::instantiateMode();
  WbNode *previousParent = WbNode::globalParentNode();
  try {
    WbNode::setGlobalParentNode(NULL);
    WbNode::setInstantiateMode(false);
    protoModel = new WbProtoModel(&tokenizer, mCurrentWorld, protoFileName);
    WbNode::setInstantiateMode(previousInstantiateMode);
    WbNode::setGlobalParentNode(previousParent);
  } catch (...) {
    WbNode::setInstantiateMode(previousInstantiateMode);
    WbNode::setGlobalParentNode(previousParent);
    return NULL;
  }

  tokenizer.rewind();

  bool needsRobotAncestor = false;
  // establish if it requires a Robot ancestor by checking if it contains devices
  while (tokenizer.hasMoreTokens()) {
    WbToken *token = tokenizer.nextToken();
    if (token->isIdentifier() && WbNodeUtilities::isDeviceTypeName(token->word()) && token->word() != "Connector") {
      needsRobotAncestor = true;
      break;
    }
  }

  // generate field string (needed by PROTO wizard)
  QStringList parameters;
  foreach (const WbFieldModel *model, protoModel->fieldModels()) {
    const WbValue *defaultValue = model->defaultValue();
    QString vrmlDefaultValue = defaultValue->toString();

    if (defaultValue->type() == WB_SF_NODE && vrmlDefaultValue != "NULL")
      vrmlDefaultValue += "{}";

    const WbMultipleValue *mv = dynamic_cast<const WbMultipleValue *>(defaultValue);
    if (defaultValue->type() == WB_MF_NODE && mv) {
      vrmlDefaultValue = "[ ";
      for (int j = 0; j < mv->size(); ++j)
        vrmlDefaultValue += mv->itemToString(j) + "{} ";
      vrmlDefaultValue += "]";
    }

    QString field;
    field += model->isVrml() ? "vrmlField " : "field ";
    field += defaultValue->vrmlTypeName() + " ";
    field += model->name() + " ";
    field += vrmlDefaultValue;
    parameters << field;
  }

  WbProtoInfo *info = new WbProtoInfo(protoFileName, protoModel->baseType(), protoModel->license(), protoModel->licenseUrl(),
                                      protoModel->documentationUrl(), protoModel->info(), protoModel->slotType(),
                                      protoModel->tags(), parameters, needsRobotAncestor);

  protoModel->destroy();
  return info;
}

void WbProtoManager::exportProto(const QString &path, int category) {
  QString url = path;
  if (WbUrl::isWeb(url)) {
    if (WbNetwork::instance()->isCached(url))
      url = WbNetwork::instance()->get(url);
    else {
      WbLog::error(tr("Cannot export '%1', file not locally available.").arg(url));
      return;
    }
  }

  // if web url, build it from remote url not local file (which is an hash)
  const QString &protoName = WbUrl::isWeb(path) ? QUrl(path).fileName() : QFileInfo(url).fileName();

  QFile input(WbUrl::generateExternProtoPath(url));
  if (input.open(QIODevice::ReadOnly)) {
    QString contents = QString(input.readAll());
    input.close();

    // find all sub-proto references
    QRegularExpression re("EXTERNPROTO\\s+\"([^\\s]+)\"");
    QRegularExpressionMatchIterator it = re.globalMatch(contents);
    QStringList subProto;
    while (it.hasNext()) {
      QRegularExpressionMatch match = it.next();
      if (match.hasMatch())
        subProto << match.captured(1);
    }

    // manufacture url and replace it in the contents
    foreach (const QString &proto, subProto) {
      QString newUrl = WbUrl::generateExternProtoPath(proto, path);  // if web url, build it from remote url not local file
      newUrl.replace(WbStandardPaths::webotsHomePath(), "webots://");
      contents = contents.replace(proto, newUrl);
    }

    // create destination directory if it does not exist yet
    const QString &destination = WbProject::current()->protosPath();
    if (!QDir(destination).exists())
      QDir().mkdir(destination);

    // save to file
    const QString fileName = destination + protoName;
    QFile output(fileName);
    if (output.open(QIODevice::WriteOnly)) {
      output.write(contents.toUtf8());
      output.close();
    } else
      WbLog::error(tr("Impossible to export PROTO to '%1' as this location cannot be written to.").arg(fileName));
  } else
    WbLog::error(tr("Impossible to export PROTO '%1' as the source file cannot be read.").arg(protoName));
}

void WbProtoManager::declareExternProto(const QString &protoName, const QString &protoPath, bool ephemeral) {
  for (int i = 0; i < mExternProto.size(); ++i) {
    if (mExternProto[i]->name() == protoName)
      return;  // declaration already present
  }

  mExternProto.push_back(new WbExternProtoInfo(protoName, protoPath, ephemeral));
}

void WbProtoManager::removeExternProto(const QString &protoName, bool allowEphemeralRemoval) {
  for (int i = 0; i < mExternProto.size(); ++i) {
    if (mExternProto[i]->name() == protoName) {
      if (!mExternProto[i]->isEphemeral() || (mExternProto[i]->isEphemeral() && allowEphemeralRemoval))
        mExternProto.remove(i);

      return;  // we can stop since the list is supposed to contain unique elements, and a match was found
    }
  }
}

bool WbProtoManager::isDeclaredExternProto(const QString &protoName) {
  for (int i = 0; i < mExternProto.size(); ++i) {
    if (mExternProto[i]->name() == protoName)
      return true;
  }

  return false;
}

void WbProtoManager::refreshExternProtoList() {
  // only when the node tree is complete it can be established which among the declared EXTERNPROTO are actually ephemeral
  for (int i = 0; i < mExternProto.size(); ++i) {
    if (!WbNodeUtilities::existsVisibleNodeNamed(mExternProto[i]->name()))
      mExternProto[i]->ephemeral(true);
  }
}

void WbProtoManager::cleanup() {
  qDeleteAll(mExternProto);
  qDeleteAll(mWorldFileProtoList);
  qDeleteAll(mProjectProtoList);
  qDeleteAll(mExtraProtoList);

  mUniqueErrorMessages.clear();
  mWorldFileProtoList.clear();
  mProjectProtoList.clear();
  mExtraProtoList.clear();
  mSessionProto.clear();
  mExternProto.clear();
}<|MERGE_RESOLUTION|>--- conflicted
+++ resolved
@@ -122,12 +122,8 @@
     mModels << model;
     model->ref();
     return model;
-<<<<<<< HEAD
-  } else if (isWebotsProto(modelName) &&
-             WbApplicationInfo::version() < WbVersion(2022, 1, 0)) {  // backwards compatibility mechanism
-=======
-  } else if (isProtoInCategory(modelName, PROTO_WEBOTS)) {  // backwards compatibility mechanism
->>>>>>> 88b77108
+  } else if (isProtoInCategory(modelName, PROTO_WEBOTS) && WbApplicationInfo::version() < WbVersion(2022, 1, 0)) {
+    // backwards compatibility mechanism
     QString url = mWebotsProtoList.value(modelName)->url();
     if (WbUrl::isWeb(url) && WbNetwork::instance()->isCached(url))
       url = WbNetwork::instance()->get(url);
@@ -187,23 +183,11 @@
 
 QString WbProtoManager::findModelPath(const QString &modelName) const {
   // check in project directory
-<<<<<<< HEAD
-  foreach (QString protoName, listProtoInCategory(PROTO_PROJECT)) {
-    if (modelName == protoName)
-      return protoUrl(PROTO_PROJECT, modelName);
-  }
-  // check in extra project directory
-  foreach (QString protoName, listProtoInCategory(PROTO_EXTRA)) {
-    if (modelName == protoName)
-      return protoUrl(PROTO_EXTRA, modelName);
-  }
-=======
   if (isProtoInCategory(modelName, PROTO_PROJECT))
     return protoUrl(PROTO_PROJECT, modelName);
   // check in extra project directory
   if (isProtoInCategory(modelName, PROTO_EXTRA))
     return protoUrl(PROTO_EXTRA, modelName);
->>>>>>> 88b77108
   // check in proto-list.xml (official webots PROTO)
   if (isProtoInCategory(modelName, PROTO_WEBOTS))
     return protoUrl(PROTO_WEBOTS, modelName);
@@ -286,11 +270,6 @@
 
   // generate mSessionProto based on the resulting tree
   mTreeRoot->generateSessionProtoMap(mSessionProto);
-<<<<<<< HEAD
-  // declare all root PROTO defined at the world level, and inferred by backwards compatibility, to the list of EXTERNPROTO
-  foreach (const WbProtoTreeItem *const child, mTreeRoot->children())
-    declareExternProto(child->name(), child->rawUrl(), false);
-=======
 
   // remove models that may have changed including all the local models
   QMap<QString, QString>::const_iterator protoIt = mSessionProto.constBegin();
@@ -306,13 +285,11 @@
     ++protoIt;
   }
 
-  // declare all root PROTO (i.e. defined at the world level and inferred by backwards compatibility) to the list of
-  // EXTERNPROTO
+  // declare all root PROTO defined at the world level, and inferred by backwards compatibility, to the list of EXTERNPROTO
   foreach (const WbProtoTreeItem *const child, mTreeRoot->children()) {
     QString url = child->url();
     declareExternProto(child->name(), url.replace(WbStandardPaths::webotsHomePath(), "webots://"), false);
   }
->>>>>>> 88b77108
 
   // cleanup and load world at last
   mTreeRoot->deleteLater();
@@ -435,7 +412,8 @@
     else
       protoName = QFileInfo(protoPath).baseName();
 
-    if (isCachedProto && isWebotsProto(protoName)) {  // don't need to generate WbProtoInfo as it's a known official proto
+    // don't need to generate WbProtoInfo as it's a known official proto
+    if (isCachedProto && isProtoInCategory(protoName, PROTO_WEBOTS)) {
       if (!map->contains(protoName))
         map->insert(protoName, const_cast<WbProtoInfo *>(protoInfo(PROTO_WEBOTS, protoName)));
       map->value(protoName)->setDirty(false);
