// Copyright 1996-2022 Cyberbotics Ltd.
//
// Licensed under the Apache License, Version 2.0 (the "License");
// you may not use this file except in compliance with the License.
// You may obtain a copy of the License at
//
//     http://www.apache.org/licenses/LICENSE-2.0
//
// Unless required by applicable law or agreed to in writing, software
// distributed under the License is distributed on an "AS IS" BASIS,
// WITHOUT WARRANTIES OR CONDITIONS OF ANY KIND, either express or implied.
// See the License for the specific language governing permissions and
// limitations under the License.

#ifndef WB_PROTO_MANAGER_HPP
#define WB_PROTO_MANAGER_HPP

//
// Description: a class for managing a list of proto models
//

class WbProtoModel;
class WbTokenizer;
class WbDownloader;
class WbProtoTreeItem;
class WbVersion;

#include <QtCore/QDateTime>
#include <QtCore/QFileInfoList>
#include <QtCore/QMap>
#include <QtCore/QObject>
#include <QtCore/QRegularExpression>
#include <QtCore/QStringList>

class WbExternProto {
public:
  WbExternProto(const QString &name, const QString &url, bool isImportable) :
    mName(name),
    mUrl(url),
    mImportable(isImportable) {}

  const QString &name() const { return mName; }
  void setUrl(const QString &url) { mUrl = url; }
  const QString &url() const { return mUrl; }
  bool isImportable() const { return mImportable; }
  void setImportable(bool value) { mImportable = value; }

private:
  QString mName;
  QString mUrl;
  bool mImportable;
};

class WbProtoInfo {
public:
  WbProtoInfo(const QString &url, const QString &baseType, const QString &license, const QString &licenseUrl,
              const QString &documentationUrl, const QString &description, const QString &slotType, const QStringList &tags,
              const QStringList &parameters, bool needsRobotAncestor) :
    mUrl(url),
    mBaseType(baseType),
    mLicense(license),
    mLicenseUrl(licenseUrl),
    mDocumentationUrl(documentationUrl),
    mDescription(description),
    mSlotType(slotType),
    mTags(tags),
    mParameters(parameters),
    mNeedsRobotAncestor(needsRobotAncestor),
    mIsDirty(false) {
    // extract parameter names
    foreach (const QString &parameter, mParameters) {
      QRegularExpression re("(?:field|vrmlField)\\s+(?:\\w+|(?:\\{[\\s\\S]*\\}))+\\s+(\\w+)\\s");
      QRegularExpressionMatch match = re.match(parameter);
      if (match.hasMatch())
        mParameterNames << match.captured(1);
    }
    // sanity check, if they differ the script generating proto-list.xml or its parsing on the webots side likely went wrong
    assert(mParameters.size() == mParameterNames.size());
  }
  // copy constructor
  WbProtoInfo(const WbProtoInfo &other) :
    WbProtoInfo(other.mUrl, other.mBaseType, other.mLicense, other.mLicenseUrl, other.mDocumentationUrl, other.mDescription,
                other.mSlotType, other.mTags, other.mParameters, other.mNeedsRobotAncestor) {}

  const QString &url() const { return mUrl; }
  const QString &baseType() const { return mBaseType; }
  const QString &license() const { return mLicense; }
  const QString &licenseUrl() const { return mLicenseUrl; }
  const QString &documentationUrl() const { return mDocumentationUrl; }
  const QString &description() const { return mDescription; }
  const QString &slotType() const { return mSlotType; }
  const QStringList &tags() const { return mTags; }
  const QStringList &parameters() const { return mParameters; }
  const QStringList &parameterNames() const { return mParameterNames; }
  const bool needsRobotAncestor() const { return mNeedsRobotAncestor; }
  void setDirty(bool value) { mIsDirty = value; }
  bool isDirty() const { return mIsDirty; }

private:
  QString mUrl;
  QString mBaseType;
  QString mLicense;
  QString mLicenseUrl;
  QString mDocumentationUrl;
  QString mDescription;
  QString mSlotType;
  QStringList mTags;
  QStringList mParameters;
  bool mNeedsRobotAncestor;
  bool mIsDirty;

  QStringList mParameterNames;
};

class WbProtoManager : public QObject {
  Q_OBJECT
public:
  static WbProtoManager *instance();

  WbProtoManager();
  ~WbProtoManager();

  // used to reference the different PROTO lists and by the dialog windows (WbAddNodeDialog, WbNewProtoWizard,
  // WbInsertExternProtoDialog) to categorize their respective PROTO
  enum { BASE_NODE = 10001, PROTO_WORLD = 10002, PROTO_PROJECT = 10003, PROTO_EXTRA = 10004, PROTO_WEBOTS = 10005 };

  // given a category and a PROTO name, it returns the URL from the corresponding list
  QString protoUrl(const QString &protoName, int category) const;
  // tests if the PROTO of the provided name exists in the specified category
  bool isProtoInCategory(const QString &protoName, int category) const;

  const QList<WbProtoModel *> &models() const { return mModels; }

  // searches for proto model according to:
  // 1. First in the session list (i.e., PROTO discovered by navigating the PROTO tree stemming from a world file
  // 2. If the first fails, it searches among the known official Webots PROTO (proto-list.xml)
  WbProtoModel *findModel(const QString &modelName, const QString &worldPath, const QString &parentFilePath,
                          const QStringList &baseTypeList = QStringList());

  WbProtoModel *readModel(const QString &url, const QString &worldPath, const QString &prefix = QString(),
                          const QStringList &baseTypeList = QStringList()) const;

  // read a proto model and place it in this list
  void readModel(WbTokenizer *tokenizer, const QString &worldPath);

  // PROTO retriever for world files
  void retrieveExternProto(const QString &filename, bool reloading);

  // PROTO retriever for inserted PROTO
  void retrieveExternProto(const QString &filename);

  // retrieves all PROTO dependencies referenced by the PROTO in the current and extra project directories
  void retrieveLocalProtoDependencies();

  // used primarily when populating the dialog windows
  QMap<QString, WbProtoInfo *> webotsProtoList() { return mWebotsProtoList; };

  // generates meta info from a PROTO file (license, tags, ...)
  WbProtoInfo *generateInfoFromProtoFile(const QString &protoFileName);

  // generates the PROTO info (metadata) for a specific category
  void generateProtoInfoMap(int category, bool regenerate = true);

  // returns a reference to the maps generated by generateProtoInfoMap
  const QMap<QString, WbProtoInfo *> &protoInfoMap(int category) const;
  const WbProtoInfo *protoInfo(const QString &protoName, int category);

  // lists the existing PROTO in the primary project locations
  QStringList listProtoInCategory(int category) const;

  // exports a copy of a selected PROTO to the current project directory
  void exportProto(const QString &path, int category, const QString &destination);

  // list of all EXTERNPROTO (both importable and not), stored in a QVector as order matters when saving to file
  const QVector<WbExternProto *> &externProto() const { return mExternProto; };

  // EXTERNPROTO stored after cutting an inserted node
  const WbExternProto *externProtoCutBuffer() const { return mExternProtoCutBuffer; };

  // EXTERNPROTO manipulators
<<<<<<< HEAD
  void declareExternProto(const QString &protoName, const QString &protoPath, bool importable);
  const QString externProtoDeclaration(const QString &protoName) const;
  void saveToExternProtoCutBuffer(const QString &protoName);
=======
  void declareExternProto(const QString &protoName, const QString &protoPath, bool importable, bool inserted,
                          bool updateContents = true);
>>>>>>> ad375214
  void removeImportableExternProto(const QString &protoName);

  void purgeUnusedExternProtoDeclarations();
  void clearExternProtoCutBuffer();
  bool isImportableExternProtoDeclared(const QString &protoName);

  void updateExternProto(const QString &protoName, const QString &url);
  QString formatExternProtoPath(const QString &url);

signals:
  void retrievalCompleted();
  void dependenciesAvailable();
  void externProtoListChanged();

private slots:
  void loadWorld();
  void protoRetrievalCompleted();

private:
  // cppcheck-suppress unknownMacro
  Q_DISABLE_COPY(WbProtoManager)

  QList<WbProtoModel *> mModels;

  QString mRetrievalError;
  QString mCurrentWorld;
  bool mReloading;

  WbProtoTreeItem *mTreeRoot;

  // mSessionProto: list of all the PROTO discovered in the session, it may contain:
  // - PROTO directly referenced in the world file (as EXTERNPROTO) and all the indirect sub-PROTO they themselves reference
  // - PROTO directly inserted from the add-node dialog and all the indirect sub-PROTO they depend on
  // - PROTO declared by the user as EXTERNPROTO through the GUI and all the indirect sub-PROTO they depend on
  // note: this list is reset before every world load (since the urls are not guaranteed to be the same between worlds)
  QStringList mSessionProto;
  QStringList mPreviousSessionProto;  // copy of the previous session, used to purge models that are no longer needed
  // mExternProto: ordered list of PROTO that will be saved to the world file, it may contain:
  // - list of EXTERNPROTO loaded from the world file (unless it has been actively removed by the user through the GUI)
  // - list of PROTO declared by the user through the GUI (which may not be actually used in the world file)
  // note: the list may reference unused PROTO since they might be loaded by a controller on-the-fly instead
  // note: this list is reset before every world load and each time a node is deleted
  QVector<WbExternProto *> mExternProto;

  // mExternProtoCutBuffer: contains the externProto reference of the last cut instance
  WbExternProto *mExternProtoCutBuffer;

  // stores PROTO metadata
  QMap<QString, WbProtoInfo *> mWebotsProtoList;     // loaded from proto-list.xml
  QMap<QString, WbProtoInfo *> mWorldFileProtoList;  // compiled from EXTERNPROTO referenced in .wbt
  QMap<QString, WbProtoInfo *> mProjectProtoList;    // compiled from PROTO in current project directory
  QMap<QString, WbProtoInfo *> mExtraProtoList;      // compiled from PROTO in extra project directories

  QMap<int, QDateTime> mProtoInfoGenerationTime;

  QStringList mUniqueErrorMessages;

  void loadWebotsProtoMap();

  QString findExternProtoDeclarationInFile(const QString &url, const QString &modelName);
  QString injectDeclarationByBackwardsCompatibility(const QString &modelName);

  QMap<QString, QString> undeclaredProtoNodes(const QString &filename);

  void displayMissingDeclarations(const QString &message);

  WbVersion checkProtoVersion(const QString &protoUrl, bool *foundProtoVersion);
  void cleanup();
};

#endif<|MERGE_RESOLUTION|>--- conflicted
+++ resolved
@@ -178,14 +178,10 @@
   const WbExternProto *externProtoCutBuffer() const { return mExternProtoCutBuffer; };
 
   // EXTERNPROTO manipulators
-<<<<<<< HEAD
-  void declareExternProto(const QString &protoName, const QString &protoPath, bool importable);
+  void declareExternProto(const QString &protoName, const QString &protoPath, bool importable, bool updateContents = true);
   const QString externProtoDeclaration(const QString &protoName) const;
   void saveToExternProtoCutBuffer(const QString &protoName);
-=======
-  void declareExternProto(const QString &protoName, const QString &protoPath, bool importable, bool inserted,
-                          bool updateContents = true);
->>>>>>> ad375214
+
   void removeImportableExternProto(const QString &protoName);
 
   void purgeUnusedExternProtoDeclarations();
