// Copyright 1996-2023 Cyberbotics Ltd.
//
// Licensed under the Apache License, Version 2.0 (the "License");
// you may not use this file except in compliance with the License.
// You may obtain a copy of the License at
//
//     https://www.apache.org/licenses/LICENSE-2.0
//
// Unless required by applicable law or agreed to in writing, software
// distributed under the License is distributed on an "AS IS" BASIS,
// WITHOUT WARRANTIES OR CONDITIONS OF ANY KIND, either express or implied.
// See the License for the specific language governing permissions and
// limitations under the License.

#ifndef WB_FIELD_MODEL_HPP
#define WB_FIELD_MODEL_HPP

//
// Description: a class that defines a model for a node's field
//   The model is used in WbNodeModels.
//

#include <QtCore/QString>
#include <WbFieldValueRestriction.hpp>
#include <WbNodeModel.hpp>
#include <WbProtoModel.hpp>
#include <WbValue.hpp>
#include <WbVariant.hpp>

class WbTokenizer;
class WbToken;
class WbWriter;

class WbFieldModel {
public:
  // create from tokenizer
  WbFieldModel(WbTokenizer *tokenizer, const QString &worldPath);

  // field name
  const QString &name() const { return mName; }

  // W3D export
  bool isW3d() const { return mIsW3d; }
  void write(WbWriter &writer) const;

  bool isDeprecated() const { return mIsDeprecated; }

  // Hidden field flag
  bool isHiddenField() const { return mIsHiddenField; }
  bool isHiddenParameter() const { return mIsHiddenParameter; }

  bool isUnconnected() const { return mIsUnconnected; }

  // default value
  WbValue *defaultValue() const { return mDefaultValue; }

  // accepted values
  bool isValueAccepted(const WbValue *value, int *refusedIndex) const;
  bool hasRestrictedValues() const { return !mAcceptedValues.isEmpty(); }
<<<<<<< HEAD
  const QList<WbVariant> &acceptedValues() const { return mAcceptedValues; }
=======
  const QList<WbFieldValueRestriction> acceptedValues() const { return mAcceptedValues; }
>>>>>>> 84037923

  // field type
  WbFieldType type() const { return mDefaultValue->type(); }
  bool isMultiple() const;
  bool isSingle() const;

  // useful tokens for error reporting
  WbToken *nameToken() const { return mNameToken; }

  // template
  void setTemplateRegenerator(bool isRegenerator) { mIsTemplateRegenerator = isRegenerator; }
  bool isTemplateRegenerator() const { return mIsTemplateRegenerator; }

  // add/remove a reference to this field model from a field, a proto model or a node model instance
  // when the reference count reaches zero (in unref()) the field model is deleted
  void ref() const;
  void unref() const;

  // delete this field model
  // reference count has to be zero
  void destroy();

private:
  WbFieldModel(const WbFieldModel &);             // non constructor-copyable
  WbFieldModel &operator=(const WbFieldModel &);  // non copyable
  ~WbFieldModel();

  QString mName;
  bool mIsW3d;
  bool mIsHiddenField, mIsHiddenParameter;
  bool mIsTemplateRegenerator;
  bool mIsDeprecated;
  bool mIsUnconnected;
  WbValue *mDefaultValue;
  QList<WbFieldValueRestriction> mAcceptedValues;  // TODO: const WbVariant
  WbToken *mNameToken;

  mutable int mRefCount;

  static WbValue *createValueForVrmlType(const QString &type, WbTokenizer *tokenizer, const QString &worldPath);
  static QList<WbFieldValueRestriction> getAcceptedValues(const QString &type, WbTokenizer *tokenizer,
                                                          const QString &worldPath);
};

#endif<|MERGE_RESOLUTION|>--- conflicted
+++ resolved
@@ -57,11 +57,7 @@
   // accepted values
   bool isValueAccepted(const WbValue *value, int *refusedIndex) const;
   bool hasRestrictedValues() const { return !mAcceptedValues.isEmpty(); }
-<<<<<<< HEAD
-  const QList<WbVariant> &acceptedValues() const { return mAcceptedValues; }
-=======
-  const QList<WbFieldValueRestriction> acceptedValues() const { return mAcceptedValues; }
->>>>>>> 84037923
+  const QList<WbFieldValueRestriction> &acceptedValues() const { return mAcceptedValues; }
 
   // field type
   WbFieldType type() const { return mDefaultValue->type(); }
