--- conflicted
+++ resolved
@@ -378,13 +378,6 @@
   static WbNode *createProtoInstanceFromParameters(WbProtoModel *proto, const QList<WbField *> &parameters, bool isTopLevel,
                                                    const QString &worldPath, bool fromSceneTree = false, int uniqueId = -1);
 
-<<<<<<< HEAD
-  // setup flags mechanism mechanism
-  void setupDescendantAndNestedProtoFlags(bool isTopNode, bool isTopParameterDescendant, bool isInsertedFromSceneTree);
-  static void setupDescendantAndNestedProtoFlags(QVector<WbField *> fieldsList, bool isTopParameterDescendant);
-
-=======
->>>>>>> 8f5fd23b
   // for proto parameter node instances only
   WbNode *mProtoParameterNode;
   bool mIsRedirectedToParameterNode;
