--- conflicted
+++ resolved
@@ -226,10 +226,7 @@
     if (useTelemetry)
       WbTelemetry::send("cancel");
     cancelWorldLoading(true);
-<<<<<<< HEAD
-    return;
-=======
->>>>>>> 20c5d4a9
+    return;
   }
 
   tokenizer.rewind();  // the backwards compatibility mechanism might have consumed tokens
@@ -239,10 +236,7 @@
     if (useTelemetry)
       WbTelemetry::send("cancel");
     cancelWorldLoading(false);
-<<<<<<< HEAD
-    return;
-=======
->>>>>>> 20c5d4a9
+    return;
   }
 
   setWorldLoadingStatus(tr("Parsing world"));
@@ -250,10 +244,7 @@
     if (useTelemetry)
       WbTelemetry::send("cancel");
     cancelWorldLoading(true);
-<<<<<<< HEAD
-    return;
-=======
->>>>>>> 20c5d4a9
+    return;
   }
 
   if (!parser.parseWorld(worldName)) {
@@ -261,10 +252,7 @@
     if (useTelemetry)
       WbTelemetry::send("cancel");
     cancelWorldLoading(true);
-<<<<<<< HEAD
-    return;
-=======
->>>>>>> 20c5d4a9
+    return;
   }
 
   emit preWorldLoaded(reloading);
@@ -276,10 +264,7 @@
     if (useTelemetry)
       WbTelemetry::send("cancel");
     cancelWorldLoading(true, true);
-<<<<<<< HEAD
-    return;
-=======
->>>>>>> 20c5d4a9
+    return;
   }
 
   WbBoundingSphere::enableUpdates(false);
@@ -290,10 +275,7 @@
     if (useTelemetry)
       WbTelemetry::send("cancel");
     cancelWorldLoading(true, true);
-<<<<<<< HEAD
-    return;
-=======
->>>>>>> 20c5d4a9
+    return;
   }
 
   // when load is completed, flag unused EXTERNPROTO as ephemeral
