--- conflicted
+++ resolved
@@ -232,10 +232,7 @@
 
 bool WbApplication::cancelWorldLoading(bool loadEmptyWorld, bool deleteWorld) {
   emit deleteWorldLoadingProgressDialog();
-<<<<<<< HEAD
-=======
-
->>>>>>> 2a10be8f
+
   if (deleteWorld) {
     delete mWorld;
     mWorld = NULL;
