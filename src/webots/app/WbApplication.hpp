--- conflicted
+++ resolved
@@ -76,15 +76,6 @@
   // reset physics on all solids in the world
   void resetPhysics();
 
-<<<<<<< HEAD
-  // create links to the project dynamic libraries
-  void linkLibraries(QString projectLibrariesPath);
-
-  // delete the progress dialog and eventually load empty world
-  bool cancelWorldLoading(bool loadEmptyWorld, bool deleteWorld = false);
-
-=======
->>>>>>> 4f8471f3
 signals:
   void preWorldLoaded(bool reloading);
   void postWorldLoaded(bool reloading, bool firstLoad);
@@ -128,13 +119,8 @@
   bool mWorldLoadingCanceled;
   bool mWorldLoadingProgressDialogCreated;
 
-<<<<<<< HEAD
-  // remove links to the project dynamic libraries
-  void removeOldLibraries();
-=======
   // delete the progress dialog and eventually load empty world
   bool cancelWorldLoading(bool loadEmptyWorld, bool deleteWorld = false);
->>>>>>> 4f8471f3
 };
 
 #endif