// Copyright 1996-2022 Cyberbotics Ltd.
//
// Licensed under the Apache License, Version 2.0 (the "License");
// you may not use this file except in compliance with the License.
// You may obtain a copy of the License at
//
//     http://www.apache.org/licenses/LICENSE-2.0
//
// Unless required by applicable law or agreed to in writing, software
// distributed under the License is distributed on an "AS IS" BASIS,
// WITHOUT WARRANTIES OR CONDITIONS OF ANY KIND, either express or implied.
// See the License for the specific language governing permissions and
// limitations under the License.

#ifndef WB_SOURCE_FILE_EDITOR_HPP
#define WB_SOURCE_FILE_EDITOR_HPP

//
// Description: edits source files in the WbTextEditor
//

#include "WbStringEditor.hpp"

class QPushButton;

class WbExtendedStringEditor : public WbStringEditor {
  Q_OBJECT

public:
  explicit WbExtendedStringEditor(QWidget *parent = NULL);
  virtual ~WbExtendedStringEditor();

  void recursiveBlockSignals(bool block) override;

protected:
  void edit(bool copyOriginalValue) override;
  void resetFocus() override;

signals:
  // title can be used for example for showing human-readable file name in case of cached assets
<<<<<<< HEAD
  void editRequested(const QString &fileName);
=======
  void editRequested(const QString &fileName, const QString &title = QString());
>>>>>>> 2c6c09cd

private:
  // type of field currently edited
  enum StringType {
    CONTROLLER,
    FLUID_NAME,
    PHYSICS_PLUGIN,
    REFERENCE_AREA,
    REMOTE_CONTROL_PLUGIN,
    ROBOT_WINDOW_PLUGIN,
    SOLID_REFERENCE,
    // No info from there.
    N_STRING_TYPE_INFO,  // counter

    REGULAR,
    SOUND,
    TEXTURE_URL,
    HDR_TEXTURE_URL,
    MESH_URL,
    CAD_URL,
    SKIN_URL
  };
  StringType mStringType;

  bool isWorldInfoPluginType(StringType type);

  // optional buttons below the string field
  QPushButton *mSelectButton, *mEditButton;

  // default system search directories
  mutable QStringList mDefaultControllersEntryList;
  mutable QStringList mDefaultRobotWindowPluginsEntryList;
  mutable QStringList mDefaultRemoteControlPluginsEntryList;
  mutable QStringList mDefaultPhysicsPluginsEntryList;

  const QStringList &defaultControllersEntryList() const;
  const QStringList &defaultRobotWindowsPluginsEntryList() const;
  const QStringList &defaultRemoteControlsPluginsEntryList() const;
  const QStringList &defaultPhysicsPluginsEntryList() const;
  const QStringList &defaultEntryList() const;
  void updateWidgets();

  void selectFile(const QString &folder, const QString &title, const QString &types);
  QString makeAbsoluteTexturePath(const QString &fileName) const;
  QString makeRelativeTexturePath(const QString &fileName) const;

  // selection of a solid reference / a fluid name / a reference area
  bool selectItem();
  bool populateItems(QStringList &items);

  static StringType fieldNameToStringType(const QString &fieldName, const WbNode *parentNode);
  static const QStringList ITEM_LIST_INFO[N_STRING_TYPE_INFO];
  static const QStringList REFERENCE_AREA_ITEMS;

private slots:
  void editInTextEditor();
  void select();
};

#endif<|MERGE_RESOLUTION|>--- conflicted
+++ resolved
@@ -37,12 +37,7 @@
   void resetFocus() override;
 
 signals:
-  // title can be used for example for showing human-readable file name in case of cached assets
-<<<<<<< HEAD
   void editRequested(const QString &fileName);
-=======
-  void editRequested(const QString &fileName, const QString &title = QString());
->>>>>>> 2c6c09cd
 
 private:
   // type of field currently edited
