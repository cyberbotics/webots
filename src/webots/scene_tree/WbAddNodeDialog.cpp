--- conflicted
+++ resolved
@@ -64,11 +64,6 @@
   mUsesItem(NULL),
   mNewNodeType(UNKNOWN),
   mDefNodeIndex(-1),
-<<<<<<< HEAD
-  mIsFolderItemSelected(true),
-=======
-  mActionType(CREATE),
->>>>>>> f1419dd7
   mRetrievalTriggered(false) {
   assert(mCurrentNode && mField);
 
