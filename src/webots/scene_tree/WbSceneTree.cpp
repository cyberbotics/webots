// Copyright 1996-2022 Cyberbotics Ltd.
//
// Licensed under the Apache License, Version 2.0 (the "License");
// you may not use this file except in compliance with the License.
// You may obtain a copy of the License at
//
//     http://www.apache.org/licenses/LICENSE-2.0
//
// Unless required by applicable law or agreed to in writing, software
// distributed under the License is distributed on an "AS IS" BASIS,
// WITHOUT WARRANTIES OR CONDITIONS OF ANY KIND, either express or implied.
// See the License for the specific language governing permissions and
// limitations under the License.

#include "WbSceneTree.hpp"

#include "WbAbstractTransform.hpp"
#include "WbAddInertiaMatrixDialog.hpp"
#include "WbAddItemCommand.hpp"
#include "WbAddNodeDialog.hpp"
#include "WbBoundingSphere.hpp"
#include "WbClipboard.hpp"
#include "WbConcreteNodeFactory.hpp"
#include "WbContextMenuGenerator.hpp"
#include "WbEditCommand.hpp"
#include "WbField.hpp"
#include "WbFieldEditor.hpp"
#include "WbGroup.hpp"
#include "WbGuiRefreshOracle.hpp"
#include "WbLog.hpp"
#include "WbMFNode.hpp"
#include "WbMFVector3.hpp"
#include "WbMessageBox.hpp"
#include "WbNetwork.hpp"
#include "WbNodeOperations.hpp"
#include "WbNodeUtilities.hpp"
#include "WbPhysics.hpp"
#include "WbPreferences.hpp"
#include "WbProject.hpp"
#include "WbProtoManager.hpp"
#include "WbProtoModel.hpp"
#include "WbRemoveItemCommand.hpp"
#include "WbResetCommand.hpp"
#include "WbSFNode.hpp"
#include "WbSceneTreeModel.hpp"
#include "WbSelection.hpp"
#include "WbSimulationState.hpp"
#include "WbSolid.hpp"
#include "WbStandardPaths.hpp"
#include "WbTemplateManager.hpp"
#include "WbTreeItem.hpp"
#include "WbTreeView.hpp"
#include "WbUndoStack.hpp"
#include "WbUrl.hpp"
#include "WbValueEditor.hpp"
#include "WbVariant.hpp"
#include "WbViewpoint.hpp"
#include "WbWorld.hpp"

#include <cassert>

#include <QtGui/QAction>
#include <QtWidgets/QApplication>
#include <QtWidgets/QFileDialog>
#include <QtWidgets/QPushButton>
#include <QtWidgets/QScrollArea>
#include <QtWidgets/QSplitter>
#include <QtWidgets/QToolBar>
#include <QtWidgets/QToolButton>
#include <QtWidgets/QVBoxLayout>

static int gFactoryFieldEditorHeightHint = 0;

struct TreeItemState {
  bool expanded;
  bool selected;
  QList<TreeItemState *> children;
};

WbSceneTree::WbSceneTree(QWidget *parent) :
  QWidget(parent),
  mSplitter(new QSplitter(Qt::Vertical, this)),
  mActionManager(WbActionManager::instance()),
  mClipboard(WbClipboard::instance()) {
  mModel = NULL;
  mTreeView = NULL;
  mSelectedItem = NULL;
  mExternProtoButton = NULL;
  mRowsAreAboutToBeRemoved = false;
  mFocusWidgetBeforeNodeRegeneration = NULL;

  mSelectionInsideTreeStateRecovery = false;
  mSelectionBeforeTreeStateRegeneration = NULL;
  mTreeItemState = NULL;

  setObjectName("SceneTree");

  mFieldEditor = new WbFieldEditor(this);
  connect(mFieldEditor, &WbFieldEditor::dictionaryUpdateRequested, WbNodeOperations::instance(),
          &WbNodeOperations::requestUpdateDictionary);
  connect(mFieldEditor, &WbFieldEditor::valueChanged, this, &WbSceneTree::valueChangedFromGui);
  connect(mFieldEditor, &WbFieldEditor::editRequested, this, &WbSceneTree::editFileFromFieldEditor);
  connect(WbGuiRefreshOracle::instance(), &WbGuiRefreshOracle::canRefreshActivated, this, &WbSceneTree::refreshItems);

  QScrollArea *fieldEditorScrollArea = new QScrollArea(mSplitter);
  fieldEditorScrollArea->setObjectName("editorPane");
  fieldEditorScrollArea->setHorizontalScrollBarPolicy(Qt::ScrollBarAsNeeded);
  fieldEditorScrollArea->setVerticalScrollBarPolicy(Qt::ScrollBarAsNeeded);
  fieldEditorScrollArea->setWidgetResizable(true);
  fieldEditorScrollArea->setFocusPolicy(Qt::ClickFocus);
  fieldEditorScrollArea->setWidget(mFieldEditor);
  gFactoryFieldEditorHeightHint = fieldEditorScrollArea->sizeHint().height();

  mSplitter->addWidget(fieldEditorScrollArea);
  mSplitter->setObjectName("verticalSplitter");

  QVBoxLayout *mainLayout = new QVBoxLayout(this);
  mainLayout->setSpacing(0);
  mainLayout->setContentsMargins(0, 0, 0, 0);
  mainLayout->addWidget(mSplitter, 0);

  connect(mActionManager, &WbActionManager::userWorldEditCommandReceived, this, &WbSceneTree::handleUserCommand);
  connect(mActionManager, &WbActionManager::transformRequested, this, &WbSceneTree::transform);
  connect(mActionManager->action(WbAction::ADD_NEW), &QAction::triggered, this, &WbSceneTree::addNew);
  connect(mActionManager->action(WbAction::MOVE_VIEWPOINT_TO_OBJECT), &QAction::triggered, this,
          &WbSceneTree::moveViewpointToObject);
  connect(mActionManager->action(WbAction::RESET_VALUE), &QAction::triggered, this, &WbSceneTree::reset);
  connect(mActionManager->action(WbAction::EDIT_FIELD), &QAction::triggered, this, &WbSceneTree::showFieldEditor);
  connect(mActionManager->action(WbAction::CONVERT_TO_BASE_NODES), &QAction::triggered, this, &WbSceneTree::convertToBaseNode);
  connect(mActionManager->action(WbAction::CONVERT_ROOT_TO_BASE_NODES), &QAction::triggered, this,
          &WbSceneTree::convertRootToBaseNode);
  connect(mActionManager->action(WbAction::OPEN_HELP), &QAction::triggered, this, &WbSceneTree::help);
  connect(mActionManager->action(WbAction::EDIT_PROTO_SOURCE), &QAction::triggered, this, &WbSceneTree::editProtoInTextEditor);
  connect(mActionManager->action(WbAction::SHOW_PROTO_SOURCE), &QAction::triggered, this, &WbSceneTree::openProtoInTextEditor);
  connect(mActionManager->action(WbAction::SHOW_PROTO_RESULT), &QAction::triggered, this,
          &WbSceneTree::openTemplateInstanceInTextEditor);
  connect(mActionManager->action(WbAction::EXPORT_URDF), &QAction::triggered, this, &WbSceneTree::exportUrdf);
  connect(WbUndoStack::instance(), &WbUndoStack::changed, this, &WbSceneTree::updateValue);

  connect(WbTemplateManager::instance(), &WbTemplateManager::preNodeRegeneration, this, &WbSceneTree::prepareNodeRegeneration);
  connect(WbTemplateManager::instance(), &WbTemplateManager::abortNodeRegeneration, this, &WbSceneTree::abortNodeRegeneration);
  connect(WbTemplateManager::instance(), &WbTemplateManager::postNodeRegeneration, this, &WbSceneTree::applyNodeRegeneration);
}

WbSceneTree::~WbSceneTree() {
  cleanup();
}

void WbSceneTree::cleanup() {
  WbTreeItem::enableUpdates(false);
  mFieldEditor->resetFocus();
  mSelectedItem = NULL;

  delete mTreeView;
  mTreeView = NULL;
  delete mModel;
  mModel = NULL;

  // disconnect all signals
  disconnect(this, 0);
}

void WbSceneTree::prepareWorldLoading() {
  WbUndoStack::instance()->clear();
  mSelectedItem = NULL;
  mFieldEditor->resetFocus();
  WbTreeItem::enableUpdates(false);
  updateToolbar();
  disconnect(WbSelection::instance(), &WbSelection::selectionChangedFromSceneTree, this, &WbSceneTree::updateSelection);
}

void WbSceneTree::applyChanges() {
  mFieldEditor->applyChanges();
}

// compare old tree and new tree side by side and recursively.
// if an index is expanded in the old tree, expand it also in the new tree
void WbSceneTree::restoreState(WbTreeView *t1, WbTreeView *t2, const QModelIndex &i1, const QModelIndex &i2) {
  QModelIndex selectedIndex = t1->currentIndex();

  for (int i = 0; true; i++) {
    // explore indices side by side
    QModelIndex j1 = t1->model()->index(i, 0, i1);
    QModelIndex j2 = t2->model()->index(i, 0, i2);

    // break when no more children
    if (!j1.isValid() || !j2.isValid())
      break;

    // recurse into tree
    restoreState(t1, t2, j1, j2);

    // restore 'expanded' state
    if (t1->isExpanded(j1))
      t2->setExpanded(j2, true);

    // restore current selection
    if (j1 == selectedIndex)
      t2->setCurrentIndex(j2);
  }
}

void WbSceneTree::setWorld(WbWorld *world) {
  // keep to restore state
  WbTreeView *const oldTreeView = mTreeView;
  WbSceneTreeModel *const oldModel = mModel;

  // create new tree widget and model
  mTreeView = new WbTreeView(this);
  mTreeView->setHeaderHidden(true);
  mModel = new WbSceneTreeModel(world->root());

  // connect widget to model
  mTreeView->setModel(mModel);
  mModel->startWatching(mTreeView->rootIndex());

  // enable updates of scene tree items
  WbTreeItem::enableUpdates(true);

  // this must be done before restoreState()
  connect(mTreeView, &WbTreeView::refreshRequested, this, &WbSceneTree::refreshTreeView);
  connect(mTreeView, &WbTreeView::doubleClickOrEnterPressed, this, &WbSceneTree::handleDoubleClickOrEnterPress);
  connect(mTreeView, &WbTreeView::focusIn, this, &WbSceneTree::updateApplicationActions);
  connect(mTreeView, &WbTreeView::expanded, this, &WbSceneTree::startWatching);
  connect(mTreeView, &WbTreeView::collapsed, this, &WbSceneTree::stopWatching);
  connect(mModel, &WbSceneTreeModel::itemInserted, mTreeView, &WbTreeView::itemInserted);
  connect(mModel, &WbSceneTreeModel::rowsAboutToBeRemovedSoon, this, &WbSceneTree::handleRowRemoval);
  connect(mTreeView, &WbTreeView::beforeContextMenuShowed, this, &WbSceneTree::updateSelection);

  connect(mTreeView, &WbTreeView::selectionHasChanged, this, &WbSceneTree::updateSelection);
  connect(WbSelection::instance(), &WbSelection::selectionChangedFromSceneTree, this, &WbSceneTree::updateSelection);

  // attempt to restore expanded state (only if reloading)
  if (world->fileName() == mWorldFileName)
    restoreState(oldTreeView, mTreeView, oldTreeView->rootIndex(), mTreeView->rootIndex());
  else {
    mSelectedItem = NULL;
    mFieldEditor->setTitle("");
    updateToolbar();
  }

  bool hasFocus = oldTreeView && oldTreeView->hasFocus();

  // delete old widget and model
  delete oldTreeView;
  delete oldModel;
  delete mExternProtoButton;

  // create extern proto button
  mExternProtoButton = new QPushButton("IMPORTABLE EXTERNPROTO");
  mExternProtoButton->setObjectName("importableExternProto");
  connect(mExternProtoButton, &QPushButton::pressed, this, &WbSceneTree::showExternProtoPanel);

  // insert new widget before value editor
  mSplitter->insertWidget(0, mExternProtoButton);
  mSplitter->insertWidget(1, mTreeView);
  mSplitter->setStretchFactor(0, 1);
  mSplitter->setStretchFactor(1, 0);

  // set focus if needed
  if (hasFocus)
    mTreeView->setFocus(Qt::OtherFocusReason);

  // just to know if we are reloading
  mWorldFileName = world->fileName();
  mTreeView->scrollToSelection();
}

void WbSceneTree::showExternProtoPanel() {
  clearSelection();
  // uncollapse the field editor
  showFieldEditor(true);
  emit nodeSelected(NULL);
  mFieldEditor->editExternProto();
}

void WbSceneTree::handleUserCommand(WbAction::WbActionKind actionKind) {
  switch (actionKind) {
    case WbAction::CUT:
      cut();
      return;
    case WbAction::COPY:
      copy();
      return;
    case WbAction::PASTE:
      paste();
      return;
    case WbAction::UNDO:
      WbUndoStack::instance()->undo();
      return;
    case WbAction::REDO:
      WbUndoStack::instance()->redo();
      return;
    case WbAction::DEL:
      del();
    default:
      return;
  }
}

void WbSceneTree::cut() {
  copy();
  del();
  updateToolbar();
}

void WbSceneTree::copy() {
  WbValue *value;
  int row = -1;

  // make a shallow copy of item value
  if (mSelectedItem->isField()) {
    // copy action should not be enabled for multiple fields
    assert(mSelectedItem->field()->isSingle());
    value = mSelectedItem->field()->value();
  } else {
    // node or item
    value = mSelectedItem->parent()->field()->value();
    row = mSelectedItem->row();
  }

  WbSingleValue *singleValue = dynamic_cast<WbSingleValue *>(value);
  WbMultipleValue *multipleValue = dynamic_cast<WbMultipleValue *>(value);
  if (mSelectedItem->isNode() || mSelectedItem->isSFNode()) {
    const QList<const WbNode *> clipboardNodes = WbNodeUtilities::protoNodesInWorldFile(mSelectedItem->node());
    if (!WbProtoManager::instance()->externProtoClipboardBuffer().isEmpty())
      WbProtoManager::instance()->clearExternProtoClipboardBuffer();
    WbProtoManager::instance()->saveToExternProtoClipboardBuffer(clipboardNodes);
    mClipboard->setNode(mSelectedItem->node());
  } else if (singleValue)
    *mClipboard = singleValue->variantValue();
  else if (multipleValue)
    *mClipboard = multipleValue->variantValue(row);
  else  // reset clipboard
    *mClipboard = WbVariant();

  updateToolbar();
}

void WbSceneTree::paste() {
  if (!mSelectedItem)
    return;

  const QList<WbExternProto *> &clipboardBuffer = WbProtoManager::instance()->externProtoClipboardBuffer();
  foreach (const WbExternProto *item, clipboardBuffer)
    WbProtoManager::instance()->declareExternProto(item->name(), item->url(), item->isImportable());

  if (mSelectedItem->isField() && mSelectedItem->field()->isSingle())
    pasteInSFValue();
  else
    pasteInMFValue();
  WbWorld::instance()->setModifiedFromSceneTree();
}

void WbSceneTree::pasteInSFValue() {
  WbTreeItem *selectedItem = mSelectedItem;
  WbField *field = selectedItem->field();
  WbValue *item = field->value();

  if (mClipboard->type() == WB_SF_NODE) {
    const QString &nodeString = mClipboard->computeNodeExportStringForInsertion(selectedItem->parent()->node(), field, -1);
    WbNodeOperations::OperationResult result = WbNodeOperations::instance()->importNode(
      selectedItem->parent()->node(), field, -1, WbNodeOperations::FROM_PASTE, nodeString);
    if (result == WbNodeOperations::FAILURE)
      return;

    if (result == WbNodeOperations::SUCCESS) {
      // update selection scroll position
      QModelIndex currentIndex = mModel->itemToIndex(selectedItem->child(0));
      mTreeView->setCurrentIndex(currentIndex);
    } else
      updateSelection();

    mTreeView->scrollToSelection();

  } else {
    // item
    WbSingleValue *singleValue = dynamic_cast<WbSingleValue *>(item);
    WbUndoStack::instance()->push(new WbEditCommand(singleValue, singleValue->variantValue(), *mClipboard));
  }

  updateValue();
  updateToolbar();
}

// paste item or node
void WbSceneTree::pasteInMFValue() {
  assert(!mClipboard->isEmpty());

  WbMultipleValue *parentItem;
  WbNode *parentNode = NULL;
  WbField *field = NULL;
  WbTreeItem *fieldItem;
  int index = 0;

  if (mSelectedItem->isField()) {
    // multiple field
    const WbTreeItem *nodeItem = mSelectedItem->parent();
    fieldItem = mSelectedItem;
    field = mSelectedItem->field();
    assert(field && field->isMultiple());

    parentItem = static_cast<WbMultipleValue *>(field->value());
    if (nodeItem->isNode() || nodeItem->hasNode())
      parentNode = nodeItem->node();
  } else {
    // sibling is selected (node or item)
    fieldItem = mSelectedItem->parent();
    field = fieldItem->field();
    assert(fieldItem->isField() && field && field->isMultiple());

    index = mSelectedItem->row() + 1;
    parentItem = static_cast<WbMultipleValue *>(field->value());
    if (mSelectedItem->isNode())
      parentNode = mSelectedItem->node()->parentNode();
  }

  if (mClipboard->type() == WB_SF_NODE) {
    assert(parentNode);

    // if newNode is in a template regenerated field, its pointer will be invalid after this call
    const QString &nodeString = mClipboard->computeNodeExportStringForInsertion(parentNode, field, index);
    WbNodeOperations::OperationResult result =
      WbNodeOperations::instance()->importNode(parentNode, field, index, WbNodeOperations::FROM_PASTE, nodeString, true);
    if (result == WbNodeOperations::FAILURE)
      return;

    if (result == WbNodeOperations::SUCCESS) {
      // update selection and scroll position
      QModelIndex currentIndex = mModel->itemToIndex(fieldItem->child(index));
      mTreeView->setCurrentIndex(currentIndex);
    }

    mTreeView->scrollToSelection();

    WbUndoStack::instance()->clear();  // TODO remove after implementing UNDO action

  } else
    WbUndoStack::instance()->push(new WbAddItemCommand(parentItem, *mClipboard, index));

  updateSelection();
  if (mSelectedItem && mSelectedItem->isField()) {  // if node insertion failed mSelectedItem is NULL
    QModelIndex newNodeIndex = mModel->itemToIndex(mSelectedItem->child(index));
    mTreeView->setCurrentIndex(newNodeIndex);
    mTreeView->scrollToModelIndex(newNodeIndex);
  }

  updateValue();
  updateToolbar();
}

void WbSceneTree::del(WbNode *nodeToDel) {
  WbNode *node = nodeToDel;

  WbTreeItem *deletedItem;
  if (node == NULL) {
    node = mSelectedItem->node();
    deletedItem = mSelectedItem;
  } else
    deletedItem = mModel->indexToItem(mModel->findModelIndexFromNode(node));

  bool dictionaryUpdated = false;
  if (node) {
    dictionaryUpdated = node->hasAreferredDefNodeDescendant();
    if (dictionaryUpdated &&
        WbMessageBox::question(
          tr("This node is a DEF node, or has a descendant DEF node, on which at least one external USE node depends. "
             "Deleting it will make its USE nodes to refer to a previous node having the same DEF keyword if it exists, "
             "or will turn its first USE node into a DEF node.\n"
             "Do you want to continue?"),
          this, tr("DEF node deletion")) == QMessageBox::Cancel)
      return;

    bool previousRowsAboutToBeRemoved = mRowsAreAboutToBeRemoved;
    mFieldEditor->editField(NULL, NULL);  // reset field editor
    if (!(node->isUseNode() && deletedItem->isSFNode()))
      mRowsAreAboutToBeRemoved = true;
    // else no rows will be deleted

    if (!WbNodeOperations::instance()->deleteNode(node)) {
      mRowsAreAboutToBeRemoved = previousRowsAboutToBeRemoved;
      return;
    }

    WbUndoStack::instance()->clear();  // clear undo stack if no available UNDO/REDO implementation of del action
  } else {
    // item
    mRowsAreAboutToBeRemoved = true;
    WbMultipleValue *mvalue = static_cast<WbMultipleValue *>(mSelectedItem->parent()->field()->value());
    WbUndoStack::instance()->push(new WbRemoveItemCommand(mvalue, mSelectedItem->row()));
  }

  mRowsAreAboutToBeRemoved = false;

  if (dictionaryUpdated) {
    mModel->emitLayoutChanged();  // makes the 'expandable' triangle visible for USE nodes turned into DEF nodes
    if (!WbNodeOperations::instance()->isFromSupervisor())
      // selection already removed in handleRowRemoval function but it is changed when updating the dictionay
      clearSelection();
  }

  WbWorld::instance()->setModifiedFromSceneTree();

  refreshTreeView();
  updateValue();
  updateToolbar();
}

void WbSceneTree::reset() {
  WbField *field = mSelectedItem->field();
  assert(field);

  if (field->isTemplateRegenerator())
    // stop editing otherwise unapplied changes could cause issue during template PROTO regeneration
    mFieldEditor->currentEditor()->stopEditing();

  if (field->singleType() == WB_SF_NODE) {
    bool dictionaryNeedsUpdate = false;
    WbNode *parentNode = mSelectedItem->parent()->node();

    // check if referred DEF node is going to be deleted
    bool containsReferredNode = false;
    WbSFNode *sfnode = dynamic_cast<WbSFNode *>(field->value());
    WbMFNode *mfnode = dynamic_cast<WbMFNode *>(field->value());
    if (sfnode) {
      mRowsAreAboutToBeRemoved = sfnode->value();
      containsReferredNode = sfnode->value() && sfnode->value()->hasAreferredDefNodeDescendant();
    } else if (mfnode) {
      mRowsAreAboutToBeRemoved = mfnode->size() > 0;
      WbMFIterator<WbMFNode, WbNode *> it(mfnode);
      while (it.hasNext()) {
        if (it.next()->hasAreferredDefNodeDescendant()) {
          containsReferredNode = true;
          break;
        }
      }
    }
    if (containsReferredNode) {
      if (WbMessageBox::question(tr("This field contains a DEF node on which at least one external USE node depends. "
                                    "Deleting it will turn its first USE node into a DEF node.\n"
                                    "Do you want to continue?"),
                                 this, tr("DEF node deletion")) == QMessageBox::Cancel) {
        mRowsAreAboutToBeRemoved = false;
        return;
      }

      dictionaryNeedsUpdate = true;
    }

    mFieldEditor->editField(NULL, NULL);

    const WbValue *defaultValue = field->defaultValue();
    // in case changes to this field triggers the PROTO template regeneration
    // and the default value is not the empty one, then we want to skip the first
    // template regeneration so that the field pointer is valid when applying the
    // default value
    bool blockTemplateRegeneration =
      field->isTemplateRegenerator() && ((sfnode && dynamic_cast<const WbSFNode *>(defaultValue)->value() != NULL) ||
                                         (mfnode && dynamic_cast<const WbMFNode *>(defaultValue)->size() > 0));

    // notify node deletion (needed for example to propagate it during the streaming)
    if (sfnode && sfnode->value() != NULL)
      WbNodeOperations::instance()->notifyNodeDeleted(sfnode->value());
    else if (mfnode && mfnode->size() > 0) {
      WbMFIterator<WbMFNode, WbNode *> it(mfnode);
      while (it.hasNext())
        WbNodeOperations::instance()->notifyNodeDeleted(it.next());
    }

    // reset field to default value
    // in case of SFNode/MFNode field the value is set to NULL or []
    field->reset(blockTemplateRegeneration);

    // create and finalize new node instances
    if (sfnode) {
      WbNode *defaultNode = dynamic_cast<const WbSFNode *>(defaultValue)->value();
      if (defaultNode) {
        WbNode::setGlobalParentNode(parentNode);
        WbNode *newNode = WbConcreteNodeFactory::instance()->createCopy(*defaultNode);
        WbNode::setGlobalParentNode(NULL);
        newNode->setParentNode(parentNode);

#ifndef NDEBUG
        const WbNodeOperations::OperationResult result =
#endif
          WbNodeOperations::instance()->initNewNode(newNode, parentNode, field, -1, true);
        assert(result != WbNodeOperations::FAILURE);
      }

    } else if (mfnode) {
      const WbMFNode *defaultMFNode = dynamic_cast<const WbMFNode *>(defaultValue);
      WbMFIterator<const WbMFNode, WbNode *> it(defaultMFNode);
      int i = 0;
      while (it.hasNext()) {
        const WbNode *defaultNode = it.next();
        WbNode::setGlobalParentNode(parentNode);
        WbNode *newNode = WbConcreteNodeFactory::instance()->createCopy(*defaultNode);
        WbNode::setGlobalParentNode(NULL);
        newNode->setParentNode(parentNode);
#ifndef NDEBUG
        const WbNodeOperations::OperationResult result =
#endif
          WbNodeOperations::instance()->initNewNode(newNode, parentNode, field, i, true);
        assert(result != WbNodeOperations::FAILURE);
        ++i;
      }
    }

    mRowsAreAboutToBeRemoved = false;
    // no undo function available for SFNode and MFNode
    WbUndoStack::instance()->clear();

    if (dictionaryNeedsUpdate)
      WbNodeOperations::instance()->updateDictionary(false, NULL);
    updateSelection();

  } else {
    WbUndoStack::instance()->push(new WbResetCommand(mSelectedItem->field()));
    mModel->updateItem(mSelectedItem);
  }

  WbWorld::instance()->setModifiedFromSceneTree();
  WbNodeOperations::instance()->purgeUnusedExternProtoDeclarations();

  updateValue();
  updateToolbar();
}

void WbSceneTree::transform(const QString &modelName) {
  WbNode *const currentNode = mSelectedItem->node();
  assert(dynamic_cast<WbGroup *>(currentNode));

  // check if loosing information
  const WbNodeUtilities::Answer answer = WbNodeUtilities::isSuitableForTransform(currentNode, modelName, NULL);
  if (answer == WbNodeUtilities::LOOSING_INFO) {
    if (WbMessageBox::question(tr("Warning: Transforming a %1 into a %2 node will loose some information.")
                                   .arg(currentNode->nodeModelName())
                                   .arg(modelName) +
                                 "\n" + tr("Do you still want to proceed?"),
                               this) == QMessageBox::Cancel) {
      mFieldEditor->updateValue();
      return;
    }
  }

  mRowsAreAboutToBeRemoved = true;  // As rows may be removed during the transform operation, we deactivate the item selection
                                    // update and restore it afterwards

  const QModelIndex currentModelIndex = mModel->itemToIndex(mSelectedItem);
  const bool isExpanded = mTreeView->isExpanded(currentModelIndex);

  // create new node
  WbNode::setGlobalParentNode(currentNode->parentNode());
  WbNode *const newNode = WbConcreteNodeFactory::instance()->createNode(modelName, 0, currentNode->parentNode());
  if (!newNode) {
    WbLog::error(tr("Transformation aborted: impossible to create a node of type %1.").arg(modelName));
    mRowsAreAboutToBeRemoved = false;
    return;
  }

  // copy fields and adopt children
  WbNode::setGlobalParentNode(newNode);
  QVector<WbField *> fields = currentNode->fieldsOrParameters();
  foreach (WbField *originalField, fields) {
    // copy field if it exists
    WbField *const newField = newNode->findField(originalField->name());
    if (newField)
      newField->copyValueFrom(originalField);
  }
  newNode->setDefName(currentNode->defName());
  WbNode::setGlobalParentNode(NULL);

  // reassign pointer in parent
  WbField *parentField = mSelectedItem->parent()->field();
  WbNode *upperTemplate =
    WbNodeUtilities::findUpperTemplateNeedingRegenerationFromField(parentField, currentNode->parentNode());
  bool isInsideATemplateRegenerator = upperTemplate && upperTemplate != currentNode;
  if (mSelectedItem->isSFNode()) {
    WbSFNode *const sfnode = dynamic_cast<WbSFNode *>(mSelectedItem->field()->value());
    assert(sfnode);
    WbNodeOperations::instance()->notifyNodeDeleted(currentNode);
    WbTemplateManager::instance()->blockRegeneration(true);
    mSelectedItem->del();  // remove previous item
    sfnode->setValue(newNode);
    newNode->validate();
    WbTemplateManager::instance()->blockRegeneration(false);
  } else {
    assert(mSelectedItem->parent()->isField());
    WbMFNode *mfnode = dynamic_cast<WbMFNode *>(parentField->value());
    assert(mfnode);
    int nodeIndex = mfnode->nodeIndex(currentNode);
    WbNodeOperations::instance()->notifyNodeDeleted(currentNode);
    WbTemplateManager::instance()->blockRegeneration(true);
    // remove currentNode
    mfnode->removeItem(nodeIndex);  // delete currentNode instance
    // insert just after currentNode
    mfnode->insertItem(nodeIndex, newNode);
    // mfnode->setItem(nodeIndex, newNode); // TODO: make WbMFNode::setItem() work!
    newNode->validate();
    WbTemplateManager::instance()->blockRegeneration(false);
  }

  if (!isInsideATemplateRegenerator)
    static_cast<WbBaseNode *>(newNode)->finalize();

  mRowsAreAboutToBeRemoved = false;

  if (!isInsideATemplateRegenerator) {
    const QModelIndex newModelIndex = mModel->findModelIndexFromNode(newNode);
    mTreeView->setCurrentIndex(newModelIndex);
    mTreeView->setExpanded(newModelIndex, isExpanded);
    mTreeView->scrollToModelIndex(newModelIndex);
    WbNodeOperations::instance()->requestUpdateDictionary();
  }

  updateSelection();
  updateValue();
  updateToolbar();

  WbUndoStack::instance()->clear();  // clear undo stack if no available UNDO/REDO implementation of transform action
}

void WbSceneTree::convertToBaseNode() {
  convertProtoToBaseNode(false);
}

void WbSceneTree::convertRootToBaseNode() {
  convertProtoToBaseNode(true);
}

void WbSceneTree::convertProtoToBaseNode(bool rootOnly) {
  WbNode *const currentNode = mSelectedItem->node();
  if (currentNode->isProtoInstance()) {
    const WbSolid *const solid = dynamic_cast<WbSolid *>(currentNode);
    WbViewpoint *viewpoint = WbWorld::instance()->viewpoint();
    const bool isFollowedNode = (solid && viewpoint->followedSolid() == solid);
    int index;
    WbField *parentField = currentNode->parentFieldAndIndex(index);
    WbNode *parentNode = currentNode->parentNode();
    QString nodeString;
    WbWriter writer(&nodeString, currentNode->modelName() + ".proto");
    if (rootOnly)
      writer.setRootNode(currentNode);
    else
      writer.setRootNode(NULL);
    currentNode->write(writer);

    // relative urls that get exposed by the conversion need to be changed to remote ones
    QRegularExpressionMatchIterator it = WbUrl::vrmlResourceRegex().globalMatch(nodeString);
    while (it.hasNext()) {
      const QRegularExpressionMatch match = it.next();
      if (match.hasMatch()) {
        QString asset = match.captured(0);
        asset.replace("\"", "");
        if (!WbUrl::isWeb(asset) && QDir::isRelativePath(asset)) {
          QString newUrl = QString("\"%1\"").arg(WbUrl::combinePaths(asset, currentNode->proto()->url()));
          nodeString.replace(QString("\"%1\"").arg(asset), newUrl.replace(WbStandardPaths::webotsHomePath(), "webots://"));
        }
      }
    }

    const bool skipTemplateRegeneration =
      WbNodeUtilities::findUpperTemplateNeedingRegenerationFromField(parentField, parentNode);
    if (skipTemplateRegeneration)
      // PROTO will be regenerated after importing the converted node
      parentField->blockSignals(true);
    // remove previous node
    WbNodeOperations::instance()->deleteNode(currentNode);
    if (skipTemplateRegeneration)
      parentField->blockSignals(false);

    // backup clipboard data
    const QList<QString> previousClipboardBuffer(WbProtoManager::instance()->externProtoClipboardBufferUrls());

    // declare PROTO nodes that have become visible at the world level
<<<<<<< HEAD
    std::pair<QString, QString> item;
=======
    WbProtoManager::instance()->clearExternProtoClipboardBuffer();
    QPair<QString, QString> item;
>>>>>>> cbc7b994
    foreach (item, writer.declarations()) {
      const QString previousUrl(WbProtoManager::instance()->declareExternProto(item.first, item.second, false, false));
      if (!previousUrl.isEmpty()) {
        WbLog::warning(tr("Conflicting declarations for '%1' are provided: %2 and %3, the first one will be used. "
                          "To use the other instead you will need to change it manually in the world file.")
                         .arg(item.first)
                         .arg(previousUrl)
                         .arg(item.second));
        WbProtoManager::instance()->saveToExternProtoClipboardBuffer(previousUrl);
      } else
        WbProtoManager::instance()->saveToExternProtoClipboardBuffer(item.second);
    }

    // import new node
    if (WbNodeOperations::instance()->importNode(parentNode, parentField, index, WbNodeOperations::DEFAULT, nodeString) ==
        WbNodeOperations::SUCCESS) {
      WbNode *node = NULL;
      if (parentField->type() == WB_SF_NODE)
        node = static_cast<WbSFNode *>(parentField->value())->value();
      else if (parentField->type() == WB_MF_NODE)
        node = static_cast<WbMFNode *>(parentField->value())->item(index);
      if (isFollowedNode)
        viewpoint->startFollowUp(dynamic_cast<WbSolid *>(node), true);
    }
    WbWorld::instance()->setModifiedFromSceneTree();
    WbProtoManager::instance()->resetExternProtoClipboardBuffer(previousClipboardBuffer);
  }
  updateSelection();
  updateValue();
  updateToolbar();

  WbUndoStack::instance()->clear();
}

void WbSceneTree::moveViewpointToObject() {
  if (!mSelectedItem)
    return;

  WbTreeItem *itemToMoveTo = mSelectedItem;
  while (true) {
    if (itemToMoveTo->isNode() || itemToMoveTo->isSFNode()) {
      WbNode *node = itemToMoveTo->node();
      WbBaseNode *baseNode = dynamic_cast<WbBaseNode *>(node);
      if (baseNode && WbWorld::instance()->viewpoint()->moveViewpointToObject(baseNode))
        break;
      if (node->isTopLevel())
        break;
    }
    itemToMoveTo = itemToMoveTo->parent();
  }
}

bool WbSceneTree::insertInertiaMatrix(const WbField *selectedField) {
  const QList<WbField *> &internalFields = selectedField->internalFields();
  const int n = internalFields.size();
  const QString &selectedFieldName = (n > 0) ? internalFields.at(0)->name() : selectedField->name();

  if (selectedFieldName != "inertiaMatrix")
    return false;

  WbPhysics *physics = NULL, *internalPhysics = NULL;
  WbSolid *solid = NULL;
  bool validBoundingObject = false;
  bool parameter = selectedField->alias().isEmpty() == false;

  if (n <= 1) {  // selectedField is either a non-parameter 'inertiaMatrix' field or a parameter with only one internal field
    const WbField *p = NULL;
    const WbField *ip = NULL;
    if (parameter == false) {  // non-parameter case
      const WbNode *const nodeParent = selectedField->parentNode();
      assert(nodeParent);
      p = nodeParent->parentField();
    } else
      p = WbNodeUtilities::findFieldParent(internalFields.at(0), true);

    assert(p);
    const int m = p->internalFields().size();
    if (m <= 1) {
      if (m == 1) {
        ip = p->internalFields().at(0);
        internalPhysics = dynamic_cast<WbPhysics *>(dynamic_cast<WbSFNode *>(ip->value())->value());
      }
      physics = dynamic_cast<WbPhysics *>(dynamic_cast<WbSFNode *>(p->value())->value());
      assert(physics);
      solid = internalPhysics ? internalPhysics->upperSolid() : physics->upperSolid();
      assert(solid);
      validBoundingObject |= solid->hasAvalidBoundingObject();
    }
  }

  WbAddInertiaMatrixDialog dialog(validBoundingObject && !parameter, this);

  if (dialog.exec() == QDialog::Rejected)
    return true;

  WbMFVector3 *const mfvector3 = dynamic_cast<WbMFVector3 *>(selectedField->value());
  assert(mfvector3->size() == 0);

  if (dialog.inertiaMatrixType() == WbAddInertiaMatrixDialog::IDENTITY_MATRIX) {
    if (physics && physics->mass() <= 0.0) {
      physics->setMass(1.0, true);
      physics->parsingInfo(tr("A positive mass is mandatory when using inertiaMatrix. 'mass' set to 1."));
    }

    if (physics && physics->centerOfMass().size() == 0) {
      physics->setCenterOfMass(0.0, 0.0, 0.0, true);
      physics->parsingInfo(tr("A center of mass is mandatory when using inertiaMatrix. Default center of mass inserted."));
    }

    mfvector3->insertItem(0, WbVector3(1.0, 1.0, 1.0));
    mfvector3->insertDefaultItem(1);

  } else if (dialog.inertiaMatrixType() == WbAddInertiaMatrixDialog::BOUNDING_OBJECT_BASED && solid)
    solid->setInertiaMatrixFromBoundingObject();

  WbWorld::instance()->setModified();

  updateToolbar();

  return true;
}

void WbSceneTree::addNew() {
  if (mSelectedItem == NULL) {
    mSelectedItem = mModel->rootItem()->lastChild();
    assert(mSelectedItem);
  }

  // set selected WbField and WbNode
  WbTreeItem *selectedFieldItem = NULL;
  WbField *selectedField = NULL;
  WbNode *selectedNodeParent = NULL;
  int newNodeIndex = 0;

  if (!mSelectedItem->isNode()) {
    // field or item
    if (mSelectedItem->isField()) {  // field
      selectedFieldItem = mSelectedItem;
      selectedField = selectedFieldItem->field();
    } else {  // item
      newNodeIndex = mSelectedItem->row() + 1;
      selectedFieldItem = mSelectedItem->parent();
      selectedField = selectedFieldItem->field();
    }

    // if multiple item field
    // directly add item without opening the dialog
    WbMultipleValue *const mvalue = dynamic_cast<WbMultipleValue *>(selectedField->value());
    WbMFNode *const mfnode = dynamic_cast<WbMFNode *>(selectedField->value());
    if (mvalue && !mfnode) {
      if (insertInertiaMatrix(selectedField))
        return;

      // add default item
      WbUndoStack::instance()->push(new WbAddItemCommand(selectedField, mvalue, newNodeIndex));
      return;
    }

    selectedNodeParent = mSelectedItem->parent()->node();
    if (!selectedNodeParent)
      return;
  } else {  // node
    newNodeIndex = mSelectedItem->row() + 1;
    selectedFieldItem = mSelectedItem->parent();
    selectedField = selectedFieldItem->field();
    selectedNodeParent = mSelectedItem->node()->parentNode();
  }

  assert(selectedNodeParent && selectedField);
  if (selectedField->name().startsWith("device") && WbNodeUtilities::hasARobotAncestor(selectedNodeParent) == false) {
    WbMessageBox::info("You cannot insert a device inside a Joint node which is not part of a Robot. Consider transforming the "
                       "Solid at the top into a Robot",
                       this, "Device insertion disabled");
    return;
  }

  WbAddNodeDialog dialog(selectedNodeParent, selectedField, newNodeIndex, this);

  if (dialog.exec() == QDialog::Rejected)
    return;

  // create node
  WbNode::setGlobalParentNode(selectedNodeParent);
  WbNode *newNode;
  if (dialog.isUseNode()) {
    // find last DEF node to be copied
    WbNode *const definitionNode = dialog.defNode();
    if (!definitionNode) {
      WbLog::error(tr("New node creation failed: node with DEF name %1 does not exist.").arg(dialog.modelName()));
      return;
    }
    newNode = definitionNode->cloneAndReferenceProtoInstance();
    newNode->makeUseNode(definitionNode);

  } else {
    const QString &strUrl = dialog.protoUrl();
    const QString *const protoUrl = strUrl.isEmpty() ? NULL : &strUrl;
    newNode = WbConcreteNodeFactory::instance()->createNode(dialog.modelName(), NULL, selectedNodeParent, protoUrl);
  }

  if (!newNode) {
    WbLog::error(tr("New node creation failed: model name %1.").arg(dialog.modelName()));
    return;
  }

  const WbNodeOperations::OperationResult result =
    WbNodeOperations::instance()->initNewNode(newNode, selectedNodeParent, selectedField, newNodeIndex);
  if (result == WbNodeOperations::FAILURE)
    return;
  const bool isNodeRegenerated = result == WbNodeOperations::REGENERATION_REQUIRED;

  // if selectedField is a template regenerator, the parent will anyway be regenerated
  if (!isNodeRegenerated && !selectedField->isTemplateRegenerator())
    WbNodeOperations::instance()->notifyNodeAdded(newNode);

  updateSelection();

  if (isNodeRegenerated && mSelectedItem && mSelectedItem->isField() && !mSelectedItem->isSFNode()) {
    QModelIndex newItemModelIndex = mModel->itemToIndex(mSelectedItem->child(newNodeIndex));
    mTreeView->setCurrentIndex(newItemModelIndex);
  }

  mTreeView->scrollToModelIndex(mModel->itemToIndex(mSelectedItem));

  WbWorld::instance()->setModifiedFromSceneTree();

  updateValue();
  updateToolbar();
}

void WbSceneTree::updateToolbar() {
  if (mRowsAreAboutToBeRemoved || WbNodeOperations::instance()->isSkipUpdates())
    // don't use mSelectedItem if updateSelection() was skipped
    return;

  mActionManager->setEnabled(WbAction::DEL, mSelectedItem && mSelectedItem->canDelete());
  mActionManager->setEnabled(WbAction::ADD_NEW, !mSelectedItem || mSelectedItem->canInsert());
  updateApplicationActions();
}

void WbSceneTree::updateApplicationActions() {
  mClipboard->update();
  mActionManager->setEnabled(WbAction::UNDO, WbUndoStack::instance()->canUndo());
  mActionManager->setEnabled(WbAction::REDO, WbUndoStack::instance()->canRedo());
  mActionManager->setEnabled(WbAction::COPY, mSelectedItem && mSelectedItem->canCopy());
  mActionManager->setEnabled(WbAction::CUT, mSelectedItem && mSelectedItem->canCut());
  mActionManager->setEnabled(WbAction::PASTE, isPasteAllowed());
  mActionManager->setEnabled(WbAction::SELECT_ALL, false);
}

bool WbSceneTree::isPasteAllowed() {
  if (!mSelectedItem || mSelectedItem->isInvalid() || mClipboard->isEmpty())
    return false;

  WbField *field = NULL;
  if (mClipboard->type() == WB_SF_NODE) {
    if (mSelectedItem->isItem())
      return false;

    if (mSelectedItem->isField() && !(mSelectedItem->field()->type() & WB_SF_NODE))
      // selected field is neither SFNode nor MFNode
      return false;

    // paste SFNode
    WbNode *parentNode = NULL;
    if (mSelectedItem->isField()) {
      field = mSelectedItem->field();
      parentNode = mSelectedItem->parent()->node();
    } else {  // else sibling node
      field = mSelectedItem->parent()->field();
      parentNode = mSelectedItem->node()->parentNode();
    }

    // prevent pasting a node between WorldInfo and Viewpoint nodes
    if (parentNode->isWorldRoot() && mSelectedItem->row() < 1)
      return false;

    if (!(field->type() & WB_SF_NODE))
      return false;

    // semantic checks
    const WbClipboard::WbClipboardNodeInfo *clipboardNodeInfo = mClipboard->nodeInfo();
    const QString &nodeModelName = clipboardNodeInfo->nodeModelName;
    QString errorMessage;
    if (!WbNodeUtilities::isAllowedToInsert(field, nodeModelName, parentNode, errorMessage,
                                            static_cast<const WbBaseNode *>(parentNode)->nodeUse(), clipboardNodeInfo->slotType,
                                            QStringList() << nodeModelName << clipboardNodeInfo->modelName))
      return false;

    if (clipboardNodeInfo->hasADeviceDescendant)
      // allow to paste devices node only in robot nodes
      return WbNodeUtilities::isRobotTypeName(nodeModelName) || WbNodeUtilities::hasARobotAncestor(parentNode);
    if (clipboardNodeInfo->hasAConnectorDescendant)
      // allow to paste connecter node only if it has a solid ancestor node
      return WbNodeUtilities::isSolidTypeName(nodeModelName) || dynamic_cast<WbSolid *>(parentNode) ||
             WbNodeUtilities::findUpperSolid(parentNode);

    return true;
  } else {
    if (mSelectedItem->isField())
      field = mSelectedItem->field();
    else if (mSelectedItem->isItem())
      field = mSelectedItem->parent()->field();
  }

  if (mSelectedItem->isNode() || mSelectedItem->isSFNode() || !field || (field->isMultiple() && !mSelectedItem->canInsert()))
    return false;

  int selectedType = mSelectedItem->field()->singleType();
  return mClipboard->type() == selectedType;
}

void WbSceneTree::clearSelection() {
  if (mModel == NULL || mTreeView == NULL)
    // quitting Webots
    return;

  mTreeView->clearSelection();
  mTreeView->setCurrentIndex(QModelIndex());
  mSelectedItem = NULL;

  mFieldEditor->setTitle("");
  mFieldEditor->editField(NULL, NULL);
}

void WbSceneTree::enableObjectViewActions(bool enabled) {
  mActionManager->action(WbAction::MOVE_VIEWPOINT_TO_OBJECT)->setEnabled(enabled);
  mActionManager->action(WbAction::OBJECT_FRONT_VIEW)->setEnabled(enabled);
  mActionManager->action(WbAction::OBJECT_BACK_VIEW)->setEnabled(enabled);
  mActionManager->action(WbAction::OBJECT_RIGHT_VIEW)->setEnabled(enabled);
  mActionManager->action(WbAction::OBJECT_LEFT_VIEW)->setEnabled(enabled);
  mActionManager->action(WbAction::OBJECT_TOP_VIEW)->setEnabled(enabled);
  mActionManager->action(WbAction::OBJECT_BOTTOM_VIEW)->setEnabled(enabled);
}

void WbSceneTree::updateSelection() {
  if (mTreeView == NULL)
    // quitting Webots
    return;

  WbNodeOperations *nodeOperations = WbNodeOperations::instance();
  if (nodeOperations->isFromSupervisor())
    // do not update selection if change come from supervisor
    return;

  if (nodeOperations->areNodesAboutToBeInserted() || mRowsAreAboutToBeRemoved || nodeOperations->isSkipUpdates())
    // avoid updating the selection if some nodes are about to be inserted or deleted
    return;

  QModelIndex currentIndex = mTreeView->currentIndex();
  if (!currentIndex.isValid()) {
    mSelectedItem = NULL;
    enableObjectViewActions(false);
    mActionManager->action(WbAction::OPEN_HELP)->setEnabled(false);
    mActionManager->action(WbAction::EDIT_FIELD)->setEnabled(false);
    updateToolbar();
    // no item selected
    return;
  }
  mSelectedItem = mModel->indexToItem(currentIndex);
  if (mSelectedItem->isInvalid()) {
    mSelectedItem = NULL;
    enableObjectViewActions(false);
    mActionManager->action(WbAction::OPEN_HELP)->setEnabled(false);
    mActionManager->action(WbAction::EDIT_FIELD)->setEnabled(false);
    updateToolbar();
    return;
  }

  bool isNonNullNode = false;

  WbField *const field = mSelectedItem->field();
  if (mSelectedItem->isField()) {
    const WbSFNode *const sfnode = dynamic_cast<WbSFNode *>(field->value());
    isNonNullNode = sfnode && sfnode->value();
    WbNode *const node = mSelectedItem->parent()->node();
    mFieldEditor->editField(node, field, -1);
  } else if (mSelectedItem->isItem()) {
    WbNode *const node = mSelectedItem->parent()->parent()->node();
    mFieldEditor->editField(node, field, mSelectedItem->row());
  } else {  // node
    WbNode *const node = mSelectedItem->parent()->node();
    isNonNullNode = true;
    mFieldEditor->editField(node, mSelectedItem->parent()->field(), mSelectedItem->row());
  }

  mActionManager->action(WbAction::EDIT_FIELD)->setEnabled(mSplitter->sizes()[2] == 0);
  WbContextMenuGenerator::enableNodeActions(mSelectedItem->isNode());
  WbContextMenuGenerator::enableRobotActions(mSelectedItem->node() &&
                                             WbNodeUtilities::isRobotTypeName(mSelectedItem->node()->nodeModelName()));
  if (mSelectedItem->node() && mSelectedItem->node()->isProtoInstance()) {
    WbContextMenuGenerator::enableProtoActions(true);
    const QString &url = mSelectedItem->node()->proto()->url();
    WbContextMenuGenerator::enableExternProtoActions(WbUrl::isWeb(url) && WbNetwork::instance()->isCachedWithMapUpdate(url));
  } else {
    WbContextMenuGenerator::enableProtoActions(false);
    WbContextMenuGenerator::enableExternProtoActions(false);
  }

  QWidget *lastEditorWidget = mFieldEditor->lastEditorWidget();
  if (lastEditorWidget)
    setTabOrder(lastEditorWidget, mTreeView);

  updateToolbar();

  // emit a message in order to inform WbSelection about the selected node
  const WbTreeItem *const item = isNonNullNode ? mSelectedItem : mModel->findUpperNodeItem(mSelectedItem);
  if (item) {
    WbBaseNode *baseNode = dynamic_cast<WbBaseNode *>(item->node());
    if (baseNode && baseNode->isProtoParameterNode())
      // select first proto parameter node instance
      baseNode = baseNode->getFirstFinalizedProtoInstance();

    if (baseNode && !baseNode->isPostFinalizedCalled())
      // ignore not initialized nodes
      baseNode = NULL;

    // enable move viewpoint to object if the item has a corresponding bounding sphere
    enableObjectViewActions(baseNode && WbNodeUtilities::boundingSphereAncestor(baseNode) != NULL &&
                            baseNode->nodeType() != WB_NODE_BILLBOARD &&
                            !WbNodeUtilities::findUpperNodeByType(baseNode, WB_NODE_BILLBOARD));
    mActionManager->action(WbAction::OPEN_HELP)->setEnabled(baseNode);
    emit nodeSelected(baseNode);
  }

  // uncollapse the field editor
  showFieldEditor();
}

void WbSceneTree::startWatching(const QModelIndex &index) {
  mModel->startWatching(index);
}

void WbSceneTree::stopWatching(const QModelIndex &index) {
  mModel->stopWatching(index);
}

bool WbSceneTree::isIndexAncestorOfCurrentIndex(const QModelIndex &index, int start, int end) {
  QModelIndex currentIndex = mTreeView->currentIndex();
  while (currentIndex.isValid()) {
    if (currentIndex.parent() == index && currentIndex.row() >= start && currentIndex.row() <= end)
      return true;
    currentIndex = currentIndex.parent();
  }
  return false;
}

void WbSceneTree::handleRowRemoval(const QModelIndex &parentIndex, int start, int end) {
  mRowsAreAboutToBeRemoved = false;
  if (!WbNodeOperations::instance()->isFromSupervisor() || isIndexAncestorOfCurrentIndex(parentIndex, start, end))
    clearSelection();
  updateToolbar();
}

void WbSceneTree::selectTransform(WbAbstractTransform *t) {
  if (t == NULL) {
    clearSelection();
    return;
  }

  QModelIndex newIndex = mModel->findModelIndexFromNode(t->baseNode());
  if (newIndex.isValid()) {
    mTreeView->clearSelection();
    mTreeView->setCurrentIndex(newIndex);
    mTreeView->scrollToModelIndex(newIndex);
  } else if (t->baseNode()->protoParameterNode())
    // if m is proto parameter node instance, select the corresponding parameter node in the scene tree
    selectTransform(dynamic_cast<WbAbstractTransform *>(t->baseNode()->protoParameterNode()));
}

// for the translation and rotation fields of Solid node we need to set
// the initial translation and rotation values
void WbSceneTree::updateValue() {
  WbWorld *world = WbWorld::instance();
  world->setModified();

  if (mSelectedItem && mSelectedItem->isField()) {
    WbField *const field = mSelectedItem->field();
    QString fieldName = field->name();
    if (fieldName == "scale" || mSelectedItem->isSFNode()) {
      // update values displayed in field editor
      mFieldEditor->editField(mSelectedItem->parent()->node(), field, -1);
    }

    mFieldEditor->updateValue();
  }

  emit valueChangedFromGui();
}

void WbSceneTree::refreshItems() {
  if (mModel && mModel->rootItem() && WbSimulationState::instance()->isPaused()) {
    mModel->updateAllSceneTreeValues();
  } else if (mSelectedItem && mSelectedItem->isDataRefreshNeeded()) {
    mSelectedItem->refreshData();
  } else if (mModel)
    // QTreeView refresh is problematic and sometimes won't happen unless forced
    // so we force it here in the default case by telling the WbSceneTreeModel
    // to refresh its data
    mModel->emitLayoutChanged();
}

QByteArray WbSceneTree::saveState() const {
  return mSplitter->saveState();
}

void WbSceneTree::restoreState(QByteArray state) {
  mSplitter->restoreState(state);
  mSplitter->setHandleWidth(mHandleWidth);
}

void WbSceneTree::restoreFactoryLayout() {
  const int halfSplitterHeight = mSplitter->height() * 0.5;
  int preferredFieldEditorHeight = gFactoryFieldEditorHeightHint;
  if (preferredFieldEditorHeight > halfSplitterHeight)
    // default field editor height should never be bigger than scene tree height
    preferredFieldEditorHeight = halfSplitterHeight;

  QList<int> sizes;
  sizes << (mSplitter->height() - preferredFieldEditorHeight) << preferredFieldEditorHeight;
  mSplitter->setSizes(sizes);
  mSplitter->setHandleWidth(mHandleWidth);
}

void WbSceneTree::prepareNodeRegeneration(WbNode *node, bool nested) {
  // The node given as argument will be regenerated soon:
  // - the tree state at this position is stored for a later restoration.
  // - the view updates are blocked.
  // - the focus widget is stored.

  if (nested) {
    if (mSelectedItem)
      // In the case of nested PROTOs, prepareNodeRegeneration() will be
      // called again later on the uppermost PROTO which requires a regeneration.
      // The mSelectedItem pointer should be kept until this next call.
      // Setting it as invalid helps to avoid bad pointer references during the procedural PROTO regeneration.
      mSelectedItem->makeInvalid();
    return;
  }

  assert(node);

  setUpdatesEnabled(false);

  mFocusWidgetBeforeNodeRegeneration = QApplication::focusWidget();

  mSelectionBeforeTreeStateRegeneration = NULL;

  // Store the selected item only if not inside the node which will be regenerated.
  // Indeed this node (and its WbTreeItem(s)) will be destroyed and recreated.
  WbNode *n = NULL;
  if (mSelectedItem && !mSelectedItem->isInvalid()) {
    if (mSelectedItem->isField()) {
      const WbSFNode *const sfnode = dynamic_cast<WbSFNode *>(mSelectedItem->field()->value());
      if (sfnode && sfnode->value())
        n = sfnode->value();
      else
        n = mSelectedItem->parent()->node();
    } else if (mSelectedItem->isItem())
      n = mSelectedItem->parent()->parent()->node();
    else  // node
      n = mSelectedItem->node();
  }
  mSelectionInsideTreeStateRecovery = n == NULL;
  while (n) {
    if (n == node || n->protoParameterNode() == node) {
      mSelectionInsideTreeStateRecovery = true;
      break;
    }
    n = n->parentNode();
  }
  if (!mSelectionInsideTreeStateRecovery)
    mSelectionBeforeTreeStateRegeneration = mModel->indexToItem(mTreeView->currentIndex());

  // Store the tree state of the node about to be regenerated.
  cleanTreeItemState(mTreeItemState);
  mTreeItemState = new TreeItemState;
  storeTreeItemState(mModel->indexToItem(mModel->findModelIndexFromNode(node)), mTreeItemState);

  // Clear the selection the time to regnerate the node, in order to avoid invalid pointers.
  clearSelection();
}

void WbSceneTree::abortNodeRegeneration() {
  // The node regeneration failed: restore the best possible state.

  cleanTreeItemState(mTreeItemState);
  mTreeItemState = NULL;

  // Restore the tree state as best as possible
  if (!mSelectionInsideTreeStateRecovery) {
    QModelIndex index = mModel->itemToIndex(mSelectionBeforeTreeStateRegeneration);
    if (index.isValid()) {
      mSelectedItem = mSelectionBeforeTreeStateRegeneration;
      mTreeView->setCurrentIndex(index);
    } else {
      mSelectedItem = NULL;
      mTreeView->setCurrentIndex(QModelIndex());  // mTreeView->clearSelection() doesn't change the current index.
    }
    mSelectionBeforeTreeStateRegeneration = NULL;
  }
  updateSelection();

  setUpdatesEnabled(true);

  if (mFocusWidgetBeforeNodeRegeneration) {
    mFocusWidgetBeforeNodeRegeneration->setFocus();
    mFocusWidgetBeforeNodeRegeneration = NULL;
  }
}

void WbSceneTree::applyNodeRegeneration(WbNode *node) {
  assert(node);

  // Restore the tree state as best as possible
  restoreTreeItemState(mModel->indexToItem(mModel->findModelIndexFromNode(node)), mTreeItemState, NULL);
  cleanTreeItemState(mTreeItemState);
  mTreeItemState = NULL;

  // Restore the selection if the previous selection was outside the regenerated node.
  if (!mSelectionInsideTreeStateRecovery) {
    QModelIndex index = mModel->itemToIndex(mSelectionBeforeTreeStateRegeneration);
    if (index.isValid()) {
      mSelectedItem = mSelectionBeforeTreeStateRegeneration;
      mTreeView->setCurrentIndex(index);
    } else {
      mSelectedItem = NULL;
      mTreeView->setCurrentIndex(QModelIndex());  // mTreeView->clearSelection() doesn't change the current index.
    }
    mSelectionBeforeTreeStateRegeneration = NULL;
  }
  updateSelection();

  setUpdatesEnabled(true);

  // TODO: this shouldn't be done in the scene tree
  // The best way to fix this would be to move WbDictionary in another module (vrml?)
  WbNodeOperations::instance()->updateDictionary(false, dynamic_cast<WbBaseNode *>(node));

  if (mFocusWidgetBeforeNodeRegeneration) {
    mFocusWidgetBeforeNodeRegeneration->setFocus();
    mFocusWidgetBeforeNodeRegeneration = NULL;
  }
}

void WbSceneTree::storeTreeItemState(WbTreeItem *treeItem, TreeItemState *treeItemState) {
  // Store a tree state at a given item.

  assert(treeItem);
  assert(treeItemState);

  QModelIndex index = mModel->itemToIndex(treeItem);

  treeItemState->expanded = mTreeView->isExpanded(index);
  treeItemState->selected = mSelectedItem == treeItem;

  if (treeItemState->expanded) {  // no need to store the children of an unexpanded node.
    for (int i = 0; i < treeItem->childCount(); ++i) {
      TreeItemState *newChild = new TreeItemState;
      storeTreeItemState(treeItem->child(i), newChild);
      treeItemState->children.append(newChild);
    }
  }
}

void WbSceneTree::restoreTreeItemState(WbTreeItem *treeItem, TreeItemState *treeItemState, WbBaseNode *lastNode) {
  // Restore a tree state at a given item.

  assert(treeItem);
  assert(treeItemState);

  QModelIndex index = mModel->itemToIndex(treeItem);

  // Keep the bottommost node in the selection tree, in order to be able to restore its selection later.
  WbBaseNode *newLastNode = (treeItem->isNode()) ? dynamic_cast<WbBaseNode *>(treeItem->node()) : lastNode;

  // Restore the expansion status.
  if (treeItemState->expanded)
    mTreeView->setExpanded(index, true);
  // Restore the selection status.
  if (treeItemState->selected) {
    // 1. Restore the node selection.
    if (newLastNode && newLastNode->isPostFinalizedCalled())
      WbSelection::instance()->selectNodeFromSceneTree(newLastNode);
    // 2. Restore the tree index which could be a field or a node.
    mTreeView->setCurrentIndex(index);
    mSelectedItem = treeItem;
  }

  int counter = 0;
  foreach (TreeItemState *child, treeItemState->children) {
    if (counter < treeItem->childCount())
      restoreTreeItemState(treeItem->child(counter), child, newLastNode);
    counter++;
  }
}

void WbSceneTree::cleanTreeItemState(TreeItemState *item) {
  // clean a tree state.
  if (item == NULL)
    return;

  foreach (TreeItemState *fChild, item->children)
    cleanTreeItemState(fChild);
  delete item;
}

// Debug function to print the stored tree state.
// #include <QtCore/QDebug>
// void WbSceneTree::printTreeItemState(TreeItemState *treeItemState, int indentation) {
//
//   QString indent(2 * indentation, ' ');
//
//   qDebug() << indent << treeItemState->expanded;
//   qDebug() << indent << treeItemState->selected;
//
//   foreach (TreeItemState *it, treeItemState->children)
//     printTreeItemState(it, indentation + 1);
// }

void WbSceneTree::handleDoubleClickOrEnterPress() {
  if (!mSelectedItem)
    return;

  // we can't use isDefault() on the SFNode field because PROTOs can have
  // non-NULL default SFNode values, so cast to SFNode and get the real value
  // stored in the field
  if ((mSelectedItem->isSFNode() && mSelectedItem->node() == NULL) ||
      (mSelectedItem->isField() && mSelectedItem->field()->isMultiple() &&
       reinterpret_cast<WbMultipleValue *>(mSelectedItem->field()->value())->isEmpty()))
    addNew();
  // set focus on first edit box of the current value editor for immediate keyboard editing
  else if ((mSelectedItem->isItem() && !mSelectedItem->isNode() && mSelectedItem->field()->isMultiple()) ||
           (mSelectedItem->isField() && !mSelectedItem->isSFNode() && !mSelectedItem->field()->isMultiple()))
    mFieldEditor->currentEditor()->takeKeyboardFocus();
  // default behavior, collapse/expand tree item
  else if (!mTreeView->isExpanded(mTreeView->currentIndex()))
    mTreeView->expand(mTreeView->currentIndex());
  else {
    mTreeView->collapse(mTreeView->currentIndex());
    return;  // do not show field editor when collasping tree item
  }

  showFieldEditor(true);
}

void WbSceneTree::refreshTreeView() {
  mModel->emitLayoutChanged();
}

void WbSceneTree::help() {
  if (!mSelectedItem)
    return;

  const WbNode *node = mSelectedItem->node();
  if (!node && mSelectedItem->field())
    node = mSelectedItem->field()->parentNode();
  if (node) {
    const QStringList &bookAndPage = node->documentationBookAndPage(WbNodeUtilities::isRobotTypeName(node->nodeModelName()));
    emit documentationRequest(bookAndPage[0], bookAndPage[1], true);
  }
}

void WbSceneTree::exportUrdf() {
  assert(mSelectedItem && mSelectedItem->node() && mSelectedItem->node()->isRobot());

  // Fix for Qt 5.3.0 that does not work correctly on Ubuntu
  // if dialog parent widget is not a top level widget
  QWidget *topLevelWidget = this;
  while (topLevelWidget->parentWidget())
    topLevelWidget = topLevelWidget->parentWidget();

  const QString fileName = QFileDialog::getSaveFileName(
    topLevelWidget, tr("Export to URDF"),
    WbProject::computeBestPathForSaveAs(WbPreferences::instance()->value("Directories/objects").toString() + "/" +
                                        mSelectedItem->node()->modelName() + ".urdf"),
    tr("URDF (*.urdf *.URDF)"));

  if (fileName.isEmpty())
    return;

  if (!fileName.endsWith(".urdf", Qt::CaseInsensitive)) {
    WbLog::error(tr("Unsupported '%1' extension.").arg(QFileInfo(fileName).suffix()));
    return;
  }

  QFile file(fileName);
  if (!file.open(QIODevice::WriteOnly)) {
    WbLog::error(tr("Impossible to write file: '%1'.").arg(fileName) + "\n" + tr("URDF export failed."));
    return;
  }

  WbNode::enableDefNodeTrackInWrite(true);
  WbWriter writer(&file, fileName);
  writer.writeHeader(fileName);
  mSelectedItem->node()->write(writer);
  writer.writeFooter();
  WbNode::disableDefNodeTrackInWrite();
  file.close();
}

void WbSceneTree::editFileFromFieldEditor(const QString &fileName) {
  emit editRequested(fileName);
}

void WbSceneTree::openProtoInTextEditor() {
  if (mSelectedItem && mSelectedItem->node())
    emit editRequested(mSelectedItem->node()->proto()->url(), false, mSelectedItem->node()->isRobot());
}

void WbSceneTree::editProtoInTextEditor() {
  if (mSelectedItem && mSelectedItem->node())
    emit editRequested(mSelectedItem->node()->proto()->url(), true, mSelectedItem->node()->isRobot());
}

void WbSceneTree::openTemplateInstanceInTextEditor() {
  if (!mSelectedItem)
    return;
  const WbNode *node = mSelectedItem->node();
  if (!node || !node->isTemplate())
    return;
  QDir tmpDir(WbStandardPaths::webotsTmpPath());
  const QString generatedProtos("generated_protos");
  tmpDir.mkdir(generatedProtos);
  QFile file(
    QString("%1%2/%3.generated_proto").arg(WbStandardPaths::webotsTmpPath()).arg(generatedProtos).arg(node->proto()->name()));
  file.open(QIODevice::WriteOnly | QIODevice::Text);
  file.write(node->protoInstanceTemplateContent());
  file.close();
  if (!file.fileName().isEmpty())
    emit editRequested(file.fileName());
}

void WbSceneTree::showFieldEditor(bool force) {
  if (dynamic_cast<QAction *>(sender()) != NULL)
    force = true;
  static bool hiddenByUser = false;
  const QList<int> currentSize = mSplitter->sizes();
  if (currentSize[2] != 0) {
    hiddenByUser = true;
    return;
  }
  if (!force && hiddenByUser)
    return;
  QList<int> sizes;
  sizes << currentSize[0] << (mSplitter->height() - 1) << 1;
  mSplitter->setSizes(sizes);
  mSplitter->setHandleWidth(mHandleWidth);
  return;
}<|MERGE_RESOLUTION|>--- conflicted
+++ resolved
@@ -773,12 +773,8 @@
     const QList<QString> previousClipboardBuffer(WbProtoManager::instance()->externProtoClipboardBufferUrls());
 
     // declare PROTO nodes that have become visible at the world level
-<<<<<<< HEAD
+    WbProtoManager::instance()->clearExternProtoClipboardBuffer();
     std::pair<QString, QString> item;
-=======
-    WbProtoManager::instance()->clearExternProtoClipboardBuffer();
-    QPair<QString, QString> item;
->>>>>>> cbc7b994
     foreach (item, writer.declarations()) {
       const QString previousUrl(WbProtoManager::instance()->declareExternProto(item.first, item.second, false, false));
       if (!previousUrl.isEmpty()) {
