// Copyright 1996-2022 Cyberbotics Ltd.
//
// Licensed under the Apache License, Version 2.0 (the "License");
// you may not use this file except in compliance with the License.
// You may obtain a copy of the License at
//
//     http://www.apache.org/licenses/LICENSE-2.0
//
// Unless required by applicable law or agreed to in writing, software
// distributed under the License is distributed on an "AS IS" BASIS,
// WITHOUT WARRANTIES OR CONDITIONS OF ANY KIND, either express or implied.
// See the License for the specific language governing permissions and
// limitations under the License.

#include "WbSceneTree.hpp"

#include "WbAbstractTransform.hpp"
#include "WbAddInertiaMatrixDialog.hpp"
#include "WbAddItemCommand.hpp"
#include "WbAddNodeDialog.hpp"
#include "WbBoundingSphere.hpp"
#include "WbClipboard.hpp"
#include "WbConcreteNodeFactory.hpp"
#include "WbContextMenuGenerator.hpp"
#include "WbEditCommand.hpp"
#include "WbField.hpp"
#include "WbFieldEditor.hpp"
#include "WbGroup.hpp"
#include "WbGuiRefreshOracle.hpp"
#include "WbLog.hpp"
#include "WbMFNode.hpp"
#include "WbMFVector3.hpp"
#include "WbMessageBox.hpp"
#include "WbNetwork.hpp"
#include "WbNodeOperations.hpp"
#include "WbNodeUtilities.hpp"
#include "WbPhysics.hpp"
#include "WbPreferences.hpp"
#include "WbProject.hpp"
#include "WbProtoManager.hpp"
#include "WbProtoModel.hpp"
#include "WbRemoveItemCommand.hpp"
#include "WbResetCommand.hpp"
#include "WbSFNode.hpp"
#include "WbSceneTreeModel.hpp"
#include "WbSelection.hpp"
#include "WbSimulationState.hpp"
#include "WbSolid.hpp"
#include "WbStandardPaths.hpp"
#include "WbTemplateManager.hpp"
#include "WbTreeItem.hpp"
#include "WbTreeView.hpp"
#include "WbUndoStack.hpp"
#include "WbUrl.hpp"
#include "WbValueEditor.hpp"
#include "WbVariant.hpp"
#include "WbViewpoint.hpp"
#include "WbWorld.hpp"

#include <cassert>

#include <QtGui/QAction>
#include <QtWidgets/QApplication>
#include <QtWidgets/QFileDialog>
#include <QtWidgets/QPushButton>
#include <QtWidgets/QScrollArea>
#include <QtWidgets/QSplitter>
#include <QtWidgets/QToolBar>
#include <QtWidgets/QToolButton>
#include <QtWidgets/QVBoxLayout>

static int gFactoryFieldEditorHeightHint = 0;

struct TreeItemState {
  bool expanded;
  bool selected;
  QList<TreeItemState *> children;
};

WbSceneTree::WbSceneTree(QWidget *parent) :
  QWidget(parent),
  mSplitter(new QSplitter(Qt::Vertical, this)),
  mActionManager(WbActionManager::instance()),
  mClipboard(WbClipboard::instance()) {
  mModel = NULL;
  mTreeView = NULL;
  mSelectedItem = NULL;
  mExternProtoButton = NULL;
  mRowsAreAboutToBeRemoved = false;
  mFocusWidgetBeforeNodeRegeneration = NULL;

  mSelectionInsideTreeStateRecovery = false;
  mSelectionBeforeTreeStateRegeneration = NULL;
  mTreeItemState = NULL;

  setObjectName("SceneTree");

  mFieldEditor = new WbFieldEditor(this);
  connect(mFieldEditor, &WbFieldEditor::dictionaryUpdateRequested, WbNodeOperations::instance(),
          &WbNodeOperations::requestUpdateDictionary);
  connect(mFieldEditor, &WbFieldEditor::valueChanged, this, &WbSceneTree::valueChangedFromGui);
  connect(mFieldEditor, &WbFieldEditor::editRequested, this, &WbSceneTree::editFileFromFieldEditor);
  connect(WbGuiRefreshOracle::instance(), &WbGuiRefreshOracle::canRefreshActivated, this, &WbSceneTree::refreshItems);

  QScrollArea *fieldEditorScrollArea = new QScrollArea(mSplitter);
  fieldEditorScrollArea->setObjectName("editorPane");
  fieldEditorScrollArea->setHorizontalScrollBarPolicy(Qt::ScrollBarAsNeeded);
  fieldEditorScrollArea->setVerticalScrollBarPolicy(Qt::ScrollBarAsNeeded);
  fieldEditorScrollArea->setWidgetResizable(true);
  fieldEditorScrollArea->setFocusPolicy(Qt::ClickFocus);
  fieldEditorScrollArea->setWidget(mFieldEditor);
  gFactoryFieldEditorHeightHint = fieldEditorScrollArea->sizeHint().height();

  mSplitter->addWidget(fieldEditorScrollArea);
  mSplitter->setObjectName("verticalSplitter");

  QVBoxLayout *mainLayout = new QVBoxLayout(this);
  mainLayout->setSpacing(0);
  mainLayout->setContentsMargins(0, 0, 0, 0);
  mainLayout->addWidget(mSplitter, 0);

  connect(mActionManager, &WbActionManager::userWorldEditCommandReceived, this, &WbSceneTree::handleUserCommand);
  connect(mActionManager, &WbActionManager::transformRequested, this, &WbSceneTree::transform);
  connect(mActionManager->action(WbAction::ADD_NEW), &QAction::triggered, this, &WbSceneTree::addNew);
  connect(mActionManager->action(WbAction::MOVE_VIEWPOINT_TO_OBJECT), &QAction::triggered, this,
          &WbSceneTree::moveViewpointToObject);
  connect(mActionManager->action(WbAction::RESET_VALUE), &QAction::triggered, this, &WbSceneTree::reset);
  connect(mActionManager->action(WbAction::CONVERT_TO_BASE_NODES), &QAction::triggered, this, &WbSceneTree::convertToBaseNode);
  connect(mActionManager->action(WbAction::CONVERT_ROOT_TO_BASE_NODES), &QAction::triggered, this,
          &WbSceneTree::convertRootToBaseNode);
  connect(mActionManager->action(WbAction::OPEN_HELP), &QAction::triggered, this, &WbSceneTree::help);
  connect(mActionManager->action(WbAction::EDIT_PROTO_SOURCE), &QAction::triggered, this, &WbSceneTree::editProtoInTextEditor);
  connect(mActionManager->action(WbAction::SHOW_PROTO_SOURCE), &QAction::triggered, this, &WbSceneTree::openProtoInTextEditor);
  connect(mActionManager->action(WbAction::SHOW_PROTO_RESULT), &QAction::triggered, this,
          &WbSceneTree::openTemplateInstanceInTextEditor);
  connect(mActionManager->action(WbAction::EXPORT_NODE), &QAction::triggered, this, &WbSceneTree::exportObject);
  connect(WbUndoStack::instance(), &WbUndoStack::changed, this, &WbSceneTree::updateValue);

  connect(WbTemplateManager::instance(), &WbTemplateManager::preNodeRegeneration, this, &WbSceneTree::prepareNodeRegeneration);
  connect(WbTemplateManager::instance(), &WbTemplateManager::abortNodeRegeneration, this, &WbSceneTree::abortNodeRegeneration);
  connect(WbTemplateManager::instance(), &WbTemplateManager::postNodeRegeneration, this, &WbSceneTree::applyNodeRegeneration);
}

WbSceneTree::~WbSceneTree() {
  cleanup();
}

void WbSceneTree::cleanup() {
  WbTreeItem::enableUpdates(false);
  mFieldEditor->resetFocus();
  mSelectedItem = NULL;

  delete mTreeView;
  mTreeView = NULL;
  delete mModel;
  mModel = NULL;

  // disconnect all signals
  disconnect(this, 0);
}

void WbSceneTree::prepareWorldLoading() {
  WbUndoStack::instance()->clear();
  mSelectedItem = NULL;
  mFieldEditor->resetFocus();
  WbTreeItem::enableUpdates(false);
  updateToolbar();
  disconnect(WbSelection::instance(), &WbSelection::selectionChangedFromSceneTree, this, &WbSceneTree::updateSelection);
}

void WbSceneTree::applyChanges() {
  mFieldEditor->applyChanges();
}

// compare old tree and new tree side by side and recursively.
// if an index is expanded in the old tree, expand it also in the new tree
void WbSceneTree::restoreState(WbTreeView *t1, WbTreeView *t2, const QModelIndex &i1, const QModelIndex &i2) {
  QModelIndex selectedIndex = t1->currentIndex();

  for (int i = 0; true; i++) {
    // explore indices side by side
    QModelIndex j1 = t1->model()->index(i, 0, i1);
    QModelIndex j2 = t2->model()->index(i, 0, i2);

    // break when no more children
    if (!j1.isValid() || !j2.isValid())
      break;

    // recurse into tree
    restoreState(t1, t2, j1, j2);

    // restore 'expanded' state
    if (t1->isExpanded(j1))
      t2->setExpanded(j2, true);

    // restore current selection
    if (j1 == selectedIndex)
      t2->setCurrentIndex(j2);
  }
}

void WbSceneTree::setWorld(WbWorld *world) {
  // keep to restore state
  WbTreeView *const oldTreeView = mTreeView;
  WbSceneTreeModel *const oldModel = mModel;

  // create new tree widget and model
  mTreeView = new WbTreeView(this);
  mTreeView->setHeaderHidden(true);
  mModel = new WbSceneTreeModel(world->root());

  // connect widget to model
  mTreeView->setModel(mModel);
  mModel->startWatching(mTreeView->rootIndex());

  // enable updates of scene tree items
  WbTreeItem::enableUpdates(true);

  // this must be done before restoreState()
  connect(mTreeView, &WbTreeView::refreshRequested, this, &WbSceneTree::refreshTreeView);
  connect(mTreeView, &WbTreeView::doubleClickOrEnterPressed, this, &WbSceneTree::handleDoubleClickOrEnterPress);
  connect(mTreeView, &WbTreeView::focusIn, this, &WbSceneTree::updateApplicationActions);
  connect(mTreeView, &WbTreeView::expanded, this, &WbSceneTree::startWatching);
  connect(mTreeView, &WbTreeView::collapsed, this, &WbSceneTree::stopWatching);
  connect(mModel, &WbSceneTreeModel::itemInserted, mTreeView, &WbTreeView::itemInserted);
  connect(mModel, &WbSceneTreeModel::rowsAboutToBeRemovedSoon, this, &WbSceneTree::handleRowRemoval);
  connect(mTreeView, &WbTreeView::beforeContextMenuShowed, this, &WbSceneTree::updateSelection);

  connect(mTreeView, &WbTreeView::selectionHasChanged, this, &WbSceneTree::updateSelection);
  connect(WbSelection::instance(), &WbSelection::selectionChangedFromSceneTree, this, &WbSceneTree::updateSelection);

  // attempt to restore expanded state (only if reloading)
  if (world->fileName() == mWorldFileName)
    restoreState(oldTreeView, mTreeView, oldTreeView->rootIndex(), mTreeView->rootIndex());
  else {
    mSelectedItem = NULL;
    mFieldEditor->setTitle("");
    updateToolbar();
  }

  bool hasFocus = oldTreeView && oldTreeView->hasFocus();

  // delete old widget and model
  delete oldTreeView;
  delete oldModel;
  delete mExternProtoButton;

  // create extern proto button
  mExternProtoButton = new QPushButton("IMPORTABLE EXTERNPROTO");
  mExternProtoButton->setObjectName("importableExternProto");
  connect(mExternProtoButton, &QPushButton::pressed, this, &WbSceneTree::showExternProtoPanel);

  // insert new widget before value editor
  mSplitter->insertWidget(0, mExternProtoButton);
  mSplitter->insertWidget(1, mTreeView);
  mSplitter->setStretchFactor(0, 1);
  mSplitter->setStretchFactor(1, 0);

  // set focus if needed
  if (hasFocus)
    mTreeView->setFocus(Qt::OtherFocusReason);

  // just to know if we are reloading
  mWorldFileName = world->fileName();
  mTreeView->scrollToSelection();
}

void WbSceneTree::showExternProtoPanel() {
  clearSelection();
  // uncollapse the field editor
  handleFieldEditorVisibility(true);
  emit nodeSelected(NULL);
  mFieldEditor->editExternProto();
}

void WbSceneTree::handleUserCommand(WbAction::WbActionKind actionKind) {
  switch (actionKind) {
    case WbAction::CUT:
      cut();
      return;
    case WbAction::COPY:
      copy();
      return;
    case WbAction::PASTE:
      paste();
      return;
    case WbAction::UNDO:
      WbUndoStack::instance()->undo();
      return;
    case WbAction::REDO:
      WbUndoStack::instance()->redo();
      return;
    case WbAction::DEL:
      del();
    default:
      return;
  }
}

void WbSceneTree::cut() {
  if (mSelectedItem->isNode()) {
    if (WbProtoManager::instance()->externProtoCutBuffer())
      WbProtoManager::instance()->clearExternProtoCutBuffer();
    WbProtoManager::instance()->saveToExternProtoCutBuffer(mSelectedItem->node()->modelName());
  }
  copy();
  del();
  updateToolbar();
}

void WbSceneTree::copy() {
  WbValue *value;
  int row = -1;

  // make a shallow copy of item value
  if (mSelectedItem->isField()) {
    // copy action should not be enabled for multiple fields
    assert(mSelectedItem->field()->isSingle());
    value = mSelectedItem->field()->value();
  } else {
    // node or item
    value = mSelectedItem->parent()->field()->value();
    row = mSelectedItem->row();
  }

  WbSingleValue *singleValue = dynamic_cast<WbSingleValue *>(value);
  WbMultipleValue *multipleValue = dynamic_cast<WbMultipleValue *>(value);
  if (mSelectedItem->isNode() || mSelectedItem->isSFNode())
    mClipboard->setNode(mSelectedItem->node());
  else if (singleValue)
    *mClipboard = singleValue->variantValue();
  else if (multipleValue)
    *mClipboard = multipleValue->variantValue(row);
  else  // reset clipboard
    *mClipboard = WbVariant();

  updateToolbar();
}

void WbSceneTree::paste() {
  if (!mSelectedItem)
    return;

  const WbExternProto *cutBuffer = WbProtoManager::instance()->externProtoCutBuffer();
  if (cutBuffer)
    WbProtoManager::instance()->declareExternProto(cutBuffer->name(), cutBuffer->url(), cutBuffer->isImportable(), true);

  if (mSelectedItem->isField() && mSelectedItem->field()->isSingle())
    pasteInSFValue();
  else
    pasteInMFValue();
  WbWorld::instance()->setModifiedFromSceneTree();
}

void WbSceneTree::pasteInSFValue() {
  WbTreeItem *selectedItem = mSelectedItem;
  WbField *field = selectedItem->field();
  WbValue *item = field->value();

  if (mClipboard->type() == WB_SF_NODE) {
    const QString &nodeString = mClipboard->computeNodeExportStringForInsertion(selectedItem->parent()->node(), field, -1);
    WbNodeOperations::OperationResult result = WbNodeOperations::instance()->importNode(
      selectedItem->parent()->node(), field, -1, QString(), WbNodeOperations::FROM_PASTE, nodeString);
    if (result == WbNodeOperations::FAILURE)
      return;

    if (result == WbNodeOperations::SUCCESS) {
      // update selection scroll position
      QModelIndex currentIndex = mModel->itemToIndex(selectedItem->child(0));
      mTreeView->setCurrentIndex(currentIndex);
    } else
      updateSelection();

    mTreeView->scrollToSelection();

  } else {
    // item
    WbSingleValue *singleValue = dynamic_cast<WbSingleValue *>(item);
    WbUndoStack::instance()->push(new WbEditCommand(singleValue, singleValue->variantValue(), *mClipboard));
  }

  updateValue();
  updateToolbar();
}

// paste item or node
void WbSceneTree::pasteInMFValue() {
  assert(!mClipboard->isEmpty());

  WbMultipleValue *parentItem;
  WbNode *parentNode = NULL;
  WbField *field = NULL;
  WbTreeItem *fieldItem;
  int index = 0;

  if (mSelectedItem->isField()) {
    // multiple field
    const WbTreeItem *nodeItem = mSelectedItem->parent();
    fieldItem = mSelectedItem;
    field = mSelectedItem->field();
    assert(field && field->isMultiple());

    parentItem = static_cast<WbMultipleValue *>(field->value());
    if (nodeItem->isNode() || nodeItem->hasNode())
      parentNode = nodeItem->node();
  } else {
    // sibling is selected (node or item)
    fieldItem = mSelectedItem->parent();
    field = fieldItem->field();
    assert(fieldItem->isField() && field && field->isMultiple());

    index = mSelectedItem->row() + 1;
    parentItem = static_cast<WbMultipleValue *>(field->value());
    if (mSelectedItem->isNode())
      parentNode = mSelectedItem->node()->parentNode();
  }

  if (mClipboard->type() == WB_SF_NODE) {
    assert(parentNode);

    // if newNode is in a template regenerated field, its pointer will be invalid after this call
    const QString &nodeString = mClipboard->computeNodeExportStringForInsertion(parentNode, field, index);
    WbNodeOperations::OperationResult result = WbNodeOperations::instance()->importNode(
      parentNode, field, index, QString(), WbNodeOperations::FROM_PASTE, nodeString, true);
    if (result == WbNodeOperations::FAILURE)
      return;

    if (result == WbNodeOperations::SUCCESS) {
      // update selection and scroll position
      QModelIndex currentIndex = mModel->itemToIndex(fieldItem->child(index));
      mTreeView->setCurrentIndex(currentIndex);
    }

    mTreeView->scrollToSelection();

    WbUndoStack::instance()->clear();  // TODO remove after implementing UNDO action

  } else
    WbUndoStack::instance()->push(new WbAddItemCommand(parentItem, *mClipboard, index));

  updateSelection();
  if (mSelectedItem && mSelectedItem->isField()) {  // if node insertion failed mSelectedItem is NULL
    QModelIndex newNodeIndex = mModel->itemToIndex(mSelectedItem->child(index));
    mTreeView->setCurrentIndex(newNodeIndex);
    mTreeView->scrollToModelIndex(newNodeIndex);
  }

  updateValue();
  updateToolbar();
}

void WbSceneTree::del(WbNode *nodeToDel) {
  WbNode *node = nodeToDel;

  WbTreeItem *deletedItem;
  if (node == NULL) {
    node = mSelectedItem->node();
    deletedItem = mSelectedItem;
  } else
    deletedItem = mModel->indexToItem(mModel->findModelIndexFromNode(node));

  bool dictionaryUpdated = false;
  if (node) {
    dictionaryUpdated = node->hasAreferredDefNodeDescendant();
    if (dictionaryUpdated &&
        WbMessageBox::question(
          tr("This node is a DEF node, or has a descendant DEF node, on which at least one external USE node depends. "
             "Deleting it will make its USE nodes to refer to a previous node having the same DEF keyword if it exists, "
             "or will turn its first USE node into a DEF node.\n"
             "Do you want to continue?"),
          this, tr("DEF node deletion")) == QMessageBox::Cancel)
      return;

    bool previousRowsAboutToBeRemoved = mRowsAreAboutToBeRemoved;
    mFieldEditor->editField(NULL, NULL);  // reset field editor
    if (!(node->isUseNode() && deletedItem->isSFNode()))
      mRowsAreAboutToBeRemoved = true;
    // else no rows will be deleted

    if (!WbNodeOperations::instance()->deleteNode(node)) {
      mRowsAreAboutToBeRemoved = previousRowsAboutToBeRemoved;
      return;
    }

    WbUndoStack::instance()->clear();  // clear undo stack if no available UNDO/REDO implementation of del action
  } else {
    // item
    mRowsAreAboutToBeRemoved = true;
    WbMultipleValue *mvalue = static_cast<WbMultipleValue *>(mSelectedItem->parent()->field()->value());
    WbUndoStack::instance()->push(new WbRemoveItemCommand(mvalue, mSelectedItem->row()));
  }

  mRowsAreAboutToBeRemoved = false;

  if (dictionaryUpdated) {
    mModel->emitLayoutChanged();  // makes the 'expandable' triangle visible for USE nodes turned into DEF nodes
    if (!WbNodeOperations::instance()->isFromSupervisor())
      // selection already removed in handleRowRemoval function but it is changed when updating the dictionay
      clearSelection();
  }

  WbWorld::instance()->setModifiedFromSceneTree();

  refreshTreeView();
  updateValue();
  updateToolbar();
}

void WbSceneTree::reset() {
  WbField *field = mSelectedItem->field();
  assert(field);

  if (field->isTemplateRegenerator())
    // stop editing otherwise unapplied changes could cause issue during template PROTO regeneration
    mFieldEditor->currentEditor()->stopEditing();

  if (field->singleType() == WB_SF_NODE) {
    bool dictionaryNeedsUpdate = false;
    WbNode *parentNode = mSelectedItem->parent()->node();

    // check if referred DEF node is going to be deleted
    bool containsReferredNode = false;
    WbSFNode *sfnode = dynamic_cast<WbSFNode *>(field->value());
    WbMFNode *mfnode = dynamic_cast<WbMFNode *>(field->value());
    if (sfnode) {
      mRowsAreAboutToBeRemoved = sfnode->value();
      containsReferredNode = sfnode->value() && sfnode->value()->hasAreferredDefNodeDescendant();
    } else if (mfnode) {
      mRowsAreAboutToBeRemoved = mfnode->size() > 0;
      WbMFIterator<WbMFNode, WbNode *> it(mfnode);
      while (it.hasNext()) {
        if (it.next()->hasAreferredDefNodeDescendant()) {
          containsReferredNode = true;
          break;
        }
      }
    }
    if (containsReferredNode) {
      if (WbMessageBox::question(tr("This field contains a DEF node on which at least one external USE node depends. "
                                    "Deleting it will turn its first USE node into a DEF node.\n"
                                    "Do you want to continue?"),
                                 this, tr("DEF node deletion")) == QMessageBox::Cancel) {
        mRowsAreAboutToBeRemoved = false;
        return;
      }

      dictionaryNeedsUpdate = true;
    }

    mFieldEditor->editField(NULL, NULL);

    const WbValue *defaultValue = field->defaultValue();
    // in case changes to this field triggers the PROTO template regeneration
    // and the default value is not the empty one, then we want to skip the first
    // template regeneration so that the field pointer is valid when applying the
    // default value
    bool blockTemplateRegeneration =
      field->isTemplateRegenerator() && ((sfnode && dynamic_cast<const WbSFNode *>(defaultValue)->value() != NULL) ||
                                         (mfnode && dynamic_cast<const WbMFNode *>(defaultValue)->size() > 0));

    // notify node deletion (needed for example to propagate it during the streaming)
    if (sfnode && sfnode->value() != NULL)
      WbNodeOperations::instance()->notifyNodeDeleted(sfnode->value());
    else if (mfnode && mfnode->size() > 0) {
      WbMFIterator<WbMFNode, WbNode *> it(mfnode);
      while (it.hasNext())
        WbNodeOperations::instance()->notifyNodeDeleted(it.next());
    }

    // reset field to default value
    // in case of SFNode/MFNode field the value is set to NULL or []
    field->reset(blockTemplateRegeneration);

    // create and finalize new node instances
    if (sfnode) {
      WbNode *defaultNode = dynamic_cast<const WbSFNode *>(defaultValue)->value();
      if (defaultNode) {
        WbNode::setGlobalParentNode(parentNode);
        WbNode *newNode = WbConcreteNodeFactory::instance()->createCopy(*defaultNode);
        WbNode::setGlobalParentNode(NULL);
        newNode->setParentNode(parentNode);

#ifndef NDEBUG
        const WbNodeOperations::OperationResult result =
#endif
          WbNodeOperations::instance()->initNewNode(newNode, parentNode, field, -1, true);
        assert(result != WbNodeOperations::FAILURE);
      }

    } else if (mfnode) {
      const WbMFNode *defaultMFNode = dynamic_cast<const WbMFNode *>(defaultValue);
      WbMFIterator<const WbMFNode, WbNode *> it(defaultMFNode);
      int i = 0;
      while (it.hasNext()) {
        const WbNode *defaultNode = it.next();
        WbNode::setGlobalParentNode(parentNode);
        WbNode *newNode = WbConcreteNodeFactory::instance()->createCopy(*defaultNode);
        WbNode::setGlobalParentNode(NULL);
        newNode->setParentNode(parentNode);
#ifndef NDEBUG
        const WbNodeOperations::OperationResult result =
#endif
          WbNodeOperations::instance()->initNewNode(newNode, parentNode, field, i, true);
        assert(result != WbNodeOperations::FAILURE);
        ++i;
      }
    }

    mRowsAreAboutToBeRemoved = false;
    // no undo function available for SFNode and MFNode
    WbUndoStack::instance()->clear();

    if (dictionaryNeedsUpdate)
      WbNodeOperations::instance()->updateDictionary(false, NULL);
    updateSelection();

  } else {
    WbUndoStack::instance()->push(new WbResetCommand(mSelectedItem->field()));
    mModel->updateItem(mSelectedItem);
  }

  WbWorld::instance()->setModifiedFromSceneTree();

  updateValue();
  updateToolbar();
}

void WbSceneTree::transform(const QString &modelName) {
  WbNode *const currentNode = mSelectedItem->node();
  assert(dynamic_cast<WbGroup *>(currentNode));

  // check if loosing information
  const WbNodeUtilities::Answer answer = WbNodeUtilities::isSuitableForTransform(currentNode, modelName, NULL);
  if (answer == WbNodeUtilities::LOOSING_INFO) {
    if (WbMessageBox::question(tr("Warning: Transforming a %1 into a %2 node will loose some information.")
                                   .arg(currentNode->nodeModelName())
                                   .arg(modelName) +
                                 "\n" + tr("Do you still want to proceed?"),
                               this) == QMessageBox::Cancel) {
      mFieldEditor->updateValue();
      return;
    }
  }

  mRowsAreAboutToBeRemoved = true;  // As rows may be removed during the transform operation, we deactivate the item selection
                                    // update and restore it afterwards

  const QModelIndex currentModelIndex = mModel->itemToIndex(mSelectedItem);
  const bool isExpanded = mTreeView->isExpanded(currentModelIndex);

  // create new node
  WbNode::setGlobalParentNode(currentNode->parentNode());
  WbNode *const newNode = WbConcreteNodeFactory::instance()->createNode(modelName, 0, currentNode->parentNode());
  if (!newNode) {
    WbLog::error(tr("Transformation aborted: impossible to create a node of type %1.").arg(modelName));
    mRowsAreAboutToBeRemoved = false;
    return;
  }

  // copy fields and adopt children
  WbNode::setGlobalParentNode(newNode);
  QVector<WbField *> fields = currentNode->fieldsOrParameters();
  foreach (WbField *originalField, fields) {
    // copy field if it exists
    WbField *const newField = newNode->findField(originalField->name());
    if (newField)
      newField->copyValueFrom(originalField);
  }
  newNode->setDefName(currentNode->defName());
  WbNode::setGlobalParentNode(NULL);

  // reassign pointer in parent
  WbField *parentField = mSelectedItem->parent()->field();
  WbNode *upperTemplate =
    WbNodeUtilities::findUpperTemplateNeedingRegenerationFromField(parentField, currentNode->parentNode());
  bool isInsideATemplateRegenerator = upperTemplate && upperTemplate != currentNode;
  if (mSelectedItem->isSFNode()) {
    WbSFNode *const sfnode = dynamic_cast<WbSFNode *>(mSelectedItem->field()->value());
    assert(sfnode);
    WbNodeOperations::instance()->notifyNodeDeleted(currentNode);
    WbTemplateManager::instance()->blockRegeneration(true);
    mSelectedItem->del();  // remove previous item
    sfnode->setValue(newNode);
    newNode->validate();
    WbTemplateManager::instance()->blockRegeneration(false);
  } else {
    assert(mSelectedItem->parent()->isField());
    WbMFNode *mfnode = dynamic_cast<WbMFNode *>(parentField->value());
    assert(mfnode);
    int nodeIndex = mfnode->nodeIndex(currentNode);
    WbNodeOperations::instance()->notifyNodeDeleted(currentNode);
    WbTemplateManager::instance()->blockRegeneration(true);
    // remove currentNode
    mfnode->removeItem(nodeIndex);  // delete currentNode instance
    // insert just after currentNode
    mfnode->insertItem(nodeIndex, newNode);
    // mfnode->setItem(nodeIndex, newNode); // TODO: make WbMFNode::setItem() work!
    newNode->validate();
    WbTemplateManager::instance()->blockRegeneration(false);
  }

  if (!isInsideATemplateRegenerator)
    static_cast<WbBaseNode *>(newNode)->finalize();

  mRowsAreAboutToBeRemoved = false;

  if (!isInsideATemplateRegenerator) {
    const QModelIndex newModelIndex = mModel->findModelIndexFromNode(newNode);
    mTreeView->setCurrentIndex(newModelIndex);
    mTreeView->setExpanded(newModelIndex, isExpanded);
    mTreeView->scrollToModelIndex(newModelIndex);
    WbNodeOperations::instance()->requestUpdateDictionary();
  }

  updateSelection();
  updateValue();
  updateToolbar();

  WbUndoStack::instance()->clear();  // clear undo stack if no available UNDO/REDO implementation of transform action
}

void WbSceneTree::convertToBaseNode() {
  convertProtoToBaseNode(false);
}

void WbSceneTree::convertRootToBaseNode() {
  convertProtoToBaseNode(true);
}

void WbSceneTree::convertProtoToBaseNode(bool rootOnly) {
  WbNode *const currentNode = mSelectedItem->node();
  if (currentNode->isProtoInstance()) {
    const WbSolid *const solid = dynamic_cast<WbSolid *>(currentNode);
    WbViewpoint *viewpoint = WbWorld::instance()->viewpoint();
    const bool isFollowedNode = (solid && viewpoint->followedSolid() == solid);
    int index;
    WbField *parentField = currentNode->parentFieldAndIndex(index);
    WbNode *parentNode = currentNode->parentNode();
    QString nodeString;
    WbWriter writer(&nodeString, currentNode->modelName() + ".proto");
    if (rootOnly)
      writer.setRootNode(currentNode);
    else
      writer.setRootNode(NULL);
    currentNode->write(writer);

    const bool skipTemplateRegeneration =
      WbNodeUtilities::findUpperTemplateNeedingRegenerationFromField(parentField, parentNode);
    if (skipTemplateRegeneration)
      // PROTO will be regenerated after importing the converted node
      parentField->blockSignals(true);
    // remove previous node
    WbNodeOperations::instance()->deleteNode(currentNode);
    if (skipTemplateRegeneration)
      parentField->blockSignals(false);

<<<<<<< HEAD
=======
    // copy resources (textures and meshes)
    QHashIterator<QString, QString> it(writer.resourcesList());
    while (it.hasNext()) {
      it.next();
      const QString destination(WbProject::current()->worldsPath() + it.key());
      if (!(WbUrl::isLocalUrl(it.key()) || WbUrl::isWeb(it.key()))) {
        const QFileInfo fileInfo(destination);
        if (!QDir(fileInfo.absolutePath()).exists())
          QDir().mkpath(fileInfo.absolutePath());
        QFile::copy(it.value(), destination);
      }
    }

    // declare PROTO nodes that have become visible at the world level
    QPair<QString, QString> item;
    foreach (item, writer.declarations())
      WbProtoManager::instance()->declareExternProto(item.first, item.second, false, false, true);

>>>>>>> 2e43712c
    // import new node
    if (WbNodeOperations::instance()->importNode(parentNode, parentField, index, "", WbNodeOperations::DEFAULT, nodeString) ==
        WbNodeOperations::SUCCESS) {
      WbNode *node = NULL;
      if (parentField->type() == WB_SF_NODE)
        node = static_cast<WbSFNode *>(parentField->value())->value();
      else if (parentField->type() == WB_MF_NODE)
        node = static_cast<WbMFNode *>(parentField->value())->item(index);
      if (isFollowedNode)
        viewpoint->startFollowUp(dynamic_cast<WbSolid *>(node), true);
    }
    WbWorld::instance()->setModifiedFromSceneTree();
  }
  updateSelection();
  updateValue();
  updateToolbar();

  WbUndoStack::instance()->clear();
}

void WbSceneTree::moveViewpointToObject() {
  if (!mSelectedItem)
    return;

  WbTreeItem *itemToMoveTo = mSelectedItem;
  while (true) {
    if (itemToMoveTo->isNode() || itemToMoveTo->isSFNode()) {
      WbNode *node = itemToMoveTo->node();
      WbBaseNode *baseNode = dynamic_cast<WbBaseNode *>(node);
      if (baseNode && WbWorld::instance()->viewpoint()->moveViewpointToObject(baseNode))
        break;
      if (node->isTopLevel())
        break;
    }
    itemToMoveTo = itemToMoveTo->parent();
  }
}

bool WbSceneTree::insertInertiaMatrix(const WbField *selectedField) {
  const QList<WbField *> &internalFields = selectedField->internalFields();
  const int n = internalFields.size();
  const QString &selectedFieldName = (n > 0) ? internalFields.at(0)->name() : selectedField->name();

  if (selectedFieldName != "inertiaMatrix")
    return false;

  WbPhysics *physics = NULL, *internalPhysics = NULL;
  WbSolid *solid = NULL;
  bool validBoundingObject = false;
  bool parameter = selectedField->alias().isEmpty() == false;

  if (n <= 1) {  // selectedField is either a non-parameter 'inertiaMatrix' field or a parameter with only one internal field
    const WbField *p = NULL;
    const WbField *ip = NULL;
    if (parameter == false) {  // non-parameter case
      const WbNode *const nodeParent = selectedField->parentNode();
      assert(nodeParent);
      p = nodeParent->parentField();
    } else
      p = WbNodeUtilities::findFieldParent(internalFields.at(0), true);

    assert(p);
    const int m = p->internalFields().size();
    if (m <= 1) {
      if (m == 1) {
        ip = p->internalFields().at(0);
        internalPhysics = dynamic_cast<WbPhysics *>(dynamic_cast<WbSFNode *>(ip->value())->value());
      }
      physics = dynamic_cast<WbPhysics *>(dynamic_cast<WbSFNode *>(p->value())->value());
      assert(physics);
      solid = internalPhysics ? internalPhysics->upperSolid() : physics->upperSolid();
      assert(solid);
      validBoundingObject |= solid->hasAvalidBoundingObject();
    }
  }

  WbAddInertiaMatrixDialog dialog(validBoundingObject && !parameter, this);

  if (dialog.exec() == QDialog::Rejected)
    return true;

  WbMFVector3 *const mfvector3 = dynamic_cast<WbMFVector3 *>(selectedField->value());
  assert(mfvector3->size() == 0);

  if (dialog.inertiaMatrixType() == WbAddInertiaMatrixDialog::IDENTITY_MATRIX) {
    if (physics && physics->mass() <= 0.0) {
      physics->setMass(1.0, true);
      physics->parsingInfo(tr("A positive mass is mandatory when using inertiaMatrix. 'mass' set to 1."));
    }

    if (physics && physics->centerOfMass().size() == 0) {
      physics->setCenterOfMass(0.0, 0.0, 0.0, true);
      physics->parsingInfo(tr("A center of mass is mandatory when using inertiaMatrix. Default center of mass inserted."));
    }

    mfvector3->insertItem(0, WbVector3(1.0, 1.0, 1.0));
    mfvector3->insertDefaultItem(1);

  } else if (dialog.inertiaMatrixType() == WbAddInertiaMatrixDialog::BOUNDING_OBJECT_BASED && solid)
    solid->setInertiaMatrixFromBoundingObject();

  WbWorld::instance()->setModified();

  updateToolbar();

  return true;
}

void WbSceneTree::addNew() {
  if (mSelectedItem == NULL) {
    mSelectedItem = mModel->rootItem()->lastChild();
    assert(mSelectedItem);
  }

  // set selected WbField and WbNode
  WbTreeItem *selectedFieldItem = NULL;
  WbField *selectedField = NULL;
  WbNode *selectedNodeParent = NULL;
  int newNodeIndex = 0;

  if (!mSelectedItem->isNode()) {
    // field or item
    if (mSelectedItem->isField()) {  // field
      selectedFieldItem = mSelectedItem;
      selectedField = selectedFieldItem->field();
    } else {  // item
      newNodeIndex = mSelectedItem->row() + 1;
      selectedFieldItem = mSelectedItem->parent();
      selectedField = selectedFieldItem->field();
    }

    // if multiple item field
    // directly add item without opening the dialog
    WbMultipleValue *const mvalue = dynamic_cast<WbMultipleValue *>(selectedField->value());
    WbMFNode *const mfnode = dynamic_cast<WbMFNode *>(selectedField->value());
    if (mvalue && !mfnode) {
      if (insertInertiaMatrix(selectedField))
        return;

      // add default item
      WbUndoStack::instance()->push(new WbAddItemCommand(selectedField, mvalue, newNodeIndex));
      return;
    }

    selectedNodeParent = mSelectedItem->parent()->node();
    if (!selectedNodeParent)
      return;
  } else {  // node
    newNodeIndex = mSelectedItem->row() + 1;
    selectedFieldItem = mSelectedItem->parent();
    selectedField = selectedFieldItem->field();
    selectedNodeParent = mSelectedItem->node()->parentNode();
  }

  assert(selectedNodeParent && selectedField);
  if (selectedField->name().startsWith("device") && WbNodeUtilities::hasARobotAncestor(selectedNodeParent) == false) {
    WbMessageBox::info("You cannot insert a device inside a Joint node which is not part of a Robot. Consider transforming the "
                       "Solid at the top into a Robot",
                       this, "Device insertion disabled");
    return;
  }

  WbAddNodeDialog dialog(selectedNodeParent, selectedField, newNodeIndex, this);

  if (dialog.exec() == QDialog::Rejected)
    return;

  // import node
  bool isNodeRegenerated = false;
  if (dialog.action() == WbAddNodeDialog::IMPORT) {
    WbBaseNode *const parentBaseNode = dynamic_cast<WbBaseNode *>(selectedNodeParent);
    WbNodeOperations::instance()->importNode(parentBaseNode, selectedField, newNodeIndex, dialog.fileName(),
                                             WbNodeOperations::FROM_ADD_NEW);
  } else if (dialog.action() == WbAddNodeDialog::CREATE) {
    // create node
    WbNode::setGlobalParentNode(selectedNodeParent);
    WbNode *newNode;
    if (dialog.isUseNode()) {
      // find last DEF node to be copied
      WbNode *const definitionNode = dialog.defNode();
      if (!definitionNode) {
        WbLog::error(tr("New node creation failed: node with DEF name %1 does not exist.").arg(dialog.modelName()));
        return;
      }
      newNode = definitionNode->cloneAndReferenceProtoInstance();
      newNode->makeUseNode(definitionNode);

    } else {
      const QString &strUrl = dialog.protoUrl();
      const QString *const protoUrl = strUrl.isEmpty() ? NULL : &strUrl;
      newNode = WbConcreteNodeFactory::instance()->createNode(dialog.modelName(), NULL, selectedNodeParent, protoUrl);
    }

    if (!newNode) {
      WbLog::error(tr("New node creation failed: model name %1.").arg(dialog.modelName()));
      return;
    }

    const WbNodeOperations::OperationResult result =
      WbNodeOperations::instance()->initNewNode(newNode, selectedNodeParent, selectedField, newNodeIndex);
    if (result == WbNodeOperations::FAILURE)
      return;
    isNodeRegenerated = result == WbNodeOperations::REGENERATION_REQUIRED;

    // if selectedField is a template regenerator, the parent will anyway be regenerated
    if (!isNodeRegenerated && !selectedField->isTemplateRegenerator())
      WbNodeOperations::instance()->notifyNodeAdded(newNode);
  }

  updateSelection();

  if (isNodeRegenerated && mSelectedItem && mSelectedItem->isField() && !mSelectedItem->isSFNode()) {
    QModelIndex newItemModelIndex = mModel->itemToIndex(mSelectedItem->child(newNodeIndex));
    mTreeView->setCurrentIndex(newItemModelIndex);
  }

  mTreeView->scrollToModelIndex(mModel->itemToIndex(mSelectedItem));

  WbWorld::instance()->setModifiedFromSceneTree();

  updateValue();
  updateToolbar();
}

void WbSceneTree::updateToolbar() {
  if (mRowsAreAboutToBeRemoved || WbNodeOperations::instance()->isSkipUpdates())
    // don't use mSelectedItem if updateSelection() was skipped
    return;

  mActionManager->setEnabled(WbAction::DEL, mSelectedItem && mSelectedItem->canDelete());
  mActionManager->setEnabled(WbAction::ADD_NEW, !mSelectedItem || mSelectedItem->canInsert());
  updateApplicationActions();
}

void WbSceneTree::updateApplicationActions() {
  mClipboard->update();
  mActionManager->setEnabled(WbAction::UNDO, WbUndoStack::instance()->canUndo());
  mActionManager->setEnabled(WbAction::REDO, WbUndoStack::instance()->canRedo());
  mActionManager->setEnabled(WbAction::COPY, mSelectedItem && mSelectedItem->canCopy());
  mActionManager->setEnabled(WbAction::CUT, mSelectedItem && mSelectedItem->canCut());
  mActionManager->setEnabled(WbAction::PASTE, isPasteAllowed());
  mActionManager->setEnabled(WbAction::SELECT_ALL, false);
}

bool WbSceneTree::isPasteAllowed() {
  if (!mSelectedItem || mSelectedItem->isInvalid() || mClipboard->isEmpty())
    return false;

  WbField *field = NULL;
  if (mClipboard->type() == WB_SF_NODE) {
    if (mSelectedItem->isItem())
      return false;

    if (mSelectedItem->isField() && !(mSelectedItem->field()->type() & WB_SF_NODE))
      // selected field is neither SFNode nor MFNode
      return false;

    // paste SFNode
    WbNode *parentNode = NULL;
    if (mSelectedItem->isField()) {
      field = mSelectedItem->field();
      parentNode = mSelectedItem->parent()->node();
    } else {  // else sibling node
      field = mSelectedItem->parent()->field();
      parentNode = mSelectedItem->node()->parentNode();
    }

    // prevent pasting a node between WorldInfo and Viewpoint nodes
    if (parentNode->isWorldRoot() && mSelectedItem->row() < 1)
      return false;

    if (!(field->type() & WB_SF_NODE))
      return false;

    // semantic checks
    const WbClipboard::WbClipboardNodeInfo *clipboardNodeInfo = mClipboard->nodeInfo();
    const QString &nodeModelName = clipboardNodeInfo->nodeModelName;
    QString errorMessage;
    if (!WbNodeUtilities::isAllowedToInsert(field, nodeModelName, parentNode, errorMessage,
                                            static_cast<const WbBaseNode *>(parentNode)->nodeUse(), clipboardNodeInfo->slotType,
                                            QStringList() << nodeModelName << clipboardNodeInfo->modelName))
      return false;

    if (clipboardNodeInfo->hasADeviceDescendant)
      // allow to paste devices node only in robot nodes
      return WbNodeUtilities::isRobotTypeName(nodeModelName) || WbNodeUtilities::hasARobotAncestor(parentNode);
    if (clipboardNodeInfo->hasAConnectorDescendant)
      // allow to paste connecter node only if it has a solid ancestor node
      return WbNodeUtilities::isSolidTypeName(nodeModelName) || dynamic_cast<WbSolid *>(parentNode) ||
             WbNodeUtilities::findUpperSolid(parentNode);

    return true;
  } else {
    if (mSelectedItem->isField())
      field = mSelectedItem->field();
    else if (mSelectedItem->isItem())
      field = mSelectedItem->parent()->field();
  }

  if (mSelectedItem->isNode() || mSelectedItem->isSFNode() || !field || (field->isMultiple() && !mSelectedItem->canInsert()))
    return false;

  int selectedType = mSelectedItem->field()->singleType();
  return mClipboard->type() == selectedType;
}

void WbSceneTree::clearSelection() {
  if (mModel == NULL || mTreeView == NULL)
    // quitting Webots
    return;

  mTreeView->clearSelection();
  mTreeView->setCurrentIndex(QModelIndex());
  mSelectedItem = NULL;

  mFieldEditor->setTitle("");
  mFieldEditor->editField(NULL, NULL);

  // collapse the field editor
  handleFieldEditorVisibility(false);
}

void WbSceneTree::updateSelection() {
  if (mTreeView == NULL)
    // quitting Webots
    return;

  WbNodeOperations *nodeOperations = WbNodeOperations::instance();
  if (nodeOperations->isFromSupervisor())
    // do not update selection if change come from supervisor
    return;

  if (nodeOperations->areNodesAboutToBeInserted() || mRowsAreAboutToBeRemoved || nodeOperations->isSkipUpdates())
    // avoid updating the selection if some nodes are about to be inserted or deleted
    return;

  QModelIndex currentIndex = mTreeView->currentIndex();
  if (!currentIndex.isValid()) {
    mSelectedItem = NULL;
    mActionManager->action(WbAction::MOVE_VIEWPOINT_TO_OBJECT)->setEnabled(false);
    mActionManager->action(WbAction::OPEN_HELP)->setEnabled(false);
    updateToolbar();
    // no item selected
    return;
  }
  mSelectedItem = mModel->indexToItem(currentIndex);
  if (mSelectedItem->isInvalid()) {
    mSelectedItem = NULL;
    mActionManager->action(WbAction::MOVE_VIEWPOINT_TO_OBJECT)->setEnabled(false);
    mActionManager->action(WbAction::OPEN_HELP)->setEnabled(false);
    updateToolbar();
    return;
  }

  bool isNonNullNode = false;

  WbField *const field = mSelectedItem->field();
  if (mSelectedItem->isField()) {
    const WbSFNode *const sfnode = dynamic_cast<WbSFNode *>(field->value());
    isNonNullNode = sfnode && sfnode->value();
    WbNode *const node = mSelectedItem->parent()->node();
    mFieldEditor->editField(node, field, -1);
  } else if (mSelectedItem->isItem()) {
    WbNode *const node = mSelectedItem->parent()->parent()->node();
    mFieldEditor->editField(node, field, mSelectedItem->row());
  } else {  // node
    WbNode *const node = mSelectedItem->parent()->node();
    isNonNullNode = true;
    mFieldEditor->editField(node, mSelectedItem->parent()->field(), mSelectedItem->row());
  }

  WbContextMenuGenerator::enableNodeActions(mSelectedItem->isNode());
  WbContextMenuGenerator::enableRobotActions(mSelectedItem->node() &&
                                             WbNodeUtilities::isRobotTypeName(mSelectedItem->node()->nodeModelName()));
  if (mSelectedItem->node() && mSelectedItem->node()->isProtoInstance()) {
    WbContextMenuGenerator::enableProtoActions(true);
    const QString &url = mSelectedItem->node()->proto()->url();
    WbContextMenuGenerator::enableExternProtoActions(WbUrl::isWeb(url) && WbNetwork::isCached(url));
  } else {
    WbContextMenuGenerator::enableProtoActions(false);
    WbContextMenuGenerator::enableExternProtoActions(false);
  }

  QWidget *lastEditorWidget = mFieldEditor->lastEditorWidget();
  if (lastEditorWidget)
    setTabOrder(lastEditorWidget, mTreeView);

  updateToolbar();

  // emit a message in order to inform WbSelection about the selected node
  const WbTreeItem *const item = isNonNullNode ? mSelectedItem : mModel->findUpperNodeItem(mSelectedItem);
  if (item) {
    WbBaseNode *baseNode = dynamic_cast<WbBaseNode *>(item->node());
    if (baseNode && baseNode->isProtoParameterNode())
      // select first proto parameter node instance
      baseNode = baseNode->getFirstFinalizedProtoInstance();

    if (baseNode && !baseNode->isPostFinalizedCalled())
      // ignore not initialized nodes
      baseNode = NULL;

    // enable move viewpoint to object if the item has a corresponding bounding sphere
    mActionManager->action(WbAction::MOVE_VIEWPOINT_TO_OBJECT)
      ->setEnabled(baseNode && WbNodeUtilities::boundingSphereAncestor(baseNode) != NULL &&
                   baseNode->nodeType() != WB_NODE_BILLBOARD &&
                   !WbNodeUtilities::findUpperNodeByType(baseNode, WB_NODE_BILLBOARD));
    mActionManager->action(WbAction::OPEN_HELP)->setEnabled(baseNode);
    emit nodeSelected(baseNode);
  }

  // uncollapse the field editor
  handleFieldEditorVisibility(true);
}

void WbSceneTree::startWatching(const QModelIndex &index) {
  mModel->startWatching(index);
}

void WbSceneTree::stopWatching(const QModelIndex &index) {
  mModel->stopWatching(index);
}

bool WbSceneTree::isIndexAncestorOfCurrentIndex(const QModelIndex &index, int start, int end) {
  QModelIndex currentIndex = mTreeView->currentIndex();
  while (currentIndex.isValid()) {
    if (currentIndex.parent() == index && currentIndex.row() >= start && currentIndex.row() <= end)
      return true;
    currentIndex = currentIndex.parent();
  }
  return false;
}

void WbSceneTree::handleRowRemoval(const QModelIndex &parentIndex, int start, int end) {
  mRowsAreAboutToBeRemoved = false;
  if (!WbNodeOperations::instance()->isFromSupervisor() || isIndexAncestorOfCurrentIndex(parentIndex, start, end))
    clearSelection();
  updateToolbar();
}

void WbSceneTree::selectTransform(WbAbstractTransform *t) {
  if (t == NULL) {
    clearSelection();
    return;
  }

  QModelIndex newIndex = mModel->findModelIndexFromNode(t->baseNode());
  if (newIndex.isValid()) {
    mTreeView->clearSelection();
    mTreeView->setCurrentIndex(newIndex);
    mTreeView->scrollToModelIndex(newIndex);
  } else if (t->baseNode()->protoParameterNode())
    // if m is proto parameter node instance, select the corresponding parameter node in the scene tree
    selectTransform(dynamic_cast<WbAbstractTransform *>(t->baseNode()->protoParameterNode()));
}

// for the translation and rotation fields of Solid node we need to set
// the initial translation and rotation values
void WbSceneTree::updateValue() {
  WbWorld *world = WbWorld::instance();
  world->setModified();

  if (mSelectedItem && mSelectedItem->isField()) {
    WbField *const field = mSelectedItem->field();
    QString fieldName = field->name();
    if (fieldName == "scale" || mSelectedItem->isSFNode()) {
      // update values displayed in field editor
      mFieldEditor->editField(mSelectedItem->parent()->node(), field, -1);
    }

    mFieldEditor->updateValue();
  }

  emit valueChangedFromGui();
}

void WbSceneTree::refreshItems() {
  if (mModel && mModel->rootItem() && WbSimulationState::instance()->isPaused()) {
    mModel->updateAllSceneTreeValues();
  } else if (mSelectedItem && mSelectedItem->isDataRefreshNeeded()) {
    mSelectedItem->refreshData();
  } else if (mModel)
    // QTreeView refresh is problematic and sometimes won't happen unless forced
    // so we force it here in the default case by telling the WbSceneTreeModel
    // to refresh its data
    mModel->emitLayoutChanged();
}

QByteArray WbSceneTree::saveState() const {
  return mSplitter->saveState();
}

void WbSceneTree::restoreState(QByteArray state) {
  mSplitter->restoreState(state);
  mSplitter->setHandleWidth(mHandleWidth);
}

void WbSceneTree::restoreFactoryLayout() {
  const int halfSplitterHeight = mSplitter->height() * 0.5;
  int preferredFieldEditorHeight = gFactoryFieldEditorHeightHint;
  if (preferredFieldEditorHeight > halfSplitterHeight)
    // default field editor height should never be bigger than scene tree height
    preferredFieldEditorHeight = halfSplitterHeight;

  QList<int> sizes;
  sizes << (mSplitter->height() - preferredFieldEditorHeight) << preferredFieldEditorHeight;
  mSplitter->setSizes(sizes);
  mSplitter->setHandleWidth(mHandleWidth);
}

void WbSceneTree::prepareNodeRegeneration(WbNode *node, bool nested) {
  // The node given as argument will be regenerated soon:
  // - the tree state at this position is stored for a later restoration.
  // - the view updates are blocked.
  // - the focus widget is stored.

  if (nested) {
    if (mSelectedItem)
      // In the case of nested PROTOs, prepareNodeRegeneration() will be
      // called again later on the uppermost PROTO which requires a regeneration.
      // The mSelectedItem pointer should be kept until this next call.
      // Setting it as invalid helps to avoid bad pointer references during the procedural PROTO regeneration.
      mSelectedItem->makeInvalid();
    return;
  }

  assert(node);

  setUpdatesEnabled(false);

  mFocusWidgetBeforeNodeRegeneration = QApplication::focusWidget();

  mSelectionBeforeTreeStateRegeneration = NULL;

  // Store the selected item only if not inside the node which will be regenerated.
  // Indeed this node (and its WbTreeItem(s)) will be destroyed and recreated.
  WbNode *n = NULL;
  if (mSelectedItem && !mSelectedItem->isInvalid()) {
    if (mSelectedItem->isField()) {
      const WbSFNode *const sfnode = dynamic_cast<WbSFNode *>(mSelectedItem->field()->value());
      if (sfnode && sfnode->value())
        n = sfnode->value();
      else
        n = mSelectedItem->parent()->node();
    } else if (mSelectedItem->isItem())
      n = mSelectedItem->parent()->parent()->node();
    else  // node
      n = mSelectedItem->node();
  }
  mSelectionInsideTreeStateRecovery = n == NULL;
  while (n) {
    if (n == node || n->protoParameterNode() == node) {
      mSelectionInsideTreeStateRecovery = true;
      break;
    }
    n = n->parentNode();
  }
  if (!mSelectionInsideTreeStateRecovery)
    mSelectionBeforeTreeStateRegeneration = mModel->indexToItem(mTreeView->currentIndex());

  // Store the tree state of the node about to be regenerated.
  cleanTreeItemState(mTreeItemState);
  mTreeItemState = new TreeItemState;
  storeTreeItemState(mModel->indexToItem(mModel->findModelIndexFromNode(node)), mTreeItemState);

  // Clear the selection the time to regnerate the node, in order to avoid invalid pointers.
  clearSelection();
}

void WbSceneTree::abortNodeRegeneration() {
  // The node regeneration failed: restore the best possible state.

  cleanTreeItemState(mTreeItemState);
  mTreeItemState = NULL;

  // Restore the tree state as best as possible
  if (!mSelectionInsideTreeStateRecovery) {
    QModelIndex index = mModel->itemToIndex(mSelectionBeforeTreeStateRegeneration);
    if (index.isValid()) {
      mSelectedItem = mSelectionBeforeTreeStateRegeneration;
      mTreeView->setCurrentIndex(index);
    } else {
      mSelectedItem = NULL;
      mTreeView->setCurrentIndex(QModelIndex());  // mTreeView->clearSelection() doesn't change the current index.
    }
    mSelectionBeforeTreeStateRegeneration = NULL;
  }
  updateSelection();

  setUpdatesEnabled(true);

  if (mFocusWidgetBeforeNodeRegeneration) {
    mFocusWidgetBeforeNodeRegeneration->setFocus();
    mFocusWidgetBeforeNodeRegeneration = NULL;
  }
}

void WbSceneTree::applyNodeRegeneration(WbNode *node) {
  assert(node);

  // Restore the tree state as best as possible
  restoreTreeItemState(mModel->indexToItem(mModel->findModelIndexFromNode(node)), mTreeItemState, NULL);
  cleanTreeItemState(mTreeItemState);
  mTreeItemState = NULL;

  // Restore the selection if the previous selection was outside the regenerated node.
  if (!mSelectionInsideTreeStateRecovery) {
    QModelIndex index = mModel->itemToIndex(mSelectionBeforeTreeStateRegeneration);
    if (index.isValid()) {
      mSelectedItem = mSelectionBeforeTreeStateRegeneration;
      mTreeView->setCurrentIndex(index);
    } else {
      mSelectedItem = NULL;
      mTreeView->setCurrentIndex(QModelIndex());  // mTreeView->clearSelection() doesn't change the current index.
    }
    mSelectionBeforeTreeStateRegeneration = NULL;
  }
  updateSelection();

  setUpdatesEnabled(true);

  // TODO: this shouldn't be done in the scene tree
  // The best way to fix this would be to move WbDictionary in another module (vrml?)
  WbNodeOperations::instance()->updateDictionary(false, dynamic_cast<WbBaseNode *>(node));

  if (mFocusWidgetBeforeNodeRegeneration) {
    mFocusWidgetBeforeNodeRegeneration->setFocus();
    mFocusWidgetBeforeNodeRegeneration = NULL;
  }
}

void WbSceneTree::storeTreeItemState(WbTreeItem *treeItem, TreeItemState *treeItemState) {
  // Store a tree state at a given item.

  assert(treeItem);
  assert(treeItemState);

  QModelIndex index = mModel->itemToIndex(treeItem);

  treeItemState->expanded = mTreeView->isExpanded(index);
  treeItemState->selected = mSelectedItem == treeItem;

  if (treeItemState->expanded) {  // no need to store the children of an unexpanded node.
    for (int i = 0; i < treeItem->childCount(); ++i) {
      TreeItemState *newChild = new TreeItemState;
      storeTreeItemState(treeItem->child(i), newChild);
      treeItemState->children.append(newChild);
    }
  }
}

void WbSceneTree::restoreTreeItemState(WbTreeItem *treeItem, TreeItemState *treeItemState, WbBaseNode *lastNode) {
  // Restore a tree state at a given item.

  assert(treeItem);
  assert(treeItemState);

  QModelIndex index = mModel->itemToIndex(treeItem);

  // Keep the bottommost node in the selection tree, in order to be able to restore its selection later.
  WbBaseNode *newLastNode = (treeItem->isNode()) ? dynamic_cast<WbBaseNode *>(treeItem->node()) : lastNode;

  // Restore the expansion status.
  if (treeItemState->expanded)
    mTreeView->setExpanded(index, true);
  // Restore the selection status.
  if (treeItemState->selected) {
    // 1. Restore the node selection.
    if (newLastNode && newLastNode->isPostFinalizedCalled())
      WbSelection::instance()->selectNodeFromSceneTree(newLastNode);
    // 2. Restore the tree index which could be a field or a node.
    mTreeView->setCurrentIndex(index);
    mSelectedItem = treeItem;
  }

  int counter = 0;
  foreach (TreeItemState *child, treeItemState->children) {
    if (counter < treeItem->childCount())
      restoreTreeItemState(treeItem->child(counter), child, newLastNode);
    counter++;
  }
}

void WbSceneTree::cleanTreeItemState(TreeItemState *item) {
  // clean a tree state.
  if (item == NULL)
    return;

  foreach (TreeItemState *fChild, item->children)
    cleanTreeItemState(fChild);
  delete item;
}

// Debug function to print the stored tree state.
// #include <QtCore/QDebug>
// void WbSceneTree::printTreeItemState(TreeItemState *treeItemState, int indentation) {
//
//   QString indent(2 * indentation, ' ');
//
//   qDebug() << indent << treeItemState->expanded;
//   qDebug() << indent << treeItemState->selected;
//
//   foreach (TreeItemState *it, treeItemState->children)
//     printTreeItemState(it, indentation + 1);
// }

void WbSceneTree::handleDoubleClickOrEnterPress() {
  if (!mSelectedItem)
    return;

  // we can't use isDefault() on the SFNode field because PROTOs can have
  // non-NULL default SFNode values, so cast to SFNode and get the real value
  // stored in the field
  if ((mSelectedItem->isSFNode() && mSelectedItem->node() == NULL) ||
      (mSelectedItem->isField() && mSelectedItem->field()->isMultiple() &&
       reinterpret_cast<WbMultipleValue *>(mSelectedItem->field()->value())->isEmpty()))
    addNew();
  // set focus on first edit box of the current value editor for immediate keyboard editing
  else if ((mSelectedItem->isItem() && !mSelectedItem->isNode() && mSelectedItem->field()->isMultiple()) ||
           (mSelectedItem->isField() && !mSelectedItem->isSFNode() && !mSelectedItem->field()->isMultiple()))
    mFieldEditor->currentEditor()->takeKeyboardFocus();
  // default behavior, collapse/expand tree item
  else if (mTreeView->isExpanded(mTreeView->currentIndex()))
    mTreeView->collapse(mTreeView->currentIndex());
  else
    mTreeView->expand(mTreeView->currentIndex());
}

void WbSceneTree::refreshTreeView() {
  mModel->emitLayoutChanged();
}

void WbSceneTree::help() {
  if (!mSelectedItem)
    return;

  const WbNode *node = mSelectedItem->node();
  if (!node && mSelectedItem->field())
    node = mSelectedItem->field()->parentNode();
  if (node) {
    const QStringList &bookAndPage = node->documentationBookAndPage(WbNodeUtilities::isRobotTypeName(node->nodeModelName()));
    emit documentationRequest(bookAndPage[0], bookAndPage[1], true);
  }
}

void WbSceneTree::exportObject() {
  if (!mSelectedItem || !mSelectedItem->node())
    return;

  // Fix for Qt 5.3.0 that does not work correctly on Ubuntu
  // if dialog parent widget is not a top level widget
  QWidget *topLevelWidget = this;
  while (topLevelWidget->parentWidget()) {
    topLevelWidget = topLevelWidget->parentWidget();
  }

  const QString fileName = QFileDialog::getSaveFileName(
    topLevelWidget, tr("Export Webots Object"),
    WbProject::computeBestPathForSaveAs(WbPreferences::instance()->value("Directories/objects").toString() + "/" +
                                        mSelectedItem->node()->modelName() + ".wbo"),
    tr("All files(*.wbo *.WBO *.wrl *.WRL *.urdf *.URDF);;Webots object (*.wbo *.WBO);;VRML (*.wrl *.WRL);;URDF (*.urdf "
       "*.URDF)"));

  if (fileName.isEmpty())
    return;

  const QStringList supportedExtension = QStringList() << ".wbo"
                                                       << ".wrl"
                                                       << ".urdf";
  bool extensionSupported = false;
  for (int i = 0; i < supportedExtension.size(); ++i) {
    if (fileName.endsWith(supportedExtension[i], Qt::CaseInsensitive)) {
      extensionSupported = true;
      break;
    }
  }

  if (!extensionSupported) {
    WbLog::error(tr("Unsupported '%1' extension.").arg(QFileInfo(fileName).suffix()));
    return;
  }

  if (fileName.endsWith("urdf", Qt::CaseInsensitive) && !mSelectedItem->node()->isRobot()) {
    WbLog::error(tr("URDF exportation available only for Robot nodes."));
    return;
  }

  QFile file(fileName);
  if (!file.open(QIODevice::WriteOnly)) {
    WbLog::error(tr("Impossible to write file: '%1'.").arg(fileName) + "\n" + tr("Node exportation failed."));
    return;
  }

  WbNode::enableDefNodeTrackInWrite(true);
  WbWriter writer(&file, fileName);
  writer.writeHeader(fileName);
  mSelectedItem->node()->write(writer);
  writer.writeFooter();
  WbNode::disableDefNodeTrackInWrite();
  file.close();
}

void WbSceneTree::editFileFromFieldEditor(const QString &fileName) {
  emit editRequested(fileName);
}

void WbSceneTree::openProtoInTextEditor() {
  if (mSelectedItem && mSelectedItem->node())
    emit editRequested(mSelectedItem->node()->proto()->url(), false);
}

void WbSceneTree::editProtoInTextEditor() {
  if (mSelectedItem && mSelectedItem->node())
    emit editRequested(mSelectedItem->node()->proto()->url(), true);
}

void WbSceneTree::openTemplateInstanceInTextEditor() {
  if (!mSelectedItem)
    return;
  const WbNode *node = mSelectedItem->node();
  if (!node || !node->isTemplate())
    return;
  QDir tmpDir(WbStandardPaths::webotsTmpPath());
  const QString generatedProtos("generated_protos");
  tmpDir.mkdir(generatedProtos);
  QFile file(
    QString("%1%2/%3.generated_proto").arg(WbStandardPaths::webotsTmpPath()).arg(generatedProtos).arg(node->proto()->name()));
  file.open(QIODevice::WriteOnly | QIODevice::Text);
  file.write(node->protoInstanceTemplateContent());
  file.close();
  if (!file.fileName().isEmpty())
    emit editRequested(file.fileName());
}

void WbSceneTree::handleFieldEditorVisibility(bool isVisible) {
  const QList<int> currentSize = mSplitter->sizes();
  QList<int> sizes;
  int newSize;
  if (isVisible && currentSize[2] == 0)
    newSize = 1;
  else if (!isVisible && currentSize[2] != 0)
    newSize = 0;
  else
    return;
  sizes << currentSize[0] << (mSplitter->height() - newSize) << newSize;
  mSplitter->setSizes(sizes);
  mSplitter->setHandleWidth(mHandleWidth);
  return;
}<|MERGE_RESOLUTION|>--- conflicted
+++ resolved
@@ -754,27 +754,6 @@
     if (skipTemplateRegeneration)
       parentField->blockSignals(false);
 
-<<<<<<< HEAD
-=======
-    // copy resources (textures and meshes)
-    QHashIterator<QString, QString> it(writer.resourcesList());
-    while (it.hasNext()) {
-      it.next();
-      const QString destination(WbProject::current()->worldsPath() + it.key());
-      if (!(WbUrl::isLocalUrl(it.key()) || WbUrl::isWeb(it.key()))) {
-        const QFileInfo fileInfo(destination);
-        if (!QDir(fileInfo.absolutePath()).exists())
-          QDir().mkpath(fileInfo.absolutePath());
-        QFile::copy(it.value(), destination);
-      }
-    }
-
-    // declare PROTO nodes that have become visible at the world level
-    QPair<QString, QString> item;
-    foreach (item, writer.declarations())
-      WbProtoManager::instance()->declareExternProto(item.first, item.second, false, false, true);
-
->>>>>>> 2e43712c
     // import new node
     if (WbNodeOperations::instance()->importNode(parentNode, parentField, index, "", WbNodeOperations::DEFAULT, nodeString) ==
         WbNodeOperations::SUCCESS) {
