--- conflicted
+++ resolved
@@ -690,17 +690,7 @@
     int nodeIndex = mfnode->nodeIndex(currentNode);
     WbNodeOperations::instance()->notifyNodeDeleted(currentNode);
     WbTemplateManager::instance()->blockRegeneration(true);
-<<<<<<< HEAD
     mfnode->setItem(nodeIndex, newNode);
-    newNode->validate();
-    WbTemplateManager::instance()->blockRegeneration(false);
-=======
-    // remove currentNode
-    mfnode->removeItem(nodeIndex);  // delete currentNode instance
-    // insert just after currentNode
-    mfnode->insertItem(nodeIndex, newNode);
-    // mfnode->setItem(nodeIndex, newNode); // TODO: make WbMFNode::setItem() work!
->>>>>>> 11a42618
   }
 
   newNode->validate();
