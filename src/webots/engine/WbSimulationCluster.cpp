--- conflicted
+++ resolved
@@ -642,7 +642,6 @@
     }
   }
 
-<<<<<<< HEAD
   WbContactProperties defaultContactProperties;
   const WbContactProperties *contactProperties = cl->findContactProperties(s1, s2);
   int maxContactPoints = (contactProperties ? contactProperties : &defaultContactProperties)->maxContactPoints();
@@ -676,22 +675,6 @@
       false, WbLog::ODE);
     std::sort(contact, contact + n, [](const dContact &c1, const dContact &c2) { return (c1.geom.depth > c2.geom.depth); });
     n = maxContactJoints;
-=======
-  dContact contact[MAX_CONTACTS];
-  int n = dCollide(o1, o2, MAX_CONTACTS, &contact[0].geom, sizeof(dContact));
-  if (n == 0)
-    return;
-
-  if (n == MAX_CONTACTS)
-    WbLog::warning(QObject::tr("%1 contact points found so others might be ignored.").arg(MAX_CONTACTS), false, WbLog::ODE);
-
-  if (n > MAX_CONTACT_JOINTS) {
-    WbLog::warning(
-      QObject::tr("%1 contact points found but only the %2 deepest are used.").arg(MAX_CONTACTS).arg(MAX_CONTACT_JOINTS), false,
-      WbLog::ODE);
-    std::sort(contact, contact + n, [](const dContact &c1, const dContact &c2) { return (c1.geom.depth > c2.geom.depth); });
-    n = MAX_CONTACT_JOINTS;
->>>>>>> bf3579bf
   }
 
   WbTouchSensor *const ts1 = dynamic_cast<WbTouchSensor *>(s1);
@@ -713,11 +696,7 @@
       wg1->setColliding();
       cl->mCollisionedRobots.append(robot1->kinematicDifferentialWheels());
       if (robot2 && !p2 && robot2->kinematicDifferentialWheels()) {
-<<<<<<< HEAD
         dCollide(o1, o2, maxContactPoints, &contact[0].geom, sizeof(dContact));  // we want only one contact point
-=======
-        dCollide(o1, o2, MAX_CONTACTS, &contact[0].geom, sizeof(dContact));  // we want only one contact point
->>>>>>> bf3579bf
         wg2->setColliding();
         cl->mCollisionedRobots.append(robot2->kinematicDifferentialWheels());
         collideKinematicRobots(robot1->kinematicDifferentialWheels(), true, contact, true);
@@ -727,11 +706,7 @@
       return;
     }
     if (robot2 && !p2 && !isRayGeom1 && robot2->kinematicDifferentialWheels()) {
-<<<<<<< HEAD
       dCollide(o1, o2, maxContactPoints, &contact[0].geom, sizeof(dContact));
-=======
-      dCollide(o1, o2, MAX_CONTACTS, &contact[0].geom, sizeof(dContact));
->>>>>>> bf3579bf
       wg2->setColliding();
       cl->mCollisionedRobots.append(robot2->kinematicDifferentialWheels());
       collideKinematicRobots(robot2->kinematicDifferentialWheels(), false, contact, false);
