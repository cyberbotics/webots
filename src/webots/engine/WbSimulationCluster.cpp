--- conflicted
+++ resolved
@@ -666,12 +666,6 @@
   const WbContactProperties *contactProperties = cl->findContactProperties(s1, s2);
   const int maxContactJoints = contactProperties ? contactProperties->maxContactJoints() : 10;
 
-<<<<<<< HEAD
-  const WbContactProperties *contactProperties = cl->findContactProperties(s1, s2);
-  const int maxContactJoints = contactProperties ? contactProperties->maxContactJoints() : 10;
-
-=======
->>>>>>> af706958
   thread_local QVector<dContact> contactVector;
   int maxContactPoints = std::max<size_t>(100, contactVector.capacity());
 
