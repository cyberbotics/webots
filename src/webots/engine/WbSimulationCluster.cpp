--- conflicted
+++ resolved
@@ -486,6 +486,17 @@
   }
 }
 
+void WbSimulationCluster::warnMaxContactPointsFound() {
+  static QMutex mutex;
+  QMutexLocker<QMutex> lock(&mutex);
+  static double lastWarningTime = -INFINITY;
+  const double currentSimulationTime = WbSimulationState::instance()->time();
+  if (currentSimulationTime > lastWarningTime + 1000.0) {
+    WbLog::warning(QObject::tr("maxContactPoints contact points found so others might be ignored."), false, WbLog::ODE);
+    lastWarningTime = currentSimulationTime;
+  }
+}
+
 void WbSimulationCluster::odeNearCallback(void *data, dGeomID o1, dGeomID o2) {
   // retrieve data
   WbOdeGeomData *const odeGeomData1 = static_cast<WbOdeGeomData *>(dGeomGetData(o1));
@@ -657,58 +668,36 @@
     }
   }
 
-<<<<<<< HEAD
   const WbContactProperties *contactProperties = cl->findContactProperties(s1, s2);
   int maxContactPoints = contactProperties ? contactProperties->maxContactPoints() : -1;
   const int maxContactJoints = contactProperties ? contactProperties->maxContactJoints() : 10;
 
+  thread_local QVector<dContact> contactVector;
   const bool findAllContactPoints = maxContactPoints == -1;
   if (findAllContactPoints)
-    maxContactPoints = std::max<size_t>(100, cl->mContactVector.capacity());
-=======
-  const int maxContactJoints = MAX_CONTACT_JOINTS;
-  thread_local QVector<dContact> contactVector;
-
-  int maxContactPoints = std::max<size_t>(100, contactVector.capacity());
->>>>>>> acbab4ca
+    maxContactPoints = std::max<size_t>(100, cl->contactVector.capacity());
 
   int n;
   dContact *contact;
   while (true) {
-<<<<<<< HEAD
-    cl->mContactVector.reserve(maxContactPoints);
-    contact = cl->mContactVector.data();
+    cl->contactVector.reserve(maxContactPoints);
+    contact = cl->contactVector.data();
     n = dCollide(o1, o2, maxContactPoints, &contact[0].geom, sizeof(dContact));
     if (n < maxContactPoints)
       break;
     else if (findAllContactPoints)
       maxContactPoints *= 10;
     else {
-      WbLog::warning(QObject::tr("maxContactPoints contact points found so others might be ignored."), false, WbLog::ODE);
+      WbSimulationCluster::warnMaxContactPointsFound();
       break;
     }
-=======
-    contactVector.reserve(maxContactPoints);
-    contact = contactVector.data();
-    n = dCollide(o1, o2, maxContactPoints, &contact[0].geom, sizeof(dContact));
-    if (n < maxContactPoints)
-      break;
-    else
-      maxContactPoints *= 10;
->>>>>>> acbab4ca
   }
 
   if (n == 0)
     return;
 
   if (n > maxContactJoints) {
-<<<<<<< HEAD
-    WbLog::warning(
-      QObject::tr("Detected more than maxContactJoints contact points. Only maxContactJoints contact joints will be created."),
-      false, WbLog::ODE);
-=======
     WbSimulationCluster::warnMoreContactPointsThanContactJoints();
->>>>>>> acbab4ca
     std::nth_element(contact, contact + maxContactJoints, contact + n,
                      [](const dContact &c1, const dContact &c2) { return (c1.geom.depth > c2.geom.depth); });
     n = maxContactJoints;
