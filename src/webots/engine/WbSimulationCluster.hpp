--- conflicted
+++ resolved
@@ -74,12 +74,8 @@
   static void odeSensorRaysUpdate(int threadID);
   static const long long int WEBOTS_MAGIC_NUMBER;
   bool mSwapJointContactBuffer;
-<<<<<<< HEAD
-  std::vector<dContact> mContactVector;
-=======
-
   static void warnMoreContactPointsThanContactJoints();
->>>>>>> acbab4ca
+  static void warnMaxContactPointsFound();
 };
 
 #endif