// Copyright 1996-2023 Cyberbotics Ltd.
//
// Licensed under the Apache License, Version 2.0 (the "License");
// you may not use this file except in compliance with the License.
// You may obtain a copy of the License at
//
//     http://www.apache.org/licenses/LICENSE-2.0
//
// Unless required by applicable law or agreed to in writing, software
// distributed under the License is distributed on an "AS IS" BASIS,
// WITHOUT WARRANTIES OR CONDITIONS OF ANY KIND, either express or implied.
// See the License for the specific language governing permissions and
// limitations under the License.

#ifndef WB_SIMULATION_CLUSTER_HPP
#define WB_SIMULATION_CLUSTER_HPP

//
// Description: single-threaded simulation
//

#include <ode/fluid_dynamics/ode_fluid_dynamics.h>
#include <ode/ode.h>
#include <QtCore/QList>

<<<<<<< HEAD
#include "WbLog.hpp"
#include "WbSimulationState.hpp"
=======
#include <vector>
>>>>>>> 2a904cca

class WbContactProperties;
class WbImmersionProperties;
class WbOdeContext;
class WbKinematicDifferentialWheels;
class WbSolid;
class WbGeometry;
class QMutex;

class WbSimulationCluster {
public:
  // create/destroy cluster thread and ODE objects
  explicit WbSimulationCluster(WbOdeContext *context);
  virtual ~WbSimulationCluster();

  // collision detection and simulation steps
  // for this cluster's world and space
  void step();

  // ODE objects
  dWorldID world() const;
  dSpaceID space() const;
  dJointGroupID bodyContactJointGroup(dBodyID b);
  dImmersionLinkGroupID immersionLinkGroup() const;
  dJointGroupID physicsPluginContactJointGroup() const;

  void handleInitialCollisions();  // used to synchronize contact point representations and current positions

private:
  WbOdeContext *mContext;
  static QMutex *cJointCreationMutex;

  QList<WbKinematicDifferentialWheels *> mCollisionedRobots;
  void handleKinematicsCollisions();
  void swapBuffer();
  static void handleCollisionIfSpace(void *data, dGeomID o1, dGeomID o2);
  static const WbContactProperties *findContactProperties(const WbSolid *s1, const WbSolid *s2);
  static void fillSurfaceParameters(const WbContactProperties *cp, const WbSolid *s1, const WbSolid *s2, const WbGeometry *wg1,
                                    const WbGeometry *wg2, dContact *contact);
  static void fillImmersionSurfaceParameters(const WbSolid *s, const WbImmersionProperties *ip,
                                             dImmersionSurfaceParameters *surf);
  static void odeNearCallback(void *data, dGeomID o1, dGeomID o2);
  static void collideKinematicRobots(WbKinematicDifferentialWheels *robot, bool collideWithOtherRobot, dContact *contact,
                                     bool body1);
  static void odeSensorRaysUpdate(int threadID);
  static const long long int WEBOTS_MAGIC_NUMBER;
  bool mSwapJointContactBuffer;
<<<<<<< HEAD

  double lastMaxContactPointsFoundWarnTime = -INFINITY;
  void warnMaxContactPointsFound() {
    const double currentSimulationTime = WbSimulationState::instance()->time();
    if (currentSimulationTime > lastMaxContactPointsFoundWarnTime + 1000.0) {
      WbLog::warning(QObject::tr("Maximum number of contact points found so others might be ignored."), false, WbLog::ODE);
      lastMaxContactPointsFoundWarnTime = currentSimulationTime;
    }
  }
  double lastMoreContactPointsThanContactJointsWarnTime = -INFINITY;
  void warnMoreContactPointsThanContactJoints() {
    const double currentSimulationTime = WbSimulationState::instance()->time();
    if (currentSimulationTime > lastMoreContactPointsThanContactJointsWarnTime + 1000.0) {
      WbLog::warning(QObject::tr("Contact joints will only be created for the deepest contact points."), false, WbLog::ODE);
      lastMoreContactPointsThanContactJointsWarnTime = currentSimulationTime;
    }
  }
=======
  std::vector<dContact> mContactVector;
>>>>>>> 2a904cca
};

#endif<|MERGE_RESOLUTION|>--- conflicted
+++ resolved
@@ -23,12 +23,10 @@
 #include <ode/ode.h>
 #include <QtCore/QList>
 
-<<<<<<< HEAD
+#include <vector>
+
 #include "WbLog.hpp"
 #include "WbSimulationState.hpp"
-=======
-#include <vector>
->>>>>>> 2a904cca
 
 class WbContactProperties;
 class WbImmersionProperties;
@@ -65,9 +63,8 @@
   void handleKinematicsCollisions();
   void swapBuffer();
   static void handleCollisionIfSpace(void *data, dGeomID o1, dGeomID o2);
-  static const WbContactProperties *findContactProperties(const WbSolid *s1, const WbSolid *s2);
-  static void fillSurfaceParameters(const WbContactProperties *cp, const WbSolid *s1, const WbSolid *s2, const WbGeometry *wg1,
-                                    const WbGeometry *wg2, dContact *contact);
+  static const WbContactProperties *fillSurfaceParameters(const WbSolid *s1, const WbSolid *s2, const WbGeometry *wg1,
+                                                          const WbGeometry *wg2, dContact *contact);
   static void fillImmersionSurfaceParameters(const WbSolid *s, const WbImmersionProperties *ip,
                                              dImmersionSurfaceParameters *surf);
   static void odeNearCallback(void *data, dGeomID o1, dGeomID o2);
@@ -76,7 +73,7 @@
   static void odeSensorRaysUpdate(int threadID);
   static const long long int WEBOTS_MAGIC_NUMBER;
   bool mSwapJointContactBuffer;
-<<<<<<< HEAD
+  std::vector<dContact> mContactVector;
 
   double lastMaxContactPointsFoundWarnTime = -INFINITY;
   void warnMaxContactPointsFound() {
@@ -94,9 +91,6 @@
       lastMoreContactPointsThanContactJointsWarnTime = currentSimulationTime;
     }
   }
-=======
-  std::vector<dContact> mContactVector;
->>>>>>> 2a904cca
 };
 
 #endif