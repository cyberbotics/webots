--- conflicted
+++ resolved
@@ -46,18 +46,12 @@
       mFields[f->name()] = f;
 
       if (saveInitialValue) {
-<<<<<<< HEAD
         const WbSFVector3 *sfVector3 = dynamic_cast<WbSFVector3 *>(f->value());
         const WbSFRotation *sfRotation = dynamic_cast<WbSFRotation *>(f->value());
+        const WbSFString *sfString = dynamic_cast<WbSFString *>(f->value());
+        const WbMFString *mfString = dynamic_cast<WbMFString *>(f->value());
+        const WbMFInt *mfInt = dynamic_cast<WbMFInt *>(f->value());
         const QString &fieldName = f->name();
-=======
-        const WbSFVector3 *sfVector3 = dynamic_cast<WbSFVector3 *>(field->value());
-        const WbSFRotation *sfRotation = dynamic_cast<WbSFRotation *>(field->value());
-        const WbSFString *sfString = dynamic_cast<WbSFString *>(field->value());
-        const WbMFString *mfString = dynamic_cast<WbMFString *>(field->value());
-        const WbMFInt *mfInt = dynamic_cast<WbMFInt *>(field->value());
-        const QString &fieldName = field->name();
->>>>>>> 8f5fd23b
         if (!state.isEmpty())
           state += ",";
         state += "\"" + fieldName + "\":\"";
