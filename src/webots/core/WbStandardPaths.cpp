// Copyright 1996-2022 Cyberbotics Ltd.
//
// Licensed under the Apache License, Version 2.0 (the "License");
// you may not use this file except in compliance with the License.
// You may obtain a copy of the License at
//
//     http://www.apache.org/licenses/LICENSE-2.0
//
// Unless required by applicable law or agreed to in writing, software
// distributed under the License is distributed on an "AS IS" BASIS,
// WITHOUT WARRANTIES OR CONDITIONS OF ANY KIND, either express or implied.
// See the License for the specific language governing permissions and
// limitations under the License.

#include "WbStandardPaths.hpp"

#include "WbApplicationInfo.hpp"
#include "WbLog.hpp"
#include "WbPreferences.hpp"
#include "WbSimulationState.hpp"
#include "WbSysInfo.hpp"

#include <QtCore/QCoreApplication>
#include <QtCore/QDateTime>
#include <QtCore/QDir>
#include <QtCore/QStandardPaths>
#include <QtCore/QString>
#include <QtCore/QTextStream>
#include <QtCore/QTimer>

#ifdef _WIN32
#include "../../../include/controller/c/webots/utils/system.h"
#endif

const QString &WbStandardPaths::webotsHomePath() {
  static QString path;
#ifdef __linux__
  // on Linux,    the webots binary is located in $WEBOTS_HOME/bin/webots-bin
  const int depth = 1;
#elif defined(__APPLE__)
  // on macOS, the webots binary is located in $WEBOTS_HOME/Contents/MacOS/webots-bin
  const int depth = 2;
#else
  // on Windows,  the webots binary is located in $WEBOTS_HOME/msys64/mingw64/bin/webots
  const int depth = 3;
#endif
  if (path.isEmpty()) {
    QDir dir(QCoreApplication::applicationDirPath());
    for (int i = 0; i < depth; i++)
      dir.cdUp();
    path = dir.absolutePath() + "/";
  }
  return path;
};

const QString &WbStandardPaths::webotsLibPath() {
  static QString path = webotsHomePath() + "lib/webots/";
  return path;
}

const QString &WbStandardPaths::controllerLibPath() {
  static QString path = webotsHomePath() + "lib/controller/";
  return path;
}

#ifdef _WIN32
const QString &WbStandardPaths::webotsMsys64Path() {
  static QString path = webotsHomePath() + "msys64/";
  return path;
}
#endif

const QString &WbStandardPaths::localDocPath() {
  static QString url(webotsHomePath() + "docs/");
  return url;
};

const QString &WbStandardPaths::projectsPath() {
  static QString path(webotsHomePath() + "projects/");
  return path;
};

const QString &WbStandardPaths::resourcesPath() {
  static QString path(webotsHomePath() + "resources/");
  return path;
};

const QString &WbStandardPaths::translationsPath() {
  static QString path(resourcesPath() + "translations/");
  return path;
};

const QString &WbStandardPaths::templatesPath() {
  static QString path(resourcesPath() + "templates/");
  return path;
};

const QString &WbStandardPaths::fontsPath() {
  static QString path(resourcesPath() + "fonts/");
  return path;
};

const QString &WbStandardPaths::resourcesPicoPath() {
  static QString path(resourcesPath() + "pico/lang/");
  return path;
};

const QString &WbStandardPaths::resourcesProjectsPath() {
  static QString path(resourcesPath() + "projects/");
  return path;
};

const QString &WbStandardPaths::resourcesControllersPath() {
  static QString path(resourcesProjectsPath() + "controllers/");
  return path;
};

const QString &WbStandardPaths::resourcesPhysicsPluginsPath() {
  static QString path(resourcesProjectsPath() + "plugins/physics/");
  return path;
};

const QString &WbStandardPaths::resourcesSoundPluginsPath() {
  static QString path(resourcesProjectsPath() + "plugins/sound/");
  return path;
};

const QString &WbStandardPaths::resourcesRobotWindowsPluginsPath() {
  static QString path(resourcesProjectsPath() + "plugins/robot_windows/");
  return path;
}

const QString &WbStandardPaths::resourcesWebPath() {
  static QString path(resourcesPath() + "web/");
  return path;
}

const QString &WbStandardPaths::cyberboticsUrl() {
  static QString url("https://cyberbotics.com");
  return url;
};

const QString &WbStandardPaths::githubRepositoryUrl() {
  static const QString url("https://github.com/cyberbotics/webots");
  return url;
};

const QString &WbStandardPaths::dynamicLibraryExtension() {
#ifdef __APPLE__
  static QString extension(".dylib");
#elif defined(_WIN32)
  static QString extension(".dll");
#else  // __linux__
  static QString extension(".so");
#endif
  return extension;
}

const QString &WbStandardPaths::dynamicLibraryPrefix() {
#ifdef _WIN32
  static QString suffix("");
#else
  static QString suffix("lib");
#endif
  return suffix;
}

const QString &WbStandardPaths::executableExtension() {
#ifdef _WIN32
  static QString extension(".exe");
#else
  static QString extension("");
#endif
  return extension;
}

const QString &WbStandardPaths::emptyProjectPath() {
  if (qgetenv("WEBOTS_EMPTY_PROJECT_PATH").isEmpty())
    return resourcesProjectsPath();

  static QString path;
  path = qgetenv("WEBOTS_EMPTY_PROJECT_PATH");
  return path;
}

const QString &WbStandardPaths::unnamedWorld() {
  static QString fileName("unnamed.wbt");
  return fileName;
};

const QString &WbStandardPaths::unnamedTextFile() {
  static QString fileName("unnamed.txt");
  return fileName;
};

static void liveWebotsTmpPath() {
  QFile file(WbStandardPaths::webotsTmpPath() + "live.txt");
  if (file.open(QIODevice::WriteOnly | QIODevice::Text | QIODevice::Truncate)) {
    QTextStream out(&file);
    out << QDateTime::currentSecsSinceEpoch();
    file.close();
  }
}

static QString cWebotsTmpPath;
static int cWebotsTmpPathId = -1;

bool WbStandardPaths::webotsTmpPathCreate(const int id) {
  assert(cWebotsTmpPathId == -1 && cWebotsTmpPath.isEmpty());  // we should create it once
#ifdef _WIN32
  // We do not use QDir::tempPath() as it relies on the TEMP/TMP environment variables which are overriden by the MSYS2
  // console to C:\msys2\tmp whereas the libController uses the LOCALAPPDATA version, e.g., C:\Users\user\AppData\Local\Temp
  cWebotsTmpPath =
    QDir::fromNativeSeparators(WbSysInfo::environmentVariable("LOCALAPPDATA")) + QString("/Temp/webots-%1/").arg(id);
#elif defined(__APPLE__)
  cWebotsTmpPath = QString("/var/tmp/webots-%1/").arg(id);
#else  // __linux__
  const QString WEBOTS_TMPDIR = WbSysInfo::environmentVariable("WEBOTS_TMPDIR");
  if (!WEBOTS_TMPDIR.isEmpty() && QDir(WEBOTS_TMPDIR).exists())
    cWebotsTmpPath = QString("%1/webots-%2/").arg(WEBOTS_TMPDIR).arg(id);
  else {
    cWebotsTmpPath = QString("/tmp/webots-%1/").arg(id);
    WbLog::error(
      QObject::tr("Webots has not been started regularly. Some features may not work. Please start Webots from its launcher."));
  }
#endif

  // cleanup old and unused tmp directories
  QDir directory(cWebotsTmpPath);
  directory.cdUp();
  const QStringList &webotsTmp = directory.entryList(QStringList() << "webots-*", QDir::Dirs | QDir::Writable);
  foreach (const QString &dirname, webotsTmp) {
    const QString fullName(directory.absolutePath() + "/" + dirname);
    const QFileInfo fileInfo(fullName + "/live.txt");
    const QDateTime &lastModified = fileInfo.fileTime(QFileDevice::FileModificationTime);
    const qint64 diff = lastModified.secsTo(QDateTime::currentDateTime());
    if (diff > 3600) {  // if the live.txt file was not modified for more than one hour, delete the tmp folder
      QDir d(fullName);
      d.removeRecursively();
    }
  }

  // create the required tmp directories
  QDir dir(cWebotsTmpPath);
  if (!dir.exists() && !dir.mkpath("."))
    return false;

  // write a new live.txt file in the webots tmp folder every hour to prevent any other webots process to delete it
  static QTimer timer;
  liveWebotsTmpPath();
  QTimer::connect(&timer, &QTimer::timeout, liveWebotsTmpPath);
  timer.start(30 * 60 * 1000);  // call every 30 minutes
  cWebotsTmpPathId = id;
  return true;
}

<<<<<<< HEAD
    // write a new live.txt file in the webots tmp folder every hour to prevent any other webots process to delete it
    static QTimer timer;
    liveWebotsTmpPath();
    QTimer::connect(&timer, &QTimer::timeout, liveWebotsTmpPath);
    timer.start(30 * 60 * 1000);  // call every 30 minutes
  }
  return webotsTmpPath;
}

const QString &WbStandardPaths::webotsTmpProtoPath() {
  static QString path(webotsTmpPath() + "protos/");
  return path;
=======
int WbStandardPaths::webotsTmpPathId() {
  return cWebotsTmpPathId;
}

const QString &WbStandardPaths::webotsTmpPath() {
  return cWebotsTmpPath;
>>>>>>> 4f8471f3
}<|MERGE_RESOLUTION|>--- conflicted
+++ resolved
@@ -254,25 +254,15 @@
   return true;
 }
 
-<<<<<<< HEAD
-    // write a new live.txt file in the webots tmp folder every hour to prevent any other webots process to delete it
-    static QTimer timer;
-    liveWebotsTmpPath();
-    QTimer::connect(&timer, &QTimer::timeout, liveWebotsTmpPath);
-    timer.start(30 * 60 * 1000);  // call every 30 minutes
-  }
-  return webotsTmpPath;
+int WbStandardPaths::webotsTmpPathId() {
+  return cWebotsTmpPathId;
+}
+
+const QString &WbStandardPaths::webotsTmpPath() {
+  return cWebotsTmpPath;
 }
 
 const QString &WbStandardPaths::webotsTmpProtoPath() {
   static QString path(webotsTmpPath() + "protos/");
   return path;
-=======
-int WbStandardPaths::webotsTmpPathId() {
-  return cWebotsTmpPathId;
-}
-
-const QString &WbStandardPaths::webotsTmpPath() {
-  return cWebotsTmpPath;
->>>>>>> 4f8471f3
 }