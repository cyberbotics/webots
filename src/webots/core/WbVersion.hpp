--- conflicted
+++ resolved
@@ -39,10 +39,7 @@
   int minorNumber() const { return mMinor; }
   int revisionNumber() const { return mRevision; }
   const QString &commit() const { return mCommit; }
-<<<<<<< HEAD
-=======
 
->>>>>>> 19b00cfe
   // Write version in a verbose way
   // if revision is false, only major and minor information are included.
   // In general the string will have the form "8.6.3".
