// Copyright 1996-2022 Cyberbotics Ltd.
//
// Licensed under the Apache License, Version 2.0 (the "License");
// you may not use this file except in compliance with the License.
// You may obtain a copy of the License at
//
//     http://www.apache.org/licenses/LICENSE-2.0
//
// Unless required by applicable law or agreed to in writing, software
// distributed under the License is distributed on an "AS IS" BASIS,
// WITHOUT WARRANTIES OR CONDITIONS OF ANY KIND, either express or implied.
// See the License for the specific language governing permissions and
// limitations under the License.

#ifndef WB_HTTP_REPLY_HPP
#define WB_HTTP_REPLY_HPP

#include <QtCore/QString>

namespace WbHttpReply {
<<<<<<< HEAD
  QByteArray forge404Reply();
  QByteArray forgeFileReply(const QString &fileName, const QString &etag);
=======
  QByteArray forge404Reply(const QString &url);
  QByteArray forgeFileReply(const QString &fileName, const QString &etag, const QString &host, const QString &url);
>>>>>>> 1b94360e
  QString mimeType(const QString &url, bool generic = false);
};  // namespace WbHttpReply

#endif<|MERGE_RESOLUTION|>--- conflicted
+++ resolved
@@ -18,13 +18,8 @@
 #include <QtCore/QString>
 
 namespace WbHttpReply {
-<<<<<<< HEAD
-  QByteArray forge404Reply();
-  QByteArray forgeFileReply(const QString &fileName, const QString &etag);
-=======
   QByteArray forge404Reply(const QString &url);
   QByteArray forgeFileReply(const QString &fileName, const QString &etag, const QString &host, const QString &url);
->>>>>>> 1b94360e
   QString mimeType(const QString &url, bool generic = false);
 };  // namespace WbHttpReply
 
