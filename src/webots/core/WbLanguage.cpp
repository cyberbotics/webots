// Copyright 1996-2021 Cyberbotics Ltd.
//
// Licensed under the Apache License, Version 2.0 (the "License");
// you may not use this file except in compliance with the License.
// You may obtain a copy of the License at
//
//     http://www.apache.org/licenses/LICENSE-2.0
//
// Unless required by applicable law or agreed to in writing, software
// distributed under the License is distributed on an "AS IS" BASIS,
// WITHOUT WARRANTIES OR CONDITIONS OF ANY KIND, either express or implied.
// See the License for the specific language governing permissions and
// limitations under the License.

#include "WbLanguage.hpp"

#include <QtCore/QCoreApplication>
#include <QtCore/QFileInfo>
#include <cassert>

static const char *C_PREPROCESSOR_KEYWORDS = "#assert #define #elif #else #endif #error #ident #if #ifdef #ifndef "
                                             "#import #include #include_next #line #pragma #sccs #unassert #undef "
                                             "#warning";

static const char *C_KEYWORDS = "asm auto bool break case char const continue default do double else enum extern "
                                "false float for goto if inline int long register restrict return short signed "
                                "sizeof static struct switch true typedef typeof union unsigned void volatile "
                                "while";

// C++98 keywords coming in addition to C keywords
static const char *CPP_KEYWORDS = "and and_eq bitand bitor catch class compl const_cast delete "
                                  "dynamic_cast explicit export friend mutable namespace new not not_eq "
                                  "operator or or_eq private protected public reinterpret_cast static_cast "
                                  "template this throw try typeid typename using virtual wchar_t xor "
                                  "xor_eq";

static const char *JAVA_KEYWORDS = "abstract assert boolean break byte case catch char class continue default "
                                   "do double else enum extends final finally float for if implements import "
                                   "instanceof int interface long native new package private protected public "
                                   "return short static strictfp super switch synchronized this throw throws "
                                   "transient try void volatile while";

static const char *MATLAB_KEYWORDS = "break case catch continue else elseif end for function global if otherwise "
                                     "persistent return switch try while";

static const char *PYTHON_KEYWORDS = "and as assert break class continue def "
                                     "del elif else except exec finally for "
                                     "from global if import in is lambda "
                                     "not or pass print raise return try "
                                     "while with yield";

static const char *MAKEFILE_KEYWORDS = "if ifdef ifndef ifeq ifneq else endif include";

static const char *WBT_KEYWORDS = "USE DEF PROTO IS FALSE TRUE NULL "
                                  "field deprecatedField hiddenField unconnectedField vrmlField "
                                  "SFVec3f SFBool SFInt32 SFFloat SFVec2f SFVec3f SFRotation SFColor SFString SFNode "
                                  "MFBool MFInt32 MFFloat MFVec2f MFVec3f MFRotation MFColor MFString MFNode";

static const char *LUA_KEYWORDS = "and break do else elseif end false fields for function if in local nil "
                                  "not or repeat return then true until while";

static const char *C_API_FUNCTIONS = "wb_accelerometer_enable "
                                     "wb_accelerometer_disable "
                                     "wb_accelerometer_get_sampling_period "
                                     "wb_accelerometer_get_values "
                                     "wb_accelerometer_get_lookup_table_size "
                                     "wb_accelerometer_get_lookup_table "
                                     "wb_altimeter_enable "
                                     "wb_altimeter_disable "
                                     "wb_altimeter_get_sampling_period "
                                     "wb_altimeter_get_value "
                                     "wb_brake_get_type "
                                     "wb_brake_get_motor "
                                     "wb_brake_get_position_sensor "
                                     "wb_brake_set_damping_constant "
                                     "wb_camera_enable "
                                     "wb_camera_disable "
                                     "wb_camera_get_exposure "
                                     "wb_camera_get_sampling_period "
                                     "wb_camera_get_image "
                                     "wb_camera_get_width "
                                     "wb_camera_get_height "
                                     "wb_camera_get_fov "
                                     "wb_camera_get_max_fov "
                                     "wb_camera_get_min_fov "
                                     "wb_camera_set_fov "
                                     "wb_camera_get_focal_length "
                                     "wb_camera_get_focal_distance "
                                     "wb_camera_get_min_focal_distance "
                                     "wb_camera_get_max_focal_distance "
                                     "wb_camera_set_exposure "
                                     "wb_camera_set_focal_distance "
                                     "wb_camera_get_near "
                                     "wb_camera_save_image "
                                     "wb_camera_image_get_red "
                                     "wb_camera_image_get_green "
                                     "wb_camera_image_get_blue "
                                     "wb_camera_image_get_gray "
                                     "wb_compass_enable "
                                     "wb_compass_disable "
                                     "wb_camera_has_recognition "
                                     "wb_camera_recognition_disable "
                                     "wb_camera_recognition_disable_segmentation "
                                     "wb_camera_recognition_enable "
                                     "wb_camera_recognition_enable_segmentation "
                                     "wb_camera_recognition_get_number_of_objects "
                                     "wb_camera_recognition_get_objects "
                                     "wb_camera_recognition_get_sampling_period "
                                     "wb_camera_recognition_get_segmentation_image "
                                     "wb_camera_recognition_has_segmentation "
                                     "wb_camera_recognition_is_segmentation_enabled "
                                     "wb_camera_recognition_save_segmentation_image "
                                     "wb_compass_get_sampling_period "
                                     "wb_compass_get_values "
                                     "wb_compass_get_lookup_table_size "
                                     "wb_compass_get_lookup_table "
                                     "wb_connector_lock "
                                     "wb_connector_unlock "
                                     "wb_connector_disable_presence "
                                     "wb_connector_enable_presence "
                                     "wb_connector_get_presence "
                                     "wb_connector_get_presence_sampling_period "
                                     "wb_connector_is_locked "
                                     "wb_device_get_model "
                                     "wb_device_get_name "
                                     "wb_device_get_node_type "
                                     "wb_display_get_width "
                                     "wb_display_get_height "
                                     "wb_display_set_alpha "
                                     "wb_display_set_color "
                                     "wb_display_set_font "
                                     "wb_display_set_opacity "
                                     "wb_display_attach_camera "
                                     "wb_display_detach_camera "
                                     "wb_display_draw_pixel "
                                     "wb_display_draw_line "
                                     "wb_display_draw_rectangle "
                                     "wb_display_draw_oval "
                                     "wb_display_draw_polygon "
                                     "wb_display_draw_text "
                                     "wb_display_fill_rectangle "
                                     "wb_display_fill_oval "
                                     "wb_display_fill_polygon "
                                     "wb_display_image_copy "
                                     "wb_display_image_paste "
                                     "wb_display_image_load "
                                     "wb_display_image_new "
                                     "wb_display_image_save "
                                     "wb_display_image_delete "
                                     "wb_distance_sensor_disable "
                                     "wb_distance_sensor_enable "
                                     "wb_distance_sensor_get_aperture "
                                     "wb_distance_sensor_get_max_value "
                                     "wb_distance_sensor_get_min_value "
                                     "wb_distance_sensor_get_sampling_period "
                                     "wb_distance_sensor_get_lookup_table_size "
                                     "wb_distance_sensor_get_lookup_table "
                                     "wb_distance_sensor_get_type "
                                     "wb_distance_sensor_get_value "
                                     "wb_emitter_send "
                                     "wb_emitter_get_buffer_size "
                                     "wb_emitter_set_channel "
                                     "wb_emitter_get_channel "
                                     "wb_emitter_get_range "
                                     "wb_emitter_set_range "
                                     "wb_gps_enable "
                                     "wb_gps_convert_to_degrees_minutes_seconds "
                                     "wb_gps_disable "
                                     "wb_gps_get_coordinate_system "
                                     "wb_gps_get_sampling_period "
                                     "wb_gps_get_speed "
                                     "wb_gps_get_values "
                                     "wb_gyro_enable "
                                     "wb_gyro_disable "
                                     "wb_gyro_get_sampling_period "
                                     "wb_gyro_get_values "
                                     "wb_gyro_get_lookup_table_size "
                                     "wb_gyro_get_lookup_table "
                                     "wb_inertial_unit_enable "
                                     "wb_inertial_unit_disable "
                                     "wb_inertial_unit_get_sampling_period "
                                     "wb_inertial_unit_get_roll_pitch_yaw "
                                     "wb_inertial_unit_get_quaternion "
                                     "wb_inertial_unit_get_noise "
                                     "wb_joystick_disable "
                                     "wb_joystick_enable "
                                     "wb_joystick_get_axis_value "
                                     "wb_joystick_get_model "
                                     "wb_joystick_get_number_of_axes "
                                     "wb_joystick_get_number_of_povs "
                                     "wb_joystick_get_pov_value "
                                     "wb_joystick_get_pressed_button "
                                     "wb_joystick_get_sampling_period "
                                     "wb_joystick_is_connected "
                                     "wb_joystick_set_auto_centering_gain "
                                     "wb_joystick_set_constant_force "
                                     "wb_joystick_set_constant_force_duration "
                                     "wb_joystick_set_force_axis "
                                     "wb_joystick_set_resistance_gain "
                                     "wb_keyboard_enable "
                                     "wb_keyboard_disable "
                                     "wb_keyboard_get_key "
                                     "wb_keyboard_get_sampling_period "
                                     "wb_led_set "
                                     "wb_led_get "
                                     "wb_lidar_disable "
                                     "wb_lidar_enable "
                                     "wb_lidar_enable_point_cloud "
                                     "wb_lidar_disable_point_cloud "
                                     "wb_lidar_get_fov "
                                     "wb_lidar_get_frequency "
                                     "wb_lidar_get_horizontal_resolution "
                                     "wb_lidar_get_layer_point_cloud "
                                     "wb_lidar_get_layer_range_image "
                                     "wb_lidar_get_max_frequency "
                                     "wb_lidar_get_max_range "
                                     "wb_lidar_get_min_frequency "
                                     "wb_lidar_get_min_range "
                                     "wb_lidar_get_number_of_layers "
                                     "wb_lidar_get_point_cloud "
                                     "wb_lidar_get_number_of_points "
                                     "wb_lidar_get_range_image "
                                     "wb_lidar_get_sampling_period "
                                     "wb_lidar_get_vertical_fov "
                                     "wb_lidar_is_point_cloud_enabled "
                                     "wb_lidar_set_frequency "
                                     "wb_light_sensor_enable "
                                     "wb_light_sensor_disable "
                                     "wb_light_sensor_get_sampling_period "
                                     "wb_light_sensor_get_value "
                                     "wb_light_sensor_get_lookup_table_size "
                                     "wb_light_sensor_get_lookup_table "
                                     "wb_motor_disable_force_feedback "
                                     "wb_motor_disable_torque_feedback "
                                     "wb_motor_enable_force_feedback "
                                     "wb_motor_enable_torque_feedback "
                                     "wb_motor_get_force_feedback "
                                     "wb_motor_get_force_feedback_sampling_period "
                                     "wb_motor_get_acceleration "
                                     "wb_motor_get_available_force "
                                     "wb_motor_get_available_torque "
                                     "wb_motor_get_max_force "
                                     "wb_motor_get_max_torque "
                                     "wb_motor_get_max_position "
                                     "wb_motor_get_max_velocity "
                                     "wb_motor_get_min_position "
                                     "wb_motor_get_target_position "
                                     "wb_motor_get_torque_feedback "
                                     "wb_motor_get_torque_feed_back_sampling_period "
                                     "wb_motor_get_type "
                                     "wb_motor_get_velocity "
                                     "wb_motor_get_brake "
                                     "wb_motor_get_position_sensor "
                                     "wb_motor_set_acceleration "
                                     "wb_motor_set_available_force "
                                     "wb_motor_set_available_torque "
                                     "wb_motor_set_control_pid "
                                     "wb_motor_set_force "
                                     "wb_motor_set_position "
                                     "wb_motor_set_torque "
                                     "wb_motor_set_velocity "
                                     "wb_mouse_enable "
                                     "wb_mouse_enable_3d_position "
                                     "wb_mouse_disable "
                                     "wb_mouse_disable_3d_position "
                                     "wb_mouse_get_sampling_period "
                                     "wb_mouse_get_state "
                                     "wb_mouse_is_3d_position_enabled "
                                     "wb_pen_write "
                                     "wb_pen_set_ink_color "
                                     "wb_position_sensor_enable "
                                     "wb_position_sensor_disable "
                                     "wb_position_sensor_sampling_period "
                                     "wb_position_sensor_get_value "
                                     "wb_position_sensor_get_type "
                                     "wb_position_sensor_get_brake "
                                     "wb_position_sensor_get_motor "
                                     "wb_radar_disable "
                                     "wb_radar_enable "
                                     "wb_radar_get_horizontal_fov "
                                     "wb_radar_get_max_range "
                                     "wb_radar_get_min_range "
                                     "wb_radar_get_number_of_targets "
                                     "wb_radar_get_sampling_period "
                                     "wb_radar_get_targets "
                                     "wb_radar_get_vertical_fov "
                                     "wb_range_finder_enable "
                                     "wb_range_finder_disable "
                                     "wb_range_finder_get_sampling_period "
                                     "wb_range_finder_get_range_image "
                                     "wb_range_finder_get_width "
                                     "wb_range_finder_get_height "
                                     "wb_range_finder_get_fov "
                                     "wb_range_finder_get_min_range "
                                     "wb_range_finder_get_max_range "
                                     "wb_range_finder_image_get_depth "
                                     "wb_range_finder_save_image "
                                     "wb_receiver_enable "
                                     "wb_receiver_disable "
                                     "wb_receiver_get_sampling_period "
                                     "wb_receiver_set_channel "
                                     "wb_receiver_get_channel "
                                     "wb_receiver_get_queue_length "
                                     "wb_receiver_next_packet "
                                     "wb_receiver_get_data_size "
                                     "wb_receiver_get_data "
                                     "wb_receiver_get_signal_strength "
                                     "wb_receiver_get_emitter_direction "
                                     "wb_robot_init "
                                     "wb_robot_cleanup "
                                     "wb_robot_battery_sensor_enable "
                                     "wb_robot_battery_sensor_disable "
                                     "wb_robot_battery_sensor_get_sampling_period "
                                     "wb_robot_battery_sensor_get_value "
                                     "wb_robot_get_custom_data "
                                     "wb_robot_get_device "
                                     "wb_robot_get_device_by_index "
                                     "wb_robot_get_number_of_devices "
                                     "wb_robot_get_type "
                                     "wb_robot_get_model "
                                     "wb_robot_get_mode "
                                     "wb_robot_get_name "
                                     "wb_robot_get_time "
                                     "wb_robot_get_supervisor "
                                     "wb_robot_get_synchronization "
                                     "wb_robot_get_project_path "
                                     "wb_robot_get_basic_time_step "
                                     "wb_robot_get_urdf "
                                     "wb_robot_get_world_path "
                                     "wb_robot_mutex_new "
                                     "wb_robot_mutex_lock "
                                     "wb_robot_mutex_unlock "
                                     "wb_robot_mutex_delete "
                                     "wb_robot_set_custom_data "
                                     "wb_robot_set_mode "
                                     "wb_robot_step "
                                     "wb_robot_task_new "
                                     "wb_robot_wait_for_user_input_event "
                                     "wb_robot_window_custom_function "
                                     "wb_skin_get_bone_count "
                                     "wb_skin_get_bone_name "
                                     "wb_skin_get_bone_orientation "
                                     "wb_skin_get_bone_position "
                                     "wb_skin_set_bone_orientation "
                                     "wb_skin_set_bone_position "
                                     "wb_speaker_get_engine "
                                     "wb_speaker_get_language "
                                     "wb_speaker_is_sound_playing "
                                     "wb_speaker_is_speaking "
                                     "wb_speaker_play_sound "
                                     "wb_speaker_set_engine "
                                     "wb_speaker_set_language "
                                     "wb_speaker_speak "
                                     "wb_speaker_stop "
                                     "wb_supervisor_animation_start_recording "
                                     "wb_supervisor_animation_stop_recording "
                                     "wb_supervisor_export_image "
                                     "wb_supervisor_field_get_type "
                                     "wb_supervisor_field_get_type_name "
                                     "wb_supervisor_field_get_count "
                                     "wb_supervisor_field_get_sf_bool "
                                     "wb_supervisor_field_get_sf_int32 "
                                     "wb_supervisor_field_get_sf_float "
                                     "wb_supervisor_field_get_sf_vec2f "
                                     "wb_supervisor_field_get_sf_vec3f "
                                     "wb_supervisor_field_get_sf_rotation "
                                     "wb_supervisor_field_get_sf_color "
                                     "wb_supervisor_field_get_sf_string "
                                     "wb_supervisor_field_get_sf_node "
                                     "wb_supervisor_field_get_mf_bool "
                                     "wb_supervisor_field_get_mf_int32 "
                                     "wb_supervisor_field_get_mf_float "
                                     "wb_supervisor_field_get_mf_vec2f "
                                     "wb_supervisor_field_get_mf_vec3f "
                                     "wb_supervisor_field_get_mf_color "
                                     "wb_supervisor_field_get_mf_rotation "
                                     "wb_supervisor_field_get_mf_string "
                                     "wb_supervisor_field_get_mf_node "
                                     "wb_supervisor_field_import_mf_node "
                                     "wb_supervisor_field_import_mf_node_from_string "
                                     "wb_supervisor_field_import_sf_node "
                                     "wb_supervisor_field_import_sf_node_from_string "
                                     "wb_supervisor_field_insert_mf_bool "
                                     "wb_supervisor_field_insert_mf_color "
                                     "wb_supervisor_field_insert_mf_float "
                                     "wb_supervisor_field_insert_mf_int32 "
                                     "wb_supervisor_field_insert_mf_rotation "
                                     "wb_supervisor_field_insert_mf_string "
                                     "wb_supervisor_field_insert_mf_vec2f "
                                     "wb_supervisor_field_insert_mf_vec3f "
                                     "wb_supervisor_field_remove_mf "
                                     "wb_supervisor_field_remove_sf "
                                     "wb_supervisor_field_set_sf_bool "
                                     "wb_supervisor_field_set_sf_int32 "
                                     "wb_supervisor_field_set_sf_float "
                                     "wb_supervisor_field_set_sf_vec2f "
                                     "wb_supervisor_field_set_sf_vec3f "
                                     "wb_supervisor_field_set_sf_rotation "
                                     "wb_supervisor_field_set_sf_color "
                                     "wb_supervisor_field_set_sf_string "
                                     "wb_supervisor_field_set_mf_bool "
                                     "wb_supervisor_field_set_mf_int32 "
                                     "wb_supervisor_field_set_mf_float "
                                     "wb_supervisor_field_set_mf_vec2f "
                                     "wb_supervisor_field_set_mf_vec3f "
                                     "wb_supervisor_field_set_mf_color "
                                     "wb_supervisor_field_set_mf_rotation "
                                     "wb_supervisor_field_set_mf_string "
                                     "wb_supervisor_movie_failed "
                                     "wb_supervisor_movie_is_ready "
                                     "wb_supervisor_movie_start_recording "
                                     "wb_supervisor_movie_stop_recording "
                                     "wb_supervisor_node_add_force "
                                     "wb_supervisor_node_add_force_with_offset "
                                     "wb_supervisor_node_add_torque "
                                     "wb_supervisor_node_export_string "
                                     "wb_supervisor_node_get_base_type_name "
                                     "wb_supervisor_node_get_center_of_mass "
                                     "wb_supervisor_node_get_contact_point "
                                     "wb_supervisor_node_get_def "
                                     "wb_supervisor_node_get_field "
                                     "wb_supervisor_node_get_from_def "
                                     "wb_supervisor_node_get_from_id "
                                     "wb_supervisor_node_get_from_proto_def "
                                     "wb_supervisor_node_get_from_device "
                                     "wb_supervisor_node_get_id "
                                     "wb_supervisor_node_get_number_of_contact_points "
                                     "wb_supervisor_node_get_orientation "
                                     "wb_supervisor_node_get_parent_node "
                                     "wb_supervisor_node_get_pose "
                                     "wb_supervisor_node_get_position "
                                     "wb_supervisor_node_get_proto_field "
                                     "wb_supervisor_node_get_root "
                                     "wb_supervisor_node_get_selected "
                                     "wb_supervisor_node_get_self "
                                     "wb_supervisor_node_get_static_balance "
                                     "wb_supervisor_node_get_type "
                                     "wb_supervisor_node_get_type_name "
                                     "wb_supervisor_node_get_velocity "
                                     "wb_supervisor_node_is_proto "
                                     "wb_supervisor_node_load_state "
                                     "wb_supervisor_node_move_viewpoint "
                                     "wb_supervisor_node_remove "
                                     "wb_supervisor_node_reset_physics "
                                     "wb_supervisor_node_restart_controller "
                                     "wb_supervisor_node_save_state "
                                     "wb_supervisor_node_set_velocity "
                                     "wb_supervisor_node_set_visibility "
                                     "wb_supervisor_set_label "
                                     "wb_supervisor_simulation_get_mode "
                                     "wb_supervisor_simulation_quit "
                                     "wb_supervisor_simulation_reset "
                                     "wb_supervisor_simulation_reset_physics "
                                     "wb_supervisor_simulation_set_mode "
                                     "wb_supervisor_virtual_reality_headset_get_position "
                                     "wb_supervisor_virtual_reality_headset_get_orientation "
                                     "wb_supervisor_virtual_reality_headset_is_used "
                                     "wb_supervisor_world_load "
                                     "wb_supervisor_world_reload "
                                     "wb_supervisor_world_save "
                                     "wb_touch_sensor_enable "
                                     "wb_touch_sensor_disable "
                                     "wb_touch_sensor_get_sampling_period "
                                     "wb_touch_sensor_get_type "
                                     "wb_touch_sensor_get_value "
                                     "wb_touch_sensor_get_lookup_table_size "
                                     "wb_touch_sensor_get_lookup_table "
                                     "wbu_car_cleanup "
                                     "wbu_car_enable_indicator_auto_disabling "
                                     "wbu_car_init "
                                     "wbu_car_get_backwards_lights "
                                     "wbu_car_get_brake_lights "
                                     "wbu_car_get_engine_type "
                                     "wbu_car_get_front_wheel_radius "
                                     "wbu_car_get_indicator_period "
                                     "wbu_car_get_left_steering_angle "
                                     "wbu_car_enable_limited_slip_differential "
                                     "wbu_car_get_rear_wheel_radius "
                                     "wbu_car_get_track_front "
                                     "wbu_car_get_track_rear "
                                     "wbu_car_get_type "
                                     "wbu_car_get_right_steering_angle "
                                     "wbu_car_get_wheelbase "
                                     "wbu_car_get_wheel_encoder "
                                     "wbu_car_get_wheel_speed "
                                     "wbu_car_set_indicator_period "
                                     "wbu_driver_cleanup "
                                     "wbu_driver_init "
                                     "wbu_driver_get_brake_intensity "
                                     "wbu_driver_get_current_speed "
                                     "wbu_driver_get_gear "
                                     "wbu_driver_get_hazard_flashers "
                                     "wbu_driver_get_indicator "
                                     "wbu_driver_get_rpm "
                                     "wbu_driver_get_steering_angle "
                                     "wbu_driver_get_target_cruising_speed "
                                     "wbu_driver_get_throttle "
                                     "wbu_driver_set_antifog_lights "
                                     "wbu_driver_set_brake_intensity "
                                     "wbu_driver_get_control_mode "
                                     "wbu_driver_get_wiper_mode "
                                     "wbu_driver_set_cruising_speed "
                                     "wbu_driver_set_dipped_beams "
                                     "wbu_driver_set_gear "
                                     "wbu_driver_get_gear_number "
                                     "wbu_driver_set_hazard_flashers "
                                     "wbu_driver_set_indicator "
                                     "wbu_driver_set_steering_angle "
                                     "wbu_driver_set_throttle "
                                     "wbu_driver_set_wiper_mode "
                                     "wbu_driver_step "
                                     "wbu_motion_new "
                                     "wbu_motion_play "
                                     "wbu_motion_stop "
                                     "wbu_motion_get_duration "
                                     "wbu_motion_get_time "
                                     "wbu_motion_set_time "
                                     "wbu_motion_set_reverse "
                                     "wbu_motion_set_loop "
                                     "wbu_motion_is_over "
                                     "wbu_motion_delete";

static const char *C_API_DATA_TYPES = "WbCameraRecognitionObject "
                                      "WbDeviceTag "
                                      "WbDistanceSensorType "
                                      "WbFieldRef "
                                      "WbFieldType "
                                      "WbGpsCoordinateSystem "
                                      "WbImageRef "
                                      "WbLidarPoint "
                                      "WbMotionRef "
                                      "WbMouseState "
                                      "WbNodeRef "
                                      "WbNodeType "
                                      "WbRadarTarget "
                                      "WbRobotMode "
                                      "WbSimulationMode "
                                      "WbTouchSensorType "
                                      "WbUserInputEvent "
                                      "WbuCarEngineType "
                                      "WbuCarType "
                                      "WbuCarWheelIndex "
                                      "WbuDriverControlMode "
                                      "WbuDriverIndicatorState "
                                      "WbuDriverWiperMode";

static const char *C_API_CONSTANTS = "INFINITY "
                                     "WB_ROTATIONAL "
                                     "WB_LINEAR "
                                     "WB_CHANNEL_BROADCAST "
                                     "WB_DISTANCE_SENSOR_GENERIC "
                                     "WB_DISTANCE_SENSOR_INFRA_RED "
                                     "WB_DISTANCE_SENSOR_SONAR "
                                     "WB_DISTANCE_SENSOR_LASER "
                                     "WB_IMAGE_RGB "
                                     "WB_IMAGE_RGBA "
                                     "WB_IMAGE_ARGB "
                                     "WB_IMAGE_BGRA "
                                     "WB_IMAGE_ABGR "
                                     "WB_KEYBOARD_KEY "
                                     "WB_KEYBOARD_SHIFT "
                                     "WB_KEYBOARD_CONTROL "
                                     "WB_KEYBOARD_ALT "
                                     "WB_KEYBOARD_LEFT "
                                     "WB_KEYBOARD_UP "
                                     "WB_KEYBOARD_RIGHT "
                                     "WB_KEYBOARD_DOWN "
                                     "WB_KEYBOARD_PAGEUP "
                                     "WB_KEYBOARD_PAGEDOWN "
                                     "WB_KEYBOARD_HOME "
                                     "WB_KEYBOARD_END "
                                     "WB_MODE_SIMULATION "
                                     "WB_MODE_CROSS_COMPILATION "
                                     "WB_MODE_REMOTE_CONTROL "
                                     "WB_TOUCH_SENSOR_BUMPER "
                                     "WB_TOUCH_SENSOR_FORCE "
                                     "WB_TOUCH_SENSOR_FORCE3D "
                                     "WB_SF_BOOL "
                                     "WB_SF_INT32 "
                                     "WB_SF_FLOAT "
                                     "WB_SF_VEC2F "
                                     "WB_SF_VEC3F "
                                     "WB_SF_ROTATION "
                                     "WB_SF_COLOR "
                                     "WB_SF_STRING "
                                     "WB_SF_NODE "
                                     "WB_MF "
                                     "WB_MF_INT32 "
                                     "WB_MF_FLOAT "
                                     "WB_MF_VEC2F "
                                     "WB_MF_VEC3F "
                                     "WB_MF_COLOR "
                                     "WB_MF_STRING "
                                     "WB_MF_NODE "
                                     "WB_NODE_NO_NODE "
                                     "WB_NODE_APPEARANCE "
                                     "WB_NODE_ACCELEROMETER "
                                     "WB_NODE_ALTIMETER "
                                     "WB_NODE_BACKGROUND "
                                     "WB_NODE_BALL_JOINT "
                                     "WB_NODE_BALL_JOINT_PARAMETERS "
                                     "WB_NODE_BOX "
                                     "WB_NODE_BRAKE "
                                     "WB_NODE_CAMERA "
                                     "WB_NODE_CAPSULE "
                                     "WB_NODE_CHARGER "
                                     "WB_NODE_COLOR "
                                     "WB_NODE_COMPASS "
                                     "WB_NODE_CONE "
                                     "WB_NODE_CONNECTOR "
                                     "WB_NODE_CONTACT_PROPERTIES "
                                     "WB_NODE_COORDINATE "
                                     "WB_NODE_CYLINDER "
                                     "WB_NODE_DAMPING "
                                     "WB_NODE_FLUID "
                                     "WB_NODE_FOCUS "
                                     "WB_NODE_DIRECTIONAL_LIGHT "
                                     "WB_NODE_DISPLAY "
                                     "WB_NODE_DISTANCE_SENSOR "
                                     "WB_NODE_ELEVATION_GRID "
                                     "WB_NODE_EMITTER "
                                     "WB_NODE_FOG "
                                     "WB_NODE_GPS "
                                     "WB_NODE_GROUP "
                                     "WB_NODE_GYRO "
                                     "WB_NODE_HINGE_JOINT "
                                     "WB_NODE_HINGE_JOINT_PARAMETERS "
                                     "WB_NODE_HINGE_2_JOINT "
                                     "WB_NODE_IMAGE_TEXTURE "
                                     "WB_NODE_IMMERSION_PROPERTIES "
                                     "WB_NODE_INDEXED_FACE_SET "
                                     "WB_NODE_INDEXED_LINE_SET "
                                     "WB_NODE_INERTIAL_UNIT "
                                     "WB_NODE_JOINT_PARAMETERS "
                                     "WB_NODE_LED "
                                     "WB_NODE_LENS "
                                     "WB_NODE_LENS_FLARE "
                                     "WB_NODE_LIDAR "
                                     "WB_NODE_LIGHT_SENSOR "
                                     "WB_NODE_LINEAR_MOTOR "
                                     "WB_NODE_MATERIAL "
                                     "WB_NODE_MESH "
                                     "WB_NODE_PBR_APPEARANCE "
                                     "WB_NODE_PEN "
                                     "WB_NODE_PHYSICS "
                                     "WB_NODE_PLANE "
                                     "WB_NODE_POINT_LIGHT "
                                     "WB_NODE_POINT_SET "
                                     "WB_NODE_POSITION_SENSOR "
                                     "WB_NODE_PROPELLER "
                                     "WB_NODE_RADAR "
                                     "WB_NODE_RANGE_FINDER "
                                     "WB_NODE_RECEIVER "
                                     "WB_NODE_RECOGNITION "
                                     "WB_NODE_ROBOT "
                                     "WB_NODE_ROTATIONAL_MOTOR "
                                     "WB_NODE_SHAPE "
                                     "WB_NODE_SKIN "
                                     "WB_NODE_SLIDER_JOINT "
                                     "WB_NODE_SLOT "
                                     "WB_NODE_SOLID "
                                     "WB_NODE_SOLID_REFERENCE "
                                     "WB_NODE_SPEAKER "
                                     "WB_NODE_SPHERE "
                                     "WB_NODE_SPOT_LIGHT "
                                     "WB_NODE_TEXTURE_COORDINATE "
                                     "WB_NODE_TEXTURE_TRANSFORM "
                                     "WB_NODE_TOUCH_SENSOR "
                                     "WB_NODE_TRACK "
                                     "WB_NODE_TRACK_WHEEL "
                                     "WB_NODE_TRANSFORM "
                                     "WB_NODE_VIEWPOINT "
                                     "WB_NODE_WORLD_INFO "
                                     "WB_NODE_ZOOM";
//  "WB_NODE_MICROPHONE "  // private
//  "WB_NODE_RADIO "       // private
//  "WB_NODE_SWITCH "      // private

static const char *API_CLASSES =
<<<<<<< HEAD
  "Accelerometer Altimeter Brake Camera CameraRecognitionObject Car Compass Connector ControlMode "
  "CoordinateSystem DifferentialWheels Driver Display DistanceSensor Emitter EngineType Field GPS Gyro Keyboard "
=======
  "Accelerometer Brake Camera CameraRecognitionObject Car Compass Connector ControlMode "
  "CoordinateSystem Driver Display DistanceSensor Emitter EngineType Field GPS Gyro Keyboard "
>>>>>>> 24ecef15
  "InertialUnit ImageRef IndicatorState Joystick LED Lidar LidarPoint LightSensor LinearMotor Mode Motion Motor "
  "MouseState Node Pen PositionSensor Radar RadarTarget RangeFinder Receiver Robot RotationalMotor "
  "SimulationMode Skin Speaker Supervisor TouchSensor Type UserInputEvent WiperMode WheelIndex";

static const char *WBT_OBJECTS =
  "Appearance Background BallJoint BallJointParameters Box "
  "Capsule Charger Color Cone ContactProperties Coordinate Cylinder Damping "
  "DirectionalLight ElevationGrid Fluid Focus Fog Group HingeJoint "
  "HingeJointParameters Hinge2Joint ImageTexture ImmersionProperties "
  "IndexedFaceSet IndexedLineSet JointParameters Lens LensFlare Material Mesh Normal PBRAppearance "
  "Physics Plane PointLight Propeller Recognition Shape SliderJoint Slot Solid SolidReference "
  "Sphere SpotLight TextureCoordinate TextureTransform Track TrackWheel "
  "Transform Viewpoint WorldInfo Zoom";

static WbLanguage **gLanguages = NULL;

void WbLanguage::cleanup() {
  for (int i = 0; i < MAX; i++)
    delete gLanguages[i];
}

WbLanguage::WbLanguage(int code, const QString &name, const QString &defaultFileSuffix, const QString &commentPrefix,
                       bool isCompilable) :
  mCode(code),
  mName(name),
  mDefaultFileSuffix(defaultFileSuffix),
  mCommentPrefix(commentPrefix),
  mIsCompilable(isCompilable) {
}

WbLanguage::~WbLanguage() {
}

void WbLanguage::addKeywords(QString words) {
  mKeywords += words.split(" ");
}

void WbLanguage::addApiWords(QString words) {
  mApiWords += words.split(" ");
}

void WbLanguage::addPreprocessorWords(QString words) {
  mPreprocessorWords += words.split(" ");
}

WbLanguage *WbLanguage::findByCode(int code) {
  assert(code >= 0 && code < MAX);

  if (gLanguages == NULL) {
    gLanguages = new WbLanguage *[MAX];

    for (int i = 0; i < MAX; i++)
      gLanguages[i] = NULL;

    qAddPostRoutine(cleanup);
  }

  if (gLanguages[code] != NULL)
    return gLanguages[code];

  WbLanguage *language = NULL;
  switch (code) {
    case PLAIN_TEXT:
      language = new WbLanguage(PLAIN_TEXT, "Plain text", "txt", "", false);
      break;
    case C:
      language = new WbLanguage(C, "C", "c", "//", true);
      language->addKeywords(C_KEYWORDS);
      language->addApiWords(C_API_FUNCTIONS);
      language->addApiWords(C_API_DATA_TYPES);
      language->addApiWords(C_API_CONSTANTS);
      language->addPreprocessorWords(C_PREPROCESSOR_KEYWORDS);
      break;
    case CPP:
      language = new WbLanguage(CPP, "C++", "cpp", "//", true);
      language->addKeywords(C_KEYWORDS);
      language->addKeywords(CPP_KEYWORDS);
      language->addApiWords(C_API_FUNCTIONS);
      language->addApiWords(C_API_DATA_TYPES);
      language->addApiWords(C_API_CONSTANTS);
      language->addApiWords(API_CLASSES);
      language->addPreprocessorWords(C_PREPROCESSOR_KEYWORDS);
      break;
    case JAVA:
      language = new WbLanguage(JAVA, "Java", "java", "//", true);
      language->addKeywords(JAVA_KEYWORDS);
      language->addApiWords(API_CLASSES);
      break;
    case PYTHON:
      language = new WbLanguage(PYTHON, "Python", "py", "#", false);
      language->addKeywords(PYTHON_KEYWORDS);
      language->addApiWords(API_CLASSES);
      break;
    case MATLAB:
      language = new WbLanguage(MATLAB, "Matlab", "m", "%", false);
      language->addKeywords(MATLAB_KEYWORDS);
      language->addApiWords(C_API_FUNCTIONS);
      language->addApiWords(C_API_CONSTANTS);
      break;
    case WBT:
      language = new WbLanguage(WBT, "Webots", "wbt", "#", false);
      language->addKeywords(WBT_KEYWORDS);
      language->addApiWords(API_CLASSES);
      language->addApiWords(WBT_OBJECTS);
      break;
    case PROTO:
      language = new WbLanguage(PROTO, "Webots", "proto", "#", false);
      language->addKeywords(WBT_KEYWORDS);
      language->addApiWords(API_CLASSES);
      language->addApiWords(WBT_OBJECTS);
      break;
    case LUA:
      language = new WbLanguage(LUA, "Lua", "lua", "--", false);
      language->addKeywords(LUA_KEYWORDS);
      break;
    case MAKEFILE:
      language = new WbLanguage(MAKEFILE, "Makefile", "", "#", true);
      language->addKeywords(MAKEFILE_KEYWORDS);
      break;
    default:
      assert(0);
  }

  gLanguages[code] = language;
  return language;
}

WbLanguage *WbLanguage::findByFileName(const QString &fileName) {
  QFileInfo fi(fileName);
  QString ext = fi.suffix().toLower();

  int code = PLAIN_TEXT;
  if (ext == "c" || ext == "h")
    code = C;
  else if (ext == "java")
    code = JAVA;
  else if (ext == "py")
    code = PYTHON;
  else if (ext == "cpp" || ext == "cc" || ext == "c++" || ext == "hpp" || ext == "hh" || ext == "h++")
    code = CPP;
  else if (ext == "m")
    code = MATLAB;
  else if (ext == "wbt" || ext == "wrl" || ext == "wbo")
    code = WBT;
  else if (ext == "proto")
    code = PROTO;
  else if (ext == "lua")
    code = LUA;

  QString baseName = fi.baseName().toLower();
  if (baseName == "makefile")
    code = MAKEFILE;

  return findByCode(code);
}

const QStringList &WbLanguage::sourceFileExtensions() {
  static const QStringList EXTENSIONS = QStringList() << ".c"
                                                      << ".cc"
                                                      << ".cpp"
                                                      << ".c++"
                                                      << ".cxx"
                                                      << ".java"
                                                      << ".py"
                                                      << ".m"
                                                      << ".js";
  return EXTENSIONS;
}

const QStringList &WbLanguage::headerFileExtensions() {
  static const QStringList EXTENSIONS = QStringList() << ".h"
                                                      << ".hh"
                                                      << ".hpp"
                                                      << ".h++"
                                                      << ".hxx";
  return EXTENSIONS;
}

const QStringList &WbLanguage::dataFileExtensions() {
  static const QStringList EXTENSIONS = QStringList() << ".txt"
                                                      << ".xml"
                                                      << ".json"
                                                      << ".yaml"
                                                      << ".ini"
                                                      << ".csv"
                                                      << ".motion"
                                                      << ".html"
                                                      << ".css";
  return EXTENSIONS;
}

const QStringList &WbLanguage::exectuableExtensions() {
  static const QStringList EXTENSIONS = QStringList() << ""
                                                      << ".exe"
                                                      << ".class"
                                                      << ".jar"
                                                      << ".so"
                                                      << ".dylib"
                                                      << ".dll";
  return EXTENSIONS;
}

bool WbLanguage::isUnixLibraryExtension(const QString &extension) {
  return extension == ".so" || extension == ".dylib";
}

const QString &WbLanguage::compilationExtension() const {
  static QString COMPILATION_EXTENSION = "";
  switch (mCode) {
    case C:
    case CPP:
      COMPILATION_EXTENSION = ".o";
      break;
    case JAVA:
      COMPILATION_EXTENSION = ".class";
      break;
    default:
      break;
  }
  return COMPILATION_EXTENSION;
}<|MERGE_RESOLUTION|>--- conflicted
+++ resolved
@@ -677,13 +677,8 @@
 //  "WB_NODE_SWITCH "      // private
 
 static const char *API_CLASSES =
-<<<<<<< HEAD
   "Accelerometer Altimeter Brake Camera CameraRecognitionObject Car Compass Connector ControlMode "
-  "CoordinateSystem DifferentialWheels Driver Display DistanceSensor Emitter EngineType Field GPS Gyro Keyboard "
-=======
-  "Accelerometer Brake Camera CameraRecognitionObject Car Compass Connector ControlMode "
   "CoordinateSystem Driver Display DistanceSensor Emitter EngineType Field GPS Gyro Keyboard "
->>>>>>> 24ecef15
   "InertialUnit ImageRef IndicatorState Joystick LED Lidar LidarPoint LightSensor LinearMotor Mode Motion Motor "
   "MouseState Node Pen PositionSensor Radar RadarTarget RangeFinder Receiver Robot RotationalMotor "
   "SimulationMode Skin Speaker Supervisor TouchSensor Type UserInputEvent WiperMode WheelIndex";
