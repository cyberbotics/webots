--- conflicted
+++ resolved
@@ -41,13 +41,8 @@
   static QString branchName;
   static bool firstCall = true;
   if (firstCall) {
-<<<<<<< HEAD
     const QString branchString("resources/branch.txt");
-    branchName = getInfoFromFile(&branchString);
-=======
-    const QString branch("resources/branch.txt");
-    branchName = getInfoFromFile(branch);
->>>>>>> 50c32f4e
+    branchName = getInfoFromFile(branchString);
   }
   return branchName;
 }
@@ -56,13 +51,8 @@
   static QString repoName;
   static bool firstCall = true;
   if (firstCall) {
-<<<<<<< HEAD
-    const QString repoString("resources/repo.txt");
-    repoName = getInfoFromFile(&repoString);
-=======
     const QString repo("resources/repo.txt");
     repoName = getInfoFromFile(repo);
->>>>>>> 50c32f4e
   }
   return repoName;
 }
