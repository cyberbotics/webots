// Copyright 1996-2022 Cyberbotics Ltd.
//
// Licensed under the Apache License, Version 2.0 (the "License");
// you may not use this file except in compliance with the License.
// You may obtain a copy of the License at
//
//     http://www.apache.org/licenses/LICENSE-2.0
//
// Unless required by applicable law or agreed to in writing, software
// distributed under the License is distributed on an "AS IS" BASIS,
// WITHOUT WARRANTIES OR CONDITIONS OF ANY KIND, either express or implied.
// See the License for the specific language governing permissions and
// limitations under the License.

#include "WbHttpReply.hpp"

#include "WbLog.hpp"

#include <QtCore/QCryptographicHash>
#include <QtCore/QFile>
#include <QtCore/QFileInfo>

// Remarks:
// - "Access-Control-Allow-Origin" is to solve this error appearing at least on Chrome:
//    `Error: No 'Access-Control-Allow-Origin' header is present on the requested resource`

<<<<<<< HEAD
QByteArray WbHttpReply::forge404Reply() {
  static QByteArray reply;
  if (reply.isEmpty()) {
    reply.append("HTTP/1.1 404 Not Found\r\n");
    reply.append("Access-Control-Allow-Origin: *\r\n");
  }
  return reply;
}

QByteArray WbHttpReply::forgeFileReply(const QString &fileName, const QString &etag) {
=======
QByteArray WbHttpReply::forge404Reply(const QString &url) {
  QByteArray reply;
  const QByteArray data =
    "<!DOCTYPE html>\n<html lang=\"en\"><head><meta charset=UTF-8><title>Webots: Not Found</title></head><body>"
    "<h1>404: File Not Found</h1>" +
    url.toUtf8() + "</body></html>";
  reply.append("HTTP/1.1 404 Not Found\r\n");
  reply.append("Access-Control-Allow-Origin: *\r\n");
  reply.append("Content-Type: text/html\r\n");
  reply.append(QString("Content-Length: %1\r\n").arg(data.length()).toUtf8());
  reply.append("\r\n");
  reply.append(data);
  return reply;
}

QByteArray WbHttpReply::forgeFileReply(const QString &fileName, const QString &etag, const QString &host, const QString &url) {
>>>>>>> 1b94360e
  QByteArray reply;

  QFile file(fileName);
  if (!file.open(QIODevice::ReadOnly)) {
    WbLog::warning(QObject::tr("Cannot read '%1', sending \"404 Not Found\".").arg(fileName));
    return forge404Reply(url);
  }
  QByteArray data = file.readAll();
  QByteArray replace = "http://" + host.toUtf8() + "/";
  data.replace("webots://", replace);

  const QByteArray hash = QCryptographicHash::hash(data, QCryptographicHash::Md5);

  if (!etag.isEmpty() && hash.toHex().compare(etag.toLocal8Bit(), Qt::CaseSensitive) == 0) {
    reply.append("HTTP/1.1 304 Not modified\r\n");
    reply.append("Access-Control-Allow-Origin: *\r\n");
    reply.append("Cache-Control: public, max-age=3600\r\n");  // Help the browsers to cache the file for 1 hour.
    reply.append("etag: ").append(hash.toHex()).append("\r\n");
    reply.append("\r\n");
  } else {
    const QString mimeType = WbHttpReply::mimeType(fileName, true);
    reply.append("HTTP/1.1 200 OK\r\n");
    reply.append("Access-Control-Allow-Origin: *\r\n");
    reply.append("Cache-Control: public, max-age=3600\r\n");  // Help the browsers to cache the file for 1 hour.
    reply.append("etag: ").append(hash.toHex()).append("\r\n");
    reply.append(QString("Content-Type: %1\r\n").arg(mimeType).toUtf8());
    reply.append(QString("Content-Length: %1\r\n").arg(data.length()).toUtf8());
    reply.append("\r\n");
    reply.append(data);
  }

  return reply;
}

QString WbHttpReply::mimeType(const QString &url, bool generic) {
  const QString extension = url.mid(url.lastIndexOf('.') + 1).toLower();
  QString type;
  if (extension == "png" || extension == "jpg" || extension == "jpeg" || extension == "ico")
    return QString("image/%1").arg(extension);
  else if (extension == "html" || extension == "css")
    return QString("text/%1").arg(extension);
  else if (extension == "js")
    return "application/javascript";
  else
    return generic ? "application/octet-stream" : "";  // generic binary format
}<|MERGE_RESOLUTION|>--- conflicted
+++ resolved
@@ -24,18 +24,6 @@
 // - "Access-Control-Allow-Origin" is to solve this error appearing at least on Chrome:
 //    `Error: No 'Access-Control-Allow-Origin' header is present on the requested resource`
 
-<<<<<<< HEAD
-QByteArray WbHttpReply::forge404Reply() {
-  static QByteArray reply;
-  if (reply.isEmpty()) {
-    reply.append("HTTP/1.1 404 Not Found\r\n");
-    reply.append("Access-Control-Allow-Origin: *\r\n");
-  }
-  return reply;
-}
-
-QByteArray WbHttpReply::forgeFileReply(const QString &fileName, const QString &etag) {
-=======
 QByteArray WbHttpReply::forge404Reply(const QString &url) {
   QByteArray reply;
   const QByteArray data =
@@ -52,7 +40,6 @@
 }
 
 QByteArray WbHttpReply::forgeFileReply(const QString &fileName, const QString &etag, const QString &host, const QString &url) {
->>>>>>> 1b94360e
   QByteArray reply;
 
   QFile file(fileName);
