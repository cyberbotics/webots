--- conflicted
+++ resolved
@@ -328,12 +328,6 @@
   // restore initial directly
   QDir::setCurrent(initialDir);
 
-<<<<<<< HEAD
-  // QDir::setCurrent(initialDir);
-
-  mResult = result.toString().toUtf8();
-=======
->>>>>>> 61f9fbf8
   return true;
 }
 
