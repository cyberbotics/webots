// Copyright 1996-2021 Cyberbotics Ltd.
//
// Licensed under the Apache License, Version 2.0 (the "License");
// you may not use this file except in compliance with the License.
// You may obtain a copy of the License at
//
//     http://www.apache.org/licenses/LICENSE-2.0
//
// Unless required by applicable law or agreed to in writing, software
// distributed under the License is distributed on an "AS IS" BASIS,
// WITHOUT WARRANTIES OR CONDITIONS OF ANY KIND, either express or implied.
// See the License for the specific language governing permissions and
// limitations under the License.

#include "WbShape.hpp"

#include "WbAppearance.hpp"
#include "WbBoundingSphere.hpp"
#include "WbImageTexture.hpp"
#include "WbMaterial.hpp"
#include "WbNodeUtilities.hpp"
#include "WbOdeContext.hpp"
#include "WbPaintTexture.hpp"
#include "WbPbrAppearance.hpp"
#include "WbPreferences.hpp"
#include "WbRay.hpp"
#include "WbRgb.hpp"
#include "WbSFBool.hpp"
#include "WbSFNode.hpp"
#include "WbWrenRenderingContext.hpp"
#include "WbWrenShaders.hpp"

#include <wren/material.h>

#include <ode/ode.h>

void WbShape::init() {
  mAppearance = findSFNode("appearance");
  mGeometry = findSFNode("geometry");
  mCastShadows = findSFBool("castShadows");
  mIsPickable = findSFBool("isPickable");

  mWrenMaterial = NULL;
}

WbShape::WbShape(WbTokenizer *tokenizer) : WbBaseNode("Shape", tokenizer) {
  init();
}

WbShape::WbShape(const WbShape &other) : WbBaseNode(other) {
  init();
}

WbShape::WbShape(const WbNode &other) : WbBaseNode(other) {
  init();
}

WbShape::~WbShape() {
  if (mWrenMaterial)
    wr_material_delete(mWrenMaterial);
}

void WbShape::downloadAssets() {
  WbBaseNode::downloadAssets();
  if (abstractAppearance())
    abstractAppearance()->downloadAssets();
  if (geometry())
    geometry()->downloadAssets();
}
<<<<<<< HEAD
=======

>>>>>>> 2a10be8f
void WbShape::preFinalize() {
  WbBaseNode::preFinalize();

  // handle both kinds of appearance nodes
  WbBaseNode *baseNode = dynamic_cast<WbBaseNode *>(mAppearance->value());
  if (baseNode)
    baseNode->preFinalize();

  if (geometry())
    geometry()->preFinalize();

  updateAppearance();
  updateGeometry();
}

void WbShape::postFinalize() {
  WbBaseNode::postFinalize();

  // handle both kinds of appearance nodes
  WbBaseNode *baseNode = dynamic_cast<WbBaseNode *>(mAppearance->value());
  if (baseNode)
    baseNode->postFinalize();

  if (geometry())
    geometry()->postFinalize();

  connect(mAppearance, &WbSFNode::changed, this, &WbShape::updateAppearance);
  connect(mGeometry, &WbSFNode::changed, this, &WbShape::updateGeometry);
  if (!isInBoundingObject()) {
    connect(mCastShadows, &WbSFBool::changed, this, &WbShape::updateCastShadows);
    updateCastShadows();
    connect(mIsPickable, &WbSFBool::changed, this, &WbShape::updateIsPickable);
    updateIsPickable();
  }
  if (geometry())
    connect(geometry(), &WbGeometry::changed, this, &WbShape::updateGeometryMaterial, Qt::UniqueConnection);

  connect(WbPreferences::instance(), &WbPreferences::changedByUser, this, &WbShape::updateAppearance);
}

void WbShape::reset(const QString &id) {
  WbBaseNode::reset(id);

  // handle both kinds of appearance nodes
  WbBaseNode *baseNode = dynamic_cast<WbBaseNode *>(mAppearance->value());
  if (baseNode)
    baseNode->reset(id);

  WbNode *const geometry = mGeometry->value();
  if (geometry)
    geometry->reset(id);
}

WbAppearance *WbShape::appearance() const {
  return dynamic_cast<WbAppearance *>(mAppearance->value());
}

WbPbrAppearance *WbShape::pbrAppearance() const {
  return dynamic_cast<WbPbrAppearance *>(mAppearance->value());
}

WbAbstractAppearance *WbShape::abstractAppearance() const {
  return dynamic_cast<WbAbstractAppearance *>(mAppearance->value());
}

void WbShape::propagateSelection(bool selected) {
  WbGeometry *const g = geometry();
  if (g)
    geometry()->propagateSelection(selected);
}

void WbShape::updateCollisionMaterial(bool triggerChange, bool onSelection) {  // for WbShapes lying into a bounding object only
  WbGeometry *const g = geometry();
  if (g)
    geometry()->updateCollisionMaterial(triggerChange, onSelection);
}

void WbShape::setScaleNeedUpdate() {  // for any WbShape
  WbGeometry *const g = geometry();
  if (g)
    g->setScaleNeedUpdate();
}

void WbShape::setSleepMaterial() {
  WbGeometry *const g = geometry();
  if (g)
    geometry()->setSleepMaterial();
}

void WbShape::updateAppearance() {
  if (appearance())
    connect(appearance(), &WbAppearance::changed, this, &WbShape::updateAppearance, Qt::UniqueConnection);
  else if (pbrAppearance())
    connect(pbrAppearance(), &WbPbrAppearance::changed, this, &WbShape::updateAppearance, Qt::UniqueConnection);

  if (areWrenObjectsInitialized())
    applyMaterialToGeometry();
  else if (!isInBoundingObject())
    emit wrenMaterialChanged();
}

void WbShape::updateGeometry() {
  if (isInBoundingObject())
    return;

  const WbGeometry *const g = geometry();
  if (g) {
    connect(g, &WbGeometry::wrenObjectsCreated, this, &WbShape::updateGeometryMaterial, Qt::UniqueConnection);
    connect(g, &WbGeometry::wrenObjectsCreated, this, &WbShape::updateIsPickable, Qt::UniqueConnection);
    connect(g, &WbGeometry::changed, this, &WbShape::updateGeometryMaterial, Qt::UniqueConnection);
    if (isPostFinalizedCalled()) {
      if (g->isPostFinalizedCalled())
        WbBoundingSphere::addSubBoundingSphereToParentNode(this);
      else
        connect(g, &WbBaseNode::finalizationCompleted, this, &WbShape::updateBoundingSphere, Qt::UniqueConnection);
    }
  }
}

void WbShape::updateBoundingSphere(WbBaseNode *subNode) {
  disconnect(subNode, &WbBaseNode::finalizationCompleted, this, &WbShape::updateBoundingSphere);
  WbBoundingSphere::addSubBoundingSphereToParentNode(this);
}

void WbShape::updateCastShadows() {
  assert(!isInBoundingObject());

  WbGeometry *const g = geometry();
  if (g) {
    g->computeCastShadows(mCastShadows->value());
    emit castShadowsChanged();
  }
}

void WbShape::updateIsPickable() {
  assert(!isInBoundingObject());
  WbGeometry *const g = geometry();
  if (g)
    g->setPickable(mIsPickable->value());
}

void WbShape::setAppearance(WbAppearance *appearance) {
  mAppearance->removeValue();
  mAppearance->setValue(appearance);
}

void WbShape::setPbrAppearance(WbPbrAppearance *appearance) {
  mAppearance->removeValue();
  mAppearance->setValue(appearance);
}

void WbShape::setGeometry(WbGeometry *geometry) {
  mGeometry->removeValue();
  mGeometry->setValue(geometry);
}

void WbShape::updateGeometryMaterial() {
  if (areWrenObjectsInitialized())
    applyMaterialToGeometry();
}

bool WbShape::isCastShadowsEnabled() const {
  return mCastShadows->value();
}

WbBoundingSphere *WbShape::boundingSphere() const {
  const WbGeometry *const g = geometry();
  if (g)
    return g->boundingSphere();

  return NULL;
}

void WbShape::createWrenObjects() {
  WbBaseNode::createWrenObjects();

  // handle both kinds of appearance nodes
  WbBaseNode *baseNode = dynamic_cast<WbBaseNode *>(mAppearance->value());
  if (baseNode)
    baseNode->createWrenObjects();

  WbGeometry *const g = geometry();
  if (g)
    g->createWrenObjects();
}

void WbShape::applyMaterialToGeometry() {
  WbGeometry *const g = geometry();
  if (!mWrenMaterial)
    createWrenMaterial(WR_MATERIAL_PHONG);

  if (g) {
    if (appearance()) {
      if (appearance()->areWrenObjectsInitialized()) {
        mWrenMaterial = appearance()->modifyWrenMaterial(mWrenMaterial);
        if (appearance()->material() && appearance()->material()->transparency() == 1)
          g->setTransparent(true);
        else
          g->setTransparent(false);
      } else {
        mWrenMaterial = WbAppearance::fillWrenDefaultMaterial(mWrenMaterial);
        // We need to call setTransparent for default appearance in case a previous transparent appearance was existing and
        // replaced by the default one.
        g->setTransparent(false);
      }
    } else if (pbrAppearance() && g->nodeType() != WB_NODE_POINT_SET) {
      createWrenMaterial(WR_MATERIAL_PBR);
      if (pbrAppearance()->areWrenObjectsInitialized()) {
        mWrenMaterial = pbrAppearance()->modifyWrenMaterial(mWrenMaterial);
        if (pbrAppearance()->transparency() == 1)
          g->setTransparent(true);
        else
          g->setTransparent(false);
      }
    } else {
      mWrenMaterial = WbAppearance::fillWrenDefaultMaterial(mWrenMaterial);
      // We need to call setTransparent for default appearance in case a previous transparent appearance was existing and
      // replaced by the default one.
      g->setTransparent(false);
    }

    if (!g->isInBoundingObject())
      g->setWrenMaterial(mWrenMaterial, mCastShadows->value());

    emit wrenMaterialChanged();
  }
}

// ray cast to a shape: pick the collided color
// using uv mapping, paint color and diffuse color
// could be improved by computing the exact openGL computing including lighting
void WbShape::pickColor(const WbRay &ray, WbRgb &pickedColor, double *roughness, double *occlusion) const {
  WbAppearance *const app = appearance();
  WbPbrAppearance *const pbrApp = pbrAppearance();
  WbGeometry *const geom = geometry();

  WbRgb diffuseColor(1.0f, 1.0f, 1.0f);
  WbRgb textureColor(1.0f, 1.0f, 1.0f);
  WbRgb paintColor(1.0f, 1.0f, 1.0f);
  pickedColor = WbRgb(1.0f, 1.0f, 1.0f);  // default value
  WbVector2 uv(-1, -1);

  if (roughness)
    *roughness = 0.0;
  if (occlusion)
    *occlusion = 0.0;

  if (geom) {
    float paintContribution = 0.0f;

    WbPaintTexture *paintTexture = WbPaintTexture::findPaintTexture(this);
    if (paintTexture) {
      const bool success = geom->pickUVCoordinate(uv, ray, 0);
      if (!success) {
        if (app) {
          pickedColor = app->diffuseColor();

          // apply transparency factor
          if (app->material()) {
            const float alpha = app->material()->transparency();
            pickedColor.setRed(pickedColor.red() * alpha);
            pickedColor.setGreen(pickedColor.green() * alpha);
            pickedColor.setBlue(pickedColor.blue() * alpha);
          }
        } else if (pbrApp) {
          pickedColor = pbrApp->baseColor();

          // apply transparency factor
          const float alpha = pbrApp->transparency();
          pickedColor.setRed(pickedColor.red() * alpha);
          pickedColor.setGreen(pickedColor.green() * alpha);
          pickedColor.setBlue(pickedColor.blue() * alpha);

          if (roughness)
            *roughness = pbrApp->roughness();
        }

        return;
      }
      // retrieve the corresponding color in the paint texture
      paintTexture->pickColor(uv, paintColor, &paintContribution);
    }

    if (app) {
      // diffuse color
      diffuseColor = app->diffuseColor();

      // apply transparency factor
      if (app->material()) {
        const double alpha = 1.0 - app->material()->transparency();
        diffuseColor.setRed(diffuseColor.red() * alpha);
        diffuseColor.setGreen(diffuseColor.green() * alpha);
        diffuseColor.setBlue(diffuseColor.blue() * alpha);
      }

      // texture color
      if (app->isTextureLoaded()) {
        if (uv.x() == -1) {
          bool success = geom->pickUVCoordinate(uv, ray, 0);
          if (!success) {
            pickedColor = diffuseColor;
            return;
          }
        }

        // retrieve the corresponding color in the texture
        app->pickColorInTexture(uv, textureColor);
      }

    } else if (pbrApp) {
      // diffuse color
      diffuseColor = pbrApp->baseColor();

      // apply transparency factor
      const double alpha = 1.0 - pbrApp->transparency();
      diffuseColor.setRed(diffuseColor.red() * alpha);
      diffuseColor.setGreen(diffuseColor.green() * alpha);
      diffuseColor.setBlue(diffuseColor.blue() * alpha);

      if (roughness)
        *roughness = pbrApp->roughness();

      // texture color
      if (pbrApp->isBaseColorTextureLoaded()) {
        if (uv.x() == -1) {
          bool success = geom->pickUVCoordinate(uv, ray, 0);
          if (!success) {
            pickedColor = diffuseColor;
            return;
          }
        }

        // retrieve the corresponding color in the texture
        pbrApp->pickColorInBaseColorTexture(textureColor, uv);
        if (roughness && pbrApp->isRoughnessTextureLoaded())
          pbrApp->pickRoughnessInTexture(roughness, uv);
        if (occlusion && pbrApp->isOcclusionTextureLoaded())
          pbrApp->pickOcclusionInTexture(occlusion, uv);
      }
    } else if (paintTexture) {
      pickedColor = paintColor;
      return;
    } else
      return;  // default value

    // combine colors
    pickedColor.setRed((1.0f - paintContribution) * diffuseColor.red() * textureColor.red() +
                       paintContribution * paintColor.red());
    pickedColor.setGreen((1.0f - paintContribution) * diffuseColor.green() * textureColor.green() +
                         paintContribution * paintColor.green());
    pickedColor.setBlue((1.0f - paintContribution) * diffuseColor.blue() * textureColor.blue() +
                        paintContribution * paintColor.blue());
  }
}

void WbShape::createWrenMaterial(int type) {
  const float defaultColor[] = {1.0f, 1.0f, 1.0f};
  if (mWrenMaterial)
    wr_material_delete(mWrenMaterial);

  if (type == WR_MATERIAL_PHONG) {
    mWrenMaterial = wr_phong_material_new();
    wr_phong_material_set_color(mWrenMaterial, defaultColor);
    wr_material_set_default_program(mWrenMaterial, WbWrenShaders::defaultShader());
  } else {
    mWrenMaterial = wr_pbr_material_new();
    wr_pbr_material_set_base_color(mWrenMaterial, defaultColor);
    wr_material_set_default_program(mWrenMaterial, WbWrenShaders::pbrShader());
  }
}

///////////////////////////////////////////////////////////
//  ODE related methods for WbShapes in boundingObjects  //
///////////////////////////////////////////////////////////

void WbShape::connectGeometryField() const {
  connect(mGeometry, &WbSFNode::changed, this, &WbShape::createOdeGeom, Qt::UniqueConnection);
}

void WbShape::disconnectGeometryField() const {
  disconnect(mGeometry, &WbSFNode::changed, this, &WbShape::createOdeGeom);
}

void WbShape::createOdeGeom() {
  const WbGeometry *const g = geometry();

  if (g == NULL) {
    parsingInfo(tr("Please specify 'geometry' field (of Shape placed in 'boundingObject')."));
    return;
  }

  emit geometryInShapeInserted();
}

bool WbShape::isSuitableForInsertionInBoundingObject(bool warning) const {
  const WbGeometry *const g = geometry();
  return g ? g->isSuitableForInsertionInBoundingObject(warning) : true;
}

bool WbShape::isAValidBoundingObject(bool checkOde, bool warning) const {
  const WbGeometry *const g = geometry();
  return g && g->isAValidBoundingObject(checkOde, warning);
}

////////////
// Export //
////////////

bool WbShape::exportNodeHeader(WbVrmlWriter &writer) const {
  if (writer.isX3d()) {
    writer << "<" << x3dName() << " id=\'n" << QString::number(uniqueId()) << "\'";
    if (isInvisibleNode())
      writer << " render=\'false\'";

    if (isUseNode() && defNode()) {
      writer << " USE=\'" + QString::number(defNode()->uniqueId()) + "\'></" + x3dName() + ">";
      return true;
    }

    if (!mIsPickable->value())
      writer << " isPickable='false'";
    if (mCastShadows->value())
      writer << " castShadows='true'";

    return false;
  } else
    return WbBaseNode::exportNodeHeader(writer);
}

void WbShape::exportBoundingObjectToX3D(WbVrmlWriter &writer) const {
  assert(writer.isX3d());

  writer << "<Shape>";

  geometry()->exportBoundingObjectToX3D(writer);

  writer << "</Shape>";
}<|MERGE_RESOLUTION|>--- conflicted
+++ resolved
@@ -67,10 +67,7 @@
   if (geometry())
     geometry()->downloadAssets();
 }
-<<<<<<< HEAD
-=======
-
->>>>>>> 2a10be8f
+
 void WbShape::preFinalize() {
   WbBaseNode::preFinalize();
 
