// Copyright 1996-2023 Cyberbotics Ltd.
//
// Licensed under the Apache License, Version 2.0 (the "License");
// you may not use this file except in compliance with the License.
// You may obtain a copy of the License at
//
//     https://www.apache.org/licenses/LICENSE-2.0
//
// Unless required by applicable law or agreed to in writing, software
// distributed under the License is distributed on an "AS IS" BASIS,
// WITHOUT WARRANTIES OR CONDITIONS OF ANY KIND, either express or implied.
// See the License for the specific language governing permissions and
// limitations under the License.

#include "WbRadar.hpp"

#include "WbAffinePlane.hpp"
#include "WbDataStream.hpp"
#include "WbFieldChecker.hpp"
#include "WbObjectDetection.hpp"
#include "WbRandom.hpp"
#include "WbSensor.hpp"
#include "WbWorld.hpp"
#include "WbWrenRenderingContext.hpp"
#include "WbWrenShaders.hpp"

#include <wren/material.h>
#include <wren/node.h>
#include <wren/renderable.h>
#include <wren/static_mesh.h>
#include <wren/transform.h>

#include "../../controller/c/messages.h"

#include <QtCore/QDataStream>
#include <QtCore/QVector>

#include <cassert>

class WbRadarTarget : public WbObjectDetection {
public:
  WbRadarTarget(WbRadar *radar, WbSolid *solidTarget, bool needToCheckCollision, double maxRange) :
    WbObjectDetection(radar, solidTarget, needToCheckCollision, maxRange, radar->horizontalFieldOfView()) {
    mTargetDistance = 0.0;
    mReceivedPower = 0.0;
    mSpeed = 0.0;
    mAzimuth = 0.0;
  };

  virtual ~WbRadarTarget() {}

  double targetDistance() const { return mTargetDistance; }
  double receivedPower() const { return mReceivedPower; }
  double speed() const { return mSpeed; }
  double azimuth() const { return mAzimuth; }
  void setTargetDistance(double distance) { mTargetDistance = distance; }
  void setReceivedPower(double receivedPower) { mReceivedPower = receivedPower; }
  void setSpeed(double speed) { mSpeed = speed; }
  void setAzimuth(double azimuth) { mAzimuth = azimuth; }

protected:
  double distance() override { return objectRelativePosition().length(); }

  double mTargetDistance;
  double mReceivedPower;
  double mSpeed;
  double mAzimuth;
};

void WbRadar::init() {
  mMinRange = findSFDouble("minRange");
  mMaxRange = findSFDouble("maxRange");
  mHorizontalFieldOfView = findSFDouble("horizontalFieldOfView");
  mVerticalFieldOfView = findSFDouble("verticalFieldOfView");
  mMinAbsoluteRadialSpeed = findSFDouble("minAbsoluteRadialSpeed");
  mMinRadialSpeed = findSFDouble("minRadialSpeed");
  mMaxRadialSpeed = findSFDouble("maxRadialSpeed");
  mCellDistance = findSFDouble("cellDistance");
  mCellSpeed = findSFDouble("cellSpeed");
  mRangeNoise = findSFDouble("rangeNoise");
  mSpeedNoise = findSFDouble("speedNoise");
  mAngularNoise = findSFDouble("angularNoise");
  mAntennaGain = findSFDouble("antennaGain");
  mFrequency = findSFDouble("frequency");
  mTransmittedPower = findSFDouble("transmittedPower");
  mOcclusion = findSFBool("occlusion");
  mMinDetectableSignal = findSFDouble("minDetectableSignal");

  mSensorElapsedTime = 0;
  mSensor = NULL;

  mTransform = NULL;
  mRenderable = NULL;
  mMesh = NULL;
  mMaterial = NULL;

  mTransmittedPowerInW = 0.0;
  mRealGain = 0.0;
  mReceivedPowerThreshold = 0.0;
  mReceivedPowerFactor = 1.0;
}

WbRadar::WbRadar(WbTokenizer *tokenizer) : WbSolidDevice("Radar", tokenizer) {
  init();
}

WbRadar::WbRadar(const WbRadar &other) :
  WbSolidDevice(other),
  mRadarTargets(),
  mInvalidRadarTargets(),
  mRadarTargetsPreviousTranslations() {
  init();
}

WbRadar::WbRadar(const WbNode &other) : WbSolidDevice(other) {
  init();
}

WbRadar::~WbRadar() {
  delete mSensor;
  if (areWrenObjectsInitialized()) {
    wr_node_delete(WR_NODE(mTransform));
    wr_node_delete(WR_NODE(mRenderable));
    wr_material_delete(mMaterial);
    wr_static_mesh_delete(mMesh);
  }
  qDeleteAll(mRadarTargets);
  mRadarTargets.clear();
}

void WbRadar::preFinalize() {
  WbSolidDevice::preFinalize();

  mSensor = new WbSensor();
}

void WbRadar::postFinalize() {
  WbSolidDevice::postFinalize();

  connect(mMinRange, &WbSFDouble::changed, this, &WbRadar::updateMinRange);
  connect(mMaxRange, &WbSFDouble::changed, this, &WbRadar::updateMaxRange);
  connect(mHorizontalFieldOfView, &WbSFDouble::changed, this, &WbRadar::updateHorizontalFieldOfView);
  connect(mVerticalFieldOfView, &WbSFDouble::changed, this, &WbRadar::updateVerticalFieldOfView);
  connect(mMinAbsoluteRadialSpeed, &WbSFDouble::changed, this, &WbRadar::updateMinAbsoluteRadialSpeed);
  connect(mMinRadialSpeed, &WbSFDouble::changed, this, &WbRadar::updateMinAndMaxRadialSpeed);
  connect(mMaxRadialSpeed, &WbSFDouble::changed, this, &WbRadar::updateMinAndMaxRadialSpeed);
  connect(mCellDistance, &WbSFDouble::changed, this, &WbRadar::updateCellDistance);
  connect(mCellSpeed, &WbSFDouble::changed, this, &WbRadar::updateCellSpeed);
  connect(mRangeNoise, &WbSFDouble::changed, this, &WbRadar::updateRangeNoise);
  connect(mSpeedNoise, &WbSFDouble::changed, this, &WbRadar::updateSpeedNoise);
  connect(mAngularNoise, &WbSFDouble::changed, this, &WbRadar::updateAngularNoise);
  connect(mFrequency, &WbSFDouble::changed, this, &WbRadar::updateFrequency);
  connect(mAntennaGain, &WbSFDouble::changed, this, &WbRadar::updateAntennaGain);
  connect(mTransmittedPower, &WbSFDouble::changed, this, &WbRadar::updateTransmittedPower);
  connect(mMinDetectableSignal, &WbSFDouble::changed, this, &WbRadar::updateMinDetectableSignal);
  connect(mSensor, &WbSensor::stateChanged, this, &WbRadar::applyFrustumToWren);
  connect(WbWrenRenderingContext::instance(), &WbWrenRenderingContext::optionalRenderingChanged, this,
          &WbRadar::updateOptionalRendering);

  updateMinRange();
  updateMaxRange();
  updateHorizontalFieldOfView();
  updateVerticalFieldOfView();
  updateMinAbsoluteRadialSpeed();
  updateMinAndMaxRadialSpeed();
  updateCellDistance();
  updateCellSpeed();
  updateRangeNoise();
  updateSpeedNoise();
  updateAngularNoise();
  updateFrequency();
  updateAntennaGain();
  updateTransmittedPower();
  updateMinDetectableSignal();
}

void WbRadar::updateOptionalRendering(int option) {
  if (option == WbWrenRenderingContext::VF_RADAR_FRUSTUMS && areWrenObjectsInitialized()) {
    applyFrustumToWren();
    wr_node_set_visible(WR_NODE(mTransform), WbWrenRenderingContext::instance()->isOptionalRenderingEnabled(option));
  }
}

void WbRadar::updateMinRange() {
  WbFieldChecker::resetDoubleIfNegative(this, mMinRange, 0.0);
  if (mMaxRange->value() <= mMinRange->value()) {
    if (mMaxRange->value() == 0.0) {
      double newMaxRange = mMinRange->value() + 1.0;
      parsingWarn(tr("'minRange' is greater or equal to 'maxRange'. Setting 'maxRange' to %1.").arg(newMaxRange));
      mMaxRange->setValueNoSignal(newMaxRange);
    } else {
      double newMinRange = mMaxRange->value() - 1.0;
      if (newMinRange < 0.0)
        newMinRange = 0.0;
      parsingWarn(tr("'minRange' is greater or equal to 'maxRange'. Setting 'minRange' to %1.").arg(newMinRange));
      mMinRange->setValueNoSignal(newMinRange);
    }
    return;
  }
  if (areWrenObjectsInitialized())
    applyFrustumToWren();
}

void WbRadar::updateMaxRange() {
  WbFieldChecker::resetDoubleIfNegative(this, mMaxRange, mMinRange->value() + 1.0);

  if (mMaxRange->value() <= mMinRange->value()) {
    double newMaxRange = mMinRange->value() + 1.0;
    parsingWarn(tr("'maxRange' is less or equal to 'minRange'. Setting 'maxRange' to %1.").arg(newMaxRange));
    mMaxRange->setValueNoSignal(newMaxRange);
    return;
  }
  if (areWrenObjectsInitialized())
    applyFrustumToWren();
}

void WbRadar::updateHorizontalFieldOfView() {
  WbFieldChecker::resetDoubleIfNotInRangeWithExcludedBounds(this, mHorizontalFieldOfView, 0.0, M_PI, 0.78);
  if (areWrenObjectsInitialized())
    applyFrustumToWren();
}

void WbRadar::updateVerticalFieldOfView() {
  WbFieldChecker::resetDoubleIfNotInRangeWithExcludedBounds(this, mVerticalFieldOfView, 0.0, M_PI_2, 0.1);
  if (areWrenObjectsInitialized())
    applyFrustumToWren();
}

void WbRadar::updateMinAbsoluteRadialSpeed() {
  WbFieldChecker::resetDoubleIfNegative(this, mMinAbsoluteRadialSpeed, 0.0);
}

void WbRadar::updateMinAndMaxRadialSpeed() {
  if (mMinRadialSpeed->value() == 0.0 && mMaxRadialSpeed->value() == 0.0)
    // no limits
    return;

  if (mMaxRadialSpeed->value() <= mMinRadialSpeed->value()) {
    double newMaxRadialSpeed = mMinRadialSpeed->value() + 1.0;
    parsingWarn(
      tr("'maxRadialSpeed' is less than or equal to 'minRadialSpeed'. Setting 'maxRadialSpeed' to %1.").arg(newMaxRadialSpeed));
    mMaxRadialSpeed->setValueNoSignal(newMaxRadialSpeed);
    return;
  }
}

void WbRadar::updateCellDistance() {
  WbFieldChecker::resetDoubleIfNegative(this, mCellDistance, 0.0);
}

void WbRadar::updateCellSpeed() {
  WbFieldChecker::resetDoubleIfNegative(this, mCellSpeed, 0.0);
}

void WbRadar::updateRangeNoise() {
  WbFieldChecker::resetDoubleIfNegative(this, mRangeNoise, 0.0);
}

void WbRadar::updateSpeedNoise() {
  WbFieldChecker::resetDoubleIfNegative(this, mSpeedNoise, 0.0);
}

void WbRadar::updateAngularNoise() {
  WbFieldChecker::resetDoubleIfNegative(this, mAngularNoise, 0.0);
}

void WbRadar::updateFrequency() {
  WbFieldChecker::resetDoubleIfNegative(this, mFrequency, 24.0);
  updateReceivedPowerFactor();
}

void WbRadar::updateTransmittedPower() {
  // convert transmittedPower from dBm to W
  mTransmittedPowerInW = 0.001 * pow(10.0, mTransmittedPower->value() / 10.0);
  updateReceivedPowerFactor();
}

void WbRadar::updateAntennaGain() {
  // convert antennaGain from dBi to to real gain
  mRealGain = pow(10.0, mAntennaGain->value() / 10.0);
  updateReceivedPowerFactor();
}

void WbRadar::updateMinDetectableSignal() {
  // convert minDetectableSignal from dBm into W
  mReceivedPowerThreshold = 0.001 * pow(10.0, mMinDetectableSignal->value() / 10.0);
}

void WbRadar::updateReceivedPowerFactor() {
  // compute the received power factor
  //(part of the received power formula only dependent on the radar caracteristics)
  mReceivedPowerFactor = mTransmittedPowerInW * pow(mRealGain, 2.0) * pow(wavelength(), 2.0) / pow(4 * M_PI, 3.0);
}

void WbRadar::prePhysicsStep(double ms) {
  WbSolidDevice::prePhysicsStep(ms);

  qDeleteAll(mRadarTargets);
  mRadarTargets.clear();

  if (isPowerOn() && mSensor->isEnabled() && mSensor->needToRefreshInMs(ms) && mOcclusion->value()) {
    // create rays
    computeTargets(false, true);

    if (!mRadarTargets.isEmpty()) {
      // radar or targets could move during physics step
      const QList<dGeomID> &rays = mRadarTargets[0]->geoms();
      if (!rays.isEmpty())
        subscribeToRaysUpdate(rays.first());
    }
  }
}

void WbRadar::postPhysicsStep() {
  WbSolidDevice::postPhysicsStep();

  // delete invalid WbRadarTargets and ODE rays
  // it is preferable to not delete them during the physics step to avoid
  // possible inconsistencies in other clusters
  qDeleteAll(mInvalidRadarTargets);
  mInvalidRadarTargets.clear();
}

void WbRadar::updateRaysSetupIfNeeded() {
  updateTransformForPhysicsStep();

  // compute the radar position, rotation, axis and plane
<<<<<<< HEAD
  const WbVector3 radarPosition = position();
  const WbMatrix3 radarRotation = rotationMatrix();
  const WbVector3 radarAxis = radarRotation * WbVector3(1.0, 0.0, 0.0);
  const WbAffinePlane radarPlane(radarRotation * WbVector3(0.0, 0.0, 1.0), radarAxis);
  const WbAffinePlane *frustumPlanes =
    WbObjectDetection::computeFrustumPlanes(this, verticalFieldOfView(), horizontalFieldOfView(), maxRange());
=======
  const WbVector3 radarPosition = matrix().translation();
  WbMatrix3 radarRotation = rotationMatrix();
  WbMatrix3 radarInverseRotation = radarRotation.transposed();
  WbVector3 radarAxis = radarRotation * WbVector3(1.0, 0.0, 0.0);
  WbAffinePlane radarPlane(radarRotation * WbVector3(0.0, 0.0, 1.0), radarAxis);
  WbAffinePlane *frustumPlanes = WbObjectDetection::computeFrustumPlanes(radarPosition, radarRotation, verticalFieldOfView(),
                                                                         horizontalFieldOfView(), maxRange(), true);
>>>>>>> 9e173556
  foreach (WbRadarTarget *target, mRadarTargets) {
    target->object()->updateTransformForPhysicsStep();
    if (!target->recomputeRayDirection(frustumPlanes) ||
        !setTargetProperties(radarPosition, radarRotation, radarAxis, radarPlane, target)) {
      mRadarTargets.removeAll(target);
      mInvalidRadarTargets.append(target);
    }
  }

  delete[] frustumPlanes;
}

void WbRadar::rayCollisionCallback(dGeomID geom, WbSolid *collidingSolid, double depth) {
  foreach (WbRadarTarget *target, mRadarTargets) {
    // check if this target is the one that collides
    if (target->contains(geom)) {
      // make sure the colliding solid is not the target itself
      if (target->object() != collidingSolid && !target->object()->solidChildren().contains(collidingSolid))
        target->setCollided(geom, depth);
      return;
    }
  }
}

void WbRadar::createWrenObjects() {
  mTransform = wr_transform_new();
  wr_node_set_visible(WR_NODE(mTransform), false);

  mMaterial = wr_phong_material_new();
  wr_material_set_default_program(mMaterial, WbWrenShaders::lineSetShader());

  mRenderable = wr_renderable_new();
  wr_renderable_set_visibility_flags(mRenderable, WbWrenRenderingContext::VF_RADAR_FRUSTUMS);
  wr_renderable_set_drawing_mode(mRenderable, WR_RENDERABLE_DRAWING_MODE_LINES);
  wr_renderable_set_material(mRenderable, mMaterial, NULL);

  WbSolidDevice::createWrenObjects();

  wr_transform_attach_child(mTransform, WR_NODE(mRenderable));
  wr_transform_attach_child(wrenNode(), WR_NODE(mTransform));

  applyFrustumToWren();
  updateOptionalRendering(WbWrenRenderingContext::VF_RADAR_FRUSTUMS);
}

void WbRadar::handleMessage(QDataStream &stream) {
  unsigned char command;
  short refreshRate;
  stream >> command;

  switch (command) {
    case C_SET_SAMPLING_PERIOD:
      stream >> refreshRate;
      mSensor->setRefreshRate(refreshRate);
      return;
    default:
      assert(0);
  }
}

void WbRadar::writeConfigure(WbDataStream &stream) {
  mSensor->connectToRobotSignal(robot());

  stream << tag();
  stream << (unsigned char)C_CONFIGURE;
  stream << (double)minRange();
  stream << (double)maxRange();
  stream << (double)horizontalFieldOfView();
  stream << (double)verticalFieldOfView();
}

void WbRadar::writeAnswer(WbDataStream &stream) {
  if (refreshSensorIfNeeded() || mSensor->hasPendingValue()) {
    stream << tag();
    stream << (unsigned char)C_RADAR_DATA;
    int numberOfTargets = mRadarTargets.size();
    stream << (int)numberOfTargets;
    for (int i = 0; i < numberOfTargets; ++i) {
      stream << (double)mRadarTargets.at(i)->targetDistance();
      stream << (double)mRadarTargets.at(i)->receivedPower();
      stream << (double)mRadarTargets.at(i)->speed();
      stream << (double)mRadarTargets.at(i)->azimuth();
    }
    mSensor->resetPendingValue();
  }
}

void WbRadar::computeTargets(bool finalSetup, bool needCollisionDetection) {
  // compute the radar position, rotation, axis and plane
<<<<<<< HEAD
  const WbVector3 radarPosition = position();
  const WbMatrix3 radarRotation = rotationMatrix();
  const WbVector3 radarAxis = radarRotation * WbVector3(1.0, 0.0, 0.0);
  const WbAffinePlane radarPlane(radarRotation * WbVector3(0.0, 0.0, 1.0), radarAxis);
  const WbAffinePlane *frustumPlanes =
    WbObjectDetection::computeFrustumPlanes(this, verticalFieldOfView(), horizontalFieldOfView(), maxRange());
=======
  const WbVector3 radarPosition = matrix().translation();
  WbMatrix3 radarRotation = rotationMatrix();
  WbMatrix3 radarInverseRotation = radarRotation.transposed();
  WbVector3 radarAxis = radarRotation * WbVector3(1.0, 0.0, 0.0);
  WbAffinePlane radarPlane(radarRotation * WbVector3(0.0, 0.0, 1.0), radarAxis);
  WbAffinePlane *frustumPlanes = WbObjectDetection::computeFrustumPlanes(radarPosition, radarRotation, verticalFieldOfView(),
                                                                         horizontalFieldOfView(), maxRange(), true);
>>>>>>> 9e173556

  // loop for each possible target to check if it is visible
  QList<WbSolid *> targets = WbWorld::instance()->radarTargetSolids();
  for (int i = 0; i < targets.size(); i++) {
    WbSolid *target = targets.at(i);
    if (target == this)
      continue;
    // create target
    WbRadarTarget *generatedTarget = new WbRadarTarget(this, target, needCollisionDetection, maxRange());
    if (finalSetup) {
      if (!generatedTarget->isContainedInFrustum(frustumPlanes) ||
          !setTargetProperties(radarPosition, radarRotation, radarAxis, radarPlane, generatedTarget)) {
        delete generatedTarget;
        continue;
      }
    }
    mRadarTargets.append(generatedTarget);
  }

  delete[] frustumPlanes;
}

bool WbRadar::setTargetProperties(const WbVector3 &radarPosition, const WbMatrix3 &radarRotation, const WbVector3 &radarAxis,
                                  const WbAffinePlane &radarPlane, WbRadarTarget *radarTarget) {
  assert(radarTarget);

  const WbVector3 targetPosition = radarTarget->object()->position();
  const WbVector3 targetToRadarVector = targetPosition - radarPosition;

  double distance = radarTarget->objectRelativePosition().length() + mRangeNoise->value() * WbRandom::nextGaussian();

  // check that target is not too close
  if (distance < (minRange() - radarTarget->objectSize().x() / 2.0))
    return false;

  if (distance > maxRange())
    distance = maxRange();
  else if (distance < minRange())
    distance = minRange();

  // compute received power and check if it is above the threshold
  // the received power is converted to dBm after the targets are merged
  // this is done to avoid converting back and forth when merging two targets
  double receivedPower = mReceivedPowerFactor * radarTarget->object()->radarCrossSection() / pow(distance, 4.0);
  if (receivedPower < mReceivedPowerThreshold)
    return false;

  // compute speed using (distance / time).
  WbVector3 targetVelocity =
    (targetPosition - mRadarTargetsPreviousTranslations[radarTarget->object()]) * (1000 / mSensorElapsedTime);
  WbVector3 radarVelocity = (radarPosition - mPreviousRadarPosition) * (1000 / mSensorElapsedTime);
  WbVector3 relativeVelocity = targetVelocity - radarVelocity;

  double relativeSpeed = targetToRadarVector.normalized().dot(relativeVelocity);
  relativeSpeed += mSpeedNoise->value() * WbRandom::nextGaussian();
  // check speed is in the radial speed range
  if (mMinRadialSpeed->value() != 0.0 || mMaxRadialSpeed->value() != 0.0) {
    if (relativeSpeed < mMinRadialSpeed->value())
      return false;
    else if (relativeSpeed > mMaxRadialSpeed->value())
      return false;
  }

  // check that absolute speed is bigger than 'mMinAbsoluteRadialSpeed'
  if (mMinAbsoluteRadialSpeed->value() > 0 && fabs(relativeSpeed) < mMinAbsoluteRadialSpeed->value())
    return false;

  // compute horizontal angle
  WbVector3 projectedTargetToRadarVector = radarPlane.vectorProjection(targetToRadarVector);
  projectedTargetToRadarVector.normalize();
  double azimuth = radarAxis.angle(projectedTargetToRadarVector);
  if (projectedTargetToRadarVector.dot(radarRotation * WbVector3(0.0, 1.0, 0.0)) > 0.0)
    azimuth = -azimuth;

  // checks that azimuth is not out of the detection frustum,
  // this can happen if the object's center is outside but a part of the object is inside.
  // In that case a future improvement would be to adapt the received power.
  if (azimuth > (mHorizontalFieldOfView->value() / 2.0))
    azimuth = mHorizontalFieldOfView->value() / 2.0;
  else if (azimuth < -(mHorizontalFieldOfView->value() / 2.0))
    azimuth = -mHorizontalFieldOfView->value() / 2.0;

  azimuth += mAngularNoise->value() * WbRandom::nextGaussian();

  // update target
  radarTarget->setTargetDistance(distance);
  radarTarget->setReceivedPower(receivedPower);
  radarTarget->setSpeed(relativeSpeed);
  radarTarget->setAzimuth(azimuth);
  return true;
}

bool WbRadar::refreshSensorIfNeeded() {
  if (!isPowerOn() || !mSensor->needToRefresh())
    return false;

  if (!mOcclusion->value())
    // no need of ODE ray collision detection
    // rays can be created at the end of the step when all the body positions
    // are up-to-date
    computeTargets(true, false);

  // post process targets
  if (mOcclusion->value())
    removeOccludedTargets();

  if (mCellDistance->value() > 0.0)
    mergeTargets();

  // convert the received power into dBm
  for (int i = 0; i < mRadarTargets.size(); ++i)
    mRadarTargets.at(i)->setReceivedPower(10.0 * log10(mRadarTargets.at(i)->receivedPower() / 0.001));

  mRadarTargetsPreviousTranslations.clear();
  QList<WbSolid *> targets = WbWorld::instance()->radarTargetSolids();
  for (int i = 0; i < targets.size(); ++i) {
    WbSolid *target = targets.at(i);
    if (target != this)
      mRadarTargetsPreviousTranslations.insert(target, target->position());
  }

  // cache the sensor timestep for use in velocity calculations
  mPreviousRadarPosition = position();
  mSensorElapsedTime = mSensor->elapsedTime();
  mSensor->updateTimer();
  return true;
}

void WbRadar::reset(const QString &id) {
  WbSolidDevice::reset(id);

  qDeleteAll(mRadarTargets);
  mRadarTargets.clear();
  qDeleteAll(mInvalidRadarTargets);
  mInvalidRadarTargets.clear();
  mRadarTargetsPreviousTranslations.clear();
}

void WbRadar::removeOccludedTargets() {
  for (int i = mRadarTargets.size() - 1; i >= 0; --i) {
    if (mRadarTargets.at(i)->hasCollided()) {
      delete mRadarTargets[i];
      mRadarTargets.removeAt(i);
    }
  }
}

void WbRadar::mergeTargets(int startingIndex) {
  // Merge the targets recursively if the distance is < 'cellDistance'
  int numberOfTargets = mRadarTargets.size();
  if (startingIndex >= numberOfTargets)
    return;
  double cellDistance = mCellDistance->value();
  double cellSpeed = mCellSpeed->value();
  bool targetMerged = false;
  int i = 0;
  for (i = startingIndex; i < numberOfTargets - 1; ++i) {
    QVector<int> targetsToMerge;
    for (int j = i + 1; j < numberOfTargets; ++j) {
      if ((fabs(mRadarTargets.at(i)->targetDistance() - mRadarTargets.at(j)->targetDistance()) < cellDistance) &&
          ((cellSpeed <= 0.0) || (fabs(mRadarTargets.at(i)->speed() - mRadarTargets.at(j)->speed()) < cellSpeed))) {
        targetsToMerge.append(j);
        targetMerged = true;
      }
    }
    if (targetMerged) {
      // use a weighted average (weight is the received power) to compute resulting target
      double resultingReceivedPower = mRadarTargets.at(i)->receivedPower();
      double resultingAzimuth = mRadarTargets.at(i)->azimuth() * resultingReceivedPower;
      double resultingSpeed = mRadarTargets.at(i)->speed() * resultingReceivedPower;
      double resultingDistance = mRadarTargets.at(i)->targetDistance() * resultingReceivedPower;
      for (int j = 0; j < targetsToMerge.size(); ++j) {
        resultingReceivedPower += mRadarTargets.at(targetsToMerge.at(j))->receivedPower();
        resultingAzimuth +=
          mRadarTargets.at(targetsToMerge.at(j))->azimuth() * mRadarTargets.at(targetsToMerge.at(j))->receivedPower();
        resultingSpeed +=
          mRadarTargets.at(targetsToMerge.at(j))->speed() * mRadarTargets.at(targetsToMerge.at(j))->receivedPower();
        resultingDistance +=
          mRadarTargets.at(targetsToMerge.at(j))->targetDistance() * mRadarTargets.at(targetsToMerge.at(j))->receivedPower();
      }
      resultingAzimuth /= resultingReceivedPower;
      resultingSpeed /= resultingReceivedPower;
      resultingDistance /= resultingReceivedPower;
      mRadarTargets[i]->setReceivedPower(resultingReceivedPower);
      mRadarTargets[i]->setAzimuth(resultingAzimuth);
      mRadarTargets[i]->setSpeed(resultingSpeed);
      mRadarTargets[i]->setTargetDistance(resultingDistance);
      // remove the merged target
      for (int j = targetsToMerge.size() - 1; j >= 0; --j) {
        delete mRadarTargets[targetsToMerge.at(j)];
        mRadarTargets.removeAt(targetsToMerge.at(j));
      }
      break;
    }
  }
  if (targetMerged)
    mergeTargets(i);
}

static void addVertex(QVector<float> &vertices, float x, float y, float z) {
  vertices.push_back(x);
  vertices.push_back(y);
  vertices.push_back(z);
}

// (Re)creates the blue or gray (radar disabled) frustum if needed
void WbRadar::applyFrustumToWren() {
  // recreates the frustum if it already exists
  if (mMesh) {
    wr_static_mesh_delete(mMesh);
    mMesh = NULL;
  }

  if (!WbWrenRenderingContext::instance()->isOptionalRenderingEnabled(WbWrenRenderingContext::VF_RADAR_FRUSTUMS))
    return;

  const float disabledColor[3] = {0.5f, 0.5f, 0.5f};
  const float enabledColor[3] = {0.0f, 0.0f, 1.0f};
  if (mSensor->isEnabled() && mSensor->isFirstValueReady())
    wr_phong_material_set_color(mMaterial, enabledColor);
  else
    wr_phong_material_set_color(mMaterial, disabledColor);

  const float sinH = sinf(horizontalFieldOfView() / 2.0f);
  const float cosH = cosf(horizontalFieldOfView() / 2.0f);
  const float sinV = sinf(verticalFieldOfView() / 2.0f);
  const float cosV = cosf(verticalFieldOfView() / 2.0f);
  const float factorX = cosV * cosH;
  const float factorY = cosV * sinH;
  const float factorZ = sinV;
  const float maxX = maxRange() * factorX;
  const float maxZ = maxRange() * factorZ;
  const float maxY = maxRange() * factorY;
  const float minX = minRange() * factorX;
  const float minZ = minRange() * factorZ;
  const float minY = minRange() * factorY;

  // create the outlines
  const int steps = 24;
  QVector<float> vertices;
  vertices.reserve(3 * (10 + 16 * steps));

  addVertex(vertices, 0, 0, 0);
  addVertex(vertices, minRange(), 0, 0);
  addVertex(vertices, minX, minY, -minZ);
  addVertex(vertices, maxX, maxY, -maxZ);
  addVertex(vertices, minX, -minY, -minZ);
  addVertex(vertices, maxX, -maxY, -maxZ);
  addVertex(vertices, minX, minY, minZ);
  addVertex(vertices, maxX, maxY, maxZ);
  addVertex(vertices, minX, -minY, minZ);
  addVertex(vertices, maxX, -maxY, maxZ);

  // create top and bottom margin
  const float ranges[2] = {static_cast<float>(minRange()), static_cast<float>(maxRange())};
  float x1, y1, z1, x2, y2, z2;
  for (int j = 0; j < steps; ++j) {
    const float angle1 = horizontalFieldOfView() / 2.0f - j * horizontalFieldOfView() / steps;
    const float angle2 = horizontalFieldOfView() / 2.0f - (j + 1) * horizontalFieldOfView() / steps;
    const float factorX1 = cosV * cosf(angle1);
    const float factorX2 = cosV * cosf(angle2);
    const float factorY1 = cosV * sinf(angle1);
    const float factorY2 = cosV * sinf(angle2);
    for (int k = 0; k < 2; ++k) {
      const float range = ranges[k];
      x1 = range * factorX1;
      y1 = range * factorY1;
      z1 = range * sinV;
      x2 = range * factorX2;
      y2 = range * factorY2;
      z2 = range * sinV;
      // top
      addVertex(vertices, x1, y1, z1);
      addVertex(vertices, x2, y2, z2);
      // bottom
      addVertex(vertices, x1, y1, -z1);
      addVertex(vertices, x2, y2, -z2);
    }
  }

  // create right and left margin
  for (int j = 0; j < steps; ++j) {
    const float angle1 = verticalFieldOfView() / 2.0f - j * verticalFieldOfView() / steps;
    const float angle2 = verticalFieldOfView() / 2.0f - (j + 1) * verticalFieldOfView() / steps;
    const float factorX1 = cosf(angle1) * cosH;
    const float factorX2 = cosf(angle2) * cosH;
    const float factorY1 = cosf(angle1) * sinH;
    const float factorY2 = cosf(angle2) * sinH;
    const float factorZ1 = sinf(angle1);
    const float factorZ2 = sinf(angle2);
    for (int k = 0; k < 2; ++k) {
      const float range = ranges[k];
      x1 = range * factorX1;
      z1 = range * factorZ1;
      y1 = range * factorY1;
      x2 = range * factorX2;
      z2 = range * factorZ2;
      y2 = range * factorY2;
      // right
      addVertex(vertices, x1, -y1, z1);
      addVertex(vertices, x2, -y2, z2);
      // left
      addVertex(vertices, x1, y1, z1);
      addVertex(vertices, x2, y2, z2);
    }
  }

  mMesh = wr_static_mesh_line_set_new(vertices.size() / 3, vertices.data(), NULL);
  wr_renderable_set_mesh(mRenderable, WR_MESH(mMesh));
}<|MERGE_RESOLUTION|>--- conflicted
+++ resolved
@@ -325,22 +325,12 @@
   updateTransformForPhysicsStep();
 
   // compute the radar position, rotation, axis and plane
-<<<<<<< HEAD
   const WbVector3 radarPosition = position();
   const WbMatrix3 radarRotation = rotationMatrix();
   const WbVector3 radarAxis = radarRotation * WbVector3(1.0, 0.0, 0.0);
   const WbAffinePlane radarPlane(radarRotation * WbVector3(0.0, 0.0, 1.0), radarAxis);
   const WbAffinePlane *frustumPlanes =
-    WbObjectDetection::computeFrustumPlanes(this, verticalFieldOfView(), horizontalFieldOfView(), maxRange());
-=======
-  const WbVector3 radarPosition = matrix().translation();
-  WbMatrix3 radarRotation = rotationMatrix();
-  WbMatrix3 radarInverseRotation = radarRotation.transposed();
-  WbVector3 radarAxis = radarRotation * WbVector3(1.0, 0.0, 0.0);
-  WbAffinePlane radarPlane(radarRotation * WbVector3(0.0, 0.0, 1.0), radarAxis);
-  WbAffinePlane *frustumPlanes = WbObjectDetection::computeFrustumPlanes(radarPosition, radarRotation, verticalFieldOfView(),
-                                                                         horizontalFieldOfView(), maxRange(), true);
->>>>>>> 9e173556
+    WbObjectDetection::computeFrustumPlanes(this, verticalFieldOfView(), horizontalFieldOfView(), maxRange(), true);
   foreach (WbRadarTarget *target, mRadarTargets) {
     target->object()->updateTransformForPhysicsStep();
     if (!target->recomputeRayDirection(frustumPlanes) ||
@@ -430,22 +420,12 @@
 
 void WbRadar::computeTargets(bool finalSetup, bool needCollisionDetection) {
   // compute the radar position, rotation, axis and plane
-<<<<<<< HEAD
   const WbVector3 radarPosition = position();
   const WbMatrix3 radarRotation = rotationMatrix();
   const WbVector3 radarAxis = radarRotation * WbVector3(1.0, 0.0, 0.0);
   const WbAffinePlane radarPlane(radarRotation * WbVector3(0.0, 0.0, 1.0), radarAxis);
   const WbAffinePlane *frustumPlanes =
-    WbObjectDetection::computeFrustumPlanes(this, verticalFieldOfView(), horizontalFieldOfView(), maxRange());
-=======
-  const WbVector3 radarPosition = matrix().translation();
-  WbMatrix3 radarRotation = rotationMatrix();
-  WbMatrix3 radarInverseRotation = radarRotation.transposed();
-  WbVector3 radarAxis = radarRotation * WbVector3(1.0, 0.0, 0.0);
-  WbAffinePlane radarPlane(radarRotation * WbVector3(0.0, 0.0, 1.0), radarAxis);
-  WbAffinePlane *frustumPlanes = WbObjectDetection::computeFrustumPlanes(radarPosition, radarRotation, verticalFieldOfView(),
-                                                                         horizontalFieldOfView(), maxRange(), true);
->>>>>>> 9e173556
+    WbObjectDetection::computeFrustumPlanes(this, verticalFieldOfView(), horizontalFieldOfView(), maxRange(), true);
 
   // loop for each possible target to check if it is visible
   QList<WbSolid *> targets = WbWorld::instance()->radarTargetSolids();
