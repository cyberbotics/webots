--- conflicted
+++ resolved
@@ -28,15 +28,10 @@
   // QString computePath(const WbNode *node, const QString &field, const WbMFString *urlField, int index, bool warn = true);
   QString computePath(const WbNode *node, const QString &field, const QString &url, bool warn = true);
   QString computePath(const WbNode *node, const QString &field, const WbMFString *urlField, int index, bool warn = true);
-<<<<<<< HEAD
 
   QString generateExternProtoPath(const QString &url, const QString &parentUrl = QString());
-  QString exportTexture(const WbNode *node, const QString &url, const QString &sourcePath, const QString &relativeTexturesPath,
-                        const WbWriter &writer);
-=======
   QString exportResource(const WbNode *node, const QString &url, const QString &sourcePath, const QString &relativeResourcePath,
                          const WbWriter &writer, const bool isTexture = true);
->>>>>>> ac6cf2d8
   QString exportTexture(const WbNode *node, const WbMFString *urlField, int index, const WbWriter &writer);
   QString exportMesh(const WbNode *node, const WbMFString *urlField, int index, const WbWriter &writer);
 
