// Copyright 1996-2023 Cyberbotics Ltd.
//
// Licensed under the Apache License, Version 2.0 (the "License");
// you may not use this file except in compliance with the License.
// You may obtain a copy of the License at
//
//     https://www.apache.org/licenses/LICENSE-2.0
//
// Unless required by applicable law or agreed to in writing, software
// distributed under the License is distributed on an "AS IS" BASIS,
// WITHOUT WARRANTIES OR CONDITIONS OF ANY KIND, either express or implied.
// See the License for the specific language governing permissions and
// limitations under the License.

#include "WbObjectDetection.hpp"

#include "WbAffinePlane.hpp"
#include "WbBoundingSphere.hpp"
#include "WbBox.hpp"
#include "WbCapsule.hpp"
#include "WbCoordinate.hpp"
#include "WbCylinder.hpp"
#include "WbElevationGrid.hpp"
#include "WbIndexedFaceSet.hpp"
#include "WbOdeContext.hpp"
#include "WbOdeGeomData.hpp"
#include "WbSolid.hpp"
#include "WbSphere.hpp"

WbObjectDetection::WbObjectDetection(WbSolid *device, WbSolid *object, bool needToCheckCollision, double maxRange) :
  mDevice(device),
  mObjectRelativePosition(0.0, 0.0, 0.0),
  mObjectSize(0.0, 0.0, 0.0),
  mObject(object),
  mMaxRange(maxRange),
  mCollisionDepth(0.0),
  mGeom(NULL) {
  if (needToCheckCollision) {
    assert(device);

    // setup ray geom for ODE collision detection
    const WbVector3 devicePosition = mDevice->position();
    const WbVector3 direction = object->position() - devicePosition;
    mGeom = dCreateRay(WbOdeContext::instance()->space(), direction.length());
    dGeomSetDynamicFlag(mGeom);
    dGeomRaySet(mGeom, devicePosition.x(), devicePosition.y(), devicePosition.z(), direction.x(), direction.y(), direction.z());
    dGeomRaySetLength(mGeom, direction.length());

    // set device as callback data in case there is a collision
    dGeomSetData(mGeom, new WbOdeGeomData(mDevice));
  }
};

WbObjectDetection::~WbObjectDetection() {
  deleteRay();
}

bool WbObjectDetection::hasCollided() const {
  return mCollisionDepth > 0.5 * mObjectSize.x();
}

void WbObjectDetection::deleteRay() {
  if (mGeom) {
    WbOdeGeomData *odeGeomData = static_cast<WbOdeGeomData *>(dGeomGetData(mGeom));
    delete odeGeomData;
    dGeomDestroy(mGeom);
    mGeom = NULL;
  }
}

void WbObjectDetection::setCollided(double depth) {
  const double d = dGeomRayGetLength(mGeom) - depth;
  if (mCollisionDepth < d)
    mCollisionDepth = d;
}

bool WbObjectDetection::recomputeRayDirection(const WbAffinePlane *frustumPlanes) {
  assert(mGeom);
  mObject->updateTransformForPhysicsStep();
  if (!isContainedInFrustum(frustumPlanes))
    return false;

  // recompute ray properties
  const WbVector3 devicePosition = mDevice->position();
  const WbVector3 direction = mObject->position() - devicePosition;
  dGeomRaySet(mGeom, devicePosition.x(), devicePosition.y(), devicePosition.z(), direction.x(), direction.y(), direction.z());
  dGeomRaySetLength(mGeom, direction.length());
  return true;
}

void WbObjectDetection::mergeBounds(WbVector3 &referenceObjectSize, WbVector3 &referenceObjectRelativePosition,
                                    const WbVector3 &addedObjectSize, const WbVector3 &addedObjectRelativePosition) {
  double minX = qMin(referenceObjectRelativePosition.x() - 0.5 * referenceObjectSize.x(),
                     addedObjectRelativePosition.x() - 0.5 * addedObjectSize.x());
  double minY = qMin(referenceObjectRelativePosition.y() - 0.5 * referenceObjectSize.y(),
                     addedObjectRelativePosition.y() - 0.5 * addedObjectSize.y());
  double minZ = qMin(referenceObjectRelativePosition.z() - 0.5 * referenceObjectSize.z(),
                     addedObjectRelativePosition.z() - 0.5 * addedObjectSize.z());
  double maxX = qMax(referenceObjectRelativePosition.x() + 0.5 * referenceObjectSize.x(),
                     addedObjectRelativePosition.x() + 0.5 * addedObjectSize.x());
  double maxY = qMax(referenceObjectRelativePosition.y() + 0.5 * referenceObjectSize.y(),
                     addedObjectRelativePosition.y() + 0.5 * addedObjectSize.y());
  double maxZ = qMax(referenceObjectRelativePosition.z() + 0.5 * referenceObjectSize.z(),
                     addedObjectRelativePosition.z() + 0.5 * addedObjectSize.z());
  referenceObjectSize.setX(maxX - minX);
  referenceObjectSize.setY(maxY - minY);
  referenceObjectSize.setZ(maxZ - minZ);
  referenceObjectRelativePosition.setX((maxX + minX) / 2.0);
  referenceObjectRelativePosition.setY((maxY + minY) / 2.0);
  referenceObjectRelativePosition.setZ((maxZ + minZ) / 2.0);
}

bool WbObjectDetection::doesChildrenHaveBoundingObject(const WbSolid *solid) {
  if (solid->boundingObject())
    return true;
  else {
    foreach (WbSolid *sc, solid->solidChildren()) {
      if (doesChildrenHaveBoundingObject(sc))
        return true;
    }
  }
  return false;
}

bool WbObjectDetection::isWithinBounds(const WbAffinePlane *frustumPlanes, const WbBaseNode *boundingObject,
                                       WbVector3 &objectSize, WbVector3 &objectRelativePosition, const WbBaseNode *rootObject) {
  int nodeType = WB_NODE_NO_NODE;
  bool useBoundingSphere = false;
  if (boundingObject)
    nodeType = boundingObject->nodeType();
  else if (!rootObject)
    return false;
  else if (doesChildrenHaveBoundingObject(dynamic_cast<const WbSolid *>(rootObject)))
    return false;
  else
    useBoundingSphere = true;

  const WbBaseNode *referenceObject = boundingObject;
  if (useBoundingSphere)
    referenceObject = rootObject;
  const WbPose *pose = dynamic_cast<const WbPose *>(referenceObject);
  if (!pose)
    pose = referenceObject->upperPose();
  assert(pose);
  WbMatrix3 objectRotation = pose->rotationMatrix();
  WbVector3 objectPosition = pose->position();

  if (nodeType == WB_NODE_SHAPE) {
    const WbShape *shape = static_cast<const WbShape *>(boundingObject);
    boundingObject = shape->geometry();
    return isWithinBounds(frustumPlanes, boundingObject, objectSize, objectRelativePosition);
  } else if (nodeType == WB_NODE_GROUP || nodeType == WB_NODE_POSE) {
    bool visible = false;
    const WbGroup *group = static_cast<const WbGroup *>(boundingObject);
    for (int i = 0; i < group->childCount(); ++i) {
      boundingObject = group->child(i);
      if (!visible) {
        if (isWithinBounds(frustumPlanes, boundingObject, objectSize, objectRelativePosition))
          visible = true;
      } else {
        WbVector3 newObjectSize, newObjectRelativePosition;
        if (isWithinBounds(frustumPlanes, boundingObject, newObjectSize, newObjectRelativePosition))
          mergeBounds(objectSize, objectRelativePosition, newObjectSize, newObjectRelativePosition);
      }
    }
    return visible;
  }

  const WbVector3 devicePosition = mDevice->position();
  const WbMatrix3 deviceInverseRotation = mDevice->rotationMatrix().transposed();
  if (boundingObject &&
      (nodeType == WB_NODE_BOX || nodeType == WB_NODE_INDEXED_FACE_SET || nodeType == WB_NODE_ELEVATION_GRID)) {
    QVector<WbVector3> points;
    switch (nodeType) {
      case WB_NODE_BOX: {
        const WbBox *box = static_cast<const WbBox *>(boundingObject);
        WbVector3 size = 0.5 * box->scaledSize();
        points.append(objectRotation * WbVector3(size.x(), size.y(), size.z()) + objectPosition);
        points.append(objectRotation * WbVector3(size.x(), size.y(), -size.z()) + objectPosition);
        points.append(objectRotation * WbVector3(size.x(), -size.y(), size.z()) + objectPosition);
        points.append(objectRotation * WbVector3(size.x(), -size.y(), -size.z()) + objectPosition);
        points.append(objectRotation * WbVector3(-size.x(), size.y(), size.z()) + objectPosition);
        points.append(objectRotation * WbVector3(-size.x(), size.y(), -size.z()) + objectPosition);
        points.append(objectRotation * WbVector3(-size.x(), -size.y(), size.z()) + objectPosition);
        points.append(objectRotation * WbVector3(-size.x(), -size.y(), -size.z()) + objectPosition);
        break;
      }
      case WB_NODE_INDEXED_FACE_SET: {
        const WbIndexedFaceSet *indexedFaceSet = static_cast<const WbIndexedFaceSet *>(boundingObject);
        const WbCoordinate *coordinates = indexedFaceSet->coord();
        for (int i = 0; i < coordinates->pointSize(); ++i) {
          points.append(objectRotation * coordinates->point(i) + objectPosition);
        }
        break;
      }
      case WB_NODE_ELEVATION_GRID: {
        const WbElevationGrid *elevationGrid = static_cast<const WbElevationGrid *>(boundingObject);
        double xSpacing = elevationGrid->xSpacing();
        double ySpacing = elevationGrid->ySpacing();
        int xDimension = elevationGrid->xDimension();
        int yDimension = elevationGrid->yDimension();
        for (int i = 0; i < xDimension; ++i) {
          for (int j = 0; j < yDimension; ++j)
            points.append(objectRotation * WbVector3(xSpacing * i, elevationGrid->height(i + j * xDimension), ySpacing * j) +
                          objectPosition);
        }
        break;
      }
      default:
        assert(false);
    }
    // Remove points not in the frustum
    QVector<WbVector3> pointsInFrustum;
    int pointsInside = 0;
    bool isOnePointOutsidePlane[4] = {false, false, false, false};
    bool isOnePointOnCorrectSide[4] = {false, false, false, false};
    for (int i = 0; i < points.size(); ++i) {
      if (frustumPlanes[PARALLEL].distance(points[i]) > 0) {  // object is in front of the device
        bool inside = true;
        for (int j = 0; j < 4; ++j) {
          if (frustumPlanes[j].distance(points[i]) < 0) {
            points[i] = devicePosition + frustumPlanes[j].vectorProjection(points[i] - devicePosition);
            inside = false;
            isOnePointOutsidePlane[j] = true;
          } else
            isOnePointOnCorrectSide[j] = true;
        }
        if (inside)
          pointsInside++;
        pointsInFrustum.append(points[i]);
      }
    }
    // no points in front of the device
    if (pointsInFrustum.size() == 0)
      return false;
    // no point inside the frustum
    if (pointsInside == 0) {
      // no point is in the frustum, we need to make sure the object is 'crossing' the frustum
      // either horizontally or vertically
      if (!(isOnePointOutsidePlane[RIGHT] && isOnePointOutsidePlane[LEFT] && isOnePointOnCorrectSide[BOTTOM] &&
            isOnePointOnCorrectSide[TOP]) &&
          !(isOnePointOutsidePlane[BOTTOM] && isOnePointOutsidePlane[TOP] && isOnePointOnCorrectSide[RIGHT] &&
            isOnePointOnCorrectSide[LEFT])) {
        return false;
      }
    }
    // move the points in the device referential
    for (int i = 0; i < pointsInFrustum.size(); ++i)
      pointsInFrustum[i] = deviceInverseRotation * (pointsInFrustum[i] - devicePosition);
    double minX = pointsInFrustum[0].x();
    double maxX = minX;
    double minY = pointsInFrustum[0].y();
    double maxY = minY;
    double minZ = pointsInFrustum[0].z();
    double maxZ = minZ;
    for (int i = 1; i < pointsInFrustum.size(); ++i) {
      minX = qMin(minX, pointsInFrustum[i].x());
      maxX = qMax(maxX, pointsInFrustum[i].x());
      minY = qMin(minY, pointsInFrustum[i].y());
      maxY = qMax(maxY, pointsInFrustum[i].y());
      minZ = qMin(minZ, pointsInFrustum[i].z());
      maxZ = qMax(maxZ, pointsInFrustum[i].z());
    }
    objectRelativePosition = WbVector3((minX + maxX) / 2.0, (minY + maxY) / 2.0, (minZ + maxZ) / 2.0);
    objectSize.setX(maxX - minX);
    objectSize.setY(maxY - minY);
    objectSize.setZ(maxZ - minZ);
  } else if (useBoundingSphere ||
             (boundingObject && (nodeType == WB_NODE_SPHERE || nodeType == WB_NODE_CYLINDER || nodeType == WB_NODE_CAPSULE))) {
    double outsidePart[4] = {0.0, 0.0, 0.0, 0.0};
    if (useBoundingSphere) {
      WbBoundingSphere *boundingSphere = rootObject->boundingSphere();
<<<<<<< HEAD
      const double size = 2 * boundingSphere->radius();
=======
      const double size = 2 * boundingSphere->scaledRadius();
>>>>>>> 9aa46515
      objectSize.setXyz(size, size, size);
      // correct the object center
      objectPosition = pose->matrix() * boundingSphere->center();
    } else {
      double height = 0;
      double radius = 0;
      switch (nodeType) {
        case WB_NODE_SPHERE: {
          const WbSphere *sphere = static_cast<const WbSphere *>(boundingObject);
          radius = sphere->scaledRadius();
          objectSize.setX(2 * radius);
          objectSize.setY(2 * radius);
          objectSize.setZ(2 * radius);
          break;
        }
        case WB_NODE_CYLINDER: {
          const WbCylinder *cylinder = static_cast<const WbCylinder *>(boundingObject);
          height = cylinder->scaledHeight();
          radius = cylinder->scaledRadius();
          break;
        }
        case WB_NODE_CAPSULE: {
          const WbCapsule *capsule = static_cast<const WbCapsule *>(boundingObject);
          radius = capsule->scaledRadius();
          height = capsule->scaledHeight() + 2 * radius;
          break;
        }
        default:
          assert(false);
      }
      if (nodeType == WB_NODE_CYLINDER || nodeType == WB_NODE_CAPSULE) {
        const WbMatrix3 rotation = deviceInverseRotation * objectRotation;
        const double xRange =
          fabs(rotation(0, 2) * height) + 2 * radius * sqrt(qMax(0.0, 1.0 - rotation(0, 2) * rotation(0, 2)));
        const double yRange =
          fabs(rotation(1, 2) * height) + 2 * radius * sqrt(qMax(0.0, 1.0 - rotation(1, 2) * rotation(1, 2)));
        const double zRange =
          fabs(rotation(2, 2) * height) + 2 * radius * sqrt(qMax(0.0, 1.0 - rotation(2, 2) * rotation(2, 2)));
        objectSize = WbVector3(xRange, yRange, zRange);
      }
    }
    // check distance between center and frustum planes
    // Note: this sort of detection is only adapted for a field of view smaller than PI. If a larger FoV is desirable, the logic
    // should be changed by having two separate frustums, more details here: https://github.com/cyberbotics/webots/pull/3960
    for (int j = 0; j < 4; ++j) {
      const double d = frustumPlanes[j].distance(objectPosition);
      const int objectAxis = j % 2 + 1;
      if (d < -objectSize[objectAxis] / 2.0)  // the object is completely outside
        return false;
      else if (d < objectSize[objectAxis] / 2.0)  // a part of the object is outside
        outsidePart[j] = objectSize[objectAxis] / 2.0 - d;
    }
    objectSize.setY(objectSize.y() - outsidePart[RIGHT] - outsidePart[LEFT]);
    objectSize.setZ(objectSize.z() - outsidePart[BOTTOM] - outsidePart[TOP]);
    objectRelativePosition = deviceInverseRotation * (objectPosition - devicePosition);
    objectRelativePosition +=
      0.5 * WbVector3(0, outsidePart[RIGHT] - outsidePart[LEFT], outsidePart[BOTTOM] - outsidePart[TOP]);
  }
  return true;
}

bool WbObjectDetection::recursivelyCheckIfWithinBounds(WbSolid *solid, bool boundsInitialized,
                                                       const WbAffinePlane *frustumPlanes) {
  bool initialized = boundsInitialized;
  if (initialized) {
    WbVector3 newObjectSize, newObjectRelativePosition;
    if (isWithinBounds(frustumPlanes, solid->boundingObject(), newObjectSize, newObjectRelativePosition))
      mergeBounds(mObjectSize, mObjectRelativePosition, newObjectSize, newObjectRelativePosition);
  } else
    initialized = isWithinBounds(frustumPlanes, solid->boundingObject(), mObjectSize, mObjectRelativePosition, solid);
  foreach (WbSolid *s, solid->solidChildren())
    initialized = recursivelyCheckIfWithinBounds(s, initialized, frustumPlanes);
  return initialized;
}

bool WbObjectDetection::isContainedInFrustum(const WbAffinePlane *frustumPlanes) {
  assert(mObject);
  if (!recursivelyCheckIfWithinBounds(mObject, false, frustumPlanes))
    return false;
  // check distance
  if (distance() > (mMaxRange + mObjectSize.x() / 2.0))
    return false;

  return true;
}

WbAffinePlane *WbObjectDetection::computeFrustumPlanes(const WbSolid *device, const double verticalFieldOfView,
                                                       const double horizontalFieldOfView, const double maxRange) {
  const WbVector3 devicePosition = device->position();
  const WbMatrix3 deviceRotation = device->rotationMatrix();
  // construct the 4 planes defining the sides of the frustum
  const double z = maxRange * tan(verticalFieldOfView / 2.0);
  const double y = maxRange * tan(horizontalFieldOfView / 2.0);
  const double x = maxRange;
  const WbVector3 topRightCorner = devicePosition + deviceRotation * WbVector3(x, -y, z);
  const WbVector3 topLeftCorner = devicePosition + deviceRotation * WbVector3(x, y, z);
  const WbVector3 bottomRightCorner = devicePosition + deviceRotation * WbVector3(x, -y, -z);
  const WbVector3 bottomLeftCorner = devicePosition + deviceRotation * WbVector3(x, y, -z);
  WbAffinePlane *planes = new WbAffinePlane[PLANE_NUMBER];
  planes[RIGHT] = WbAffinePlane(devicePosition, topRightCorner, bottomRightCorner);       // right plane
  planes[BOTTOM] = WbAffinePlane(devicePosition, bottomRightCorner, bottomLeftCorner);    // bottom plane
  planes[LEFT] = WbAffinePlane(devicePosition, bottomLeftCorner, topLeftCorner);          // left plane
  planes[TOP] = WbAffinePlane(devicePosition, topLeftCorner, topRightCorner);             // top plane
  planes[PARALLEL] = WbAffinePlane(deviceRotation * WbVector3(x, 0, 0), devicePosition);  // device plane
  for (int i = 0; i < PLANE_NUMBER; ++i)
    planes[i].normalize();
  return planes;
}<|MERGE_RESOLUTION|>--- conflicted
+++ resolved
@@ -270,11 +270,7 @@
     double outsidePart[4] = {0.0, 0.0, 0.0, 0.0};
     if (useBoundingSphere) {
       WbBoundingSphere *boundingSphere = rootObject->boundingSphere();
-<<<<<<< HEAD
-      const double size = 2 * boundingSphere->radius();
-=======
       const double size = 2 * boundingSphere->scaledRadius();
->>>>>>> 9aa46515
       objectSize.setXyz(size, size, size);
       // correct the object center
       objectPosition = pose->matrix() * boundingSphere->center();
