--- conflicted
+++ resolved
@@ -27,13 +27,10 @@
 #include "WbSolid.hpp"
 #include "WbSphere.hpp"
 
-WbObjectDetection::WbObjectDetection(WbSolid *device, WbSolid *object, bool needToCheckCollision, double maxRange) :
-  mObjectRelativePosition(0.0, 0.0, 0.0),
-  mObjectSize(0.0, 0.0, 0.0),
-  mObject(object),
-  mMaxRange(maxRange),
-  mCollisionDepth(0.0),
-  mGeom(NULL) {
+WbObjectDetection::WbObjectDetection(WbSolid *device, WbSolid *object,
+                                     bool needToCheckCollision, double maxRange)
+    : mObjectRelativePosition(0.0, 0.0, 0.0), mObjectSize(0.0, 0.0, 0.0),
+      mObject(object), mMaxRange(maxRange), mCollisionDepth(0.0), mGeom(NULL) {
   if (needToCheckCollision) {
     assert(device);
 
@@ -43,7 +40,9 @@
     const WbVector3 direction = objectPosition - devicePosition;
     mGeom = dCreateRay(WbOdeContext::instance()->space(), direction.length());
     dGeomSetDynamicFlag(mGeom);
-    dGeomRaySet(mGeom, devicePosition.x(), devicePosition.y(), devicePosition.z(), direction.x(), direction.y(), direction.z());
+    dGeomRaySet(mGeom, devicePosition.x(), devicePosition.y(),
+                devicePosition.z(), direction.x(), direction.y(),
+                direction.z());
     dGeomRaySetLength(mGeom, direction.length());
 
     // set device as callback data in case there is a collision
@@ -51,9 +50,7 @@
   }
 };
 
-WbObjectDetection::~WbObjectDetection() {
-  deleteRay();
-}
+WbObjectDetection::~WbObjectDetection() { deleteRay(); }
 
 bool WbObjectDetection::hasCollided() const {
   return mCollisionDepth > 0.5 * mObjectSize.x();
@@ -61,7 +58,8 @@
 
 void WbObjectDetection::deleteRay() {
   if (mGeom) {
-    WbOdeGeomData *odeGeomData = static_cast<WbOdeGeomData *>(dGeomGetData(mGeom));
+    WbOdeGeomData *odeGeomData =
+        static_cast<WbOdeGeomData *>(dGeomGetData(mGeom));
     delete odeGeomData;
     dGeomDestroy(mGeom);
     mGeom = NULL;
@@ -74,35 +72,47 @@
     mCollisionDepth = distance;
 }
 
-bool WbObjectDetection::recomputeRayDirection(WbSolid *device, const WbVector3 &devicePosition, const WbMatrix3 &deviceRotation,
-                                              const WbMatrix3 &deviceInverseRotation, const WbAffinePlane *frustumPlanes) {
+bool WbObjectDetection::recomputeRayDirection(
+    WbSolid *device, const WbVector3 &devicePosition,
+    const WbMatrix3 &deviceRotation, const WbMatrix3 &deviceInverseRotation,
+    const WbAffinePlane *frustumPlanes) {
   assert(mGeom);
   mObject->updateTransformForPhysicsStep();
   // recompute ray properties
-  if (!computeObject(devicePosition, deviceRotation, deviceInverseRotation, frustumPlanes))
+  if (!computeObject(devicePosition, deviceRotation, deviceInverseRotation,
+                     frustumPlanes))
     return false;
 
   const WbVector3 objectPosition = mObject->matrix().translation();
   const WbVector3 direction = objectPosition - devicePosition;
-  dGeomRaySet(mGeom, devicePosition.x(), devicePosition.y(), devicePosition.z(), direction.x(), direction.y(), direction.z());
+  dGeomRaySet(mGeom, devicePosition.x(), devicePosition.y(), devicePosition.z(),
+              direction.x(), direction.y(), direction.z());
   dGeomRaySetLength(mGeom, direction.length());
   return true;
 }
 
-void WbObjectDetection::mergeBounds(WbVector3 &referenceObjectSize, WbVector3 &referenceObjectRelativePosition,
-                                    const WbVector3 &addedObjectSize, const WbVector3 &addedObjectRelativePosition) {
-  double minX = qMin(referenceObjectRelativePosition.x() - 0.5 * referenceObjectSize.x(),
-                     addedObjectRelativePosition.x() - 0.5 * addedObjectSize.x());
-  double minY = qMin(referenceObjectRelativePosition.y() - 0.5 * referenceObjectSize.y(),
-                     addedObjectRelativePosition.y() - 0.5 * addedObjectSize.y());
-  double minZ = qMin(referenceObjectRelativePosition.z() - 0.5 * referenceObjectSize.z(),
-                     addedObjectRelativePosition.z() - 0.5 * addedObjectSize.z());
-  double maxX = qMax(referenceObjectRelativePosition.x() + 0.5 * referenceObjectSize.x(),
-                     addedObjectRelativePosition.x() + 0.5 * addedObjectSize.x());
-  double maxY = qMax(referenceObjectRelativePosition.y() + 0.5 * referenceObjectSize.y(),
-                     addedObjectRelativePosition.y() + 0.5 * addedObjectSize.y());
-  double maxZ = qMax(referenceObjectRelativePosition.z() + 0.5 * referenceObjectSize.z(),
-                     addedObjectRelativePosition.z() + 0.5 * addedObjectSize.z());
+void WbObjectDetection::mergeBounds(
+    WbVector3 &referenceObjectSize, WbVector3 &referenceObjectRelativePosition,
+    const WbVector3 &addedObjectSize,
+    const WbVector3 &addedObjectRelativePosition) {
+  double minX =
+      qMin(referenceObjectRelativePosition.x() - 0.5 * referenceObjectSize.x(),
+           addedObjectRelativePosition.x() - 0.5 * addedObjectSize.x());
+  double minY =
+      qMin(referenceObjectRelativePosition.y() - 0.5 * referenceObjectSize.y(),
+           addedObjectRelativePosition.y() - 0.5 * addedObjectSize.y());
+  double minZ =
+      qMin(referenceObjectRelativePosition.z() - 0.5 * referenceObjectSize.z(),
+           addedObjectRelativePosition.z() - 0.5 * addedObjectSize.z());
+  double maxX =
+      qMax(referenceObjectRelativePosition.x() + 0.5 * referenceObjectSize.x(),
+           addedObjectRelativePosition.x() + 0.5 * addedObjectSize.x());
+  double maxY =
+      qMax(referenceObjectRelativePosition.y() + 0.5 * referenceObjectSize.y(),
+           addedObjectRelativePosition.y() + 0.5 * addedObjectSize.y());
+  double maxZ =
+      qMax(referenceObjectRelativePosition.z() + 0.5 * referenceObjectSize.z(),
+           addedObjectRelativePosition.z() + 0.5 * addedObjectSize.z());
   referenceObjectSize.setX(maxX - minX);
   referenceObjectSize.setY(maxY - minY);
   referenceObjectSize.setZ(maxZ - minZ);
@@ -123,17 +133,19 @@
   return false;
 }
 
-bool WbObjectDetection::computeBounds(const WbVector3 &devicePosition, const WbMatrix3 &deviceRotation,
-                                      const WbMatrix3 &deviceInverseRotation, const WbAffinePlane *frustumPlanes,
-                                      const WbBaseNode *boundingObject, WbVector3 &objectSize,
-                                      WbVector3 &objectRelativePosition, const WbBaseNode *rootObject) {
+bool WbObjectDetection::computeBounds(
+    const WbVector3 &devicePosition, const WbMatrix3 &deviceRotation,
+    const WbMatrix3 &deviceInverseRotation, const WbAffinePlane *frustumPlanes,
+    const WbBaseNode *boundingObject, WbVector3 &objectSize,
+    WbVector3 &objectRelativePosition, const WbBaseNode *rootObject) {
   int nodeType = WB_NODE_NO_NODE;
   bool useBoundingSphere = false;
   if (boundingObject)
     nodeType = boundingObject->nodeType();
   else if (!rootObject)
     return false;
-  else if (doesChildrenHaveBoundingObject(dynamic_cast<const WbSolid *>(rootObject)))
+  else if (doesChildrenHaveBoundingObject(
+               dynamic_cast<const WbSolid *>(rootObject)))
     return false;
   else
     useBoundingSphere = true;
@@ -141,7 +153,8 @@
   const WbBaseNode *referenceObject = boundingObject;
   if (useBoundingSphere)
     referenceObject = rootObject;
-  const WbTransform *transform = dynamic_cast<const WbTransform *>(referenceObject);
+  const WbTransform *transform =
+      dynamic_cast<const WbTransform *>(referenceObject);
   if (!transform)
     transform = referenceObject->upperTransform();
   assert(transform);
@@ -151,7 +164,8 @@
   if (nodeType == WB_NODE_SHAPE) {
     const WbShape *shape = static_cast<const WbShape *>(boundingObject);
     boundingObject = shape->geometry();
-    return computeBounds(devicePosition, deviceRotation, deviceInverseRotation, frustumPlanes, boundingObject, objectSize,
+    return computeBounds(devicePosition, deviceRotation, deviceInverseRotation,
+                         frustumPlanes, boundingObject, objectSize,
                          objectRelativePosition);
   } else if (nodeType == WB_NODE_GROUP || nodeType == WB_NODE_TRANSFORM) {
     bool visible = false;
@@ -159,60 +173,80 @@
     for (int i = 0; i < group->childCount(); ++i) {
       boundingObject = group->child(i);
       if (!visible) {
-        if (computeBounds(devicePosition, deviceRotation, deviceInverseRotation, frustumPlanes, boundingObject, objectSize,
+        if (computeBounds(devicePosition, deviceRotation, deviceInverseRotation,
+                          frustumPlanes, boundingObject, objectSize,
                           objectRelativePosition))
           visible = true;
       } else {
         WbVector3 newObjectSize, newObjectRelativePosition;
-        if (computeBounds(devicePosition, deviceRotation, deviceInverseRotation, frustumPlanes, boundingObject, newObjectSize,
+        if (computeBounds(devicePosition, deviceRotation, deviceInverseRotation,
+                          frustumPlanes, boundingObject, newObjectSize,
                           newObjectRelativePosition))
-          mergeBounds(objectSize, objectRelativePosition, newObjectSize, newObjectRelativePosition);
+          mergeBounds(objectSize, objectRelativePosition, newObjectSize,
+                      newObjectRelativePosition);
       }
     }
     return visible;
   }
 
   if (boundingObject &&
-      (nodeType == WB_NODE_BOX || nodeType == WB_NODE_INDEXED_FACE_SET || nodeType == WB_NODE_ELEVATION_GRID)) {
+      (nodeType == WB_NODE_BOX || nodeType == WB_NODE_INDEXED_FACE_SET ||
+       nodeType == WB_NODE_ELEVATION_GRID)) {
     QVector<WbVector3> points;
     switch (nodeType) {
-      case WB_NODE_BOX: {
-        const WbBox *box = static_cast<const WbBox *>(boundingObject);
-        WbVector3 size = 0.5 * box->scaledSize();
-        points.append(objectRotation * WbVector3(size.x(), size.y(), size.z()) + objectPosition);
-        points.append(objectRotation * WbVector3(size.x(), size.y(), -size.z()) + objectPosition);
-        points.append(objectRotation * WbVector3(size.x(), -size.y(), size.z()) + objectPosition);
-        points.append(objectRotation * WbVector3(size.x(), -size.y(), -size.z()) + objectPosition);
-        points.append(objectRotation * WbVector3(-size.x(), size.y(), size.z()) + objectPosition);
-        points.append(objectRotation * WbVector3(-size.x(), size.y(), -size.z()) + objectPosition);
-        points.append(objectRotation * WbVector3(-size.x(), -size.y(), size.z()) + objectPosition);
-        points.append(objectRotation * WbVector3(-size.x(), -size.y(), -size.z()) + objectPosition);
-        break;
-      }
-      case WB_NODE_INDEXED_FACE_SET: {
-        const WbIndexedFaceSet *indexedFaceSet = static_cast<const WbIndexedFaceSet *>(boundingObject);
-        const WbCoordinate *coordinates = indexedFaceSet->coord();
-        for (int i = 0; i < coordinates->pointSize(); ++i) {
-          points.append(objectRotation * (coordinates->point(i) * mObject->absoluteScale()) + objectPosition);
-        }
-        break;
-      }
-      case WB_NODE_ELEVATION_GRID: {
-        const WbElevationGrid *elevationGrid = static_cast<const WbElevationGrid *>(boundingObject);
-        double xSpacing = elevationGrid->xSpacing();
-        double ySpacing = elevationGrid->ySpacing();
-        int xDimension = elevationGrid->xDimension();
-        int yDimension = elevationGrid->yDimension();
-        for (int i = 0; i < xDimension; ++i) {
-          for (int j = 0; j < yDimension; ++j)
-            points.append(objectRotation * (WbVector3(xSpacing * i, elevationGrid->height(i + j * xDimension), ySpacing * j) *
-                                            mObject->absoluteScale()) +
-                          objectPosition);
-        }
-        break;
-      }
-      default:
-        assert(false);
+    case WB_NODE_BOX: {
+      const WbBox *box = static_cast<const WbBox *>(boundingObject);
+      WbVector3 size = 0.5 * box->scaledSize();
+      points.append(objectRotation * WbVector3(size.x(), size.y(), size.z()) +
+                    objectPosition);
+      points.append(objectRotation * WbVector3(size.x(), size.y(), -size.z()) +
+                    objectPosition);
+      points.append(objectRotation * WbVector3(size.x(), -size.y(), size.z()) +
+                    objectPosition);
+      points.append(objectRotation * WbVector3(size.x(), -size.y(), -size.z()) +
+                    objectPosition);
+      points.append(objectRotation * WbVector3(-size.x(), size.y(), size.z()) +
+                    objectPosition);
+      points.append(objectRotation * WbVector3(-size.x(), size.y(), -size.z()) +
+                    objectPosition);
+      points.append(objectRotation * WbVector3(-size.x(), -size.y(), size.z()) +
+                    objectPosition);
+      points.append(objectRotation *
+                        WbVector3(-size.x(), -size.y(), -size.z()) +
+                    objectPosition);
+      break;
+    }
+    case WB_NODE_INDEXED_FACE_SET: {
+      const WbIndexedFaceSet *indexedFaceSet =
+          static_cast<const WbIndexedFaceSet *>(boundingObject);
+      const WbCoordinate *coordinates = indexedFaceSet->coord();
+      for (int i = 0; i < coordinates->pointSize(); ++i) {
+        points.append(objectRotation *
+                          (coordinates->point(i) * mObject->absoluteScale()) +
+                      objectPosition);
+      }
+      break;
+    }
+    case WB_NODE_ELEVATION_GRID: {
+      const WbElevationGrid *elevationGrid =
+          static_cast<const WbElevationGrid *>(boundingObject);
+      double xSpacing = elevationGrid->xSpacing();
+      double ySpacing = elevationGrid->ySpacing();
+      int xDimension = elevationGrid->xDimension();
+      int yDimension = elevationGrid->yDimension();
+      for (int i = 0; i < xDimension; ++i) {
+        for (int j = 0; j < yDimension; ++j)
+          points.append(objectRotation * (WbVector3(xSpacing * i,
+                                                    elevationGrid->height(
+                                                        i + j * xDimension),
+                                                    ySpacing * j) *
+                                          mObject->absoluteScale()) +
+                        objectPosition);
+      }
+      break;
+    }
+    default:
+      assert(false);
     }
     // Remove points not in the frustum
     QVector<WbVector3> pointsInFrustum;
@@ -220,11 +254,13 @@
     bool isOnePointOutsidePlane[4] = {false, false, false, false};
     bool isOnePointOnCorrectSide[4] = {false, false, false, false};
     for (int i = 0; i < points.size(); ++i) {
-      if (frustumPlanes[PARALLEL].distance(points[i]) > 0) {  // object is in front of the device
+      if (frustumPlanes[PARALLEL].distance(points[i]) >
+          0) { // object is in front of the device
         bool inside = true;
         for (int j = 0; j < 4; ++j) {
           if (frustumPlanes[j].distance(points[i]) < 0) {
-            points[i] = devicePosition + frustumPlanes[j].vectorProjection(points[i] - devicePosition);
+            points[i] = devicePosition + frustumPlanes[j].vectorProjection(
+                                             points[i] - devicePosition);
             inside = false;
             isOnePointOutsidePlane[j] = true;
           } else
@@ -240,18 +276,19 @@
       return false;
     // no point inside the frustum
     if (pointsInside == 0) {
-      // no point is in the frustum, we need to make sure the object is 'crossing' the frustum
-      // either horizontally or vertically
-      if (!(isOnePointOutsidePlane[RIGHT] && isOnePointOutsidePlane[LEFT] && isOnePointOnCorrectSide[BOTTOM] &&
-            isOnePointOnCorrectSide[TOP]) &&
-          !(isOnePointOutsidePlane[BOTTOM] && isOnePointOutsidePlane[TOP] && isOnePointOnCorrectSide[RIGHT] &&
-            isOnePointOnCorrectSide[LEFT])) {
+      // no point is in the frustum, we need to make sure the object is
+      // 'crossing' the frustum either horizontally or vertically
+      if (!(isOnePointOutsidePlane[RIGHT] && isOnePointOutsidePlane[LEFT] &&
+            isOnePointOnCorrectSide[BOTTOM] && isOnePointOnCorrectSide[TOP]) &&
+          !(isOnePointOutsidePlane[BOTTOM] && isOnePointOutsidePlane[TOP] &&
+            isOnePointOnCorrectSide[RIGHT] && isOnePointOnCorrectSide[LEFT])) {
         return false;
       }
     }
     // move the points in the device referential
     for (int i = 0; i < pointsInFrustum.size(); ++i)
-      pointsInFrustum[i] = deviceInverseRotation * (pointsInFrustum[i] - devicePosition);
+      pointsInFrustum[i] =
+          deviceInverseRotation * (pointsInFrustum[i] - devicePosition);
     double minX = pointsInFrustum[0].x();
     double maxX = minX;
     double minY = pointsInFrustum[0].y();
@@ -266,17 +303,21 @@
       minZ = qMin(minZ, pointsInFrustum[i].z());
       maxZ = qMax(maxZ, pointsInFrustum[i].z());
     }
-    objectRelativePosition = WbVector3((minX + maxX) / 2.0, (minY + maxY) / 2.0, (minZ + maxZ) / 2.0);
+    objectRelativePosition = WbVector3((minX + maxX) / 2.0, (minY + maxY) / 2.0,
+                                       (minZ + maxZ) / 2.0);
     objectSize.setX(maxX - minX);
     objectSize.setY(maxY - minY);
     objectSize.setZ(maxZ - minZ);
   } else if (useBoundingSphere ||
-             (boundingObject && (nodeType == WB_NODE_SPHERE || nodeType == WB_NODE_CYLINDER || nodeType == WB_NODE_CAPSULE))) {
+             (boundingObject &&
+              (nodeType == WB_NODE_SPHERE || nodeType == WB_NODE_CYLINDER ||
+               nodeType == WB_NODE_CAPSULE))) {
     double outsidePart[4] = {0.0, 0.0, 0.0, 0.0};
     if (useBoundingSphere) {
       WbBoundingSphere *boundingSphere = rootObject->boundingSphere();
       const WbVector3 &scale = transform->absoluteScale();
-      const double size = 2 * boundingSphere->radius() * std::max(std::max(scale.x(), scale.y()), scale.z());
+      const double size = 2 * boundingSphere->radius() *
+                          std::max(std::max(scale.x(), scale.y()), scale.z());
       objectSize.setXyz(size, size, size);
       // correct the object center
       objectPosition += boundingSphere->center();
@@ -284,88 +325,101 @@
       double height = 0;
       double radius = 0;
       switch (nodeType) {
-        case WB_NODE_SPHERE: {
-          const WbSphere *sphere = static_cast<const WbSphere *>(boundingObject);
-          radius = sphere->scaledRadius();
-          objectSize.setX(2 * radius);
-          objectSize.setY(2 * radius);
-          objectSize.setZ(2 * radius);
-          break;
-        }
-        case WB_NODE_CYLINDER: {
-          const WbCylinder *cylinder = static_cast<const WbCylinder *>(boundingObject);
-          height = cylinder->scaledHeight();
-          radius = cylinder->scaledRadius();
-          break;
-        }
-        case WB_NODE_CAPSULE: {
-          const WbCapsule *capsule = static_cast<const WbCapsule *>(boundingObject);
-          radius = capsule->scaledRadius();
-          height = capsule->scaledHeight() + 2 * radius;
-          break;
-        }
-        default:
-          assert(false);
+      case WB_NODE_SPHERE: {
+        const WbSphere *sphere = static_cast<const WbSphere *>(boundingObject);
+        radius = sphere->scaledRadius();
+        objectSize.setX(2 * radius);
+        objectSize.setY(2 * radius);
+        objectSize.setZ(2 * radius);
+        break;
+      }
+      case WB_NODE_CYLINDER: {
+        const WbCylinder *cylinder =
+            static_cast<const WbCylinder *>(boundingObject);
+        height = cylinder->scaledHeight();
+        radius = cylinder->scaledRadius();
+        break;
+      }
+      case WB_NODE_CAPSULE: {
+        const WbCapsule *capsule =
+            static_cast<const WbCapsule *>(boundingObject);
+        radius = capsule->scaledRadius();
+        height = capsule->scaledHeight() + 2 * radius;
+        break;
+      }
+      default:
+        assert(false);
       }
       if (nodeType == WB_NODE_CYLINDER || nodeType == WB_NODE_CAPSULE) {
         const WbMatrix3 rotation = deviceInverseRotation * objectRotation;
         const double xRange =
-          fabs(rotation(0, 2) * height) + 2 * radius * sqrt(qMax(0.0, 1.0 - rotation(0, 2) * rotation(0, 2)));
+            fabs(rotation(0, 2) * height) +
+            2 * radius * sqrt(qMax(0.0, 1.0 - rotation(0, 2) * rotation(0, 2)));
         const double yRange =
-          fabs(rotation(1, 2) * height) + 2 * radius * sqrt(qMax(0.0, 1.0 - rotation(1, 2) * rotation(1, 2)));
+            fabs(rotation(1, 2) * height) +
+            2 * radius * sqrt(qMax(0.0, 1.0 - rotation(1, 2) * rotation(1, 2)));
         const double zRange =
-          fabs(rotation(2, 2) * height) + 2 * radius * sqrt(qMax(0.0, 1.0 - rotation(2, 2) * rotation(2, 2)));
+            fabs(rotation(2, 2) * height) +
+            2 * radius * sqrt(qMax(0.0, 1.0 - rotation(2, 2) * rotation(2, 2)));
         objectSize = WbVector3(xRange, yRange, zRange);
       }
     }
     // check distance between center and frustum planes
-<<<<<<< HEAD
-=======
-    // Note: this sort of detection is only adapted for a field of view smaller than PI. If a larger FoV is desirable, the logic
-    // should be changed by having two separate frustums, more details here: https://github.com/cyberbotics/webots/pull/3960
-    double distances[4];
-    for (int j = 0; j < 4; ++j)
-      distances[j] = frustumPlanes[j].distance(objectPosition);
->>>>>>> 07c3408f
+    // Note: this sort of detection is only adapted for a field of view smaller
+    // than PI. If a larger FoV is desirable, the logic should be changed by
+    // having two separate frustums, more details here:
+    // https://github.com/cyberbotics/webots/pull/3960
     for (int j = 0; j < 4; ++j) {
       const double distance = frustumPlanes[j].distance(objectPosition);
       const int objectAxis = j % 2 + 1;
-      if (distance < -objectSize[objectAxis] / 2.0)  // the object is completely outside
+      if (distance <
+          -objectSize[objectAxis] / 2.0) // the object is completely outside
         return false;
-      else if (distance < objectSize[objectAxis] / 2.0)  // a part of the object is outside
+      else if (distance <
+               objectSize[objectAxis] / 2.0) // a part of the object is outside
         outsidePart[j] = objectSize[objectAxis] / 2.0 - distance;
     }
     objectSize.setY(objectSize.y() - outsidePart[RIGHT] - outsidePart[LEFT]);
     objectSize.setZ(objectSize.z() - outsidePart[BOTTOM] - outsidePart[TOP]);
-    objectRelativePosition = deviceInverseRotation * (objectPosition - devicePosition);
+    objectRelativePosition =
+        deviceInverseRotation * (objectPosition - devicePosition);
     objectRelativePosition +=
-      0.5 * WbVector3(0, outsidePart[RIGHT] - outsidePart[LEFT], outsidePart[BOTTOM] - outsidePart[TOP]);
+        0.5 * WbVector3(0, outsidePart[RIGHT] - outsidePart[LEFT],
+                        outsidePart[BOTTOM] - outsidePart[TOP]);
   }
   return true;
 }
 
-bool WbObjectDetection::recursivelyComputeBounds(WbSolid *solid, bool boundsInitialized, const WbVector3 &devicePosition,
-                                                 const WbMatrix3 &deviceRotation, const WbMatrix3 &deviceInverseRotation,
-                                                 const WbAffinePlane *frustumPlanes) {
+bool WbObjectDetection::recursivelyComputeBounds(
+    WbSolid *solid, bool boundsInitialized, const WbVector3 &devicePosition,
+    const WbMatrix3 &deviceRotation, const WbMatrix3 &deviceInverseRotation,
+    const WbAffinePlane *frustumPlanes) {
   bool initialized = boundsInitialized;
   if (initialized) {
     WbVector3 newObjectSize, newObjectRelativePosition;
-    if (computeBounds(devicePosition, deviceRotation, deviceInverseRotation, frustumPlanes, solid->boundingObject(),
-                      newObjectSize, newObjectRelativePosition))
-      mergeBounds(mObjectSize, mObjectRelativePosition, newObjectSize, newObjectRelativePosition);
+    if (computeBounds(devicePosition, deviceRotation, deviceInverseRotation,
+                      frustumPlanes, solid->boundingObject(), newObjectSize,
+                      newObjectRelativePosition))
+      mergeBounds(mObjectSize, mObjectRelativePosition, newObjectSize,
+                  newObjectRelativePosition);
   } else
-    initialized = computeBounds(devicePosition, deviceRotation, deviceInverseRotation, frustumPlanes, solid->boundingObject(),
-                                mObjectSize, mObjectRelativePosition, solid);
+    initialized = computeBounds(
+        devicePosition, deviceRotation, deviceInverseRotation, frustumPlanes,
+        solid->boundingObject(), mObjectSize, mObjectRelativePosition, solid);
   foreach (WbSolid *solid, solid->solidChildren())
-    initialized =
-      recursivelyComputeBounds(solid, initialized, devicePosition, deviceRotation, deviceInverseRotation, frustumPlanes);
+    initialized = recursivelyComputeBounds(
+        solid, initialized, devicePosition, deviceRotation,
+        deviceInverseRotation, frustumPlanes);
   return initialized;
 }
 
-bool WbObjectDetection::computeObject(const WbVector3 &devicePosition, const WbMatrix3 &deviceRotation,
-                                      const WbMatrix3 &deviceInverseRotation, const WbAffinePlane *frustumPlanes) {
+bool WbObjectDetection::computeObject(const WbVector3 &devicePosition,
+                                      const WbMatrix3 &deviceRotation,
+                                      const WbMatrix3 &deviceInverseRotation,
+                                      const WbAffinePlane *frustumPlanes) {
   assert(mObject);
-  if (!recursivelyComputeBounds(mObject, false, devicePosition, deviceRotation, deviceInverseRotation, frustumPlanes))
+  if (!recursivelyComputeBounds(mObject, false, devicePosition, deviceRotation,
+                                deviceInverseRotation, frustumPlanes))
     return false;
   // check distance
   if (distance() > (mMaxRange + mObjectSize.x() / 2.0))
@@ -374,23 +428,33 @@
   return true;
 }
 
-WbAffinePlane *WbObjectDetection::computeFrustumPlanes(const WbVector3 &devicePosition, const WbMatrix3 &deviceRotation,
-                                                       const double verticalFieldOfView, const double horizontalFieldOfView,
-                                                       const double maxRange) {
+WbAffinePlane *WbObjectDetection::computeFrustumPlanes(
+    const WbVector3 &devicePosition, const WbMatrix3 &deviceRotation,
+    const double verticalFieldOfView, const double horizontalFieldOfView,
+    const double maxRange) {
   // construct the 4 planes defining the sides of the frustum
   const double z = maxRange * tan(verticalFieldOfView / 2.0);
   const double y = maxRange * tan(horizontalFieldOfView / 2.0);
   const double x = maxRange;
-  const WbVector3 topRightCorner = devicePosition + deviceRotation * WbVector3(x, -y, z);
-  const WbVector3 topLeftCorner = devicePosition + deviceRotation * WbVector3(x, y, z);
-  const WbVector3 bottomRightCorner = devicePosition + deviceRotation * WbVector3(x, -y, -z);
-  const WbVector3 bottomLeftCorner = devicePosition + deviceRotation * WbVector3(x, y, -z);
+  const WbVector3 topRightCorner =
+      devicePosition + deviceRotation * WbVector3(x, -y, z);
+  const WbVector3 topLeftCorner =
+      devicePosition + deviceRotation * WbVector3(x, y, z);
+  const WbVector3 bottomRightCorner =
+      devicePosition + deviceRotation * WbVector3(x, -y, -z);
+  const WbVector3 bottomLeftCorner =
+      devicePosition + deviceRotation * WbVector3(x, y, -z);
   WbAffinePlane *planes = new WbAffinePlane[PLANE_NUMBER];
-  planes[RIGHT] = WbAffinePlane(devicePosition, topRightCorner, bottomRightCorner);       // right plane
-  planes[BOTTOM] = WbAffinePlane(devicePosition, bottomRightCorner, bottomLeftCorner);    // bottom plane
-  planes[LEFT] = WbAffinePlane(devicePosition, bottomLeftCorner, topLeftCorner);          // left plane
-  planes[TOP] = WbAffinePlane(devicePosition, topLeftCorner, topRightCorner);             // top plane
-  planes[PARALLEL] = WbAffinePlane(deviceRotation * WbVector3(x, 0, 0), devicePosition);  // device plane
+  planes[RIGHT] = WbAffinePlane(devicePosition, topRightCorner,
+                                bottomRightCorner); // right plane
+  planes[BOTTOM] = WbAffinePlane(devicePosition, bottomRightCorner,
+                                 bottomLeftCorner); // bottom plane
+  planes[LEFT] = WbAffinePlane(devicePosition, bottomLeftCorner,
+                               topLeftCorner); // left plane
+  planes[TOP] =
+      WbAffinePlane(devicePosition, topLeftCorner, topRightCorner); // top plane
+  planes[PARALLEL] = WbAffinePlane(deviceRotation * WbVector3(x, 0, 0),
+                                   devicePosition); // device plane
   for (int i = 0; i < PLANE_NUMBER; ++i)
     planes[i].normalize();
   return planes;
