// Copyright 1996-2021 Cyberbotics Ltd.
//
// Licensed under the Apache License, Version 2.0 (the "License");
// you may not use this file except in compliance with the License.
// You may obtain a copy of the License at
//
//     http://www.apache.org/licenses/LICENSE-2.0
//
// Unless required by applicable law or agreed to in writing, software
// distributed under the License is distributed on an "AS IS" BASIS,
// WITHOUT WARRANTIES OR CONDITIONS OF ANY KIND, either express or implied.
// See the License for the specific language governing permissions and
// limitations under the License.

#include "WbPaintTexture.hpp"

#include "WbAppearance.hpp"
#include "WbBoundingSphere.hpp"
#include "WbGeometry.hpp"
#include "WbImageTexture.hpp"
#include "WbIndexedFaceSet.hpp"
#include "WbLog.hpp"
#include "WbMathsUtilities.hpp"
#include "WbPbrAppearance.hpp"
#include "WbPerformanceLog.hpp"
#include "WbRgb.hpp"
#include "WbShape.hpp"
#include "WbWorld.hpp"
#include "WbWrenRenderingContext.hpp"

#include <wren/drawable_texture.h>
#include <wren/material.h>
#include <wren/texture.h>

static QList<WbPaintTexture *> gPaintTextures;
static QList<WbPaintTexture *> gEvaporationTextures;

// Min & max texture sizes (when no texture is attached to material, size has to be computed)
static const WbVector2 MAX_TEXTURE_SIZE(1024, 1024);
static const WbVector2 MIN_TEXTURE_SIZE(32, 32);

WbPaintTexture *WbPaintTexture::findPaintTexture(const WbShape *shape) {
  foreach (WbPaintTexture *texture, gPaintTextures) {
    if (texture->mShape == shape)
      return texture;
  }

  return NULL;
}

WbPaintTexture *WbPaintTexture::paintTexture(const WbShape *shape) {
  WbPaintTexture *paintTexture = findPaintTexture(shape);
  if (paintTexture)
    return paintTexture;  // already exists

  // check if it is possible to paint on the shape
  if (isPaintable(shape))
    return new WbPaintTexture(shape);

  return NULL;
}

bool WbPaintTexture::isPaintable(const WbShape *shape) {
  return shape->geometry();
}

void WbPaintTexture::init() {
  cleanup();
}

void WbPaintTexture::cleanup() {
  QList<WbPaintTexture *>::iterator it = gPaintTextures.begin();
  while (it != gPaintTextures.end()) {
    delete *it;
    ++it;
  }

  gPaintTextures.clear();
  gEvaporationTextures.clear();
}

void WbPaintTexture::clearAllTextures() {
  foreach (WbPaintTexture *const paintTexture, gPaintTextures)
    paintTexture->clearTexture();
  gEvaporationTextures.clear();
}

void WbPaintTexture::clearTexture() {
  int size = mTextureSize.x() * mTextureSize.y();

  for (int i = 0; i < size; i++) {
    int k = 4 * i;
    mData[k] = 1.0f;
    mData[++k] = 1.0f;
    mData[++k] = 1.0f;
    mData[++k] = 0.0f;
  }
  wr_drawable_texture_clear(mTexture);

  if (mEvaporation)
    memset(mEvaporation, 0, size * sizeof(double));
}

WbPaintTexture::WbPaintTexture(const WbShape *shape) : mShape(shape), mEvaporation(NULL) {
  mTexture = wr_drawable_texture_new();

  // add painting layer
  WbAppearance *appearance = shape->appearance();
  WbPbrAppearance *pbrAppearance = shape->pbrAppearance();
  if (appearance && appearance->texture() && appearance->texture()->wrenTexture())
    mTextureSize = computeTextureSize(appearance->texture()->width(), appearance->texture()->height());
  else if (pbrAppearance && pbrAppearance->baseColorMap() && pbrAppearance->baseColorMap()->wrenTexture())
    mTextureSize = computeTextureSize(pbrAppearance->baseColorMap()->width(), pbrAppearance->baseColorMap()->height());
  else {
    const WbVector2 size = computeDefaultTextureSize();
    mTextureSize = computeTextureSize(size.x(), size.y());
  }

  wr_texture_set_size(WR_TEXTURE(mTexture), mTextureSize.x(), mTextureSize.y());
  wr_texture_setup(WR_TEXTURE(mTexture));

  const int penTextureIndex = shape->wrenMaterial()->type == WR_MATERIAL_PHONG ? 1 : 8;

  wr_material_set_texture(shape->wrenMaterial(), WR_TEXTURE(mTexture), penTextureIndex);
  wr_material_set_texture_anisotropy(shape->wrenMaterial(), 0, penTextureIndex);
  wr_material_set_texture_enable_interpolation(shape->wrenMaterial(), false, penTextureIndex);
  wr_material_set_texture_enable_mip_maps(shape->wrenMaterial(), false, penTextureIndex);

  // initialize paint texture
  int size = mTextureSize.x() * mTextureSize.y();
  mData = new float[4 * size];
  for (int i = 0; i < size; i++) {
    int k = 4 * i;
    mData[k] = 1.0f;
    mData[++k] = 1.0f;
    mData[++k] = 1.0f;
    mData[++k] = 0.0f;
  }

  // initialize evaporations
  if (WbWorld::instance()->worldInfo()->inkEvaporation() > 0.0) {
    mEvaporation = new double[size];
    memset(mEvaporation, 0, size * sizeof(double));
  }

  gPaintTextures.append(this);

  connect(shape, &WbShape::wrenMaterialChanged, this, &WbPaintTexture::restoreWrenTexture);
}

WbPaintTexture::~WbPaintTexture() {
  wr_texture_delete(WR_TEXTURE(mTexture));
  delete[] mData;
  if (mEvaporation)
    delete[] mEvaporation;
}

void WbPaintTexture::prePhysicsStep(double ms) {
  WbWorldInfo *wi = WbWorld::instance()->worldInfo();
  double ie = wi->inkEvaporation();

  if (ie) {
    double factor = exp(-ie * ms / 1000.0);
    for (int i = gEvaporationTextures.size() - 1; i >= 0; --i) {
      bool isDone = true;
      gEvaporationTextures[i]->evaporateInk(factor, isDone);
      if (isDone)
        gEvaporationTextures.removeAt(i);
    }
  }
}

void WbPaintTexture::restoreWrenTexture() {
  wr_material_set_texture(mShape->wrenMaterial(), WR_TEXTURE(mTexture), 1);
}

void WbPaintTexture::evaporateInk(double evaporationFactor, bool &isDone) {
  assert(mEvaporation);

  const int w = mTextureSize.x();
  const int h = mTextureSize.y();

  isDone = true;
  for (int y = 0; y < h; ++y) {
    for (int x = 0; x < w; ++x) {
      const int n = y * w + x;
      const int m = 4 * n;
      if (mEvaporation[n] > 0.001) {
        mEvaporation[n] *= evaporationFactor;
        mData[m + 3] = static_cast<float>(mEvaporation[n]);
        wr_drawable_texture_set_color(mTexture, &mData[m]);
        wr_drawable_texture_draw_pixel(mTexture, x, y);
        isDone = false;
      }
    }
  }
}

void WbPaintTexture::paint(const WbRay &ray, float leadSize, const WbRgb &color, float density) {
  WbVector2 uv;
  bool validCollision = mShape->geometry()->pickUVCoordinate(uv, ray, 1);
  if (!validCollision)
    return;  // no valid collision

  if (uv.x() > 1.0 || uv.x() < 0.0 || uv.y() > 1.0 || uv.y() < 0.0)
    return;  // outside

  const int w = mTextureSize.x();
  const int h = mTextureSize.y();
  const int x = uv.x() * w;
  const int y = uv.y() * h;

  WbBoundingSphere *bs = mShape->geometry()->boundingSphere();
  bs->recomputeIfNeeded();
  int size = static_cast<int>(leadSize * mOriginalTextureSize.x() / bs->radius());
  if (size < 1)
    size = 1;

  const int halfSize = size / 2;

  int ox = x - halfSize;
  int oy = y - halfSize;
  if (ox < 0)
    ox = 0;

  if (oy < 0)
    oy = 0;

  int sx = x + halfSize;
  int sy = y + halfSize;
  if (sx >= w)
    sx = w - 1;

  if (sy >= h)
    sy = h - 1;

  if (mEvaporation && !gEvaporationTextures.contains(this))
    gEvaporationTextures.append(this);

  const int halfSize2 = (halfSize * halfSize);
  for (int ty = oy; ty <= sy; ++ty) {
    int rowOffset = ty * w;
    int dataIndex = (rowOffset + ox) << 2;
    int circleCondition = halfSize2 - (ty - y) * (ty - y);
    for (int tx = ox; tx <= sx; ++tx) {
      if ((tx - x) * (tx - x) <= circleCondition) {
        const float previousDensity = mData[dataIndex + 3];
<<<<<<< HEAD
        const float oldDensityRatio = previousDensity / (density + previousDensity);
=======
        const float oldDensityRatio = density + previousDensity < 1e-15 ? 0.0f : previousDensity / (density + previousDensity);
>>>>>>> 2a10be8f
        mData[dataIndex] = oldDensityRatio * mData[dataIndex] + (1.0f - oldDensityRatio) * color.blue();
        mData[dataIndex + 1] = oldDensityRatio * mData[dataIndex + 1] + (1.0f - oldDensityRatio) * color.green();
        mData[dataIndex + 2] = oldDensityRatio * mData[dataIndex + 2] + (1.0f - oldDensityRatio) * color.red();
        mData[dataIndex + 3] += density;
        if (mData[dataIndex + 3] > 1.0f)
          mData[dataIndex + 3] = 1.0f;

        if (mEvaporation) {
          mEvaporation[rowOffset + tx] += (double)density;
          if (mEvaporation[rowOffset + tx] > 1.0f)
            mEvaporation[rowOffset + tx] = 1.0f;
        }

        wr_drawable_texture_set_color(mTexture, &mData[dataIndex]);
        wr_drawable_texture_draw_pixel(mTexture, tx, ty);
      }

      dataIndex += 4;  // compute index of the next pixel
    }
  }
}

void WbPaintTexture::pickColor(const WbVector2 &uv, WbRgb &pickedColor, float *pickedDensity) const {
  const int w = mTextureSize.x();
  const int h = mTextureSize.y();
  int x = uv.x() * w;
  int y = uv.y() * h;
  while (x < 0)
    x += w;
  while (y < 0)
    y += h;
  while (x >= w)
    x -= w;
  while (y >= h)
    y -= h;

  const int index = (y * w + x) * 4;
  pickedColor.setValue(mData[index + 2], mData[index + 1], mData[index]);
  if (pickedDensity != NULL)
    *pickedDensity = mData[index + 3];
}

WbVector2 WbPaintTexture::computeTextureSize(int imageTextureWidth, int imageTextureHeight) {
  const int width = imageTextureWidth;
  const int height = imageTextureHeight;
  mOriginalTextureSize.setXy(imageTextureWidth, imageTextureHeight);

  const WbVector2 sizeFactor = mShape->geometry()->nonRecursiveTextureSizeFactor();
  return WbVector2(width * sizeFactor.x(), height * sizeFactor.y());
}

WbVector2 WbPaintTexture::computeDefaultTextureSize() {
  // Get max scale factor
  const WbVector3 scale = mShape->geometry()->absoluteScale();
  double maxScale = scale.x() > scale.y() ? scale.x() : scale.y();
  if (scale.z() > maxScale)
    maxScale = scale.z();

  // Compute size based on bounding sphere radius
  // If the sphere radius is greater than 10 (arbitrary value), then we use the max size
  const float sphereRadius = maxScale * mShape->geometry()->boundingSphere()->radius();
  const WbVector2 size =
    sphereRadius > 10.0 ? MAX_TEXTURE_SIZE : MIN_TEXTURE_SIZE + (MAX_TEXTURE_SIZE - MIN_TEXTURE_SIZE) * sphereRadius / 10.0;

  // Return closest power of two dimensions
  const WbVector2 nextPowerOf2Size(WbMathsUtilities::nextPowerOf2(size.x()), WbMathsUtilities::nextPowerOf2(size.y()));
  const WbVector2 previousPowerOf2Size = nextPowerOf2Size / 2;

  if (abs(nextPowerOf2Size.x() - size.x()) > abs(previousPowerOf2Size.x() - size.x()))
    return previousPowerOf2Size;
  else
    return nextPowerOf2Size;
}<|MERGE_RESOLUTION|>--- conflicted
+++ resolved
@@ -245,11 +245,7 @@
     for (int tx = ox; tx <= sx; ++tx) {
       if ((tx - x) * (tx - x) <= circleCondition) {
         const float previousDensity = mData[dataIndex + 3];
-<<<<<<< HEAD
-        const float oldDensityRatio = previousDensity / (density + previousDensity);
-=======
         const float oldDensityRatio = density + previousDensity < 1e-15 ? 0.0f : previousDensity / (density + previousDensity);
->>>>>>> 2a10be8f
         mData[dataIndex] = oldDensityRatio * mData[dataIndex] + (1.0f - oldDensityRatio) * color.blue();
         mData[dataIndex + 1] = oldDensityRatio * mData[dataIndex + 1] + (1.0f - oldDensityRatio) * color.green();
         mData[dataIndex + 2] = oldDensityRatio * mData[dataIndex + 2] + (1.0f - oldDensityRatio) * color.red();
