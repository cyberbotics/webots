// Copyright 1996-2022 Cyberbotics Ltd.
//
// Licensed under the Apache License, Version 2.0 (the "License");
// you may not use this file except in compliance with the License.
// You may obtain a copy of the License at
//
//     http://www.apache.org/licenses/LICENSE-2.0
//
// Unless required by applicable law or agreed to in writing, software
// distributed under the License is distributed on an "AS IS" BASIS,
// WITHOUT WARRANTIES OR CONDITIONS OF ANY KIND, either express or implied.
// See the License for the specific language governing permissions and
// limitations under the License.

#include "WbDownloader.hpp"

#include "WbApplication.hpp"
#include "WbNetwork.hpp"
#include "WbSimulationState.hpp"

#include <QtCore/QDir>
#include <QtCore/QTimer>
#include <QtNetwork/QNetworkReply>
#include <QtNetwork/QNetworkRequest>

static int gCount = 0;
static int gComplete = 0;
static bool gDownloading = false;
static QTimer *gTimer = NULL;
static bool gDisplayPopUp = false;
static QMap<QUrl, QNetworkReply *> gUrlCache;

int WbDownloader::progress() {
  return gCount == 0 ? 100 : 100 * gComplete / gCount;
}

void WbDownloader::reset() {
  gCount = 0;
  gComplete = 0;
}

WbDownloader::WbDownloader(QObject *parent) : QObject(parent), mNetworkReply(NULL), mFinished(false), mCopy(false) {
  gCount++;
}

WbDownloader::~WbDownloader() {
  if (mNetworkReply != NULL) {
    mNetworkReply->deleteLater();
    if (gUrlCache.contains(mUrl))
      gUrlCache.remove(mUrl);
  }

  if (!mFinished)
    gCount--;
}

// TODO: if nobody uses it, delete
QIODevice *WbDownloader::device() const {
  return dynamic_cast<QIODevice *>(mNetworkReply);
}

void WbDownloader::download(const QUrl &url) {
  WbSimulationState::instance()->pauseSimulation();

  mUrl = url;

  printf(">> contains: %d\n", gUrlCache.contains(mUrl));
  if (gUrlCache.contains(mUrl) && !mCopy) {
    printf("COPY!\n");
    mCopy = true;
    QNetworkReply *reply = gUrlCache[mUrl];
    if (reply && !reply->isFinished())
      connect(reply, &QNetworkReply::finished, this, &WbDownloader::finished, Qt::UniqueConnection);
    else
      finished();
    return;
  }

  if (!gDownloading) {
    gDownloading = true;
    gTimer = new QTimer(0);
    connect(gTimer, &QTimer::timeout, &WbDownloader::displayPopUp);
    gTimer->setInterval(1000);
    gTimer->setSingleShot(true);
    gTimer->start();
  }
  QNetworkRequest request;
  request.setUrl(url);
  mFinished = false;

  assert(mNetworkReply == NULL);
  mNetworkReply = WbNetwork::instance()->networkAccessManager()->get(request);
  printf("connect to finish\n");
  connect(mNetworkReply, &QNetworkReply::finished, this, &WbDownloader::finished, Qt::UniqueConnection);
  connect(WbApplication::instance(), &WbApplication::worldLoadingWasCanceled, mNetworkReply, &QNetworkReply::abort);

  gUrlCache.insert(url, mNetworkReply);
}

void WbDownloader::finished() {
  printf("finished\n");
  // cache result
  if (mNetworkReply && mNetworkReply->error()) {
    mError = tr("Cannot download %1: %2").arg(mUrl.toString()).arg(mNetworkReply->errorString());
    disconnect(mNetworkReply, &QNetworkReply::finished, this, &WbDownloader::finished);
<<<<<<< HEAD
  } else {
    if (!mCopy) {  // only save to disk the primary download, copies don't need to
      assert(mNetworkReply != NULL);
      WbNetwork::instance()->save(mUrl.toString(), mNetworkReply->readAll());
=======
    if (!mError.isEmpty() && !mOffline) {
      connect(mNetworkReply, &QObject::destroyed, this, &WbDownloader::destroyed);
      mNetworkReply->deleteLater();
      return;
    }

    QNetworkCacheMetaData metaData = WbNetwork::instance()->networkAccessManager()->cache()->metaData(mUrl);
    // We need to replace the expiration date only the first time the asset is downloaded and when it has been refreshed by the
    // cache. The QNetworkRequest::SourceIsFromCacheAttribute attribute present in the reply is not enough because the image is
    // still loaded from the cache when the expiration date is just refreshed.
    // The hack we use to detect if the expiration date of an asset is the one set by webots or is the automatic one works as
    // follows: The automatic expiration date is an <http-date> and thus is in UTC format. The expiration date set by webots is
    // in local format. So we just need to check the format of the expiration date to know if it needs to be updated or not.
    if (metaData.expirationDate().toUTC().toString() == metaData.expirationDate().toString()) {
      // increase expiration date to one day
      metaData.setExpirationDate(QDateTime::currentDateTime().addDays(1));
      WbNetwork::instance()->networkAccessManager()->cache()->updateMetaData(metaData);
>>>>>>> 0a240a59
    }
  }

  gComplete++;
  mFinished = true;
  emit complete();

  if (gComplete == gCount) {
    gDownloading = false;
    gDisplayPopUp = false;
    gUrlCache.clear();
    emit WbApplication::instance()->deleteWorldLoadingProgressDialog();
    WbSimulationState::instance()->resumeSimulation();
  } else if (gDisplayPopUp)
    emit WbApplication::instance()->setWorldLoadingProgress(progress());
}

void WbDownloader::destroyed() {
  mNetworkReply = NULL;
  mError = QString();
  mOffline = true;
  download(mUrl);
}

void WbDownloader::displayPopUp() {
  if (gDownloading) {
    WbApplication::instance()->setWorldLoadingStatus(tr("Downloading assets"));
    gDisplayPopUp = true;
  }

  if (gTimer) {
    delete gTimer;
    gTimer = NULL;
  }
}<|MERGE_RESOLUTION|>--- conflicted
+++ resolved
@@ -103,30 +103,10 @@
   if (mNetworkReply && mNetworkReply->error()) {
     mError = tr("Cannot download %1: %2").arg(mUrl.toString()).arg(mNetworkReply->errorString());
     disconnect(mNetworkReply, &QNetworkReply::finished, this, &WbDownloader::finished);
-<<<<<<< HEAD
   } else {
     if (!mCopy) {  // only save to disk the primary download, copies don't need to
       assert(mNetworkReply != NULL);
       WbNetwork::instance()->save(mUrl.toString(), mNetworkReply->readAll());
-=======
-    if (!mError.isEmpty() && !mOffline) {
-      connect(mNetworkReply, &QObject::destroyed, this, &WbDownloader::destroyed);
-      mNetworkReply->deleteLater();
-      return;
-    }
-
-    QNetworkCacheMetaData metaData = WbNetwork::instance()->networkAccessManager()->cache()->metaData(mUrl);
-    // We need to replace the expiration date only the first time the asset is downloaded and when it has been refreshed by the
-    // cache. The QNetworkRequest::SourceIsFromCacheAttribute attribute present in the reply is not enough because the image is
-    // still loaded from the cache when the expiration date is just refreshed.
-    // The hack we use to detect if the expiration date of an asset is the one set by webots or is the automatic one works as
-    // follows: The automatic expiration date is an <http-date> and thus is in UTC format. The expiration date set by webots is
-    // in local format. So we just need to check the format of the expiration date to know if it needs to be updated or not.
-    if (metaData.expirationDate().toUTC().toString() == metaData.expirationDate().toString()) {
-      // increase expiration date to one day
-      metaData.setExpirationDate(QDateTime::currentDateTime().addDays(1));
-      WbNetwork::instance()->networkAccessManager()->cache()->updateMetaData(metaData);
->>>>>>> 0a240a59
     }
   }
 
