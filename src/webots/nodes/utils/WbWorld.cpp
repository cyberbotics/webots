// Copyright 1996-2022 Cyberbotics Ltd.
//
// Licensed under the Apache License, Version 2.0 (the "License");
// you may not use this file except in compliance with the License.
// You may obtain a copy of the License at
//
//     http://www.apache.org/licenses/LICENSE-2.0
//
// Unless required by applicable law or agreed to in writing, software
// distributed under the License is distributed on an "AS IS" BASIS,
// WITHOUT WARRANTIES OR CONDITIONS OF ANY KIND, either express or implied.
// See the License for the specific language governing permissions and
// limitations under the License.

#include "WbWorld.hpp"

#include "WbApplication.hpp"
#include "WbBackground.hpp"
#include "WbBallJointParameters.hpp"
#include "WbBasicJoint.hpp"
#include "WbFileUtil.hpp"
#include "WbGeometry.hpp"
#include "WbGroup.hpp"
#include "WbHingeJointParameters.hpp"
#include "WbImageTexture.hpp"
#include "WbJoint.hpp"
#include "WbJointDevice.hpp"
#include "WbJointParameters.hpp"
#include "WbLed.hpp"
#include "WbLog.hpp"
#include "WbMFNode.hpp"
#include "WbMFString.hpp"
#include "WbMotor.hpp"
#include "WbNodeOperations.hpp"
#include "WbNodeReader.hpp"
#include "WbNodeUtilities.hpp"
#include "WbOdeContact.hpp"
#include "WbPbrAppearance.hpp"
#include "WbPerformanceLog.hpp"
#include "WbPerspective.hpp"
#include "WbPreferences.hpp"
#include "WbProject.hpp"
#include "WbPropeller.hpp"
#include "WbProtoList.hpp"
#include "WbProtoModel.hpp"
#include "WbRenderingDevice.hpp"
#include "WbRobot.hpp"
#include "WbSimulationState.hpp"
#include "WbSlot.hpp"
#include "WbSolid.hpp"
#include "WbStandardPaths.hpp"
#include "WbTemplateManager.hpp"
#include "WbTokenizer.hpp"
#include "WbViewpoint.hpp"
#include "WbVrmlWriter.hpp"
#include "WbWorldInfo.hpp"
#include "WbWrenOpenGlContext.hpp"
#include "WbWrenRenderingContext.hpp"

#include <wren/scene.h>

#include <QtCore/QFileInfo>
#include <QtCore/QJsonArray>
#include <QtCore/QJsonDocument>
#include <QtCore/QJsonObject>
#include <QtCore/QTextStream>

#include <ode/fluid_dynamics/ode_fluid_dynamics.h>

#include <cassert>

static WbWorld *gInstance = NULL;
bool WbWorld::cX3DMetaFileExport = false;
bool WbWorld::cX3DStreaming = false;

WbWorld *WbWorld::instance() {
  return gInstance;
}

WbWorld::WbWorld(WbProtoList *protos, WbTokenizer *tokenizer) :
  mWorldLoadingCanceled(false),
  mResetRequested(false),
  mRestartControllers(false),
  mIsModified(false),
  mIsModifiedFromSceneTree(false),
  mWorldInfo(NULL),
  mViewpoint(NULL),
  mPerspective(NULL),
  mProtos(protos ? protos : new WbProtoList()),
  mLastAwakeningTime(0.0),
  mIsLoading(true),
  mIsCleaning(false),
  mIsVideoRecording(false) {
  gInstance = this;
  WbNode::setInstantiateMode(true);
  WbNode::setGlobalParentNode(NULL);
  mRoot = new WbGroup();
  mRoot->setUniqueId(0);
  WbNode::setGlobalParentNode(mRoot);
  mRadarTargets.clear();
  mCameraRecognitionObjects.clear();

  WbPerformanceLog *log = WbPerformanceLog::instance();
  if (log)
    log->startMeasure(WbPerformanceLog::LOADING);

  if (tokenizer) {
    mFileName = tokenizer->fileName();
    if (mFileName == (WbStandardPaths::emptyProjectPath() + "worlds/" + WbProject::newWorldFileName()))
      mFileName = WbStandardPaths::unnamedWorld();

    mPerspective = new WbPerspective(mFileName);
    mPerspective->load();

    // read/create nodes
    WbNodeReader reader;
    WbApplication::instance()->setWorldLoadingStatus(tr("Parsing nodes"));
    connect(&reader, &WbNodeReader::readNodesHasProgressed, WbApplication::instance(), &WbApplication::setWorldLoadingProgress);
    connect(WbApplication::instance(), &WbApplication::worldLoadingWasCanceled, &reader, &WbNodeReader::cancelReadNodes);
    QList<WbNode *> nodes = reader.readNodes(tokenizer, mFileName);
    disconnect(WbApplication::instance(), &WbApplication::worldLoadingWasCanceled, &reader, &WbNodeReader::cancelReadNodes);
    disconnect(&reader, &WbNodeReader::readNodesHasProgressed, WbApplication::instance(),
               &WbApplication::setWorldLoadingProgress);
    if (WbApplication::instance()->wasWorldLoadingCanceled()) {
      mWorldLoadingCanceled = true;
      return;
    }
    WbTemplateManager::instance()->blockRegeneration(true);
    WbField *childrenField = mRoot->findField("children");
    int index = 0;
    WbApplication::instance()->setWorldLoadingStatus(tr("Creating nodes"));
    foreach (WbNode *node, nodes) {
      index++;
      WbApplication::instance()->setWorldLoadingProgress(index * 100 / nodes.size());
      if (WbApplication::instance()->wasWorldLoadingCanceled()) {
        mWorldLoadingCanceled = true;
        return;
      }
      QString errorMessage;
      if (WbNodeUtilities::isAllowedToInsert(childrenField, node->nodeModelName(), mRoot, errorMessage, WbNode::STRUCTURE_USE,
                                             WbNodeUtilities::slotType(node), QStringList(node->nodeModelName()))) {
        node->validate();
        mRoot->addChild(node);
      } else
        mRoot->parsingWarn(errorMessage);
    }
    WbTemplateManager::instance()->blockRegeneration(false);

    // ensure a minimal set of nodes for a functional world
    checkPresenceOfMandatoryNodes();
  } else {
    mFileName = WbStandardPaths::unnamedWorld();

    mPerspective = new WbPerspective(mFileName);
    mPerspective->load();

    // create default nodes
    mWorldInfo = new WbWorldInfo();
    mViewpoint = new WbViewpoint();
    mRoot->addChild(mWorldInfo);
    mRoot->addChild(mViewpoint);
  }

  WbNode::setGlobalParentNode(NULL);
  updateTopLevelLists();

  // world loading stuff
  connect(root(), &WbGroup::childFinalizationHasProgressed, WbApplication::instance(), &WbApplication::setWorldLoadingProgress);
  connect(this, &WbWorld::worldLoadingStatusHasChanged, WbApplication::instance(), &WbApplication::setWorldLoadingStatus);
  connect(this, &WbWorld::worldLoadingHasProgressed, WbApplication::instance(), &WbApplication::setWorldLoadingProgress);
  connect(WbApplication::instance(), &WbApplication::worldLoadingWasCanceled, root(), &WbGroup::cancelFinalization);
}

void WbWorld::finalize() {
  disconnect(WbApplication::instance(), &WbApplication::worldLoadingWasCanceled, root(), &WbGroup::cancelFinalization);
  disconnect(this, &WbWorld::worldLoadingStatusHasChanged, WbApplication::instance(), &WbApplication::setWorldLoadingStatus);
  disconnect(this, &WbWorld::worldLoadingHasProgressed, WbApplication::instance(), &WbApplication::setWorldLoadingProgress);
  disconnect(root(), &WbGroup::childFinalizationHasProgressed, WbApplication::instance(),
             &WbApplication::setWorldLoadingProgress);
  if (WbApplication::instance()->wasWorldLoadingCanceled())
    mWorldLoadingCanceled = true;

  connect(mRoot, &WbGroup::topLevelListsUpdateRequested, this, &WbWorld::updateTopLevelLists);
  connect(mWorldInfo, &WbWorldInfo::globalPhysicsPropertiesChanged, this, &WbWorld::awake);
  connect(WbNodeOperations::instance(), &WbNodeOperations::nodeAdded, this, &WbWorld::storeAddedNodeIfNeeded);

  if (WbProject::current())
    connect(WbProject::current(), &WbProject::pathChanged, this, &WbWorld::updateProjectPath);

  // check for Solid name clash
  QSet<const QString> topSolidNameSet;
  foreach (WbSolid *s, mTopSolids)
    s->resolveNameClashIfNeeded(false, true, mTopSolids, &topSolidNameSet);
}

WbWorld::~WbWorld() {
  delete mRoot;
  delete mProtos;
  WbNode::cleanup();
  gInstance = NULL;

  delete mPerspective;

  WbWrenOpenGlContext::makeWrenCurrent();
  // Sanity-check: make sure only the root wren::Transform remains
  assert(wr_scene_compute_node_count(wr_scene_get_instance()) == 1);
  wr_scene_reset(wr_scene_get_instance());
  WbWrenOpenGlContext::doneWren();
}

bool WbWorld::needSaving() const {
  if (mIsModifiedFromSceneTree)
    return true;
  if (WbPreferences::instance()->value("General/disableSaveWarning").toBool())
    return false;
  else
    return mIsModified;
}

void WbWorld::setModifiedFromSceneTree() {
  if (!mIsModifiedFromSceneTree) {
    mIsModifiedFromSceneTree = true;
    setModified();
  }
}

void WbWorld::setModified(bool isModified) {
  if (mIsModified != isModified) {
    mIsModified = isModified;
    emit modificationChanged(isModified);
  }
}

bool WbWorld::isUnnamed() const {
  return mFileName == WbStandardPaths::unnamedWorld();
}

bool WbWorld::saveAs(const QString &fileName) {
  QFile file(fileName);
  if (!file.open(QIODevice::WriteOnly))
    return false;

  WbVrmlWriter writer(&file, fileName);
  writer.writeHeader(fileName);

  const int count = mRoot->childCount();
  for (int i = 0; i < count; ++i) {
    mRoot->child(i)->write(writer);
    writer << "\n";
  }

  writer.writeFooter();

  mFileName = fileName;
  bool isValidProject = true;
  const QString newProjectPath = WbProject::projectPathFromWorldFile(mFileName, isValidProject);
  if (newProjectPath != WbProject::current()->path()) {
    // reset list of loaded and available PROTO nodes
    delete mProtos;
    mProtos = new WbProtoList(isValidProject ? newProjectPath + "protos" : "");
    WbProject::current()->setPath(newProjectPath);
  }

  mIsModified = false;
  mIsModifiedFromSceneTree = false;
  emit modificationChanged(false);

  storeLastSaveTime();

  mRoot->save("__init__");
  return true;
}

bool WbWorld::save() {
  return saveAs(mFileName);
}

bool WbWorld::exportAsHtml(const QString &fileName, bool animation) const {
  assert(fileName.endsWith(".html", Qt::CaseInsensitive));

  WbSimulationState *simulationState = WbSimulationState::instance();
  simulationState->pauseSimulation();

  QString x3dFilename = fileName;
  x3dFilename.replace(QRegularExpression(".html$", QRegularExpression::CaseInsensitiveOption), ".x3d");

  QString cssFileName = fileName;
  cssFileName.replace(QRegExp(".html$", Qt::CaseInsensitive), ".css");

  bool success = true;
  QFileInfo fo(fileName);
  QString targetPath = fo.absolutePath() + "/";

  try {
    // export x3d file
    success = exportAsVrml(x3dFilename);
    if (!success)
      throw tr("Cannot export the x3d file to '%1'").arg(x3dFilename);

    // export css file
    QString typeString = (animation) ? "Animation" : "Scene";
    QString titleString(WbWorld::instance()->worldInfo()->title());
    titleString = titleString.toHtmlEscaped();

    QList<QPair<QString, QString>> cssTemplateValues;
    cssTemplateValues << QPair<QString, QString>("%title%", titleString);
    cssTemplateValues << QPair<QString, QString>("%type%", typeString);

    success = WbFileUtil::copyAndReplaceString(WbStandardPaths::resourcesWebPath() + "templates/x3d_playback.css", cssFileName,
                                               cssTemplateValues);
    if (!success)
      throw tr("Cannot copy the 'x3d_playback.css' file to '%1'").arg(cssFileName);

    // export html file
    QString infoString;
    const WbMFString &info = WbWorld::instance()->worldInfo()->info();
    for (int i = 0; i < info.size(); ++i) {
      QString line = info.itemToString(i, WbPrecision::DOUBLE_MAX);
      line.replace(QRegularExpression("^\""), "");
      line.replace(QRegularExpression("\"$"), "");
      infoString += line + "\n";
    }

    infoString = infoString.toHtmlEscaped();
    infoString.replace("\n", "<br/>");

    QList<QPair<QString, QString>> templateValues;
    templateValues << QPair<QString, QString>("%x3dFilename%", QFileInfo(x3dFilename).fileName());
    templateValues << QPair<QString, QString>("%type%", typeString);
    templateValues << QPair<QString, QString>("%title%", titleString);
    templateValues << QPair<QString, QString>("%description%", infoString);
    templateValues << QPair<QString, QString>(
<<<<<<< HEAD
      "%x3dName%",
      fileName.split('/').last().replace(QRegularExpression(".html$", QRegularExpression::CaseInsensitiveOption), ".x3d"));
=======
      "%x3dName%", fileName.split('/').last().replace(QRegExp(".html$", Qt::CaseInsensitive), ".x3d"));
    templateValues << QPair<QString, QString>(
      "%cssName%", fileName.split('/').last().replace(QRegExp(".html$", Qt::CaseInsensitive), ".css"));
>>>>>>> 387a8ba8
    if (animation)
      templateValues << QPair<QString, QString>(
        "%jsonName%",
        fileName.split('/').last().replace(QRegularExpression(".html$", QRegularExpression::CaseInsensitiveOption), ".json"));
    else
      templateValues << QPair<QString, QString>("%jsonName%", "");

    if (cX3DMetaFileExport) {
      QString metaFilename = fileName;
      metaFilename.replace(QRegularExpression(".html$", QRegularExpression::CaseInsensitiveOption), ".meta.json");
      createX3DMetaFile(metaFilename);
    }

    success = WbFileUtil::copyAndReplaceString(WbStandardPaths::resourcesWebPath() + "templates/x3d_playback.html", fileName,
                                               templateValues);
    if (!success)
      throw tr("Cannot copy 'x3d_playback.html' to '%1'").arg(fileName);

  } catch (const QString &e) {
    WbLog::error(tr("Cannot export html: '%1'").arg(e), true);
  }

  simulationState->resumeSimulation();
  return success;
}

bool WbWorld::exportAsVrml(const QString &fileName) const {
  QFile file(fileName);
  if (!file.open(QIODevice::WriteOnly))
    return false;

  WbVrmlWriter writer(&file, fileName);
  write(writer);

  return true;
}

void WbWorld::write(WbVrmlWriter &writer) const {
  if (writer.isX3d()) {
    // make sure all the meshes data are up-to-date
    // only X3D exporter relies on OpenGL data
    // this is needed for example in minimize and streaming mode because the world is exported before the first main rendering
    WbWrenOpenGlContext::makeWrenCurrent();
    wr_scene_apply_pending_updates(wr_scene_get_instance());
    WbWrenOpenGlContext::doneWren();
  }

  writer.writeHeader(worldInfo()->title());

  // write nodes
  const int count = mRoot->childCount();
  for (int i = 0; i < count; ++i) {
    mRoot->child(i)->write(writer);
    writer << "\n";
  }
  QStringList list;
  const WbMFString &info = worldInfo()->info();
  const int n = info.size();
  for (int i = 0; i < n; ++i)
    list << info.item(i);
  writer.writeFooter(&list);
}

WbNode *WbWorld::findTopLevelNode(const QString &modelName, int preferredPosition) const {
  WbNode *result = NULL;

  WbMFNode::Iterator it(mRoot->children());
  int position = 0;
  while (it.hasNext()) {
    WbNode *const node = it.next();
    if (node->nodeModelName() == modelName) {
      if (result)
        WbLog::warning(tr("'%1': found duplicate %2 node.").arg(mFileName, modelName), false, WbLog::PARSING);
      else {
        result = node;
        if (position != preferredPosition)
          WbLog::warning(tr("'%1': %2 node should be preferably included at position %3 instead of position %4.")
                           .arg(mFileName)
                           .arg(modelName)
                           .arg(preferredPosition + 1)
                           .arg(position + 1),
                         false, WbLog::PARSING);
      }
    }
    ++position;
  }

  if (!result)
    WbLog::warning(tr("'%1': added missing %2 node.").arg(mFileName, modelName), false, WbLog::PARSING);

  return result;
}

void WbWorld::checkPresenceOfMandatoryNodes() {
  mWorldInfo = static_cast<WbWorldInfo *>(findTopLevelNode("WorldInfo", 0));
  if (!mWorldInfo) {
    mWorldInfo = new WbWorldInfo();
    mRoot->insertChild(0, mWorldInfo);
  }

  mViewpoint = static_cast<WbViewpoint *>(findTopLevelNode("Viewpoint", 1));
  if (!mViewpoint) {
    mViewpoint = new WbViewpoint();
    mRoot->insertChild(1, mViewpoint);
  }
}

void WbWorld::createX3DMetaFile(const QString &filename) const {
  QJsonArray robotArray;
  foreach (const WbRobot *robot, mRobots) {  // foreach robot.
    QJsonObject robotObject;
    QJsonArray deviceArray;
    for (int d = 0; d < robot->deviceCount(); ++d) {  // foreach device.
      // Export the device name and type.
      const WbDevice *device = robot->device(d);
      QJsonObject deviceObject;
      deviceObject.insert("name", device->deviceName());
      const WbBaseNode *deviceBaseNode = dynamic_cast<const WbBaseNode *>(device);
      const WbJointDevice *jointDevice = dynamic_cast<const WbJointDevice *>(device);
      const WbMotor *motor = dynamic_cast<const WbMotor *>(jointDevice);

      if (deviceBaseNode)
        deviceObject.insert("type", deviceBaseNode->nodeModelName());

      if (jointDevice && jointDevice->joint()) {  // case: joint devices.
        deviceObject.insert("transformID", QString("n%1").arg(jointDevice->joint()->solidEndPoint()->uniqueId()));
        if (motor) {
          deviceObject.insert("minPosition", motor->minPosition());
          deviceObject.insert("maxPosition", motor->maxPosition());
          deviceObject.insert("position", motor->position());
          const WbJointParameters *jointParameters = NULL;
          if (motor->positionIndex() == 3)
            jointParameters = motor->joint()->parameters3();
          else if (motor->positionIndex() == 2)
            jointParameters = motor->joint()->parameters2();
          else {
            assert(motor->positionIndex() == 1);
            jointParameters = motor->joint()->parameters();
          }
          deviceObject.insert("axis", jointParameters->axis().toString(WbPrecision::FLOAT_MAX));
          const WbBallJointParameters *ballJointParameters = dynamic_cast<const WbBallJointParameters *>(jointParameters);
          const WbHingeJointParameters *hingeJointParameters = dynamic_cast<const WbHingeJointParameters *>(jointParameters);
          if (hingeJointParameters)
            deviceObject.insert("anchor", hingeJointParameters->anchor().toString(WbPrecision::FLOAT_MAX));
          else if (ballJointParameters)
            deviceObject.insert("anchor", ballJointParameters->anchor().toString(WbPrecision::FLOAT_MAX));
          else
            deviceObject.insert("anchor", "0 0 0");
        }
      } else if (jointDevice && jointDevice->propeller() && motor) {  // case: propeller.
        WbSolid *helix = jointDevice->propeller()->helix(WbPropeller::SLOW_HELIX);
        deviceObject.insert("transformID", QString("n%1").arg(helix->uniqueId()));
        deviceObject.insert("position", motor->position());
        deviceObject.insert("axis", motor->propeller()->axis().toString(WbPrecision::FLOAT_MAX));
        deviceObject.insert("minPosition", motor->minPosition());
        deviceObject.insert("maxPosition", motor->maxPosition());
        deviceObject.insert("anchor", "0 0 0");
      } else {  // case: other WbDevice nodes.
        const WbBaseNode *parent =
          jointDevice ? dynamic_cast<const WbBaseNode *>(deviceBaseNode->parentNode()) : deviceBaseNode;
        // Retrieve closest exported Transform parent, and compute its translation offset.
        WbMatrix4 m;
        while (parent) {
          if (parent->shallExport()) {
            deviceObject.insert("transformID", QString("n%1").arg(parent->uniqueId()));
            WbVector3 v = m.translation();
            if (!v.almostEquals(WbVector3()))
              deviceObject.insert("transformOffset", v.toString(WbPrecision::FLOAT_MAX));
            if (motor && parent->nodeType() == WB_NODE_TRACK)
              deviceObject.insert("track", "true");
            break;
          } else {
            const WbAbstractTransform *transform = dynamic_cast<const WbAbstractTransform *>(parent);
            if (transform)
              m *= transform->vrmlMatrix();
          }
          parent = dynamic_cast<const WbBaseNode *>(parent->parentNode());
        }
        // LED case: export color data.
        const WbLed *led = dynamic_cast<const WbLed *>(device);
        if (led) {
          deviceObject.insert("ledGradual", led->isGradual());
          QJsonArray colorArray;
          for (int c = 0; c < led->colorsCount(); ++c)
            colorArray.push_back(led->color(c).toString(WbPrecision::FLOAT_MAX));
          deviceObject.insert("ledColors", colorArray);
          QJsonArray appearanceArray;
          foreach (const WbPbrAppearance *appearance, led->pbrAppearances())
            appearanceArray.push_back(QString("n%1").arg(appearance->uniqueId()));
          deviceObject.insert("ledPBRAppearanceIDs", appearanceArray);
        }
      }
      deviceArray.push_back(deviceObject);
    }
    robotObject.insert("name", robot->name());
    robotObject.insert("robotID", QString("n%1").arg(robot->uniqueId()));
    robotObject.insert("devices", deviceArray);
    robotArray.push_back(robotObject);
  }
  QJsonDocument document(robotArray);
  QFile jsonFile(filename);
  jsonFile.open(QFile::WriteOnly);
  jsonFile.write(document.toJson());
}

WbSolid *WbWorld::findSolid(const QString &name) const {
  WbMFNode::Iterator it(mRoot->children());
  while (it.hasNext()) {
    WbSolid *const solidChild = dynamic_cast<WbSolid *>(it.next());
    if (solidChild) {
      WbSolid *const found = solidChild->findSolid(name);
      if (found)
        return found;
    }
  }
  return NULL;
}

QList<WbSolid *> WbWorld::findSolids(bool visibleNodes) const {
  const QList<WbNode *> &allNodes = mRoot->subNodes(true, !visibleNodes, false);
  QList<WbSolid *> allSolids;

  foreach (WbNode *const node, allNodes) {
    WbSolid *const solid = dynamic_cast<WbSolid *>(node);
    if (solid)
      allSolids.append(solid);
  }

  return allSolids;
}

QStringList WbWorld::listTextureFiles() const {
  QStringList list = mRoot->listTextureFiles();
  list.removeDuplicates();
  return list;
}

// update the list of robots and top level solids
void WbWorld::updateTopLevelLists() {
  mTopSolids.clear();
  mTopSolids = WbNodeUtilities::findSolidDescendants(mRoot);
}

void WbWorld::removeRobotIfPresent(WbRobot *robot) {
  if (!robot)
    return;

  mRobots.removeAll(robot);
}

void WbWorld::addRobotIfNotAlreadyPresent(WbRobot *robot) {
  if (!robot)
    return;

  // don't add a robot that's already in the global list
  if (mRobots.contains(robot))
    return;

  mRobots.append(robot);
  setUpControllerForNewRobot(robot);
  emit robotAdded(robot);
}

void WbWorld::updateProjectPath(const QString &oldPath, const QString &newPath) {
  const QFileInfo infoPath(mFileName);
  const QFileInfo infoNewPath(newPath);
  const QString newFilename = infoNewPath.absolutePath() + "/worlds/" + infoPath.fileName();
  if (QFile::exists(newFilename))
    mFileName = newFilename;
}

void WbWorld::setViewpoint(WbViewpoint *viewpoint) {
  bool viewpointHasChanged = mViewpoint != viewpoint;
  mViewpoint = viewpoint;
  if (viewpointHasChanged)
    emit viewpointChanged();
}

double WbWorld::orthographicViewHeight() const {
  return mViewpoint->orthographicViewHeight();
}

void WbWorld::setOrthographicViewHeight(double ovh) const {
  mViewpoint->setOrthographicViewHeight(ovh);
}

bool WbWorld::reloadPerspective() {
  delete mPerspective;
  mPerspective = new WbPerspective(mFileName);
  return mPerspective->load();
}

void WbWorld::appendOdeContact(const WbOdeContact &odeContact) {
  mOdeContactsMutex.lock();  // TODO: understand why this mutex is here. Related with MT-safe physics plugin?
  mOdeContacts << odeContact;
  mOdeContactsMutex.unlock();
}

void WbWorld::appendOdeImmersionGeom(const dImmersionGeom &immersionGeom) {
  mOdeContactsMutex.lock();  // TODO: check if this mutex is necessary and if it needs to be renamed
  mImmersionGeoms.append(immersionGeom);
  mOdeContactsMutex.unlock();
}

void WbWorld::awake() {
  double currentSimulationTime = WbSimulationState::instance()->time();
  if (currentSimulationTime > mLastAwakeningTime) {  // we don't want to awake all the world several times in the same step
    mLastAwakeningTime = currentSimulationTime;
    WbMFNode::Iterator it(mRoot->children());
    while (it.hasNext()) {
      WbGroup *const group = dynamic_cast<WbGroup *>(it.next());
      if (group)
        WbSolid::awakeSolids(group);
    }
  }
}

void WbWorld::retrieveNodeNamesWithOptionalRendering(QStringList &centerOfMassNodeNames, QStringList &centerOfBuoyancyNodeNames,
                                                     QStringList &supportPolygonNodeNames) const {
  centerOfMassNodeNames.clear();
  centerOfBuoyancyNodeNames.clear();
  supportPolygonNodeNames.clear();

  WbSolid *solid = NULL;
  const QList<WbNode *> &allNodes = mRoot->subNodes(true);
  for (int i = 0; i < allNodes.size(); ++i) {
    solid = dynamic_cast<WbSolid *>(allNodes[i]);
    if (solid && (solid->globalCenterOfMassRepresentationEnabled() || solid->centerOfBuoyancyRepresentationEnabled() ||
                  solid->supportPolygonRepresentationEnabled())) {
      const QString name = solid->computeUniqueName();
      if (solid->globalCenterOfMassRepresentationEnabled())
        centerOfMassNodeNames << name;
      if (solid->centerOfBuoyancyRepresentationEnabled())
        centerOfBuoyancyNodeNames << name;
      if (solid->supportPolygonRepresentationEnabled())
        supportPolygonNodeNames << name;
    }
  }
}

QString WbWorld::logWorldMetrics() const {
  int solidCount = 0;
  int jointCount = 0;
  int geomCount = 0;
  const QList<WbNode *> &allNodes = mRoot->subNodes(true);
  foreach (WbNode *node, allNodes) {
    if (dynamic_cast<WbBasicJoint *>(node)) {
      jointCount++;
      continue;
    }
    WbSolid *solid = dynamic_cast<WbSolid *>(node);
    if (solid && (solid->isKinematic() || solid->isSolidMerger())) {
      solidCount++;
      continue;
    }
    WbGeometry *geometry = dynamic_cast<WbGeometry *>(node);
    if (geometry && !geometry->isInBoundingObject())
      geomCount++;
  }

  return QString("%1 solids, %2 joints, %3 graphical geometries").arg(solidCount).arg(jointCount).arg(geomCount);
}<|MERGE_RESOLUTION|>--- conflicted
+++ resolved
@@ -330,14 +330,11 @@
     templateValues << QPair<QString, QString>("%title%", titleString);
     templateValues << QPair<QString, QString>("%description%", infoString);
     templateValues << QPair<QString, QString>(
-<<<<<<< HEAD
       "%x3dName%",
       fileName.split('/').last().replace(QRegularExpression(".html$", QRegularExpression::CaseInsensitiveOption), ".x3d"));
-=======
-      "%x3dName%", fileName.split('/').last().replace(QRegExp(".html$", Qt::CaseInsensitive), ".x3d"));
     templateValues << QPair<QString, QString>(
-      "%cssName%", fileName.split('/').last().replace(QRegExp(".html$", Qt::CaseInsensitive), ".css"));
->>>>>>> 387a8ba8
+      "%cssName%",
+      fileName.split('/').last().replace(QRegularExpression(".html$", QRegularExpression::CaseInsensitiveOption), ".css"));
     if (animation)
       templateValues << QPair<QString, QString>(
         "%jsonName%",
