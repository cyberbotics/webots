// Copyright 1996-2022 Cyberbotics Ltd.
//
// Licensed under the Apache License, Version 2.0 (the "License");
// you may not use this file except in compliance with the License.
// You may obtain a copy of the License at
//
//     http://www.apache.org/licenses/LICENSE-2.0
//
// Unless required by applicable law or agreed to in writing, software
// distributed under the License is distributed on an "AS IS" BASIS,
// WITHOUT WARRANTIES OR CONDITIONS OF ANY KIND, either express or implied.
// See the License for the specific language governing permissions and
// limitations under the License.

#include "WbUrl.hpp"

#include "WbApplicationInfo.hpp"
#include "WbFileUtil.hpp"
#include "WbLog.hpp"
#include "WbMFString.hpp"
#include "WbNetwork.hpp"
#include "WbNode.hpp"
#include "WbNodeUtilities.hpp"
#include "WbProject.hpp"
#include "WbProtoManager.hpp"
#include "WbProtoModel.hpp"
#include "WbStandardPaths.hpp"

#include <QtCore/QDir>
#include <QtCore/QFileInfo>
#include <QtCore/QRegularExpression>
#include <QtCore/QUrl>

QStringList WbUrl::orderedSearchPaths(const WbNode *node) {
  // retrieve PROTOs search paths
  // - if project PROTO add search path before world path
  // - if Webots PROTO add search path after world path
  QStringList projectPROTOSearchPath;
  QStringList webotsPROTOSearchPath;
  WbNode *currentNode = const_cast<WbNode *>(node);
  while (currentNode) {
    WbProtoModel *proto = WbNodeUtilities::findContainingProto(currentNode);
    while (proto) {
      if (!proto->path().isEmpty()) {
        if (proto->path().startsWith(WbProject::current()->worldsPath())) {
          if (projectPROTOSearchPath.contains(proto->path()))
            projectPROTOSearchPath.append(proto->path());
        } else if (!webotsPROTOSearchPath.contains(proto->path()))
          webotsPROTOSearchPath.append(proto->path());
      }
      if (!proto->projectPath().isEmpty() && !projectPROTOSearchPath.contains(proto->projectPath() + "/protos"))
        projectPROTOSearchPath.append(proto->projectPath() + "/protos");
      proto = WbProtoManager::instance()->findModel(proto->ancestorProtoName(), "", "");
    }
    currentNode = currentNode->parentNode();
  }

  QStringList searchPaths;
  searchPaths << projectPROTOSearchPath;
  searchPaths.append(WbProject::current()->worldsPath());
  foreach (const WbProject *extraProject, *WbProject::extraProjects())
    searchPaths.append(extraProject->worldsPath());
  searchPaths << webotsPROTOSearchPath;
  searchPaths.append(WbStandardPaths::projectsPath() + "default/worlds");
  return searchPaths;
}

const QString WbUrl::missingTexture() {
  return WbStandardPaths::resourcesPath() + "images/missing_texture.png";
}

const QString WbUrl::missing(const QString &url) {
  const QString suffix = url.mid(url.lastIndexOf('.') + 1).toLower();
  const QStringList textureSuffixes = {"png", "jpg", "jpeg"};
  if (textureSuffixes.contains(suffix, Qt::CaseInsensitive))
    return missingTexture();

  return "";
}

QString WbUrl::computePath(const WbNode *node, const QString &field, const WbMFString *urlField, int index, bool warn) {
  // check if mUrl is empty
  if (urlField->size() < 1)
    return "";

  // get the url at specified index
  const QString &url = urlField->item(index);

  return computePath(node, field, url, warn);
}

QString WbUrl::computePath(const WbNode *node, const QString &field, const QString &rawUrl, bool warn) {
<<<<<<< HEAD
=======
  // use cross-platform forward slashes
  QString url = rawUrl;
  url.replace("\\", "/");

>>>>>>> 5cc43c50
  // check if the first url is empty
  if (rawUrl.isEmpty()) {
    if (node)
      node->parsingWarn(QObject::tr("First item of '%1' field is empty.").arg(field));
    else
      WbLog::warning(QObject::tr("Missing '%1' value.").arg(field), false, WbLog::PARSING);
    return missing(rawUrl);
  }

  return computePath(rawUrl);
}

QString WbUrl::computePath(const QString &rawUrl, const QString &relativeTo) {
  // use cross-platform forward slashes
  QString url = rawUrl;
<<<<<<< HEAD
  url = url.replace("\\", "/");
=======
  url.replace("\\", "/");
  QString parentUrl = rawParentUrl;
  parentUrl.replace("\\", "/");
>>>>>>> 5cc43c50

  if (isWeb(url))
    return url;

  if (QDir::isAbsolutePath(url))
    return QDir::cleanPath(url);

  if (isLocalUrl(url))
    return QDir::cleanPath(WbStandardPaths::webotsHomePath() + url.mid(9));

  QStringList searchPaths;
  if (!relativeTo.isEmpty())
    searchPaths << relativeTo;
  searchPaths << WbProject::current()->protosPath();
  searchPaths << WbProject::current()->worldsPath();

  foreach (const QString &path, searchPaths) {
    if (QDir::isRelativePath(url)) {
      QString protosPath = QDir(path).absoluteFilePath(url);
      protosPath = QDir::cleanPath(protosPath);
      if (QFileInfo(protosPath).exists())
        return protosPath;
    }
  }

  return missing(url);
}

QString WbUrl::exportResource(const WbNode *node, const QString &url, const QString &sourcePath,
                              const QString &relativeResourcePath, const WbWriter &writer, const bool isTexture) {
  const QFileInfo urlFileInfo(url);
  const QString fileName = urlFileInfo.fileName();
  const QString expectedRelativePath = relativeResourcePath + fileName;
  const QString expectedPath = writer.path() + "/" + expectedRelativePath;

  if (expectedPath == sourcePath)  // everything is fine, the file is where we expect it
    return expectedPath;

  // otherwise, we need to copy it
  // but first, we need to check that folders exists and create them if they don't exist
  const QFileInfo fi(expectedPath);
  if (!QDir(fi.path()).exists())
    QDir(writer.path()).mkpath(fi.path());

  if (QFile::exists(expectedPath)) {
    if (WbFileUtil::areIdenticalFiles(sourcePath, expectedPath))
      return expectedRelativePath;
    else {
      const QString baseName = urlFileInfo.completeBaseName();
      const QString extension = urlFileInfo.suffix();

      for (int i = 1; i < 100; ++i) {  // number of trials before failure
        QString newRelativePath;
        if (isTexture)
          newRelativePath = writer.relativeTexturesPath() + baseName + '.' + QString::number(i) + '.' + extension;
        else
          newRelativePath = writer.relativeMeshesPath() + baseName + '.' + QString::number(i) + '.' + extension;

        const QString newAbsolutePath = writer.path() + "/" + newRelativePath;
        if (QFileInfo(newAbsolutePath).exists()) {
          if (WbFileUtil::areIdenticalFiles(sourcePath, newAbsolutePath))
            return newRelativePath;
        } else {
          QFile::copy(sourcePath, newAbsolutePath);
          return newRelativePath;
        }
      }
      if (isTexture)
        node->warn(QObject::tr("Failure exporting texture, too many textures share the same name: %1.").arg(url));
      else
        node->warn(QObject::tr("Failure exporting mesh, too many meshes share the same name: %1.").arg(url));

      return "";
    }
  } else {  // simple case
    QFile::copy(sourcePath, expectedPath);
    return expectedRelativePath;
  }
}

QString WbUrl::exportTexture(const WbNode *node, const WbMFString *urlField, int index, const WbWriter &writer) {
  // in addition to writing the node, we want to ensure that the texture file exists
  // at the expected location. If not, we should copy it, possibly creating the expected
  // directory structure.
  return exportResource(node, QDir::fromNativeSeparators(urlField->item(index)), computePath(node, "url", urlField, index),
                        writer.relativeTexturesPath(), writer);
}

QString WbUrl::exportMesh(const WbNode *node, const WbMFString *urlField, int index, const WbWriter &writer) {
  // in addition to writing the node, we want to ensure that the mesh file exists
  // at the expected location. If not, we should copy it, possibly creating the expected
  // directory structure.
  return exportResource(node, QDir::fromNativeSeparators(urlField->item(index)), computePath(node, "url", urlField, index),
                        writer.relativeMeshesPath(), writer, false);
}

bool WbUrl::isWeb(const QString &url) {
  return url.startsWith("https://") || url.startsWith("http://");
}

bool WbUrl::isLocalUrl(const QString &url) {
  return url.startsWith("webots://");
}

const QString WbUrl::computeLocalAssetUrl(const WbNode *node, QString url) {
  if (!WbApplicationInfo::repo().isEmpty() && !WbApplicationInfo::branch().isEmpty())
    // when streaming locally, build the url from branch.txt
    return url.replace(
      "webots://", "https://raw.githubusercontent.com/" + WbApplicationInfo::repo() + "/" + WbApplicationInfo::branch() + "/");
  else
    // when streaming a release (or nightly), "webots://" urls must be inferred
    return WbUrl::computePath(node, "url", url, false);
}

const QString WbUrl::computePrefix(const QString &rawUrl) {
  QString url = rawUrl;
  if (url.startsWith(WbNetwork::instance()->cacheDirectory()))
    url = WbNetwork::instance()->getUrlFromEphemeralCache(url);

  if (isWeb(url)) {
    QRegularExpression re(remoteWebotsAssetRegex(true));
    QRegularExpressionMatch match = re.match(url);
    if (match.hasMatch())
      return match.captured(0);
  }

  return QString();
}

const QString WbUrl::remoteWebotsAssetRegex(bool capturing) {
  static QString regex = "https://raw.githubusercontent.com/cyberbotics/webots/[a-zA-Z0-9\\_\\-\\+]+/";
  return capturing ? "(" + regex + ")" : regex;
}

const QString &WbUrl::remoteWebotsAssetPrefix() {
  const WbVersion &version = WbApplicationInfo::version();
  const QString &commit = WbApplicationInfo::commit();
  // if it's an official release, use the tag (for example R2022b), if it's a nightly or local distribution use the commit
  static QString url =
    "https://raw.githubusercontent.com/cyberbotics/webots/" + (commit.isEmpty() ? version.toString() : commit) + "/";
  return url;
}

QString WbUrl::combinePaths(const QString &rawUrl, const QString &rawParentUrl) {
  // use cross-platform forward slashes
  QString url = rawUrl;
  url = url.replace("\\", "/");
  QString parentUrl = rawParentUrl;
  parentUrl = parentUrl.replace("\\", "/");

  // cases where no url manipulation is necessary
  if (WbUrl::isWeb(url))
    return url;

  if (QDir::isAbsolutePath(url))
    return QDir::cleanPath(url);

  if (WbUrl::isLocalUrl(url)) {
    // url fall-back mechanism: only trigger if the parent is a world file (.wbt), and the file (webots://) does not exist
    if (parentUrl.endsWith(".wbt", Qt::CaseInsensitive) &&
        !QFileInfo(QDir::cleanPath(WbStandardPaths::webotsHomePath() + url.mid(9))).exists()) {
      WbLog::error(QObject::tr("URL '%1' changed by fallback mechanism. Ensure you are opening the correct world.").arg(url));
      return url.replace("webots://", WbUrl::remoteWebotsAssetPrefix());
    }

    // infer url based on parent's url
    const QString &prefix = WbUrl::computePrefix(parentUrl);
    if (!prefix.isEmpty())
      return url.replace("webots://", prefix);

    if (parentUrl.isEmpty() || WbUrl::isLocalUrl(parentUrl) || QDir::isAbsolutePath(parentUrl))
      return QDir::cleanPath(WbStandardPaths::webotsHomePath() + url.mid(9));

    return QString();
  }

  if (QDir::isRelativePath(url)) {
    // for relative urls, begin by searching relative to the world and protos folders
    QStringList searchPaths = QStringList() << WbProject::current()->worldsPath() << WbProject::current()->protosPath();
    foreach (const QString &path, searchPaths) {
      QDir dir(path);
      if (dir.exists(url))
        return QDir::cleanPath(dir.absoluteFilePath(url));
    }

    // if it is not available in those folders, infer the url based on the parent's url
    if (WbUrl::isWeb(parentUrl) || QDir::isAbsolutePath(parentUrl) || WbUrl::isLocalUrl(parentUrl)) {
      // remove filename from parent url
      parentUrl = QUrl(parentUrl).adjusted(QUrl::RemoveFilename).toString();
      if (WbUrl::isLocalUrl(parentUrl))
        parentUrl = WbStandardPaths::webotsHomePath() + parentUrl.mid(9);

      if (WbUrl::isWeb(parentUrl))
        return QUrl(parentUrl).resolved(QUrl(url)).toString();
      else
        return QDir::cleanPath(QDir(parentUrl).absoluteFilePath(url));
    }
  }

  WbLog::error(QObject::tr("Impossible to infer URL from '%1' and '%2'").arg(rawUrl).arg(rawParentUrl));
  return QString();
}<|MERGE_RESOLUTION|>--- conflicted
+++ resolved
@@ -90,13 +90,6 @@
 }
 
 QString WbUrl::computePath(const WbNode *node, const QString &field, const QString &rawUrl, bool warn) {
-<<<<<<< HEAD
-=======
-  // use cross-platform forward slashes
-  QString url = rawUrl;
-  url.replace("\\", "/");
-
->>>>>>> 5cc43c50
   // check if the first url is empty
   if (rawUrl.isEmpty()) {
     if (node)
@@ -112,13 +105,7 @@
 QString WbUrl::computePath(const QString &rawUrl, const QString &relativeTo) {
   // use cross-platform forward slashes
   QString url = rawUrl;
-<<<<<<< HEAD
-  url = url.replace("\\", "/");
-=======
   url.replace("\\", "/");
-  QString parentUrl = rawParentUrl;
-  parentUrl.replace("\\", "/");
->>>>>>> 5cc43c50
 
   if (isWeb(url))
     return url;
