--- conflicted
+++ resolved
@@ -33,48 +33,9 @@
 #include <QtCore/QRegularExpression>
 #include <QtCore/QUrl>
 
-<<<<<<< HEAD
-QStringList WbUrl::orderedSearchPaths(const WbNode *node) {
-  // retrieve PROTOs search paths
-  // - if project PROTO add search path before world path
-  // - if Webots PROTO add search path after world path
-  QStringList projectPROTOSearchPath;
-  QStringList webotsPROTOSearchPath;
-  WbNode *currentNode = const_cast<WbNode *>(node);
-  while (currentNode) {
-    WbProtoModel *proto = WbNodeUtilities::findContainingProto(currentNode);
-    while (proto) {
-      if (!proto->path().isEmpty()) {
-        if (proto->path().startsWith(WbProject::current()->worldsPath())) {
-          if (projectPROTOSearchPath.contains(proto->path()))
-            projectPROTOSearchPath.append(proto->path());
-        } else if (!webotsPROTOSearchPath.contains(proto->path()))
-          webotsPROTOSearchPath.append(proto->path());
-      }
-      if (!proto->projectPath().isEmpty() && !projectPROTOSearchPath.contains(proto->projectPath() + "/protos"))
-        projectPROTOSearchPath.append(proto->projectPath() + "/protos");
-      proto = WbProtoManager::instance()->findModel(proto->ancestorProtoName(), "", proto->diskPath());
-    }
-    currentNode = currentNode->parentNode();
-  }
-
-  QStringList searchPaths;
-  searchPaths << projectPROTOSearchPath;
-  searchPaths.append(WbProject::current()->worldsPath());
-  foreach (const WbProject *extraProject, *WbProject::extraProjects())
-    searchPaths.append(extraProject->worldsPath());
-  searchPaths << webotsPROTOSearchPath;
-  searchPaths.append(WbStandardPaths::projectsPath() + "default/worlds");
-  return searchPaths;
-}
-
 const QString &WbUrl::missingTexture() {
   const static QString missingTexture = WbStandardPaths::resourcesPath() + "images/missing_texture.png";
   return missingTexture;
-=======
-const QString WbUrl::missingTexture() {
-  return WbStandardPaths::resourcesPath() + "images/missing_texture.png";
->>>>>>> 2b385b0f
 }
 
 const QString WbUrl::missing(const QString &url) {
@@ -114,8 +75,9 @@
       url = combinePaths(url, WbWorld::instance()->fileName());
     else {
       // if the field isn't visible (or if 'f' is NULL), then it must be internal to a PROTO and since we don't
-      // know of which PROTO, the 'IS' chain must be traveled until it stops. No matter where the chain breaks, what is certain
-      // is that the stopping point must be internal to a PROTO otherwise the field would have been visible in the first place
+      // know of which PROTO, the 'IS' chain must be traveled until it stops. No matter where the chain breaks, what is
+      // certain is that the stopping point must be internal to a PROTO otherwise the field would have been visible in the
+      // first place
       assert(node && node->parentNode());
       const WbProtoModel *protoModel = NULL;
       const WbNode *n = node;
