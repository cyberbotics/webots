// Copyright 1996-2023 Cyberbotics Ltd.
//
// Licensed under the Apache License, Version 2.0 (the "License");
// you may not use this file except in compliance with the License.
// You may obtain a copy of the License at
//
//     https://www.apache.org/licenses/LICENSE-2.0
//
// Unless required by applicable law or agreed to in writing, software
// distributed under the License is distributed on an "AS IS" BASIS,
// WITHOUT WARRANTIES OR CONDITIONS OF ANY KIND, either express or implied.
// See the License for the specific language governing permissions and
// limitations under the License.

#ifndef WB_OBJECT_DETECTION_HPP
#define WB_OBJECT_DETECTION_HPP

#include "WbMatrix3.hpp"
#include "WbVector3.hpp"

#include <ode/ode.h>

class WbAffinePlane;
class WbBaseNode;
class WbSolid;

class WbObjectDetection {
public:
  enum FrustumPlane { LEFT = 0, BOTTOM, RIGHT, TOP, PARALLEL, PLANE_NUMBER };

  WbObjectDetection(WbSolid *device, WbSolid *object, bool needToCheckCollision, double maxRange, double horizontalFieldOfView);
  virtual ~WbObjectDetection();

  bool hasCollided() const;
  WbSolid *device() const { return mDevice; }
  dGeomID geom() const { return mGeom; }
  WbSolid *object() const { return mObject; }
  const WbVector3 &objectSize() const { return mObjectSize; }
  const WbVector3 &objectRelativePosition() const { return mObjectRelativePosition; }
  bool objectSizeComputedFromBoundingSphere() const { return mUseBoundingSphereOnly; }

  void setCollided(double depth);

  void deleteRay();

  // Recomputes ray position and direction and returns if the current ray is valid or can be removed.
  bool recomputeRayDirection(const WbAffinePlane *frustumPlanes);

  // Computes whether the object is contained in the given frustum.
  bool isContainedInFrustum(const WbAffinePlane *frustumPlanes);

<<<<<<< HEAD
  static WbAffinePlane *computeFrustumPlanes(const WbVector3 &devicePosition, const WbMatrix3 &deviceRotation,
                                             const double verticalFieldOfView, const double horizontalFieldOfView,
                                             const double maxRange, bool isPlanarProjection);
=======
  // Computes the frustum plane for the given device ray.
  static WbAffinePlane *computeFrustumPlanes(const WbSolid *device, double verticalFieldOfView, double horizontalFieldOfView,
                                             double maxRange, bool isPlanarProjection);
>>>>>>> 047190f3

private:
  static void mergeBounds(WbVector3 &referenceObjectSize, WbVector3 &referenceObjectRelativePosition,
                          const WbVector3 &addedObjectSize, const WbVector3 &addedObjectRelativePosition);
  static bool doesChildrenHaveBoundingObject(const WbSolid *solid);

  // Checks whether the object is in the bounds of the `frustumPlanes` frustum.
  //
  // @param[in] frustumPlanes Frustum of the device.
  // @param[in] boundingObject Bounding object of the target object.
  // @param[out] objectSize AABB of the target object.
  // @param[out] objectRelativePosition The object's position in respect to the device. The center of the object is calculated
  // from AABB points.
  // @param[in] rootObject If `rootObject` and `boundingObject` are not defined the method returns false.
  // @return Returns `true` if the object is inside the frustum, `false` otherwise.
  bool isWithinBounds(const WbAffinePlane *frustumPlanes, const WbBaseNode *boundingObject, WbVector3 &objectSize,
                      WbVector3 &objectRelativePosition, const WbBaseNode *rootObject = NULL);
  // Checks whether the object and its solid children are inside the `frustumPlanes` frustum.
  bool recursivelyCheckIfWithinBounds(WbSolid *solid, bool boundsInitialized, const WbAffinePlane *frustumPlanes);
  virtual double distance() = 0;

  WbSolid *mDevice;
  WbVector3 mObjectRelativePosition;
  WbVector3 mObjectSize;
  bool mUseBoundingSphereOnly;  // used by WbCamera recognition functionality to compute a more tight fitting bounding box
  WbSolid *mObject;
  double mMaxRange;
  double mCollisionDepth;  // the geom collision depth
  dGeomID mGeom;           // geom that checks collision of this packet
  double mHorizontalFieldOfView;
  bool mIsOmniDirectional;  // is sensor omnidirectional (horizontal FOV < PI/2)
};

#endif<|MERGE_RESOLUTION|>--- conflicted
+++ resolved
@@ -49,15 +49,10 @@
   // Computes whether the object is contained in the given frustum.
   bool isContainedInFrustum(const WbAffinePlane *frustumPlanes);
 
-<<<<<<< HEAD
-  static WbAffinePlane *computeFrustumPlanes(const WbVector3 &devicePosition, const WbMatrix3 &deviceRotation,
-                                             const double verticalFieldOfView, const double horizontalFieldOfView,
-                                             const double maxRange, bool isPlanarProjection);
-=======
   // Computes the frustum plane for the given device ray.
-  static WbAffinePlane *computeFrustumPlanes(const WbSolid *device, double verticalFieldOfView, double horizontalFieldOfView,
-                                             double maxRange, bool isPlanarProjection);
->>>>>>> 047190f3
+  static WbAffinePlane *computeFrustumPlanes(const WbSolid *device, const double verticalFieldOfView,
+                                             const double horizontalFieldOfView, const double maxRange,
+                                             bool isPlanarProjection);
 
 private:
   static void mergeBounds(WbVector3 &referenceObjectSize, WbVector3 &referenceObjectRelativePosition,
