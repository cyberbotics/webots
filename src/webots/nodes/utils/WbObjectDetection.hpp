// Copyright 1996-2023 Cyberbotics Ltd.
//
// Licensed under the Apache License, Version 2.0 (the "License");
// you may not use this file except in compliance with the License.
// You may obtain a copy of the License at
//
//     https://www.apache.org/licenses/LICENSE-2.0
//
// Unless required by applicable law or agreed to in writing, software
// distributed under the License is distributed on an "AS IS" BASIS,
// WITHOUT WARRANTIES OR CONDITIONS OF ANY KIND, either express or implied.
// See the License for the specific language governing permissions and
// limitations under the License.

#ifndef WB_OBJECT_DETECTION_HPP
#define WB_OBJECT_DETECTION_HPP

#include "WbMatrix3.hpp"
#include "WbVector3.hpp"

#include <ode/ode.h>

class WbAffinePlane;
class WbBaseNode;
class WbSolid;

class WbObjectDetection {
public:
  enum FrustumPlane { LEFT = 0, BOTTOM, RIGHT, TOP, PARALLEL, PLANE_NUMBER };

  WbObjectDetection(WbSolid *device, WbSolid *object, bool needToCheckCollision, double maxRange, double horizontalFieldOfView);
  virtual ~WbObjectDetection();

  bool hasCollided() const;
  WbSolid *device() const { return mDevice; }
  dGeomID geom() const { return mGeom; }
  WbSolid *object() const { return mObject; }
<<<<<<< HEAD
  WbVector3 objectRelativePosition() const { return mObjectRelativePosition; }
  WbVector3 objectSize() const { return mObjectSize; }
  bool objectSizeComputedFromBoundingSphere() const { return mUseBoundingSphereOnly; }
=======
  const WbVector3 &objectSize() const { return mObjectSize; }
  const WbVector3 &objectRelativePosition() const { return mObjectRelativePosition; }
>>>>>>> af706958

  void setCollided(double depth);

  void deleteRay();

  // Recomputes ray position and direction and returns if the current ray is valid or can be removed.
  bool recomputeRayDirection(const WbAffinePlane *frustumPlanes);

  // Computes whether the object is contained in the given frustum.
  bool isContainedInFrustum(const WbAffinePlane *frustumPlanes);

<<<<<<< HEAD
  static WbAffinePlane *computeFrustumPlanes(const WbVector3 &devicePosition, const WbMatrix3 &deviceRotation,
                                             double verticalFieldOfView, double horizontalFieldOfView, double maxRange,
                                             bool isPlanarProjection);
=======
  // Computes the frustum plane for the given device ray.
  static WbAffinePlane *computeFrustumPlanes(const WbSolid *device, const double verticalFieldOfView,
                                             const double horizontalFieldOfView, const double maxRange);
>>>>>>> af706958

private:
  static void mergeBounds(WbVector3 &referenceObjectSize, WbVector3 &referenceObjectRelativePosition,
                          const WbVector3 &addedObjectSize, const WbVector3 &addedObjectRelativePosition);
  static bool doesChildrenHaveBoundingObject(const WbSolid *solid);

  // Checks whether the object is in the bounds of the `frustumPlanes` frustum.
  //
  // @param[in] frustumPlanes Frustum of the device.
  // @param[in] boundingObject Bounding object of the target object.
  // @param[out] objectSize AABB of the target object.
  // @param[out] objectRelativePosition The object's position in respect to the device. The center of the object is calculated
  // from AABB points.
  // @param[in] rootObject If `rootObject` and `boundingObject` are not defined the method returns false.
  // @return Returns `true` if the object is inside the frustum, `false` otherwise.
  bool isWithinBounds(const WbAffinePlane *frustumPlanes, const WbBaseNode *boundingObject, WbVector3 &objectSize,
                      WbVector3 &objectRelativePosition, const WbBaseNode *rootObject = NULL);
  // Checks whether the object and its solid children are inside the `frustumPlanes` frustum.
  bool recursivelyCheckIfWithinBounds(WbSolid *solid, bool boundsInitialized, const WbAffinePlane *frustumPlanes);
  virtual double distance() = 0;

  WbSolid *mDevice;
  WbVector3 mObjectRelativePosition;
  WbVector3 mObjectSize;
  bool mUseBoundingSphereOnly;  // used by WbCamera recognition functionality to compute a more tight fitting bounding box
  WbSolid *mObject;
  double mMaxRange;
  double mCollisionDepth;  // the geom collision depth
  dGeomID mGeom;           // geom that checks collision of this packet
  double mHorizontalFieldOfView;
  bool mIsOmniDirectional;  // is sensor omnidirectional (horizontal FOV < PI/2)
};

#endif<|MERGE_RESOLUTION|>--- conflicted
+++ resolved
@@ -35,14 +35,9 @@
   WbSolid *device() const { return mDevice; }
   dGeomID geom() const { return mGeom; }
   WbSolid *object() const { return mObject; }
-<<<<<<< HEAD
-  WbVector3 objectRelativePosition() const { return mObjectRelativePosition; }
-  WbVector3 objectSize() const { return mObjectSize; }
-  bool objectSizeComputedFromBoundingSphere() const { return mUseBoundingSphereOnly; }
-=======
   const WbVector3 &objectSize() const { return mObjectSize; }
   const WbVector3 &objectRelativePosition() const { return mObjectRelativePosition; }
->>>>>>> af706958
+  bool objectSizeComputedFromBoundingSphere() const { return mUseBoundingSphereOnly; }
 
   void setCollided(double depth);
 
@@ -54,15 +49,9 @@
   // Computes whether the object is contained in the given frustum.
   bool isContainedInFrustum(const WbAffinePlane *frustumPlanes);
 
-<<<<<<< HEAD
-  static WbAffinePlane *computeFrustumPlanes(const WbVector3 &devicePosition, const WbMatrix3 &deviceRotation,
-                                             double verticalFieldOfView, double horizontalFieldOfView, double maxRange,
-                                             bool isPlanarProjection);
-=======
   // Computes the frustum plane for the given device ray.
-  static WbAffinePlane *computeFrustumPlanes(const WbSolid *device, const double verticalFieldOfView,
-                                             const double horizontalFieldOfView, const double maxRange);
->>>>>>> af706958
+  static WbAffinePlane *computeFrustumPlanes(const WbSolid *device, double verticalFieldOfView,
+                                             double horizontalFieldOfView, double maxRange, bool isPlanarProjection);
 
 private:
   static void mergeBounds(WbVector3 &referenceObjectSize, WbVector3 &referenceObjectRelativePosition,
