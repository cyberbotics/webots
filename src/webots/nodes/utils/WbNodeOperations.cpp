// Copyright 1996-2022 Cyberbotics Ltd.
//
// Licensed under the Apache License, Version 2.0 (the "License");
// you may not use this file except in compliance with the License.
// You may obtain a copy of the License at
//
//     http://www.apache.org/licenses/LICENSE-2.0
//
// Unless required by applicable law or agreed to in writing, software
// distributed under the License is distributed on an "AS IS" BASIS,
// WITHOUT WARRANTIES OR CONDITIONS OF ANY KIND, either express or implied.
// See the License for the specific language governing permissions and
// limitations under the License.

#include "WbNodeOperations.hpp"

#include "WbBaseNode.hpp"
#include "WbDictionary.hpp"
#include "WbField.hpp"
#include "WbFileUtil.hpp"
#include "WbLog.hpp"
#include "WbMFNode.hpp"
#include "WbNode.hpp"
#include "WbNodeReader.hpp"
#include "WbNodeUtilities.hpp"
#include "WbParser.hpp"
#include "WbProject.hpp"
#include "WbProtoManager.hpp"
#include "WbRobot.hpp"
#include "WbSFNode.hpp"
#include "WbSelection.hpp"
#include "WbSolid.hpp"
#include "WbTemplateManager.hpp"
#include "WbTokenizer.hpp"
#include "WbWorld.hpp"

#include <QtCore/QCoreApplication>
#include <QtCore/QFileInfo>

#include <assimp/postprocess.h>
#include <assimp/scene.h>
#include <assimp/Importer.hpp>

#include <cassert>

static bool isRegionOccupied(const WbVector3 &pos) {
  WbWorld *const world = WbWorld::instance();
  const double ls = world->worldInfo()->lineScale();
  const QList<WbSolid *> &l = world->topSolids();
  foreach (const WbSolid *const solid, l) {
    const WbVector3 &dist = solid->translation() - pos;
    if (dist.length() < ls)
      return true;
  }

  return false;
}

// simple rule to avoid that inserted or pasted robots occupy exactly the same 3d region
static void tryToAvoidIntersections(WbNode *node) {
  WbRobot *const robot = dynamic_cast<WbRobot *>(node);
  if (robot) {
    WbVector3 tr = robot->translation();
    while (isRegionOccupied(tr)) {
      const double ls = WbWorld::instance()->worldInfo()->lineScale();
      tr.setXyz(tr.x() + ls, tr.y(), tr.z() + ls);
    }
    robot->setTranslation(tr.x(), tr.y(), tr.z());
  }
}

WbNodeOperations *WbNodeOperations::cInstance = NULL;

WbNodeOperations *WbNodeOperations::instance() {
  if (!cInstance)
    cInstance = new WbNodeOperations();
  return cInstance;
}

void WbNodeOperations::cleanup() {
  delete cInstance;
  cInstance = NULL;
}

WbNodeOperations::WbNodeOperations() : mNodesAreAboutToBeInserted(false), mSkipUpdates(false), mFromSupervisor(false) {
}

void WbNodeOperations::enableSolidNameClashCheckOnNodeRegeneration(bool enabled) const {
  if (enabled)
    connect(WbTemplateManager::instance(), &WbTemplateManager::postNodeRegeneration, this,
            &WbNodeOperations::resolveSolidNameClashIfNeeded, Qt::UniqueConnection);
  else
    disconnect(WbTemplateManager::instance(), &WbTemplateManager::postNodeRegeneration, this,
               &WbNodeOperations::resolveSolidNameClashIfNeeded);
}

QString WbNodeOperations::exportNodeToString(WbNode *node) {
  QString nodeString;
  WbWriter writer(&nodeString, WbWorld::instance()->fileName());
  node->write(writer);
  return nodeString;
}

WbNodeOperations::OperationResult WbNodeOperations::importNode(int nodeId, int fieldId, int itemIndex, ImportType origin,
                                                               const QString &nodeString) {
  WbBaseNode *parentNode = static_cast<WbBaseNode *>(WbNode::findNode(nodeId));
  assert(parentNode);

  WbField *field = parentNode->field(fieldId);
  assert(field);

  return importNode(parentNode, field, itemIndex, origin, nodeString, false);
}

WbNodeOperations::OperationResult WbNodeOperations::importNode(WbNode *parentNode, WbField *field, int itemIndex,
<<<<<<< HEAD
                                                               ImportType origin, const QString &nodeString,
                                                               bool avoidIntersections) {
  mFromSupervisor = origin == FROM_SUPERVISOR;
  emit changedFromSupervisor(mFromSupervisor);
=======
                                                               const QString &filename, ImportType origin,
                                                               const QString &nodeString, bool avoidIntersections) {
  setFromSupervisor(origin == FROM_SUPERVISOR);
>>>>>>> f1419dd7

  WbSFNode *sfnode = dynamic_cast<WbSFNode *>(field->value());
#ifndef NDEBUG
  WbMFNode *mfnode = dynamic_cast<WbMFNode *>(field->value());
  assert(mfnode || sfnode);
  // index value is assumed to be in range [0, mfnode->size()]
  // user input checked in wb_supervisor_field_import_mf_node or WbSceneTree
  assert(!mfnode || (itemIndex >= 0 && itemIndex <= mfnode->size()));
#endif

  WbTokenizer tokenizer;
  int errors = 0;
  if (!nodeString.isEmpty()) {
    tokenizer.setReferralFile(WbWorld::instance() ? WbWorld::instance()->fileName() : "");
    errors = tokenizer.tokenizeString(nodeString);
  } else {
    setFromSupervisor(false);
    return FAILURE;
  }

  if (errors) {
    setFromSupervisor(false);
    return FAILURE;
  }

  // note: the presence of the declaration for importable PROTO must be checked prior to checking the syntax since
  // in order to evaluate the latter the PROTO themselves must be locally available and readable
  WbParser parser(&tokenizer);
  const QStringList protoList = parser.protoNodeList();
  foreach (const QString &protoName, protoList) {
    // ensure the node was declared as EXTERNPROTO prior to import it using a supervisor
    if (mFromSupervisor && !WbProtoManager::instance()->isImportableExternProtoDeclared(protoName)) {
      WbLog::error(
        tr("In order to import the PROTO '%1', first it must be declared in the IMPORTABLE EXTERNPROTO list.").arg(protoName));
      setFromSupervisor(false);
      return FAILURE;
    }
  }

  // check syntax
  if (!parser.parseObject(WbWorld::instance()->fileName())) {
    setFromSupervisor(false);
    return FAILURE;
  }

  if (sfnode && sfnode->value() != NULL)
    // clear selection and set mSelectedItem to NULL
    WbSelection::instance()->selectTransformFromView3D(NULL);

  // read node
  WbNode::setGlobalParentNode(parentNode);
  WbNodeReader nodeReader;
  // set available DEF nodes to be used while reading the new nodes
  QList<WbNode *> defNodes = WbDictionary::instance()->computeDefForInsertion(parentNode, field, itemIndex, false);
  foreach (WbNode *node, defNodes)
    nodeReader.addDefNode(node);

  QList<WbNode *> nodes = nodeReader.readNodes(&tokenizer, WbWorld::instance()->fileName());
  if (sfnode && nodes.size() > 1)
    WbLog::warning(tr("Trying to import multiple nodes in the '%1' SFNode field. "
                      "Only the first node will be inserted")
                     .arg(field->name()),
                   false, WbLog::PARSING);

  const WbNode::NodeUse nodeUse = dynamic_cast<WbBaseNode *>(parentNode)->nodeUse();
  WbBaseNode *childNode = NULL;
  bool isNodeRegenerated = false;
  int nodeIndex = itemIndex;
  foreach (WbNode *node, nodes) {
    childNode = static_cast<WbBaseNode *>(node);
    QString errorMessage;
    if (WbNodeUtilities::isAllowedToInsert(field, childNode->nodeModelName(), parentNode, errorMessage, nodeUse,
                                           WbNodeUtilities::slotType(childNode),
                                           QStringList() << childNode->nodeModelName() << childNode->modelName(), false)) {
      if (avoidIntersections)
        tryToAvoidIntersections(childNode);
      const OperationResult result = initNewNode(childNode, parentNode, field, nodeIndex, true);
      if (result == FAILURE)
        continue;
      else if (result == REGENERATION_REQUIRED)
        isNodeRegenerated = true;
      ++nodeIndex;
      if (!field->isTemplateRegenerator() && !isNodeRegenerated)
        emit nodeAdded(childNode);
      // we need to emit this signal after finalize so that the mass properties are displayed properly
      // in the scene tree.
      // FIXME: this should be removed as the emit massPropertiesChanged() should be called from within
      // the WbSolid class when actually changing the mass properties...
      // WbSolid *const solid = dynamic_cast<WbSolid*>(childNode);
      // if (solid)
      //  solid->emit massPropertiesChanged();
    } else {
      assert(!errorMessage.isEmpty());
      WbLog::error(errorMessage, false, WbLog::PARSING);
    }

    if (sfnode)
      break;
  }

  setFromSupervisor(false);
  return isNodeRegenerated ? REGENERATION_REQUIRED : SUCCESS;
}

WbNodeOperations::OperationResult WbNodeOperations::initNewNode(WbNode *newNode, WbNode *parentNode, WbField *field,
                                                                int newNodeIndex, bool subscribe, bool finalize) {
  const bool isInBoundingObject = dynamic_cast<WbSolid *>(parentNode) && field->name() == "boundingObject";
  if (!WbNodeUtilities::validateInsertedNode(field, newNode, parentNode, isInBoundingObject)) {
    delete newNode;
    return FAILURE;
  }

  WbBaseNode *const baseNode = dynamic_cast<WbBaseNode *>(newNode);
  // set parent node
  newNode->setParentNode(parentNode);
  WbNode *upperTemplate = WbNodeUtilities::findUpperTemplateNeedingRegenerationFromField(field, parentNode);
  bool isInsideATemplateRegenerator = upperTemplate && (upperTemplate != baseNode);

  // insert in parent field
  mNodesAreAboutToBeInserted = true;
  WbMFNode *const mfnode = dynamic_cast<WbMFNode *>(field->value());
  if (mfnode) {
    if (isInsideATemplateRegenerator) {
      mfnode->blockSignals(true);  // otherwise, the node regeneration is called too early
      mfnode->insertItem(newNodeIndex, newNode);
      upperTemplate->regenerateNode();
    } else
      mfnode->insertItem(newNodeIndex, newNode);

  } else {
    WbSFNode *const sfnode = dynamic_cast<WbSFNode *>(field->value());
    if (sfnode)
      sfnode->setValue(newNode);
  }
  mNodesAreAboutToBeInserted = false;

  // in case of template the newNode/baseNode pointers are no more available here
  // because the template node was regenerated, the node was finalized,
  // and the scene tree was updated
  if (isInsideATemplateRegenerator)
    return REGENERATION_REQUIRED;

  // update flag for PROTO nodes and their instances if any
  baseNode->updateNestedProtoFlag();
  if (finalize) {
    baseNode->finalize();

    assert(!WbWorld::instance()->isLoading());
  }
  resolveSolidNameClashIfNeeded(newNode);

  if (subscribe && baseNode->isTemplate())
    WbTemplateManager::instance()->subscribe(newNode);

  updateDictionary(baseNode->isUseNode(), baseNode);

  return SUCCESS;
}

void WbNodeOperations::resolveSolidNameClashIfNeeded(WbNode *node) const {
  QList<WbSolid *> solidNodes;
  WbSolid *solidNode = dynamic_cast<WbSolid *>(node);
  if (solidNode)
    solidNodes << solidNode;
  else
    solidNodes << WbNodeUtilities::findSolidDescendants(node);
  while (!solidNodes.isEmpty()) {
    WbSolid *s = solidNodes.takeFirst();
    const WbBaseNode *const parentBaseNode = dynamic_cast<WbBaseNode *>(s->parentNode());
    const WbSolid *parentSolidNode = dynamic_cast<const WbSolid *>(parentBaseNode);
    const WbSolid *upperSolid = parentSolidNode ? parentSolidNode : parentBaseNode->upperSolid();
    s->resolveNameClashIfNeeded(true, true,
                                upperSolid ? upperSolid->solidChildren().toList() : WbWorld::instance()->topSolids(), NULL);
  }
}

bool WbNodeOperations::deleteNode(WbNode *node, bool fromSupervisor) {
  if (node == NULL)
    return false;

  setFromSupervisor(fromSupervisor);

  if (dynamic_cast<WbSolid *>(node))
    WbWorld::instance()->awake();

  const QString nodeModelName = node->modelName();  // save the node model name prior to it being deleted

  bool dictionaryNeedsUpdate = node->hasAreferredDefNodeDescendant();
  WbField *parentField = node->parentField();
  assert(parentField);
  WbSFNode *sfnode = dynamic_cast<WbSFNode *>(parentField->value());
  WbMFNode *mfnode = dynamic_cast<WbMFNode *>(parentField->value());
  assert(sfnode || mfnode);
  notifyNodeDeleted(node);
  bool success;
  if (sfnode) {
    sfnode->setValue(NULL);
    success = true;
  } else {
    assert(mfnode);
    success = mfnode->removeNode(node);
    delete node;
  }

  if (success && dictionaryNeedsUpdate)
    updateDictionary(false, NULL);

  setFromSupervisor(false);

  WbProtoManager::instance()->purgeUnusedExternProtoDeclarations();

  return success;
}

void WbNodeOperations::requestUpdateDictionary() {
  updateDictionary(false, NULL);
}

void WbNodeOperations::updateDictionary(bool load, WbBaseNode *protoRoot) {
  mSkipUpdates = true;
  WbNode::setDictionaryUpdateFlag(true);
  WbDictionary *dictionary = WbDictionary::instance();
  dictionary->update(load);  // update all DEF-USE dependencies
  if (protoRoot && !protoRoot->isUseNode())
    dictionary->updateProtosPrivateDef(protoRoot);
  WbNode::setDictionaryUpdateFlag(false);
  mSkipUpdates = false;
}

void WbNodeOperations::requestUpdateSceneDictionary(WbNode *node, bool fromUseToDef) {
  WbDictionary::instance()->updateNodeDefName(node, fromUseToDef);
}

void WbNodeOperations::notifyNodeAdded(WbNode *node) {
  emit nodeAdded(node);
}

void WbNodeOperations::notifyNodeDeleted(WbNode *node) {
  emit nodeDeleted(node);
}

void WbNodeOperations::setFromSupervisor(bool value) {
  mFromSupervisor = value;
  WbProtoManager::instance()->setImportedFromSupervisor(value);
}<|MERGE_RESOLUTION|>--- conflicted
+++ resolved
@@ -113,16 +113,9 @@
 }
 
 WbNodeOperations::OperationResult WbNodeOperations::importNode(WbNode *parentNode, WbField *field, int itemIndex,
-<<<<<<< HEAD
                                                                ImportType origin, const QString &nodeString,
                                                                bool avoidIntersections) {
-  mFromSupervisor = origin == FROM_SUPERVISOR;
-  emit changedFromSupervisor(mFromSupervisor);
-=======
-                                                               const QString &filename, ImportType origin,
-                                                               const QString &nodeString, bool avoidIntersections) {
   setFromSupervisor(origin == FROM_SUPERVISOR);
->>>>>>> f1419dd7
 
   WbSFNode *sfnode = dynamic_cast<WbSFNode *>(field->value());
 #ifndef NDEBUG
