// Copyright 1996-2022 Cyberbotics Ltd.
//
// Licensed under the Apache License, Version 2.0 (the "License");
// you may not use this file except in compliance with the License.
// You may obtain a copy of the License at
//
//     http://www.apache.org/licenses/LICENSE-2.0
//
// Unless required by applicable law or agreed to in writing, software
// distributed under the License is distributed on an "AS IS" BASIS,
// WITHOUT WARRANTIES OR CONDITIONS OF ANY KIND, either express or implied.
// See the License for the specific language governing permissions and
// limitations under the License.

#include "WbNodeOperations.hpp"

#include "WbBaseNode.hpp"
#include "WbDictionary.hpp"
#include "WbField.hpp"
#include "WbFileUtil.hpp"
#include "WbLog.hpp"
#include "WbMFNode.hpp"
#include "WbNode.hpp"
#include "WbNodeReader.hpp"
#include "WbNodeUtilities.hpp"
#include "WbParser.hpp"
#include "WbProject.hpp"
#include "WbProtoManager.hpp"
#include "WbProtoModel.hpp"
#include "WbRobot.hpp"
#include "WbSFNode.hpp"
#include "WbSelection.hpp"
#include "WbSolid.hpp"
#include "WbTemplateManager.hpp"
#include "WbTokenizer.hpp"
#include "WbWorld.hpp"

#include <QtCore/QCoreApplication>
#include <QtCore/QFileInfo>
#include <QtCore/QQueue>

#include <assimp/postprocess.h>
#include <assimp/scene.h>
#include <assimp/Importer.hpp>

#include <cassert>

static bool isRegionOccupied(const WbVector3 &pos) {
  WbWorld *const world = WbWorld::instance();
  const double ls = world->worldInfo()->lineScale();
  const QList<WbSolid *> &l = world->topSolids();
  foreach (const WbSolid *const solid, l) {
    const WbVector3 &dist = solid->translation() - pos;
    if (dist.length() < ls)
      return true;
  }

  return false;
}

// simple rule to avoid that inserted or pasted robots occupy exactly the same 3d region
static void tryToAvoidIntersections(WbNode *node) {
  WbRobot *const robot = dynamic_cast<WbRobot *>(node);
  if (robot) {
    WbVector3 tr = robot->translation();
    while (isRegionOccupied(tr)) {
      const double ls = WbWorld::instance()->worldInfo()->lineScale();
      tr.setXyz(tr.x() + ls, tr.y(), tr.z() + ls);
    }
    robot->setTranslation(tr.x(), tr.y(), tr.z());
  }
}

WbNodeOperations *WbNodeOperations::cInstance = NULL;

WbNodeOperations *WbNodeOperations::instance() {
  if (!cInstance)
    cInstance = new WbNodeOperations();
  return cInstance;
}

void WbNodeOperations::cleanup() {
  delete cInstance;
  cInstance = NULL;
}

WbNodeOperations::WbNodeOperations() : mNodesAreAboutToBeInserted(false), mSkipUpdates(false), mFromSupervisor(false) {
}

void WbNodeOperations::enableSolidNameClashCheckOnNodeRegeneration(bool enabled) const {
  if (enabled)
    connect(WbTemplateManager::instance(), &WbTemplateManager::postNodeRegeneration, this,
            &WbNodeOperations::resolveSolidNameClashIfNeeded, Qt::UniqueConnection);
  else
    disconnect(WbTemplateManager::instance(), &WbTemplateManager::postNodeRegeneration, this,
               &WbNodeOperations::resolveSolidNameClashIfNeeded);
}

QString WbNodeOperations::exportNodeToString(WbNode *node) {
  QString nodeString;
  WbWriter writer(&nodeString, WbWorld::instance()->fileName());
  node->write(writer);
  return nodeString;
}

WbNodeOperations::OperationResult WbNodeOperations::importNode(int nodeId, int fieldId, int itemIndex, const QString &filename,
                                                               ImportType origin, const QString &nodeString) {
  WbBaseNode *parentNode = static_cast<WbBaseNode *>(WbNode::findNode(nodeId));
  assert(parentNode);

  WbField *field = parentNode->field(fieldId);
  assert(field);

  return importNode(parentNode, field, itemIndex, filename, origin, nodeString, false);
}

WbNodeOperations::OperationResult WbNodeOperations::importNode(WbNode *parentNode, WbField *field, int itemIndex,
                                                               const QString &filename, ImportType origin,
                                                               const QString &nodeString, bool avoidIntersections) {
  setFromSupervisor(origin == FROM_SUPERVISOR);

  WbSFNode *sfnode = dynamic_cast<WbSFNode *>(field->value());
#ifndef NDEBUG
  WbMFNode *mfnode = dynamic_cast<WbMFNode *>(field->value());
  assert(mfnode || sfnode);
  // index value is assumed to be in range [0, mfnode->size()]
  // user input checked in wb_supervisor_field_import_mf_node or WbSceneTree
  assert(!mfnode || (itemIndex >= 0 && itemIndex <= mfnode->size()));
#endif

  WbTokenizer tokenizer;
  int errors = 0;
  if (!filename.isEmpty())
    errors = tokenizer.tokenize(filename);
  else if (!nodeString.isEmpty()) {
    tokenizer.setReferralFile(WbWorld::instance() ? WbWorld::instance()->fileName() : "");
    errors = tokenizer.tokenizeString(nodeString);
  } else {
    setFromSupervisor(false);
    return FAILURE;
  }

  if (errors) {
    setFromSupervisor(false);
    return FAILURE;
  }

  // note: the presence of the declaration for importable PROTO must be checked prior to checking the syntax since
  // in order to evaluate the latter the PROTO themselves must be locally available and readable
  WbParser parser(&tokenizer);
  const QStringList protoList = parser.protoNodeList();
  foreach (const QString &protoName, protoList) {
    // ensure the node was declared as EXTERNPROTO prior to import it using a supervisor
    if (mFromSupervisor && !WbProtoManager::instance()->isImportableExternProtoDeclared(protoName)) {
      WbLog::error(
        tr("In order to import the PROTO '%1', first it must be declared in the IMPORTABLE EXTERNPROTO list.").arg(protoName));
      setFromSupervisor(false);
      return FAILURE;
    }
  }

  // check syntax
  if (!parser.parseObject(WbWorld::instance()->fileName())) {
    setFromSupervisor(false);
    return FAILURE;
  }

  if (sfnode && sfnode->value() != NULL)
    // clear selection and set mSelectedItem to NULL
    WbSelection::instance()->selectTransformFromView3D(NULL);

  // read node
  WbNode::setGlobalParentNode(parentNode);
  WbNodeReader nodeReader;
  // set available DEF nodes to be used while reading the new nodes
  QList<WbNode *> defNodes = WbDictionary::instance()->computeDefForInsertion(parentNode, field, itemIndex, false);
  foreach (WbNode *node, defNodes)
    nodeReader.addDefNode(node);

  QList<WbNode *> nodes = nodeReader.readNodes(&tokenizer, WbWorld::instance()->fileName());
  if (sfnode && nodes.size() > 1)
    WbLog::warning(tr("Trying to import multiple nodes in the '%1' SFNode field. "
                      "Only the first node will be inserted")
                     .arg(field->name()),
                   false, WbLog::PARSING);

  const WbNode::NodeUse nodeUse = dynamic_cast<WbBaseNode *>(parentNode)->nodeUse();
  WbBaseNode *childNode = NULL;
  bool isNodeRegenerated = false;
  int nodeIndex = itemIndex;
  foreach (WbNode *node, nodes) {
    childNode = static_cast<WbBaseNode *>(node);
    QString errorMessage;
    if (WbNodeUtilities::isAllowedToInsert(field, childNode->nodeModelName(), parentNode, errorMessage, nodeUse,
                                           WbNodeUtilities::slotType(childNode),
                                           QStringList() << childNode->nodeModelName() << childNode->modelName(), false)) {
      if (avoidIntersections)
        tryToAvoidIntersections(childNode);
      const OperationResult result = initNewNode(childNode, parentNode, field, nodeIndex, true);
      if (result == FAILURE)
        continue;
      else if (result == REGENERATION_REQUIRED)
        isNodeRegenerated = true;
      ++nodeIndex;
      if (!field->isTemplateRegenerator() && !isNodeRegenerated)
        emit nodeAdded(childNode);
      // we need to emit this signal after finalize so that the mass properties are displayed properly
      // in the scene tree.
      // FIXME: this should be removed as the emit massPropertiesChanged() should be called from within
      // the WbSolid class when actually changing the mass properties...
      // WbSolid *const solid = dynamic_cast<WbSolid*>(childNode);
      // if (solid)
      //  solid->emit massPropertiesChanged();
    } else {
      assert(!errorMessage.isEmpty());
      WbLog::error(errorMessage, false, WbLog::PARSING);
    }

    if (sfnode)
      break;
  }

  setFromSupervisor(false);
  return isNodeRegenerated ? REGENERATION_REQUIRED : SUCCESS;
}

WbNodeOperations::OperationResult WbNodeOperations::importVrml(const QString &filename, bool fromSupervisor) {
  WbTokenizer tokenizer;
  int errors = tokenizer.tokenize(filename);
  if (errors)
    return FAILURE;

  QFileInfo vrmlFile(filename);
  // check that the file we're importing VRML to is not "unnamed.wbt"
  if (WbWorld::instance()->isUnnamed())
    WbLog::error(QString("Textures could not be imported as this world has not been saved for the first time. Please save and "
                         "reload the world, then try importing again."),
                 false, WbLog::PARSING);
  else
    // copy textures folder (if any)
    WbFileUtil::copyDir(vrmlFile.absolutePath() + "/textures", WbProject::current()->worldsPath() + "/textures", true, true,
                        true);

  // check syntax
  WbParser parser(&tokenizer);
  if (!parser.parseVrml(WbWorld::instance()->fileName()))
    return FAILURE;

  // if even one node is successfully imported, this function should return
  // true, as this implies consequently that the world was modified
  OperationResult result = FAILURE;

  // read node
  QString errorMessage;
  WbGroup *root = WbWorld::instance()->root();
  WbNode::setGlobalParentNode(root);
  WbNodeReader nodeReader;
  QList<WbNode *> nodes = nodeReader.readVrml(&tokenizer, WbWorld::instance()->fileName());
  WbBaseNode *lastBaseNodeCreated = NULL;
  foreach (WbNode *node, nodes) {
    WbBaseNode *baseNode = static_cast<WbBaseNode *>(node);
    if (WbNodeUtilities::isSingletonTypeName(baseNode->nodeModelName())) {
      WbLog::warning(QString("Skipped %1 node (to avoid duplicate) while importing VRML97.").arg(baseNode->nodeModelName()),
                     false, WbLog::PARSING);
      delete baseNode;
    } else {
      if (WbNodeUtilities::isAllowedToInsert(root->findField("children"), baseNode->nodeModelName(), root, errorMessage,
                                             WbNode::STRUCTURE_USE, WbNodeUtilities::slotType(baseNode),
                                             QStringList(baseNode->nodeModelName()))) {
        baseNode->validate();
        root->addChild(baseNode);
        baseNode->finalize();
        lastBaseNodeCreated = baseNode;
        result = SUCCESS;
      } else {
        WbLog::error(errorMessage, false, WbLog::PARSING);
        delete baseNode;
      }
    }
  }
  if (lastBaseNodeCreated && !fromSupervisor)
    WbSelection::instance()->selectNodeFromSceneTree(lastBaseNodeCreated);
  return result;
}

WbNodeOperations::OperationResult WbNodeOperations::initNewNode(WbNode *newNode, WbNode *parentNode, WbField *field,
                                                                int newNodeIndex, bool subscribe, bool finalize) {
  const bool isInBoundingObject = dynamic_cast<WbSolid *>(parentNode) && field->name() == "boundingObject";
  if (!WbNodeUtilities::validateInsertedNode(field, newNode, parentNode, isInBoundingObject)) {
    delete newNode;
    return FAILURE;
  }

  WbBaseNode *const baseNode = dynamic_cast<WbBaseNode *>(newNode);
  // set parent node
  newNode->setParentNode(parentNode);
  WbNode *upperTemplate = WbNodeUtilities::findUpperTemplateNeedingRegenerationFromField(field, parentNode);
  bool isInsideATemplateRegenerator = upperTemplate && (upperTemplate != baseNode);

  // insert in parent field
  mNodesAreAboutToBeInserted = true;
  WbMFNode *const mfnode = dynamic_cast<WbMFNode *>(field->value());
  if (mfnode) {
    if (isInsideATemplateRegenerator) {
      mfnode->blockSignals(true);  // otherwise, the node regeneration is called too early
      mfnode->insertItem(newNodeIndex, newNode);
      upperTemplate->regenerateNode();
    } else
      mfnode->insertItem(newNodeIndex, newNode);

  } else {
    WbSFNode *const sfnode = dynamic_cast<WbSFNode *>(field->value());
    if (sfnode)
      sfnode->setValue(newNode);
  }
  mNodesAreAboutToBeInserted = false;

  // in case of template the newNode/baseNode pointers are no more available here
  // because the template node was regenerated, the node was finalized,
  // and the scene tree was updated
  if (isInsideATemplateRegenerator)
    return REGENERATION_REQUIRED;

  // update flag for PROTO nodes and their instances if any
  baseNode->updateNestedProtoFlag();
  if (finalize) {
    baseNode->finalize();

    assert(!WbWorld::instance()->isLoading());
  }
  resolveSolidNameClashIfNeeded(newNode);

  if (subscribe && baseNode->isTemplate())
    WbTemplateManager::instance()->subscribe(newNode);

  updateDictionary(baseNode->isUseNode(), baseNode);

  return SUCCESS;
}

void WbNodeOperations::resolveSolidNameClashIfNeeded(WbNode *node) const {
  QList<WbSolid *> solidNodes;
  WbSolid *solidNode = dynamic_cast<WbSolid *>(node);
  if (solidNode)
    solidNodes << solidNode;
  else
    solidNodes << WbNodeUtilities::findSolidDescendants(node);
  while (!solidNodes.isEmpty()) {
    WbSolid *s = solidNodes.takeFirst();
    const WbBaseNode *const parentBaseNode = dynamic_cast<WbBaseNode *>(s->parentNode());
    const WbSolid *parentSolidNode = dynamic_cast<const WbSolid *>(parentBaseNode);
    const WbSolid *upperSolid = parentSolidNode ? parentSolidNode : parentBaseNode->upperSolid();
    s->resolveNameClashIfNeeded(true, true,
                                upperSolid ? upperSolid->solidChildren().toList() : WbWorld::instance()->topSolids(), NULL);
  }
}

bool WbNodeOperations::deleteNode(WbNode *node, bool fromSupervisor) {
  if (node == NULL)
    return false;

  setFromSupervisor(fromSupervisor);

  if (dynamic_cast<WbSolid *>(node))
    WbWorld::instance()->awake();

  const QString nodeModelName = node->modelName();  // save the node model name prior to it being deleted

  bool dictionaryNeedsUpdate = node->hasAreferredDefNodeDescendant();
  WbField *parentField = node->parentField();
  assert(parentField);
  WbSFNode *sfnode = dynamic_cast<WbSFNode *>(parentField->value());
  WbMFNode *mfnode = dynamic_cast<WbMFNode *>(parentField->value());
  assert(sfnode || mfnode);
  notifyNodeDeleted(node);
  bool success;
  if (sfnode) {
    sfnode->setValue(NULL);
    success = true;
  } else {
    assert(mfnode);
    success = mfnode->removeNode(node);
    delete node;
  }

  if (success && dictionaryNeedsUpdate)
    updateDictionary(false, NULL);

  setFromSupervisor(false);

  purgeUnusedExternProtoDeclarations();

  return success;
}

void WbNodeOperations::requestUpdateDictionary() {
  updateDictionary(false, NULL);
}

void WbNodeOperations::updateDictionary(bool load, WbBaseNode *protoRoot) {
  mSkipUpdates = true;
  WbNode::setDictionaryUpdateFlag(true);
  WbDictionary *dictionary = WbDictionary::instance();
  dictionary->update(load);  // update all DEF-USE dependencies
  if (protoRoot && !protoRoot->isUseNode())
    dictionary->updateProtosPrivateDef(protoRoot);
  WbNode::setDictionaryUpdateFlag(false);
  mSkipUpdates = false;
}

void WbNodeOperations::requestUpdateSceneDictionary(WbNode *node, bool fromUseToDef) {
  WbDictionary::instance()->updateNodeDefName(node, fromUseToDef);
}

void WbNodeOperations::notifyNodeAdded(WbNode *node) {
  emit nodeAdded(node);
}

void WbNodeOperations::notifyNodeDeleted(WbNode *node) {
  emit nodeDeleted(node);
}

<<<<<<< HEAD
void WbNodeOperations::purgeUnusedExternProtoDeclarations() {
  assert(WbWorld::instance());
  // list all the PROTO model names used in the world file
  QList<const WbNode *> protoList(WbNodeUtilities::protoNodesInWorldFile(WbWorld::instance()->root()));
  QSet<QString> modelNames;
  foreach (const WbNode *proto, protoList)
    modelNames.insert(proto->modelName());

  // delete PROTO declaration is not found in list
  QVector<WbExternProto *> externProtoList(WbProtoManager::instance()->externProto());
  for (int i = externProtoList.size() - 1; i >= 0; --i) {
    externProtoList[i]->unflagFromRootNodeConversion();  // deactivate the flag as it's no longer needed

    if (!modelNames.contains(externProtoList[i]->name()) && !externProtoList[i]->isImportable())
      // delete non-importable nodes that have no remaining visible instances
      WbProtoManager::instance()->removeExternProto(externProtoList[i]->name());
  }
}

void WbNodeOperations::updateExternProtoDeclarations(WbField *field) {
  if (field->isDefault())
    return;  // WbNodeOperations::purgeUnusedExternProtoDeclarations() will be called

  WbNode *modifiedNode = static_cast<WbNode *>(sender());
  if (modifiedNode == NULL || modifiedNode->isWorldRoot())
    return;

  const WbNode *topProto = modifiedNode->isProtoInstance() ? modifiedNode : NULL;
  WbNode *n = modifiedNode->parentNode();
  while (n) {
    if (n->isProtoInstance())
      topProto = n;
    n = n->parentNode();
  }
  if (!topProto)
    return;

  QList<const WbNode *> protoList(WbNodeUtilities::protoNodesInWorldFile(topProto));
  foreach (const WbNode *proto, protoList) {
    const QString previousUrl(
      WbProtoManager::instance()->declareExternProto(proto->modelName(), proto->proto()->url(), false, false, false));
    if (!previousUrl.isEmpty())
      WbLog::warning(tr("Conflicting declarations for '%1' are provided: \"%2\" and \"%3\", the first one will be used after "
                        "saving and reverting the world. "
                        "To use the other instead you will need to change it manually in the world file.")
                       .arg(proto->modelName())
                       .arg(previousUrl)
                       .arg(proto->proto()->url()));
  }
=======
void WbNodeOperations::setFromSupervisor(bool value) {
  mFromSupervisor = value;
  WbProtoManager::instance()->setImportedFromSupervisor(value);
>>>>>>> 891b2c83
}<|MERGE_RESOLUTION|>--- conflicted
+++ resolved
@@ -420,7 +420,10 @@
   emit nodeDeleted(node);
 }
 
-<<<<<<< HEAD
+void WbNodeOperations::setFromSupervisor(bool value) {
+  mFromSupervisor = value;
+  WbProtoManager::instance()->setImportedFromSupervisor(value);
+
 void WbNodeOperations::purgeUnusedExternProtoDeclarations() {
   assert(WbWorld::instance());
   // list all the PROTO model names used in the world file
@@ -470,9 +473,4 @@
                        .arg(previousUrl)
                        .arg(proto->proto()->url()));
   }
-=======
-void WbNodeOperations::setFromSupervisor(bool value) {
-  mFromSupervisor = value;
-  WbProtoManager::instance()->setImportedFromSupervisor(value);
->>>>>>> 891b2c83
 }