// Copyright 1996-2023 Cyberbotics Ltd.
//
// Licensed under the Apache License, Version 2.0 (the "License");
// you may not use this file except in compliance with the License.
// You may obtain a copy of the License at
//
//     http://www.apache.org/licenses/LICENSE-2.0
//
// Unless required by applicable law or agreed to in writing, software
// distributed under the License is distributed on an "AS IS" BASIS,
// WITHOUT WARRANTIES OR CONDITIONS OF ANY KIND, either express or implied.
// See the License for the specific language governing permissions and
// limitations under the License.

#include "WbTemplateManager.hpp"

#include "WbAppearance.hpp"
#include "WbBasicJoint.hpp"
#include "WbDictionary.hpp"
#include "WbField.hpp"
#include "WbFieldModel.hpp"
#include "WbGeometry.hpp"
#include "WbGroup.hpp"
#include "WbLog.hpp"
#include "WbMFNode.hpp"
#include "WbNode.hpp"
#include "WbNodeOperations.hpp"
#include "WbNodeUtilities.hpp"
#include "WbPbrAppearance.hpp"
#include "WbProtoModel.hpp"
#include "WbSFNode.hpp"
#include "WbShape.hpp"
#include "WbSkin.hpp"
#include "WbSlot.hpp"
#include "WbSolid.hpp"
#include "WbSolidReference.hpp"
#include "WbViewpoint.hpp"
#include "WbVrmlNodeUtilities.hpp"
#include "WbWorld.hpp"

#include <QtCore/QCoreApplication>

#include <cassert>

WbTemplateManager *WbTemplateManager::cInstance = NULL;
int WbTemplateManager::cRegeneratingNodeCount = 0;

WbTemplateManager *WbTemplateManager::instance() {
  if (!cInstance) {
    cInstance = new WbTemplateManager();
    qAddPostRoutine(WbTemplateManager::cleanup);
  }
  return cInstance;
}

void WbTemplateManager::cleanup() {
  delete cInstance;
  cInstance = NULL;
}

WbTemplateManager::WbTemplateManager() :
  mBlockRegeneration(false),
  mTemplatesNeedRegeneration(false),
  mRegeneratingUpperTemplateNode(NULL) {
}

WbTemplateManager::~WbTemplateManager() {
  clear();
}

void WbTemplateManager::blockRegeneration(bool block) {
  mBlockRegeneration = block;

  if (!block && mTemplatesNeedRegeneration) {  // regenerates all the required nodes
    while (true) {
      bool regenerated = false;
      foreach (WbNode *node, mTemplates) {
        if (node->isRegenerationRequired()) {
          regenerateNode(node);  // mTemplates can be modified during this call
          regenerated = true;
          break;
        }
      }
      if (regenerated)
        continue;
      else
        break;
    }
    mTemplatesNeedRegeneration = false;
  }
}

void WbTemplateManager::clear() {
  foreach (WbNode *node, mTemplates)
    disconnect(node, &WbNode::regenerationRequired, this, &WbTemplateManager::nodeNeedRegeneration);
  mTemplates.clear();
}

void WbTemplateManager::subscribe(WbNode *node, bool subscribedDescendant) {
  bool subscribed = false;
  if (node->isTemplate() && !mTemplates.contains(node)) {
    subscribed = true;
    mTemplates << node;
    connect(node, &QObject::destroyed, this, &WbTemplateManager::unsubscribe, Qt::UniqueConnection);
    connect(node, &WbNode::regenerateNodeRequest, this, &WbTemplateManager::regenerateNode, Qt::UniqueConnection);
    connect(node, &WbNode::regenerationRequired, this, &WbTemplateManager::nodeNeedRegeneration);
  }

  recursiveFieldSubscribeToRegenerateNode(node, subscribed, subscribedDescendant);
}

void WbTemplateManager::unsubscribe(QObject *node) {
  disconnect(static_cast<WbNode *>(node), &WbNode::regenerationRequired, this, &WbTemplateManager::nodeNeedRegeneration);
  mTemplates.removeAll(static_cast<WbNode *>(node));
}

bool WbTemplateManager::nodeNeedsToSubscribe(WbNode *node) {
  if (!node->isProtoInstance())
    return false;

  foreach (WbField *field, node->fieldsOrParameters()) {
    if (!field->alias().isEmpty())
      return true;
  }
  return false;
}

void WbTemplateManager::recursiveFieldSubscribeToRegenerateNode(WbNode *node, bool subscribedNode, bool subscribedDescendant) {
  if (subscribedNode || subscribedDescendant) {
    if (node->isProtoInstance())
      connect(node, &WbNode::parameterChanged, this, &WbTemplateManager::regenerateNodeFromParameterChange,
              Qt::UniqueConnection);
    else
      connect(node, &WbNode::fieldChanged, this, &WbTemplateManager::regenerateNodeFromFieldChange, Qt::UniqueConnection);
  }

  // if PROTO node:
  //   - subscribe sub-nodes in parameters
  //   - subscribe sub-nodes in fields if a parameter is redirected to the sub-node
  // else normal nodes:
  //   - subscribe sub-nodes in fields
  QVector<WbField *> fields = node->fields();
  int directSubscribeMinIndex = 0;
  if (node->isProtoInstance()) {
    directSubscribeMinIndex = fields.size();
    fields.append(node->parameters());
  }
  WbField *field = NULL;
  for (int i = 0; i < fields.size(); ++i) {
    field = fields[i];
    bool directSubscriptionEnabled = i >= directSubscribeMinIndex;
    switch (field->type()) {
      case WB_MF_NODE: {
        WbMFNode *mfnode = static_cast<WbMFNode *>(field->value());
        assert(mfnode);
        for (int j = 0; j < mfnode->size(); j++) {
          WbNode *subnode = mfnode->item(j);
          if (directSubscriptionEnabled || nodeNeedsToSubscribe(subnode))
            subscribe(subnode, subscribedDescendant || (subscribedNode && field->isTemplateRegenerator()));
        }
        break;
      }
      case WB_SF_NODE: {
        WbSFNode *sfnode = static_cast<WbSFNode *>(field->value());
        assert(sfnode);
        WbNode *subnode = sfnode->value();
        if (subnode && (directSubscriptionEnabled || nodeNeedsToSubscribe(subnode)))
          subscribe(subnode, subscribedDescendant || (subscribedNode && field->isTemplateRegenerator()));
        break;
      }
      default:
        break;
    }
  }
}

void WbTemplateManager::regenerateNodeFromFieldChange(WbField *field) {
  // retrieve the right node
  WbNode *templateNode = dynamic_cast<WbNode *>(sender());
  assert(templateNode);
  if (templateNode)
    regenerateNodeFromField(templateNode, field, false);
}

void WbTemplateManager::regenerateNodeFromParameterChange(WbField *field) {
  // retrieve the right node
  WbNode *templateNode = dynamic_cast<WbNode *>(sender());
  assert(templateNode);
  if (templateNode)
    regenerateNodeFromField(templateNode, field, true);
}

// intermediate function to determine which node should be updated
// Note: The security is probably overkill there, but its also safer for the first versions of the template mechanism
void WbTemplateManager::regenerateNodeFromField(WbNode *templateNode, WbField *field, bool isParameter) {
  // 1. retrieve upper template node where the modification appeared in a template regenerator field
  WbNode *upperTemplateNode = WbVrmlNodeUtilities::findUpperTemplateNeedingRegenerationFromField(field, templateNode);

  if (!upperTemplateNode)
    return;

  // 2. check it's not a parameter managed by ODE
  if (!isParameter && dynamic_cast<const WbSolid *>(templateNode) &&
      ((field->name() == "translation" && field->type() == WB_SF_VEC3F) ||
       (field->name() == "rotation" && field->type() == WB_SF_ROTATION) ||
       (field->name() == "position" && field->type() == WB_SF_FLOAT)))
    return;

  // Store regenerator field and node to prevent infinite loop when updating the USE/DEF dictionary
  mRegeneratingUpperTemplateNode = upperTemplateNode;

  // 3. regenerate template where the modification appeared in a template regenerator field
  regenerateNode(upperTemplateNode);
}

void WbTemplateManager::regenerateNode(WbNode *node, bool restarted) {
  assert(node);

  if (mBlockRegeneration) {
    node->setRegenerationRequired(true);  // will be regenerated when deblocking this manager
    return;
  } else
    node->setRegenerationRequired(false);

  // 1. get stuff
  WbNode *parent = node->parentNode();
  WbProtoModel *proto = node->proto();
  assert(parent && proto);
  if (!parent || !proto)
    return;
  const bool isInBoundingObject = dynamic_cast<WbBaseNode *>(node)->isInBoundingObject();

  QList<WbField *> previousParentRedirections;
  WbField *parentField = node->parentField();
  QVector<WbField *> parameters;
  WbNode::setRestoreUniqueIdOnClone(true);
  foreach (WbField *parameter, node->parameters()) {
    parameters << new WbField(*parameter, NULL);
    if (parameter->parameter() != NULL)
      previousParentRedirections.append(parameter->parameter());
  }
  WbNode::setRestoreUniqueIdOnClone(false);
  const int uniqueId = node->uniqueId();
  const QString &stateId = node->stateId();
  const WbSolid *solid = dynamic_cast<const WbSolid *>(node);
  WbVector3 translationFromFile;
  WbRotation rotationFromFile;
  if (solid) {
    translationFromFile = solid->translationFromFile(stateId);
    rotationFromFile = solid->rotationFromFile(stateId);
  }

  WbWorld *world = WbWorld::instance();
  WbGroup *root = WbWorld::instance()->root();
  bool isWorldInitialized = root && root->isPostFinalizedCalled();

  WbViewpoint *viewpoint = world->viewpoint();
  WbSolid *followedSolid = viewpoint == NULL ? NULL : viewpoint->followedSolid();
  bool isFollowedSolid = followedSolid == node;
  QString followedSolidName;
  if (followedSolid)
    followedSolidName = followedSolid->name();

  // 2. regenerate the new node
  WbNode *upperTemplateNode = WbVrmlNodeUtilities::findUpperTemplateNeedingRegeneration(node);
  bool nested = upperTemplateNode && upperTemplateNode != node;
  cRegeneratingNodeCount++;
  if (isWorldInitialized && !restarted)
    // signal is not emitted in case a node has been regenerated twice in a row (`restart` == TRUE)
    // to preserve the scene tree selection
    emit preNodeRegeneration(node, nested);

  WbNode::setGlobalParentNode(parent);

  WbNode *newNode = WbNode::createProtoInstanceFromParameters(proto, parameters, WbWorld::instance()->fileName(), uniqueId);

  if (!newNode) {
    WbLog::error(tr("Template regeneration failed. The node cannot be generated."), false, WbLog::PARSING);
    delete newNode;
    if (isWorldInitialized)
      emit abortNodeRegeneration();
    return;
  }

  if (mRegeneratingUpperTemplateNode == node)
    mRegeneratingUpperTemplateNode = newNode;  // update reference to base regenerated node

  newNode->setDefName(node->defName());
  WbNode::setGlobalParentNode(NULL);

  WbNodeUtilities::validateInsertedNode(parentField, newNode, parent, isInBoundingObject);

  subscribe(newNode);

  const bool ancestorTemplateRegeneration = upperTemplateNode != NULL;
  if (node->isProtoParameterNode()) {
    // internal PROTO child could be regenerated due to a parameter exposed in the parent PROTO node
    // so for parent PROTO instances both fields and parameters needs to be checked
    const QList<WbField *> parentFields = (parent->isProtoInstance() ? parent->parameters() : QList<WbField *>())
                                          << parent->fields();
    foreach (WbField *const parentField, parentFields) {
      if (parentField->type() == WB_SF_NODE) {
        WbSFNode *sfnode = static_cast<WbSFNode *>(parentField->value());
        if (sfnode->value() == node) {
          if (ancestorTemplateRegeneration)
            sfnode->blockSignals(true);

          sfnode->setValue(newNode);

          if (ancestorTemplateRegeneration) {
            sfnode->blockSignals(false);
            regenerateNode(upperTemplateNode);
            return;
          }
          break;
        }
      } else if (parentField->type() == WB_MF_NODE) {
        WbMFNode *mfnode = static_cast<WbMFNode *>(parentField->value());
        bool found = false;
        for (int i = 0; i < mfnode->size(); ++i) {
          WbNode *n = mfnode->item(i);
          if (n == node) {
            if (ancestorTemplateRegeneration)
              mfnode->blockSignals(true);

            mfnode->removeItem(i);
            mfnode->insertItem(i, newNode);

            if (ancestorTemplateRegeneration) {
              mfnode->blockSignals(false);
              regenerateNode(upperTemplateNode);
              return;
            }
            found = true;
            break;
          }
        }
<<<<<<< HEAD
        if (found)
          break;
=======
        if (found) {
          if (parent && parent->isProtoInstance())
            parent->redirectInternalFields(parentField);
          break;
        }
>>>>>>> 6f9b5770
      }
    }
  } else {
    // reassign pointer in parent
    WbSolid *const parentSolid = dynamic_cast<WbSolid *>(parent);
    WbGroup *const parentGroup = dynamic_cast<WbGroup *>(parent);
    WbBasicJoint *const parentJoint = dynamic_cast<WbBasicJoint *>(parent);
    WbShape *const parentShape = dynamic_cast<WbShape *>(parent);
    WbSkin *const parentSkin = dynamic_cast<WbSkin *>(parent);
    WbSlot *const parentSlot = dynamic_cast<WbSlot *>(parent);
    WbAppearance *const newAppearance = dynamic_cast<WbAppearance *>(newNode);
    WbPbrAppearance *const newPbrAppearance = dynamic_cast<WbPbrAppearance *>(newNode);
    WbGeometry *const newGeometry = dynamic_cast<WbGeometry *>(newNode);
    WbSlot *const newSlot = dynamic_cast<WbSlot *>(newNode);
    WbSolid *const newSolid = dynamic_cast<WbSolid *>(newNode);
    WbSolidReference *const newSolidReference = dynamic_cast<WbSolidReference *>(newNode);

    if (parentSolid && isInBoundingObject)
      parentSolid->setBoundingObject(newNode);
    else if (parentGroup) {
      int i = parentGroup->nodeIndex(node);
      assert(i != -1);

      // TODO: The 3 following lines could be simplified by using WbGroup::setChild(),
      //       but this function has to be fixed first (similar problem in WbSceneTree::transform
      // remove currentNode
      parentGroup->removeChild(node);
      // insert just after currentNode
      parentGroup->insertChild(i, newNode);
      delete node;  // In the other cases the setter function will take care of deleting the node
    } else if (parentSkin && parentSkin->appearanceField() && newAppearance) {
      int i = parentSkin->appearanceField()->nodeIndex(node);
      assert(i != -1);

      // TODO: WbMFNode::setItem doesn't work here either. Fix this along with WbGroup::setChild()
      parentSkin->appearanceField()->removeItem(i);
      parentSkin->appearanceField()->insertItem(i, newAppearance);
    } else if (parentShape && newGeometry)
      parentShape->setGeometry(newGeometry);
    else if (parentShape && newAppearance)
      parentShape->setAppearance(newAppearance);
    else if (parentShape && newPbrAppearance)
      parentShape->setPbrAppearance(newPbrAppearance);
    else if (parentSlot)
      parentSlot->setEndPoint(newNode);
    else if (parentJoint && newSolid)
      parentJoint->setSolidEndPoint(newSolid);
    else if (parentJoint && newSolidReference)
      parentJoint->setSolidEndPoint(newSolidReference);
    else if (parentJoint && newSlot)
      parentJoint->setSolidEndPoint(newSlot);
    else {
      WbLog::error(tr("Template regeneration failed. Unsupported node type."), false, WbLog::PARSING);
      delete newNode;
      emit abortNodeRegeneration();
      return;
    }
  }

  // let the supervisor set field functions work as if the node has not been deleted
  newNode->setUniqueId(uniqueId);

  // restore translation and rotation loaded from file
  WbSolid *newSolid = dynamic_cast<WbSolid *>(newNode);
  if (solid && newSolid) {
    newSolid->setTranslationFromFile(translationFromFile);
    newSolid->setRotationFromFile(rotationFromFile);
  }

  // update nested proto flag of current PROTO node and his instances if any
  newNode->updateNestedProtoFlag();

  // redirect parent parameters
  if (!previousParentRedirections.isEmpty()) {
    foreach (WbField *parentParameter, previousParentRedirections) {
      foreach (WbField *newParam, newNode->parameters()) {
        if (parentParameter->name() == newParam->alias()) {
          newParam->blockSignals(true);
          newParam->redirectTo(parentParameter);
          newParam->blockSignals(false);
        }
      }
    }
  }

  mBlockRegeneration = true;  // prevent regenerating `newNode` in the finalization step due to field checks

  WbBaseNode *base = dynamic_cast<WbBaseNode *>(newNode);
  if (isWorldInitialized) {
    assert(base);
    base->finalize();
  }

  mBlockRegeneration = false;
  if (newNode->isRegenerationRequired()) {  // if needed, trigger `newNode` regeneration with finalized fields values
    regenerateNode(newNode, true);
    return;
  }

  // if the viewpoint is being re-generated we need to re-get the correct pointer, not the old dangling pointer from before
  // the node was regenerated
  viewpoint = world->viewpoint();
  if (isFollowedSolid)
    viewpoint->startFollowUp(newSolid, true);
  else if (!followedSolidName.isEmpty() && viewpoint->followedSolid() == NULL)
    // restore follow solid
    viewpoint->startFollowUp(WbSolid::findSolidFromUniqueName(followedSolidName), true);

  cRegeneratingNodeCount--;
  assert(cRegeneratingNodeCount >= 0);
  if (isWorldInitialized) {
    // update dictionary
    mBlockRegeneration = true;  // prevent regenerating `newNode` while updating the dictionary
    if (mRegeneratingUpperTemplateNode == newNode)
      WbDictionary::instance()->setRegeneratedNode(mRegeneratingUpperTemplateNode);
    const bool regenerationRequired = WbNodeOperations::instance()->updateDictionary(false, static_cast<WbBaseNode *>(newNode));
    if (mRegeneratingUpperTemplateNode == newNode)
      WbDictionary::instance()->setRegeneratedNode(NULL);
    mBlockRegeneration = false;
    if (!regenerationRequired)
      emit postNodeRegeneration(newNode);
    else {
      regenerateNode(newNode, true);
      return;
    }
  }

  if (mRegeneratingUpperTemplateNode == newNode)
    mRegeneratingUpperTemplateNode = NULL;
}

void WbTemplateManager::nodeNeedRegeneration() {
  mTemplatesNeedRegeneration = true;
}<|MERGE_RESOLUTION|>--- conflicted
+++ resolved
@@ -335,16 +335,11 @@
             break;
           }
         }
-<<<<<<< HEAD
-        if (found)
-          break;
-=======
         if (found) {
           if (parent && parent->isProtoInstance())
             parent->redirectInternalFields(parentField);
           break;
         }
->>>>>>> 6f9b5770
       }
     }
   } else {
