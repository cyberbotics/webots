--- conflicted
+++ resolved
@@ -60,14 +60,10 @@
   if (mUrl->size() == 0)
     return;
   const QString &url(mUrl->item(0));
-<<<<<<< HEAD
-  if (WbUrl::isWeb(url)) {
-    if (WbNetwork::instance()->isCached(url))
-      return;
-=======
   const QString completeUrl = WbUrl::computePath(this, "url", url, false);
   if (WbUrl::isWeb(completeUrl)) {
->>>>>>> bf37aa62
+    if (WbNetwork::instance()->isCached(completeUrl))
+      return;
     delete mDownloader;
     mDownloader = new WbDownloader(this);
     if (!WbWorld::instance()->isLoading())  // URL changed from the scene tree or supervisor
