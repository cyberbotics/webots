--- conflicted
+++ resolved
@@ -14,13 +14,9 @@
 
 #include "WbMesh.hpp"
 
-<<<<<<< HEAD
-#include "WbDownloader.hpp"
-=======
 #include "WbApplication.hpp"
 #include "WbDownloader.hpp"
 #include "WbGroup.hpp"
->>>>>>> 2a10be8f
 #include "WbMFString.hpp"
 #include "WbNodeUtilities.hpp"
 #include "WbResizeManipulator.hpp"
@@ -63,14 +59,9 @@
   if (WbUrl::isWeb(url)) {
     delete mDownloader;
     mDownloader = new WbDownloader(this);
-<<<<<<< HEAD
-    if (isPostFinalizedCalled())  // URL changed from the scene tree or supervisor
-      connect(mDownloader, &WbDownloader::complete, this, &WbMesh::downloadUpdate);
-=======
     if (!WbWorld::instance()->isLoading())  // URL changed from the scene tree or supervisor
       connect(mDownloader, &WbDownloader::complete, this, &WbMesh::downloadUpdate);
 
->>>>>>> 2a10be8f
     mDownloader->download(QUrl(url));
   }
 }
@@ -78,13 +69,10 @@
 void WbMesh::downloadUpdate() {
   updateUrl();
   WbWorld::instance()->viewpoint()->emit refreshRequired();
-<<<<<<< HEAD
-=======
   const WbNode *ancestor = WbNodeUtilities::findTopNode(this);
   const WbGroup *group = dynamic_cast<const WbGroup *>(ancestor);
   if (group)
     group->recomputeBoundingSphere();
->>>>>>> 2a10be8f
 }
 
 void WbMesh::preFinalize() {
@@ -110,11 +98,8 @@
 
   if (mDownloader && !mDownloader->error().isEmpty()) {
     warn(mDownloader->error());
-<<<<<<< HEAD
-=======
     delete mDownloader;
     mDownloader = NULL;
->>>>>>> 2a10be8f
     return;
   }
 
@@ -126,13 +111,6 @@
   unsigned int flags = aiProcess_ValidateDataStructure | aiProcess_Triangulate | aiProcess_GenSmoothNormals |
                        aiProcess_JoinIdenticalVertices | aiProcess_OptimizeGraph | aiProcess_RemoveComponent;
   if (WbUrl::isWeb(filePath)) {
-<<<<<<< HEAD
-    const QByteArray data = mDownloader->device()->readAll();
-    const char *hint = filePath.mid(filePath.lastIndexOf('.') + 1).toUtf8().constData();
-    scene = importer.ReadFileFromMemory(data.constData(), data.size(), flags, hint);
-    delete mDownloader;
-    mDownloader = NULL;
-=======
     if (mDownloader == NULL)
       downloadAssets();
 
@@ -144,7 +122,6 @@
       mDownloader = NULL;
     } else
       return;
->>>>>>> 2a10be8f
   } else
     scene = importer.ReadFile(filePath.toStdString().c_str(), flags);
 
@@ -478,21 +455,13 @@
     mUrl->setItem(i, item.replace("\\", "/"));
   }
 
-<<<<<<< HEAD
-  if (isPostFinalizedCalled() && WbUrl::isWeb(mUrl->item(0)) && mDownloader == NULL) {
-=======
   if (n > 0 && !WbWorld::instance()->isLoading() && WbUrl::isWeb(mUrl->item(0)) && mDownloader == NULL) {
->>>>>>> 2a10be8f
     // url was changed from the scene tree or supervisor
     downloadAssets();
     return;
   }
 
-<<<<<<< HEAD
-  if (areWrenObjectsInitialized())
-=======
   if (areWrenObjectsInitialized()) {
->>>>>>> 2a10be8f
     buildWrenMesh(true);
     if (n > 0 && WbUrl::isWeb(mUrl->item(0)))
       emit wrenObjectsCreated();  // throw signal to update pickable state
