// Copyright 1996-2022 Cyberbotics Ltd.
//
// Licensed under the Apache License, Version 2.0 (the "License");
// you may not use this file except in compliance with the License.
// You may obtain a copy of the License at
//
//     http://www.apache.org/licenses/LICENSE-2.0
//
// Unless required by applicable law or agreed to in writing, software
// distributed under the License is distributed on an "AS IS" BASIS,
// WITHOUT WARRANTIES OR CONDITIONS OF ANY KIND, either express or implied.
// See the License for the specific language governing permissions and
// limitations under the License.

#include "WbMesh.hpp"

#include "WbApplication.hpp"
#include "WbDownloader.hpp"
#include "WbGroup.hpp"
#include "WbMFString.hpp"
#include "WbNetwork.hpp"
#include "WbNodeUtilities.hpp"
#include "WbResizeManipulator.hpp"
#include "WbTriangleMesh.hpp"
#include "WbUrl.hpp"
#include "WbViewpoint.hpp"
#include "WbWorld.hpp"

#include <assimp/postprocess.h>
#include <assimp/scene.h>
#include <assimp/Importer.hpp>

#include <QtCore/QEventLoop>
<<<<<<< HEAD
#include <QtCore/QFile>
=======
#include <QtCore/QIODevice>
>>>>>>> 95dbb2ba

void WbMesh::init() {
  mUrl = findMFString("url");
  mCcw = findSFBool("ccw");
  mName = findSFString("name");
  mMaterialIndex = findSFInt("materialIndex");
  mResizeConstraint = WbWrenAbstractResizeManipulator::UNIFORM;
  mDownloader = NULL;
  setCcw(mCcw->value());
}

WbMesh::WbMesh(WbTokenizer *tokenizer) : WbTriangleMeshGeometry("Mesh", tokenizer) {
  init();
}

WbMesh::WbMesh(const WbMesh &other) : WbTriangleMeshGeometry(other) {
  init();
}

WbMesh::WbMesh(const WbNode &other) : WbTriangleMeshGeometry(other) {
  init();
}

WbMesh::~WbMesh() {
}

void WbMesh::downloadAssets() {
  if (mUrl->size() == 0)
    return;
  const QString &url(mUrl->item(0));
  const QString completeUrl = WbUrl::computePath(this, "url", url, false);
  if (WbUrl::isWeb(completeUrl)) {
    if (WbNetwork::instance()->isCached(completeUrl))
      return;
    delete mDownloader;
    mDownloader = new WbDownloader(this);
    if (!WbWorld::instance()->isLoading())  // URL changed from the scene tree or supervisor
      connect(mDownloader, &WbDownloader::complete, this, &WbMesh::downloadUpdate);

    mDownloader->download(QUrl(completeUrl));
  }
}

void WbMesh::downloadUpdate() {
  updateUrl();
  WbWorld::instance()->viewpoint()->emit refreshRequired();
  const WbNode *ancestor = WbNodeUtilities::findTopNode(this);
  const WbGroup *group = dynamic_cast<const WbGroup *>(ancestor);
  if (group)
    group->recomputeBoundingSphere();
}

void WbMesh::preFinalize() {
  WbTriangleMeshGeometry::preFinalize();

  updateUrl();
}

void WbMesh::postFinalize() {
  WbTriangleMeshGeometry::postFinalize();

  connect(mUrl, &WbMFString::changed, this, &WbMesh::updateUrl);
  connect(mCcw, &WbSFBool::changed, this, &WbMesh::updateCcw);
  connect(mName, &WbSFString::changed, this, &WbMesh::updateName);
  connect(mMaterialIndex, &WbSFInt::changed, this, &WbMesh::updateMaterialIndex);
}

void WbMesh::createResizeManipulator() {
  mResizeManipulator = new WbRegularResizeManipulator(uniqueId(), WbWrenAbstractResizeManipulator::ResizeConstraint::X_EQUAL_Z);
}

bool WbMesh::checkIfNameExists(const aiScene *scene, const QString &name) const {
  std::list<aiNode *> queue;
  queue.push_back(scene->mRootNode);
  aiNode *node = NULL;
  while (!queue.empty()) {
    node = queue.front();
    queue.pop_front();
    for (unsigned int i = 0; i < node->mNumMeshes; ++i) {
      const aiMesh *mesh = scene->mMeshes[node->mMeshes[i]];
      if (name == mesh->mName.data)
        return true;
    }
  }
  return false;
}

void WbMesh::updateTriangleMesh(bool issueWarnings) {
  const QString filePath(path());
  if (filePath.isEmpty())
    return;

  Assimp::Importer importer;
  importer.SetPropertyInteger(AI_CONFIG_PP_RVC_FLAGS, aiComponent_CAMERAS | aiComponent_LIGHTS | aiComponent_BONEWEIGHTS |
                                                        aiComponent_ANIMATIONS | aiComponent_TEXTURES | aiComponent_COLORS);
  const aiScene *scene;
  unsigned int flags = aiProcess_ValidateDataStructure | aiProcess_Triangulate | aiProcess_GenSmoothNormals |
                       aiProcess_JoinIdenticalVertices | aiProcess_OptimizeGraph | aiProcess_RemoveComponent |
                       aiProcess_FlipUVs;

  if (WbUrl::isWeb(filePath)) {
    if (!WbNetwork::instance()->isCached(filePath)) {
      downloadAssets();
      return;
    }

    QFile file(WbNetwork::instance()->get(filePath));
    if (!file.open(QIODevice::ReadOnly)) {
      warn(tr("Mesh file could not be read: %1").arg(filePath));
      return;
    }
    const QByteArray data = file.readAll();
    const char *hint = filePath.mid(filePath.lastIndexOf('.') + 1).toUtf8().constData();
    scene = importer.ReadFileFromMemory(data.constData(), data.size(), flags, hint);
  } else
    scene = importer.ReadFile(filePath.toStdString().c_str(), flags);

  if (!scene) {
    warn(tr("Invalid data, please verify mesh file (bone weights, normals, ...): %1").arg(importer.GetErrorString()));
    return;
  } else if (!scene->HasMeshes()) {
    warn(tr("This file doesn't contain any mesh."));
    return;
  }

  if (mName->value() != "" && !checkIfNameExists(scene, mName->value())) {
    warn(tr("Geometry with the name \"%1\" doesn't exist in the mesh.").arg(mName->value()));
    return;
  }

  if (mMaterialIndex->value() >= (int)scene->mNumMaterials) {
    warn(tr("Geometry with color index \"%1\" doesn't exist in the mesh.").arg(mMaterialIndex->value()));
    return;
  }

  // Assimp fix for up_axis
  // Adapted from https://github.com/assimp/assimp/issues/849
  int upAxis = 1, upAxisSign = 1, frontAxis = 2, frontAxisSign = 1, coordAxis = 0, coordAxisSign = 1;
  double unitScaleFactor = 1.0;
  if (scene->mMetaData) {
    scene->mMetaData->Get<int>("UpAxis", upAxis);
    scene->mMetaData->Get<int>("UpAxisSign", upAxisSign);
    scene->mMetaData->Get<int>("FrontAxis", frontAxis);
    scene->mMetaData->Get<int>("FrontAxisSign", frontAxisSign);
    scene->mMetaData->Get<int>("CoordAxis", coordAxis);
    scene->mMetaData->Get<int>("CoordAxisSign", coordAxisSign);
    scene->mMetaData->Get<double>("UnitScaleFactor", unitScaleFactor);
  }

  aiVector3D upVec, forwardVec, rightVec;
  upVec[upAxis] = upAxisSign * (float)unitScaleFactor;
  forwardVec[frontAxis] = frontAxisSign * (float)unitScaleFactor;
  rightVec[coordAxis] = coordAxisSign * (float)unitScaleFactor;

  aiMatrix4x4 mat(rightVec.x, rightVec.y, rightVec.z, 0.0f, upVec.x, upVec.y, upVec.z, 0.0f, forwardVec.x, forwardVec.y,
                  forwardVec.z, 0.0f, 0.0f, 0.0f, 0.0f, 1.0f);
  scene->mRootNode->mTransformation = mat;

  // count total number of vertices and faces
  int totalVertices = 0;
  int totalFaces = 0;
  for (unsigned int i = 0; i < scene->mNumMeshes; ++i) {
    const aiMesh *mesh = scene->mMeshes[i];
    if (!mName->value().isEmpty() && mName->value() != mesh->mName.data)
      continue;

    if (mMaterialIndex->value() >= 0 && mMaterialIndex->value() != (int)mesh->mMaterialIndex)
      continue;

    totalVertices += mesh->mNumVertices;
    totalFaces += mesh->mNumFaces;
  }

  // create the arrays
  int currentCoordIndex = 0;
  double *const coordData = new double[3 * totalVertices];
  int currentNormalIndex = 0;
  double *const normalData = new double[3 * totalVertices];
  int currentTexCoordIndex = 0;
  double *const texCoordData = new double[2 * totalVertices];
  int currentIndexIndex = 0;
  unsigned int *const indexData = new unsigned int[3 * totalFaces];

  // loop over all the node to find meshes
  std::list<aiNode *> queue;
  queue.push_back(scene->mRootNode);
  aiNode *node = NULL;
  unsigned int indexOffset = 0;
  while (!queue.empty()) {
    node = queue.front();
    queue.pop_front();

    // compute absolute transform of this node from all the parents
    aiMatrix4x4 transform;
    aiNode *current = node;
    while (current != NULL) {
      transform *= current->mTransformation;
      current = current->mParent;
    }

    // merge all the meshes of this node
    for (unsigned int i = 0; i < node->mNumMeshes; ++i) {
      const aiMesh *mesh = scene->mMeshes[node->mMeshes[i]];
      if (mName->value() != "" && mName->value() != mesh->mName.data)
        continue;

      if (mMaterialIndex->value() >= 0 && mMaterialIndex->value() != (int)mesh->mMaterialIndex)
        continue;

      for (size_t j = 0; j < mesh->mNumVertices; ++j) {
        // extract the coordinate
        const aiVector3D vertice = transform * mesh->mVertices[j];
        coordData[currentCoordIndex++] = vertice[0];
        coordData[currentCoordIndex++] = vertice[1];
        coordData[currentCoordIndex++] = vertice[2];
        // extract the normal
        const aiVector3D normal = transform * mesh->mNormals[j];
        normalData[currentNormalIndex++] = normal[0];
        normalData[currentNormalIndex++] = normal[1];
        normalData[currentNormalIndex++] = normal[2];
        // extract the texture coordinate
        if (mesh->HasTextureCoords(0)) {
          texCoordData[currentTexCoordIndex++] = mesh->mTextureCoords[0][j].x;
          texCoordData[currentTexCoordIndex++] = mesh->mTextureCoords[0][j].y;
        } else {
          texCoordData[currentTexCoordIndex++] = 0.5;
          texCoordData[currentTexCoordIndex++] = 0.5;
        }
      }

      // create the index array
      for (size_t j = 0; j < mesh->mNumFaces; ++j) {
        const aiFace face = mesh->mFaces[j];
        if (face.mNumIndices < 3)  // we want to skip lines
          continue;
        assert(face.mNumIndices == 3);
        indexData[currentIndexIndex++] = face.mIndices[0] + indexOffset;
        indexData[currentIndexIndex++] = face.mIndices[1] + indexOffset;
        indexData[currentIndexIndex++] = face.mIndices[2] + indexOffset;
      }

      indexOffset += mesh->mNumVertices;
    }

    // add all the children of this node to the queue
    for (size_t i = 0; i < node->mNumChildren; ++i)
      queue.push_back(node->mChildren[i]);
  }

  if (!node) {
    warn(tr("This file doesn't contain any mesh."));
    delete[] coordData;
    delete[] normalData;
    delete[] texCoordData;
    delete[] indexData;
    return;
  }

  mTriangleMeshError = mTriangleMesh->init(coordData, normalData, texCoordData, indexData, totalVertices, currentIndexIndex);

  if (issueWarnings) {
    foreach (QString warning, mTriangleMesh->warnings())
      warn(warning);

    if (!mTriangleMeshError.isEmpty())
      warn(tr("Cannot create IndexedFaceSet because: \"%1\".").arg(mTriangleMeshError));
  }

  delete[] coordData;
  delete[] normalData;
  delete[] texCoordData;
  delete[] indexData;
}

uint64_t WbMesh::computeHash() const {
  const QByteArray meshPathNameIndex = (path() + mName->value() + QString::number(mMaterialIndex->value())).toUtf8();
  return WbTriangleMeshCache::sipHash13x(meshPathNameIndex.constData(), meshPathNameIndex.size());
}

void WbMesh::exportNodeContents(WbVrmlWriter &writer) const {
  if (!writer.isVrml()) {
    WbTriangleMeshGeometry::exportNodeContents(writer);
    return;
  }
  // export the content as IndexedFaceSet in VRML
  const int n = mTriangleMesh->numberOfTriangles();
  const int n3 = n * 3;
  int *const coordIndex = new int[n3];
  int *const normalIndex = new int[n3];
  int *const texCoordIndex = new int[n3];
  double *const vertex = new double[n * 9];
  double *const normal = new double[n * 9];
  double *const texture = new double[n * 6];
  int indexCount = 0;
  int vertexCount = 0;
  int normalCount = 0;
  int textureCount = 0;
  for (int i = 0; i < n; ++i) {
    for (int j = 0; j < 3; ++j) {
      const double x = mTriangleMesh->vertex(i, j, 0);
      const double y = mTriangleMesh->vertex(i, j, 1);
      const double z = mTriangleMesh->vertex(i, j, 2);
      bool found = false;
      for (int l = 0; l < vertexCount; ++l) {
        const int k = 3 * l;
        if (vertex[k] == x && vertex[k + 1] == y && vertex[k + 2] == z) {
          coordIndex[indexCount] = l;
          found = true;
          break;
        }
      }
      if (!found) {
        const int v = 3 * vertexCount;
        vertex[v] = x;
        vertex[v + 1] = y;
        vertex[v + 2] = z;
        coordIndex[indexCount] = vertexCount;
        ++vertexCount;
      }
      const double nx = mTriangleMesh->normal(i, j, 0);
      const double ny = mTriangleMesh->normal(i, j, 1);
      const double nz = mTriangleMesh->normal(i, j, 2);
      found = false;
      for (int l = 0; l < normalCount; ++l) {
        const int k = 3 * l;
        if (normal[k] == nx && normal[k + 1] == ny && normal[k + 2] == nz) {
          normalIndex[indexCount] = l;
          found = true;
          break;
        }
      }
      if (!found) {
        const int v = 3 * normalCount;
        normal[v] = nx;
        normal[v + 1] = ny;
        normal[v + 2] = nz;
        normalIndex[indexCount] = normalCount;
        ++normalCount;
      }

      const double tu = mTriangleMesh->textureCoordinate(i, j, 0);
      const double tv = mTriangleMesh->textureCoordinate(i, j, 1);
      found = false;
      for (int l = 0; l < textureCount; ++l) {
        const int k = 2 * l;
        if (texture[k] == tu && texture[k + 1] == tv) {
          texCoordIndex[indexCount] = l;
          found = true;
          break;
        }
      }
      if (!found) {
        const int v = 2 * textureCount;
        texture[v] = tu;
        texture[v + 1] = tv;
        texCoordIndex[indexCount] = textureCount;
        ++textureCount;
      }
      ++indexCount;
    }
  }

  writer.indent();
  writer << "coord Coordinate {\n";
  writer.increaseIndent();
  writer.indent();
  writer << "point [\n";
  writer.increaseIndent();
  writer.indent();
  for (int i = 0; i < vertexCount; ++i) {
    if (i != 0)
      writer << ", ";
    const int j = 3 * i;
    writer << vertex[j] << " " << vertex[j + 1] << " " << vertex[j + 2];
  }
  writer << "\n";
  writer.decreaseIndent();
  writer.indent();
  writer << "]\n";
  writer.decreaseIndent();
  writer.indent();
  writer << "}\n";

  writer.indent();
  writer << "normal Normal {\n";
  writer.increaseIndent();
  writer.indent();
  writer << "point [\n";
  writer.increaseIndent();
  writer.indent();
  for (int i = 0; i < normalCount; ++i) {
    if (i != 0)
      writer << ", ";
    const int j = 3 * i;
    writer << normal[j] << " " << normal[j + 1] << " " << normal[j + 2];
  }
  writer << "\n";
  writer.decreaseIndent();
  writer.indent();
  writer << "]\n";
  writer.decreaseIndent();
  writer.indent();
  writer << "}\n";

  writer.indent();
  writer << "texCoord TextureCoordinate {\n";
  writer.increaseIndent();
  writer.indent();
  writer << "point [\n";
  writer.increaseIndent();
  writer.indent();
  for (int i = 0; i < textureCount; ++i) {
    if (i != 0)
      writer << ", ";
    const int j = 2 * i;
    writer << texture[j] << " " << texture[j + 1];
  }
  writer << "\n";
  writer.decreaseIndent();
  writer.indent();
  writer << "]\n";
  writer.decreaseIndent();
  writer.indent();
  writer << "}\n";

  writer.indent();
  writer << "coordIndex [\n";
  writer.increaseIndent();
  writer.indent();
  for (int i = 0; i < indexCount; ++i) {
    if (i != 0) {
      writer << " ";
      if (i % 3 == 0)
        writer << "-1 ";
    }
    writer << coordIndex[i];
  }
  writer << " -1\n";
  writer.decreaseIndent();
  writer.indent();
  writer << "]\n";

  writer.indent();
  writer << "normalIndex [\n";
  writer.increaseIndent();
  writer.indent();
  for (int i = 0; i < indexCount; ++i) {
    if (i != 0) {
      writer << " ";
      if (i % 3 == 0)
        writer << "-1 ";
    }
    writer << normalIndex[i];
  }
  writer << " -1\n";
  writer.decreaseIndent();
  writer.indent();
  writer << "]\n";

  writer.indent();
  writer << "texCoordIndex [\n";
  writer.increaseIndent();
  writer.indent();
  for (int i = 0; i < indexCount; ++i) {
    if (i != 0) {
      writer << " ";
      if (i % 3 == 0)
        writer << "-1 ";
    }
    writer << texCoordIndex[i];
  }
  writer << " -1\n";
  writer.decreaseIndent();
  writer.indent();
  writer << "]\n";

  delete[] coordIndex;
  delete[] normalIndex;
  delete[] texCoordIndex;
  delete[] vertex;
  delete[] normal;
  delete[] texture;
}

void WbMesh::updateUrl() {
  // check url validity
  if (path().isEmpty())
    return;

  // we want to replace the windows backslash path separators (if any) with cross-platform forward slashes
  const int n = mUrl->size();
  for (int i = 0; i < n; i++) {
    QString item = mUrl->item(i);
    mUrl->setItem(i, item.replace("\\", "/"));
  }

  const QString &url = mUrl->item(0);
  if (n > 0 && !WbWorld::instance()->isLoading() && WbUrl::isWeb(url) && !WbNetwork::instance()->isCached(url)) {
    // url was changed from the scene tree or supervisor
    downloadAssets();
    return;
  }

  if (areWrenObjectsInitialized()) {
    buildWrenMesh(true);
    if (n > 0)
      emit wrenObjectsCreated();  // throw signal to update pickable state
  }

  if (isAValidBoundingObject())
    applyToOdeData();

  if (isPostFinalizedCalled())
    emit changed();
}

void WbMesh::updateCcw() {
  setCcw(mCcw->value());

  if (areWrenObjectsInitialized())
    buildWrenMesh(true);

  if (isPostFinalizedCalled())
    emit changed();
}

void WbMesh::updateName() {
  if (areWrenObjectsInitialized())
    buildWrenMesh(true);

  if (isPostFinalizedCalled())
    emit changed();
}

void WbMesh::updateMaterialIndex() {
  if (areWrenObjectsInitialized())
    buildWrenMesh(true);

  if (isPostFinalizedCalled())
    emit changed();
}

QString WbMesh::path() const {
  return WbUrl::computePath(this, "url", mUrl, 0);
}<|MERGE_RESOLUTION|>--- conflicted
+++ resolved
@@ -31,11 +31,8 @@
 #include <assimp/Importer.hpp>
 
 #include <QtCore/QEventLoop>
-<<<<<<< HEAD
 #include <QtCore/QFile>
-=======
 #include <QtCore/QIODevice>
->>>>>>> 95dbb2ba
 
 void WbMesh::init() {
   mUrl = findMFString("url");
