--- conflicted
+++ resolved
@@ -40,20 +40,26 @@
   void preFinalize() override;
   void postFinalize() override;
   void createWrenObjects() override;
-  void updateCollisionMaterial(bool triggerChange = false, bool onSelection = false) override;
+  void updateCollisionMaterial(bool triggerChange = false,
+                               bool onSelection = false) override;
   void setSleepMaterial() override;
   void setScaleNeedUpdate() override;
-  bool isAValidBoundingObject(bool checkOde = true, bool warning = true) const override;
-  bool isSuitableForInsertionInBoundingObject(bool warning = false) const override;
+  bool isAValidBoundingObject(bool checkOde = true,
+                              bool warning = true) const override;
+  bool
+  isSuitableForInsertionInBoundingObject(bool warning = false) const override;
   void propagateSelection(bool selected) override;
   void reset(const QString &id) override;
-  QList<const WbBaseNode *> findClosestDescendantNodesWithDedicatedWrenNode() const override;
+  QList<const WbBaseNode *>
+  findClosestDescendantNodesWithDedicatedWrenNode() const override;
 
   // field accessors
   WbAppearance *appearance() const;
   WbPbrAppearance *pbrAppearance() const;
   WbAbstractAppearance *abstractAppearance() const;
-  WbGeometry *geometry() const { return dynamic_cast<WbGeometry *>(mGeometry->value()); }
+  WbGeometry *geometry() const {
+    return dynamic_cast<WbGeometry *>(mGeometry->value());
+  }
   WbSFNode *geometryField() const { return mGeometry; }
   bool isCastShadowsEnabled() const;
 
@@ -61,7 +67,8 @@
   WrMaterial *wrenMaterial() const { return mWrenMaterial; }
 
   // infrared related functions
-  void pickColor(const WbRay &ray, WbRgb &pickedColor, double *roughness = NULL, double *occlusion = NULL) const;
+  void pickColor(const WbRay &ray, WbRgb &pickedColor, double *roughness = NULL,
+                 double *occlusion = NULL) const;
 
   // for a shape lying into a boundingObject
   void connectGeometryField() const;
@@ -77,12 +84,8 @@
 
   // export
   bool exportNodeHeader(WbWriter &writer) const override;
-<<<<<<< HEAD
   void exportBoundingObjectToW3D(WbWriter &writer) const override;
-=======
-  void exportBoundingObjectToX3D(WbWriter &writer) const override;
-  QStringList fieldsToSynchronizeWithX3D() const override;
->>>>>>> e1e29505
+  QStringList fieldsToSynchronizeWithW3D() const override;
 
 signals:
   void wrenMaterialChanged();
@@ -98,7 +101,7 @@
 
   WrMaterial *mWrenMaterial;
 
-  WbShape &operator=(const WbShape &);  // non copyable
+  WbShape &operator=(const WbShape &); // non copyable
   WbNode *clone() const override { return new WbShape(*this); }
   void init();
   void applyMaterialToGeometry();
