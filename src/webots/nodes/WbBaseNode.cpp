--- conflicted
+++ resolved
@@ -258,15 +258,8 @@
 
   if (isUseNode() && defNode()) {  // export referred DEF node id
     const WbNode *def = defNode();
-<<<<<<< HEAD
-    while (def && def->isProtoParameterNode()) {
-      const QVector<WbNode *> nodeInstances = def->protoParameterNodeInstances();
-      def = nodeInstances.isEmpty() ? NULL : nodeInstances.at(0);
-    }
-=======
     if (def && def->isProtoParameterNode())
       def = static_cast<const WbBaseNode *>(def)->getFirstFinalizedProtoInstance();
->>>>>>> 2a10be8f
     assert(def != NULL);
     writer << " USE=\'n" + QString::number(def->uniqueId()) + "\'></" + x3dName() + ">";
     return true;
