// Copyright 1996-2022 Cyberbotics Ltd.
//
// Licensed under the Apache License, Version 2.0 (the "License");
// you may not use this file except in compliance with the License.
// You may obtain a copy of the License at
//
//     http://www.apache.org/licenses/LICENSE-2.0
//
// Unless required by applicable law or agreed to in writing, software
// distributed under the License is distributed on an "AS IS" BASIS,
// WITHOUT WARRANTIES OR CONDITIONS OF ANY KIND, either express or implied.
// See the License for the specific language governing permissions and
// limitations under the License.

#include "WbImageTexture.hpp"

#include "WbAbstractAppearance.hpp"
#include "WbApplication.hpp"
#include "WbApplicationInfo.hpp"
#include "WbDownloader.hpp"
#include "WbField.hpp"
#include "WbFieldChecker.hpp"
#include "WbImage.hpp"
#include "WbLog.hpp"
#include "WbMFString.hpp"
#include "WbMathsUtilities.hpp"
#include "WbPreferences.hpp"
#include "WbRgb.hpp"
#include "WbSFBool.hpp"
#include "WbStandardPaths.hpp"
#include "WbUrl.hpp"
#include "WbViewpoint.hpp"
#include "WbWorld.hpp"
#include "WbWrenOpenGlContext.hpp"

#include <QtCore/QFileInfo>
#include <QtCore/QIODevice>
#include <QtGui/QImageReader>

#include <wren/gl_state.h>
#include <wren/material.h>
#include <wren/texture.h>
#include <wren/texture_2d.h>
#include <wren/texture_transform.h>

#include <utility>

QSet<QString> WbImageTexture::cQualityChangedTexturesList;
static QMap<QString, std::pair<const QImage *, int>> gImagesMap;

void WbImageTexture::init() {
  mWrenTexture = NULL;
  mWrenBackgroundTexture = NULL;
  mWrenTextureTransform = NULL;
  mExternalTexture = false;
  mExternalTextureRatio.setXy(1.0, 1.0);
  mExternalTextureData = NULL;
  mContainerField = "";
  mImage = NULL;
  mUsedFiltering = 0;
  mWrenTextureIndex = 0;
  mIsMainTextureTransparent = true;
  mRole = "";
  mDownloader = NULL;

  mUrl = findMFString("url");
  mRepeatS = findSFBool("repeatS");
  mRepeatT = findSFBool("repeatT");
  mFiltering = findSFInt("filtering");
}

WbImageTexture::WbImageTexture(WbTokenizer *tokenizer) : WbBaseNode("ImageTexture", tokenizer) {
  init();
}

WbImageTexture::WbImageTexture(const WbNode &other) : WbBaseNode(other) {
  init();
}

WbImageTexture::WbImageTexture(const WbImageTexture &other) : WbBaseNode(other) {
  init();
}

WbImageTexture::~WbImageTexture() {
  destroyWrenTexture();
}

void WbImageTexture::downloadAssets() {
  if (mUrl->size() == 0)
    return;
  const QString &url(mUrl->item(0));
<<<<<<< HEAD
  if (WbUrl::isWeb(url)) {
    if (WbNetwork::instance()->isCached(url))
      return;
=======
  const QString completeUrl = WbUrl::computePath(this, "url", url, false);
  if (WbUrl::isWeb(completeUrl)) {
>>>>>>> bf37aa62
    if (mDownloader != NULL && mDownloader->device() != NULL)
      delete mDownloader;
    mDownloader = new WbDownloader(this);
    if (!WbWorld::instance()->isLoading())  // URL changed from the scene tree or supervisor
      connect(mDownloader, &WbDownloader::complete, this, &WbImageTexture::downloadUpdate);

    mDownloader->download(QUrl(completeUrl));
  }
}

void WbImageTexture::downloadUpdate() {
  updateUrl();
  WbWorld::instance()->viewpoint()->emit refreshRequired();
}

void WbImageTexture::preFinalize() {
  WbBaseNode::preFinalize();

  updateUrl();
  updateRepeatS();
  updateRepeatT();
  updateFiltering();
}

void WbImageTexture::postFinalize() {
  WbBaseNode::postFinalize();

  connect(mUrl, &WbMFString::changed, this, &WbImageTexture::updateUrl);
  connect(mRepeatS, &WbSFBool::changed, this, &WbImageTexture::updateRepeatS);
  connect(mRepeatT, &WbSFBool::changed, this, &WbImageTexture::updateRepeatT);
  connect(mFiltering, &WbSFInt::changed, this, &WbImageTexture::updateFiltering);
  connect(WbPreferences::instance(), &WbPreferences::changedByUser, this, &WbImageTexture::updateFiltering);

  if (!WbWorld::instance()->isLoading())
    emit changed();
}

bool WbImageTexture::loadTexture() {
  const QString &url = mUrl->item(0);
  const bool isWebAsset = WbUrl::isWeb(url);
  if (isWebAsset && !WbNetwork::instance()->isCached(url)) {
    return false;
  }

  QString filePath;
  if (isWebAsset) {
    assert(WbNetwork::instance()->isCached(url));
    filePath = WbNetwork::instance()->get(url);
  } else
    filePath = path(true);

  QFile file(filePath);
  if (!file.open(QIODevice::ReadOnly))
    return false;
  const bool r = loadTextureData(&file);
  file.close();
  return r;
}

bool WbImageTexture::loadTextureData(QIODevice *device) {
  QImageReader imageReader(device);
  QSize textureSize = imageReader.size();
  const int imageWidth = textureSize.width();
  const int imageHeight = textureSize.height();
  int width = WbMathsUtilities::nextPowerOf2(imageWidth);
  int height = WbMathsUtilities::nextPowerOf2(imageHeight);
  if (width != imageWidth || height != imageHeight)
    warn(tr("Texture image size of '%1' is not a power of two: rescaling it from %2x%3 to %4x%5.")
           .arg(path())
           .arg(imageWidth)
           .arg(imageHeight)
           .arg(width)
           .arg(height));

  const int quality = WbPreferences::instance()->value("OpenGL/textureQuality", 2).toInt();
  const int divider = 4 * pow(0.5, quality);      // 0: 4, 1: 2, 2: 1
  const int maxResolution = pow(2, 9 + quality);  // 0: 512, 1: 1024, 2: 2048
  if (divider != 1) {
    if (width >= maxResolution)
      width /= divider;
    if (height >= maxResolution)
      height /= divider;
  }

  mImage = new QImage();

  if (!imageReader.read(mImage)) {
    warn(tr("Cannot load texture '%1': %2.").arg(path()).arg(imageReader.errorString()));
    return false;
  }

  mIsMainTextureTransparent = mImage->pixelFormat().alphaUsage() == QPixelFormat::UsesAlpha;

  if (mImage->format() != QImage::Format_ARGB32) {
    QImage tmp = mImage->convertToFormat(QImage::Format_ARGB32);
    mImage->swap(tmp);
  }

  if (mImage->width() != width || mImage->height() != height) {
    // Qt::SmoothTransformation alterates the alpha channel.
    // Qt::FastTransformation creates ugly aliasing effects.
    // A custom scale with gaussian blur is the best tradeoff found between quality and loading performance.
    WbImage *image = new WbImage((unsigned char *)mImage->constBits(), mImage->width(), mImage->height());
    WbImage *downscaledImage =
      image->downscale(width, height, qMax(0, mImage->width() / width - 1), qMax(0, mImage->height() / height - 1));
    delete image;
    QImage tmp(downscaledImage->data(), width, height, mImage->format());
    delete downscaledImage;
    mImage->swap(tmp);

    if (WbWorld::isX3DStreaming()) {
      const QString &tmpFileName = WbStandardPaths::webotsTmpPath() + QFileInfo(path()).fileName();
      if (mImage->save(tmpFileName))
        cQualityChangedTexturesList.insert(path());
      else
        warn(tr("Cannot save texture with reduced quality to temporary file '%1'.").arg(tmpFileName));
    }
  }

  return true;
}

void WbImageTexture::updateWrenTexture() {
  // Calling destroyWrenTexture() decreases the count of gImagesMap, so if it is called before a node is finalized,
  // previously loaded images (in gImagesMap) would be deleted which results in an incorrect initialization of the node
  // because the texture is available in the cache but no reference to it remains as the only reference was immediately
  // deleted
  if (isPostFinalizedCalled())
    destroyWrenTexture();

  QString filePath(path());
  if (filePath.isEmpty())
    return;

  // Only load the image from disk if the texture isn't already in the cache
  WrTexture2d *texture = wr_texture_2d_copy_from_cache(filePath.toUtf8().constData());
  if (!texture) {
    if (loadTexture()) {
      WbWrenOpenGlContext::makeWrenCurrent();

      texture = wr_texture_2d_new();
      wr_texture_set_size(WR_TEXTURE(texture), mImage->width(), mImage->height());
      wr_texture_set_translucent(WR_TEXTURE(texture), mIsMainTextureTransparent);
      wr_texture_2d_set_data(texture, reinterpret_cast<const char *>(mImage->bits()));
      wr_texture_2d_set_file_path(texture, filePath.toUtf8().constData());
      wr_texture_setup(WR_TEXTURE(texture));

      WbWrenOpenGlContext::doneWren();
      if (mUrl->size() == 0)
        return;
      const QString &url(mUrl->item(0));
      gImagesMap[url] = std::make_pair(mImage, 1);
    }
  } else {  // texture is already available
    if (mUrl->size() == 0)
      return;
    const QString &url(mUrl->item(0));
    std::pair<const QImage *, int> pair = gImagesMap.value(url);
    if (pair.first) {
      mImage = const_cast<QImage *>(pair.first);  // mImage needs to be defined regardless as pickColor relies on it
      gImagesMap[url] = std::make_pair(pair.first, pair.second + 1);
    }

    mIsMainTextureTransparent = wr_texture_is_translucent(WR_TEXTURE(texture));
  }

  mWrenTexture = WR_TEXTURE(texture);
  if (mDownloader != NULL && mDownloader->device() != NULL)  // TODO: necessary?
    delete mDownloader;
  mDownloader = NULL;
}

void WbImageTexture::destroyWrenTexture() {
  if (!mExternalTexture)
    wr_texture_delete(WR_TEXTURE(mWrenTexture));

  wr_texture_transform_delete(mWrenTextureTransform);

  mWrenTexture = NULL;
  mWrenTextureTransform = NULL;

  if (mUrl->size() == 0)
    return;
  QMapIterator<QString, std::pair<const QImage *, int>> i(gImagesMap);
  while (i.hasNext()) {
    i.next();
    const QImage *image = i.value().first;
    if (image && image == mImage) {
      const QString key = i.key();
      const int instances = i.value().second - 1;
      assert(instances >= 0);
      if (instances == 0) {
        delete mImage;
        gImagesMap.remove(key);
      } else
        gImagesMap[key] = std::make_pair(image, instances);
    }
  }

  mImage = NULL;
}

void WbImageTexture::updateUrl() {
  // we want to replace the windows backslash path separators (if any) with cross-platform forward slashes
  const int n = mUrl->size();
  for (int i = 0; i < n; i++) {
    QString item = mUrl->item(i);
    mUrl->setItem(i, item.replace("\\", "/"));
  }
  if (n > 0) {
    const QString &url = mUrl->item(0);
<<<<<<< HEAD
    if (!WbWorld::instance()->isLoading() && WbUrl::isWeb(url) && !WbNetwork::instance()->isCached(url)) {
=======
    const QString completeUrl = WbUrl::computePath(this, "url", url, false);

    if (!WbWorld::instance()->isLoading() && WbUrl::isWeb(completeUrl) && mDownloader == NULL) {
>>>>>>> bf37aa62
      // url was changed from the scene tree or supervisor
      downloadAssets();
      return;
    }
  }

  updateWrenTexture();

  if (isPostFinalizedCalled())
    emit changed();
}

void WbImageTexture::updateRepeatS() {
  if (isPostFinalizedCalled())
    emit changed();
}

void WbImageTexture::updateRepeatT() {
  if (isPostFinalizedCalled())
    emit changed();
}

void WbImageTexture::updateFiltering() {
  if (WbFieldChecker::resetIntIfNotInRangeWithIncludedBounds(this, mFiltering, 0, 5, 4))
    return;

  // The filtering level has an upper bound defined by the maximum supported anisotropy level.
  // A warning is not produced here because the maximum anisotropy level is not up to the user
  // and may be repeatedly shown even though a minimum requirement warning was already given.
  const int maxFiltering = WbPreferences::instance()->value("OpenGL/textureFiltering").toInt();
  mUsedFiltering = qMin(mFiltering->value(), maxFiltering);

  if (isPostFinalizedCalled())
    emit changed();
}

void WbImageTexture::modifyWrenMaterial(WrMaterial *wrenMaterial, const int mainTextureIndex,
                                        const int backgroundTextureIndex) {
  if (!wrenMaterial)
    return;

  mWrenTextureIndex = mainTextureIndex;
  wr_material_set_texture(wrenMaterial, WR_TEXTURE(mWrenTexture), mWrenTextureIndex);
  if (mWrenTexture) {
    wr_texture_set_translucent(WR_TEXTURE(mWrenTexture), mIsMainTextureTransparent);
    wr_material_set_texture_wrap_s(
      wrenMaterial, mRepeatS->value() ? WR_TEXTURE_WRAP_MODE_REPEAT : WR_TEXTURE_WRAP_MODE_CLAMP_TO_EDGE, mWrenTextureIndex);
    wr_material_set_texture_wrap_t(
      wrenMaterial, mRepeatT->value() ? WR_TEXTURE_WRAP_MODE_REPEAT : WR_TEXTURE_WRAP_MODE_CLAMP_TO_EDGE, mWrenTextureIndex);
    wr_material_set_texture_anisotropy(wrenMaterial, 1 << (mUsedFiltering - 1), mWrenTextureIndex);
    wr_material_set_texture_enable_interpolation(wrenMaterial, mUsedFiltering, mWrenTextureIndex);
    wr_material_set_texture_enable_mip_maps(wrenMaterial, mUsedFiltering, mWrenTextureIndex);

    if (mExternalTexture && !(static_cast<WbAbstractAppearance *>(parentNode())->textureTransform())) {
      wr_texture_transform_delete(mWrenTextureTransform);
      mWrenTextureTransform = wr_texture_transform_new();
      wr_texture_transform_set_scale(mWrenTextureTransform, mExternalTextureRatio.x(), mExternalTextureRatio.y());
      wr_material_set_texture_transform(wrenMaterial, mWrenTextureTransform);
    }
  }

  wr_material_set_texture(wrenMaterial, WR_TEXTURE(mWrenBackgroundTexture), backgroundTextureIndex);
  if (mWrenBackgroundTexture) {
    // background texture can't be transparent
    wr_texture_set_translucent(mWrenBackgroundTexture, false);

    // if there's an opaque background texture, we can't treat the foreground texture as opaque, as we're going to alpha blend
    // them in the shader anyway
    if (mWrenTexture)
      wr_texture_set_translucent(WR_TEXTURE(mWrenTexture), false);

    wr_material_set_texture_wrap_s(wrenMaterial,
                                   mRepeatS->value() ? WR_TEXTURE_WRAP_MODE_REPEAT : WR_TEXTURE_WRAP_MODE_CLAMP_TO_EDGE,
                                   backgroundTextureIndex);
    wr_material_set_texture_wrap_t(wrenMaterial,
                                   mRepeatT->value() ? WR_TEXTURE_WRAP_MODE_REPEAT : WR_TEXTURE_WRAP_MODE_CLAMP_TO_EDGE,
                                   backgroundTextureIndex);
    wr_material_set_texture_enable_interpolation(wrenMaterial, false, backgroundTextureIndex);
    wr_material_set_texture_enable_mip_maps(wrenMaterial, false, backgroundTextureIndex);
  }
}

void WbImageTexture::setExternalTexture(WrTexture *texture, unsigned char *image, double ratioX, double ratioY) {
  destroyWrenTexture();

  mExternalTexture = true;
  mExternalTextureRatio.setXy(ratioX, ratioY);
  mExternalTextureData = image;

  mWrenTexture = texture;

  emit changed();
}

void WbImageTexture::removeExternalTexture() {
  destroyWrenTexture();

  mExternalTexture = false;
  mExternalTextureRatio.setXy(1.0, 1.0);
  mExternalTextureData = NULL;

  updateWrenTexture();
}

void WbImageTexture::setBackgroundTexture(WrTexture *backgroundTexture) {
  mWrenBackgroundTexture = backgroundTexture;
  emit changed();
}

void WbImageTexture::unsetBackgroundTexture() {
  mWrenBackgroundTexture = NULL;
  emit changed();
}

int WbImageTexture::width() const {
  if (mWrenTexture)
    return wr_texture_get_width(WR_TEXTURE(mWrenTexture));
  return 0;
}

int WbImageTexture::height() const {
  if (mWrenTexture)
    return wr_texture_get_height(WR_TEXTURE(mWrenTexture));
  return 0;
}

void WbImageTexture::pickColor(const WbVector2 &uv, WbRgb &pickedColor) {
  if (!mWrenTexture)
    return;

  int w = width();
  int h = height();

  const unsigned char *data = NULL;
  if (mExternalTexture) {
    w *= mExternalTextureRatio.x();
    h *= mExternalTextureRatio.y();
    data = mExternalTextureData;
  } else if (mImage)
    data = mImage->bits();
  else {
    if (loadTexture() && mImage)
      data = mImage->bits();
    else {
      pickedColor.setValue(1.0, 1.0, 1.0);
      return;
    }
  }

  double u = uv.x();
  double v = uv.y();

  // bound uv into 0.0 and 1.0 according to the repeatX fields
  if (mRepeatS->value()) {
    u = fmod(u, 1.0);
    if (u < 0.0)
      u += 1.0;
  } else
    u = qBound(0.0, u, 1.0);

  if (mRepeatT->value()) {
    v = fmod(v, 1.0);
    if (v < 0.0)
      v += 1.0;
  } else
    v = qBound(0.0, v, 1.0);

  const int index = 4 * (w * qMin((int)(v * h), h - 1) + qMin((int)(u * w), w - 1));
  pickedColor.setByteValue((int)data[index + 2], (int)data[index + 1], (int)data[index]);

  // debug
  // printf("pickedColor (u=%f, v=%f): (r=%f g=%f b=%f)\n", u, v, pickedColor.red(), pickedColor.green(), pickedColor.blue());
}

const QString WbImageTexture::path(bool warning) const {
  if (mUrl->size() == 0)
    return "";
  if (WbUrl::isWeb(mUrl->item(0)))
    return mUrl->item(0);
  return WbUrl::computePath(this, "url", mUrl, 0, warning);
}

void WbImageTexture::write(WbVrmlWriter &writer) const {
  if (!isUseNode() && writer.isProto()) {
    for (int i = 0; i < mUrl->size(); ++i) {
      QString texturePath(WbUrl::computePath(this, "url", mUrl, i));
      const QString &url(mUrl->item(i));
      if (cQualityChangedTexturesList.contains(texturePath))
        texturePath = WbStandardPaths::webotsTmpPath() + QFileInfo(url).fileName();
      writer.addTextureToList(url, texturePath);
    }
  }

  WbBaseNode::write(writer);
}

bool WbImageTexture::exportNodeHeader(WbVrmlWriter &writer) const {
  if (!writer.isX3d() || !isUseNode() || mRole.isEmpty())
    return WbBaseNode::exportNodeHeader(writer);

  writer << "<" << x3dName() << " id=\'n" << QString::number(uniqueId()) << "\'";
  if (isInvisibleNode())
    writer << " render=\'false\'";
  if (defNode())
    writer << " USE=\'" + QString::number(defNode()->uniqueId()) + "\'";
  writer << " type=\'" << mRole << "\' ></" + x3dName() + ">";
  return true;
}

void WbImageTexture::exportNodeFields(WbVrmlWriter &writer) const {
  // export to ./textures folder relative to writer path
  WbField urlFieldCopy(*findField("url", true));
  for (int i = 0; i < mUrl->size(); ++i) {
    if (WbUrl::isLocalUrl(mUrl->value()[i])) {
      QString newUrl = mUrl->value()[i];
      dynamic_cast<WbMFString *>(urlFieldCopy.value())
        ->setItem(i, newUrl.replace("webots://", "https://raw.githubusercontent.com/" + WbApplicationInfo::repo() + "/" +
                                                   WbApplicationInfo::branch() + "/"));

    } else if (WbUrl::isWeb(mUrl->value()[i]))
      continue;
    else {
      QString texturePath(WbUrl::computePath(this, "url", mUrl, i));
      if (writer.isWritingToFile()) {
        QString newUrl = WbUrl::exportTexture(this, mUrl, i, writer);
        dynamic_cast<WbMFString *>(urlFieldCopy.value())->setItem(i, newUrl);
      }

      const QString &url(mUrl->item(i));
      if (cQualityChangedTexturesList.contains(texturePath))
        texturePath = WbStandardPaths::webotsTmpPath() + QFileInfo(url).fileName();
      writer.addTextureToList(url, texturePath);
    }
  }
  urlFieldCopy.write(writer);
  findField("repeatS", true)->write(writer);
  findField("repeatT", true)->write(writer);
  findField("filtering", true)->write(writer);

  if (writer.isX3d()) {
    writer << " containerField=\'" << mContainerField << "\' origChannelCount=\'3\' isTransparent=\'"
           << (mIsMainTextureTransparent ? "true" : "false") << "\'";
    if (!mRole.isEmpty())
      writer << " type=\'" << mRole << "\'";
  }
}

void WbImageTexture::exportNodeSubNodes(WbVrmlWriter &writer) const {
  const int filtering = mFiltering->value();
  if (writer.isX3d() && filtering > 0)
    writer << "<TextureProperties anisotropicDegree=\"" << (1 << (filtering - 1))
           << "\" generateMipMaps=\"true\" minificationFilter=\"AVG_PIXEL\" magnificationFilter=\"AVG_PIXEL\"/>";
  WbBaseNode::exportNodeSubNodes(writer);
}<|MERGE_RESOLUTION|>--- conflicted
+++ resolved
@@ -89,14 +89,10 @@
   if (mUrl->size() == 0)
     return;
   const QString &url(mUrl->item(0));
-<<<<<<< HEAD
+  const QString completeUrl = WbUrl::computePath(this, "url", url, false);
   if (WbUrl::isWeb(url)) {
-    if (WbNetwork::instance()->isCached(url))
+    if (WbNetwork::instance()->isCached(completeUrl))
       return;
-=======
-  const QString completeUrl = WbUrl::computePath(this, "url", url, false);
-  if (WbUrl::isWeb(completeUrl)) {
->>>>>>> bf37aa62
     if (mDownloader != NULL && mDownloader->device() != NULL)
       delete mDownloader;
     mDownloader = new WbDownloader(this);
@@ -308,13 +304,8 @@
   }
   if (n > 0) {
     const QString &url = mUrl->item(0);
-<<<<<<< HEAD
-    if (!WbWorld::instance()->isLoading() && WbUrl::isWeb(url) && !WbNetwork::instance()->isCached(url)) {
-=======
     const QString completeUrl = WbUrl::computePath(this, "url", url, false);
-
-    if (!WbWorld::instance()->isLoading() && WbUrl::isWeb(completeUrl) && mDownloader == NULL) {
->>>>>>> bf37aa62
+    if (!WbWorld::instance()->isLoading() && WbUrl::isWeb(completeUrl) && !WbNetwork::instance()->isCached(completeUrl)) {
       // url was changed from the scene tree or supervisor
       downloadAssets();
       return;
