// Copyright 1996-2021 Cyberbotics Ltd.
//
// Licensed under the Apache License, Version 2.0 (the "License");
// you may not use this file except in compliance with the License.
// You may obtain a copy of the License at
//
//     http://www.apache.org/licenses/LICENSE-2.0
//
// Unless required by applicable law or agreed to in writing, software
// distributed under the License is distributed on an "AS IS" BASIS,
// WITHOUT WARRANTIES OR CONDITIONS OF ANY KIND, either express or implied.
// See the License for the specific language governing permissions and
// limitations under the License.

#ifndef WB_MATTER_HPP
#define WB_MATTER_HPP

#include "WbSFBool.hpp"
#include "WbSFString.hpp"
#include "WbTransform.hpp"

class WbGeometry;

struct WrRenderable;
struct WrTransform;
struct WrMaterial;
struct WrStaticMesh;

class WbMatter : public WbTransform {
  Q_OBJECT

public:
  // constructors and destructor
  virtual ~WbMatter();

  // reimplemented public functions
  void createWrenObjects() override;
  void postFinalize() override;
  void reset(const QString &id) override;
  void save(const QString &id) override;

  int constraintType() const override;
  void setScaleNeedUpdate() override;

  // field accessors
  const QString &name() const { return mName->value(); }
  const QString &model() const { return mModel->value(); }
  WbBaseNode *boundingObject() const;

  // ODE objects accessors
  dGeomID odeGeom() const;
  dSpaceID upperSpace() const;  // the smallest ODE space containing the boudingObject, possibly itself
  dSpaceID space() const;       // the largest space containing the boundingObject
  dSpaceID groupSpace() const;  // returns the ODE space associated to a Group if the bounding object is a group

  // collision flags
  bool isColliding() const;
  bool wasColliding() const;
  void setColliding();

  bool boundingObjectHasChanged() const { return mBoundingObjectHasChanged; }
  void setBoundingObjectFlag(bool changed) { mBoundingObjectHasChanged = changed; }
  bool hasAvalidBoundingObject() const { return boundingObject() && boundingObject()->isAValidBoundingObject(); }
  void setBoundingObject(WbNode *boundingObject);

  // for wb_supervisor_simulation_reset_physics()
  virtual void resetPhysics(bool recursive = true) {}
<<<<<<< HEAD
  virtual void pausePhysics() {}
=======
  virtual void pausePhysics(bool resumeAutomatically = false) {}
>>>>>>> 2a10be8f
  virtual void resumePhysics() {}

  // handle artifical moves triggered by the user or a Supervisor
  virtual void jerk(bool resetVelocities = false, bool rootJerk = true) = 0;
  void forwardJerk() override { mNeedToHandleJerk = true; }

  // selection
  void select(bool selected);
  bool isSelected() const { return mSelected; }
  bool isLocked() const { return mLocked->value(); }

  // ODE positioning
  void updateOdeGeomPosition() { updateOdeGeomPosition(odeGeom()); }

  static void enableShowMatterCenter(bool enabled) { cShowMatterCenter = enabled; }

signals:
  void matterNameChanged();
  void matterModelChanged();

public slots:
  // recursions through bounding objects for material updates
  virtual void propagateBoundingObjectMaterialUpdate(bool onSelection = false) = 0;

protected:
  // Abstract class: constructors are reserved for derived classes only
  WbMatter(const WbMatter &other);
  WbMatter(const WbNode &other);
  WbMatter(const QString &modelName, WbTokenizer *tokenizer);

  const QString &vrmlName() const override {
    static const QString returnedName("Transform");
    return returnedName;
  }

  // Renders the frame axes and the center of mass
  virtual void applyVisibilityFlagsToWren(bool selected);
  virtual void applyChangesToWren();
  void applyMatterCenterToWren();

  // Scale
  void createScaleManipulator() override;
  bool checkScalingPhysicsConstraints(WbVector3 &correctedScale, int constraintType, bool warning) const override;
  virtual void propagateScale();
  bool checkScaleAtLoad(bool warning);

  WbSFString *mName;
  WbSFNode *mBoundingObject;

  // Bounding Object
  bool isBoundingObjectFinalizationCompleted(WbBaseNode *node);
  bool checkBoundingObject() const;
  bool mBoundingObjectHasChanged;

  dGeomID createOdeGeomFromNode(dSpaceID space, WbBaseNode *node);
  dGeomID createOdeGeomFromBoundingObject(dSpaceID space);
  void updateOdeGeomPosition(dGeomID g);
  bool handleJerkIfNeeded();

  virtual bool isInsertedOdeGeomPositionUpdateRequired() const { return true; }

  // Sleep flag
  void updateSleepFlag();

protected slots:
  void updateScale(bool warning = false) override = 0;
  virtual void updateLineScale();
  void updateTranslation() override;
  void updateRotation() override;
  virtual void removeBoundingGeometry() {}
  virtual void boundingObjectFinalizationCompleted(WbBaseNode *node);
  virtual void updateName();

private:
  WbMatter &operator=(const WbMatter &);  // non copyable
  void init();

  WbSFString *mModel;
  WbSFString *mDescription;
  WbSFBool *mLocked;

  // Selection
  bool mSelected;

  bool mNeedToHandleJerk;

  void updateOdePlaceableGeomPosition(dGeomID g);
  virtual void handleJerk() = 0;

  // Update static geom position
  void updateOdePlanePosition(dGeomID plane);

  dGeomID createOdeGeomFromGroup(dSpaceID space, WbGroup *group);
  dGeomID createOdeGeomFromGeometry(dSpaceID space, WbGeometry *geometry, bool setOdeData = true);
  dGeomID createOdeGeomFromTransform(dSpaceID space, WbTransform *transform);
  void disconnectFromBoundingObjectUpdates(const WbNode *node) const;

  virtual void createOdeGeoms() = 0;
  virtual void applyToOdeScale() = 0;  // rescale all the ODE dGeoms lying inside the Bounding Object when the WbMatter's scale
                                       // field has changed

  virtual void setGeomMatter(dGeomID g, WbBaseNode *node = NULL) = 0;

  WrTransform *mMatterCenterTransform;
  WrRenderable *mMatterCenterRenderable;
  WrMaterial *mMatterCenterMaterial;
  WrStaticMesh *mMatterCenterMesh;

  void connectNameUpdates() const;

  static bool cShowMatterCenter;

private slots:
  virtual void updateBoundingObject() = 0;
  virtual void createOdeGeomFromInsertedGroupItem(WbBaseNode *node) = 0;
  void createOdeGeomFromInsertedTransformItem();
  void createOdeGeomFromInsertedShapeItem();
  void insertValidGeometryInBoundingObject();
  void updateManipulatorVisibility();
  void updateLocked();
};

#endif<|MERGE_RESOLUTION|>--- conflicted
+++ resolved
@@ -65,11 +65,7 @@
 
   // for wb_supervisor_simulation_reset_physics()
   virtual void resetPhysics(bool recursive = true) {}
-<<<<<<< HEAD
-  virtual void pausePhysics() {}
-=======
   virtual void pausePhysics(bool resumeAutomatically = false) {}
->>>>>>> 2a10be8f
   virtual void resumePhysics() {}
 
   // handle artifical moves triggered by the user or a Supervisor
