--- conflicted
+++ resolved
@@ -255,11 +255,6 @@
   // restore battery level
   if (mBatteryInitialValues[id] > 0)
     mBattery->setItem(CURRENT_ENERGY, mBatteryInitialValues[id]);
-<<<<<<< HEAD
-  if (mSupervisorUtilities)
-    mSupervisorUtilities->reset();
-=======
->>>>>>> 2a10be8f
   emit wasReset();
 }
 
