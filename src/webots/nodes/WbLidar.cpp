--- conflicted
+++ resolved
@@ -427,11 +427,7 @@
   const double dtheta = mIsActuallyRotating ? (-2 * M_PI / (double)resolution) : (-actualFieldOfView() / w);
   const double cosdTheta = cos(dtheta);
   const double sindTheta = sin(dtheta);
-<<<<<<< HEAD
   const double theta0 = mIsActuallyRotating ? (minWidth * dtheta) : (actualFieldOfView() / 2 + minWidth * dtheta + dtheta / 2);
-=======
-  const double theta0 = mIsActuallyRotating ? (minWidth * dtheta) - M_PI : (actualFieldOfView() / 2 + minWidth * dtheta);
->>>>>>> f6edee82
   const double cosTheta0 = cos(theta0);
   const double sinTheta0 = sin(theta0);
 
