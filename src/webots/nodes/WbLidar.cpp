--- conflicted
+++ resolved
@@ -449,17 +449,10 @@
         const float *vertex_x = &pointArray()[k * resolution + l].x;
         const float *vertex_y = &pointArray()[k * resolution + l].y;
         const float *vertex_z = &pointArray()[k * resolution + l].z;
-<<<<<<< HEAD
 
         if (isinf(*vertex_x) || isinf(*vertex_y) || isinf(*vertex_z))
           continue;
 
-=======
-
-        if (isinf(*vertex_x) || isinf(*vertex_y) || isinf(*vertex_z))
-          continue;
-
->>>>>>> 2a10be8f
         wr_dynamic_mesh_add_vertex(mLidarPointsMesh, vertex_x);
         wr_dynamic_mesh_add_color(mLidarPointsMesh, color);
         wr_dynamic_mesh_add_index(mLidarPointsMesh, pointsIndex++);
