--- conflicted
+++ resolved
@@ -112,15 +112,6 @@
   mSolidMerger = NULL;
   mMergerIsSet = false;
 
-<<<<<<< HEAD
-  // store position
-  // Note: this cannot be put into the preFinalize function because
-  //       of the copy constructor last initialization
-  mSavedTranslations[stateId()] = translation();
-  mSavedRotations[stateId()] = rotation();
-
-=======
->>>>>>> 2a10be8f
   // Support polygon representation
   mY = numeric_limits<double>::max();
   mSupportPolygon = WbPolygon();
@@ -2169,13 +2160,8 @@
     p->reset(id);
 
   if (mJointParents.size() == 0) {
-<<<<<<< HEAD
-    setTranslation(mSavedTranslations[id]);
-    setRotation(mSavedRotations[id]);
-=======
     setTranslation(translationFromFile(id));
     setRotation(rotationFromFile(id));
->>>>>>> 2a10be8f
   }
   resetSingleSolidPhysics();
   resetContactPointsAndSupportPolygon();
@@ -2218,12 +2204,6 @@
   WbNode *const p = mPhysics->value();
   if (p)
     p->save(id);
-<<<<<<< HEAD
-
-  mSavedTranslations[id] = translation();
-  mSavedRotations[id] = rotation();
-=======
->>>>>>> 2a10be8f
 }
 
 // Recursive reset methods
@@ -2823,19 +2803,6 @@
       //   This is an exception to the global double precision which is not sufficient here,
       //   because the accumulated error is big in computeEndPointSolidPositionFromParameters().
       //   cf. https://github.com/omichel/webots-dev/issues/6512
-<<<<<<< HEAD
-      if (!translationToBeCopied.almostEquals(mSavedTranslations[stateId()],
-                                              100000.0 * std::numeric_limits<double>::epsilon()) &&
-          !isTranslationFieldVisible())
-        copyTranslation = true;
-      if (!rotationToBeCopied.almostEquals(mSavedRotations[stateId()], 100000.0 * std::numeric_limits<double>::epsilon()) &&
-          !isRotationFieldVisible())
-        copyRotation = true;
-    } else {
-      if (translation() != mSavedTranslations[stateId()] && !isTranslationFieldVisible())
-        t = &translation();
-      if (rotation() != mSavedRotations[stateId()] && !isRotationFieldVisible())
-=======
       if (!translationToBeCopied.almostEquals(translationFromFile(stateId()),
                                               100000.0 * std::numeric_limits<double>::epsilon()) &&
           !isTranslationFieldVisible())
@@ -2847,7 +2814,6 @@
       if (translation() != translationFromFile(stateId()) && !isTranslationFieldVisible())
         t = &translation();
       if (rotation() != rotationFromFile(stateId()) && !isRotationFieldVisible())
->>>>>>> 2a10be8f
         r = &rotation();
     }
 
