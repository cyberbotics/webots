// Copyright 1996-2021 Cyberbotics Ltd.
//
// Licensed under the Apache License, Version 2.0 (the "License");
// you may not use this file except in compliance with the License.
// You may obtain a copy of the License at
//
//     http://www.apache.org/licenses/LICENSE-2.0
//
// Unless required by applicable law or agreed to in writing, software
// distributed under the License is distributed on an "AS IS" BASIS,
// WITHOUT WARRANTIES OR CONDITIONS OF ANY KIND, either express or implied.
// See the License for the specific language governing permissions and
// limitations under the License.

#include "WbSolid.hpp"

#include "WbBox.hpp"
#include "WbCapsule.hpp"
#include "WbCylinder.hpp"
#include "WbDamping.hpp"
#include "WbField.hpp"
#include "WbGeometry.hpp"
#include "WbImmersionProperties.hpp"
#include "WbIndexedFaceSet.hpp"
#include "WbJoint.hpp"
#include "WbJointParameters.hpp"
#include "WbLog.hpp"
#include "WbMFNode.hpp"
#include "WbMFVector3.hpp"
#include "WbMassChecker.hpp"
#include "WbMathsUtilities.hpp"
#include "WbMatrix3.hpp"
#include "WbMatrix4.hpp"
#include "WbMatter.hpp"
#include "WbMotor.hpp"
#include "WbNodeUtilities.hpp"
#include "WbOdeContact.hpp"
#include "WbOdeContext.hpp"
#include "WbOdeGeomData.hpp"
#include "WbPhysics.hpp"
#include "WbPlane.hpp"
#include "WbPropeller.hpp"
#include "WbResizeManipulator.hpp"
#include "WbRobot.hpp"
#include "WbRotation.hpp"
#include "WbSimulationState.hpp"
#include "WbSlot.hpp"
#include "WbSolidMerger.hpp"
#include "WbSolidReference.hpp"
#include "WbSphere.hpp"
#include "WbSupportPolygonRepresentation.hpp"
#include "WbToken.hpp"
#include "WbTokenizer.hpp"
#include "WbVector4.hpp"
#include "WbViewpoint.hpp"
#include "WbWorld.hpp"
#include "WbWorldInfo.hpp"
#include "WbWrenRenderingContext.hpp"
#include "WbWrenShaders.hpp"

#include <wren/config.h>
#include <wren/material.h>
#include <wren/node.h>
#include <wren/renderable.h>
#include <wren/scene.h>
#include <wren/static_mesh.h>
#include <wren/transform.h>

#include <ode/fluid_dynamics/ode_fluid_dynamics.h>

#include <QtCore/QQueue>
#include <QtCore/QRegularExpression>
#include <QtCore/QStringList>

using namespace WbHiddenKinematicParameters;
using namespace WbSolidUtilities;
using namespace std;

const double WbSolid::MASS_ZERO_THRESHOLD = 1e-10;

QList<const WbSolid *> WbSolid::cSolids;

void WbSolid::init() {
  // ODE stuff
  mJoint = NULL;
  mOdeMass = NULL;
  mMassAroundCoM = NULL;
  mReferenceMass = NULL;

  // Webots physics data
  mGlobalMass = 0.0;
  mGlobalVolume = 0.0;
  mGlobalCenterOfMass = WbVector3();
  mCenterOfMass = WbVector3();
  mScaledCenterOfMass = WbVector3();

  // Flags
  mWasSleeping = false;
  mBoundingObjectHasChanged = false;
  mSelected = false;
  mHasSearchedRobot = false;
  mHasExtractedContactPoints = false;
  mUseInertiaMatrix = false;
  mIsPermanentlyKinematic = false;
  mIsKinematic = false;
  mUpdatedInStep = false;
  mKinematicWarningPrinted = false;
  mHasDynamicSolidDescendant = false;

  // Merger
  mSolidMerger = NULL;
  mMergerIsSet = false;

  // store position
  // Note: this cannot be put into the preFinalize function because
  //       of the copy constructor last initialization
<<<<<<< HEAD
  mSavedTranslations[stateId()] = translation();
  mSavedRotations[stateId()] = rotation();
  mPreviousRotation = mSavedRotations[stateId()];
  mPhysicsResetTranslation = mSavedTranslations[stateId()];
  mPhysicsResetRotation = mSavedRotations[stateId()];
=======
  mTranslationLoadedFromFile = translation();
  mRotationLoadedFromFile = rotation();
>>>>>>> 6e256d39

  // Support polygon representation
  mY = numeric_limits<double>::max();
  mSupportPolygon = WbPolygon();
  mSupportPolygonNeedsUpdate = false;
  mSupportPolygonRepresentationIsEnabled = false;
  mSupportPolygonRepresentation = NULL;

  // Center of mass representation
  mCenterOfMassTransform = NULL;
  mCenterOfMassMaterial = NULL;
  mCenterOfMassMesh = NULL;
  mCenterOfMassRenderable = NULL;

  // Global center of mass representation
  mGlobalCenterOfMassRepresentationIsEnabled = false;
  mGlobalCenterOfMassTransform = NULL;
  mGlobalCenterOfMassMaterial = NULL;
  mGlobalCenterOfMassMesh = NULL;
  mGlobalCenterOfMassRenderable = NULL;

  // Center of buoyancy representation
  mCenterOfBuoyancyRepresentationIsEnabled = false;
  mHasExtractedImmersions = false;
  mCenterOfBuoyancyTransform = NULL;
  mCenterOfBuoyancyMaterial = NULL;
  mCenterOfBuoyancyRenderable = NULL;

  // user fields
  mContactMaterial = findSFString("contactMaterial");
  mImmersionProperties = findMFNode("immersionProperties");
  mBoundingObject = findSFNode("boundingObject");
  mPhysics = findSFNode("physics");
  mRadarCrossSection = findSFDouble("radarCrossSection");
  mRecognitionColors = findMFColor("recognitionColors");

  // hidden fields
  mLinearVelocity = findSFVector3("linearVelocity");
  mAngularVelocity = findSFVector3("angularVelocity");

  if (mLinearVelocity && mAngularVelocity) {
    updateIsLinearVelocityNull();
    updateIsAngularVelocityNull();
    connect(mLinearVelocity, &WbSFVector3::changed, this, &WbSolid::updateIsLinearVelocityNull);
    connect(mAngularVelocity, &WbSFVector3::changed, this, &WbSolid::updateIsAngularVelocityNull);
  }

  mOriginalHiddenKinematicParameters = NULL;
}

WbSolid::WbSolid(WbTokenizer *tokenizer) : WbMatter("Solid", tokenizer) {
  init();
}

WbSolid::WbSolid(const WbSolid &other) : WbMatter(other) {
  init();
}

WbSolid::WbSolid(const WbNode &other) : WbMatter(other) {
  init();
}

WbSolid::WbSolid(const QString &modelName, WbTokenizer *tokenizer) : WbMatter(modelName, tokenizer) {
  init();
}

WbSolid::~WbSolid() {
  if (mRadarCrossSection->value() > 0.0)
    WbWorld::instance()->removeRadarTarget(this);

  if (!mRecognitionColors->isEmpty())
    WbWorld::instance()->removeCameraRecognitionObject(this);

  qDeleteAll(mHiddenKinematicParametersMap);
  mHiddenKinematicParametersMap.clear();

  cSolids.removeAll(this);

  // Cleanup WREN
  if (areWrenObjectsInitialized()) {
    // Center of mass
    wr_node_delete(WR_NODE(mCenterOfMassTransform));
    wr_node_delete(WR_NODE(mCenterOfMassRenderable));
    wr_material_delete(mCenterOfMassMaterial);
    wr_static_mesh_delete(mCenterOfMassMesh);

    // Global center of mass
    wr_node_delete(WR_NODE(mGlobalCenterOfMassTransform));
    wr_node_delete(WR_NODE(mGlobalCenterOfMassRenderable));
    wr_material_delete(mGlobalCenterOfMassMaterial);
    wr_static_mesh_delete(mGlobalCenterOfMassMesh);

    // Center of buoyancy
    wr_node_delete(WR_NODE(mCenterOfBuoyancyTransform));
    wr_node_delete(WR_NODE(mCenterOfBuoyancyRenderable));
    wr_material_delete(mCenterOfBuoyancyMaterial);
  }

  delete mSupportPolygonRepresentation;
  mSupportPolygonRepresentation = NULL;

  if (isSolidMerger())
    delete mSolidMerger.data();

  if (!mSolidMerger.isNull())
    mSolidMerger->removeSolid(this);

  // cleanup ODE
  delete mReferenceMass;
  mReferenceMass = NULL;
  delete mOdeMass;
  mOdeMass = NULL;
  delete mMassAroundCoM;
  mMassAroundCoM = NULL;
  if (mJoint)
    dJointDestroy(mJoint);
  mJoint = NULL;

  // disconnecting descendants
  foreach (WbSolid *const solid, mSolidChildren)
    disconnect(solid, &WbSolid::destroyed, this, 0);
}

void WbSolid::validateProtoNode() {
  if (isProtoInstance()) {
    bool checkTranslation = !isTranslationFieldVisible();
    bool checkRotation = !isRotationFieldVisible();
    if (!(checkTranslation || checkRotation))
      return;

    foreach (WbField *parameter, parameters()) {
      if (checkTranslation && parameter->name() == "translation" && parameter->isTemplateRegenerator()) {
        parsingWarn(tr("template regenerator field named 'translation' found. "
                       "It is recommended not to use template statements to update the top Solid 'translation' field"));
        checkTranslation = false;
      } else if (checkRotation && parameter->name() == "rotation" && parameter->isTemplateRegenerator()) {
        parsingWarn(tr("template regenerator field named 'rotation' found. "
                       "It is recommended not to use template statements to update the top Solid 'rotation' field"));
        checkTranslation = false;
      }

      if (!(checkTranslation || checkRotation))
        break;
    }
  }
}

void WbSolid::preFinalize() {
  mHasNoSolidAncestor = false;

  cSolids << this;

  updateChildren();

  WbMatter::preFinalize();

  if (physics())
    physics()->preFinalize();
  else
    mIsKinematic = true;

  if (mBoundingObject->value())
    boundingObject()->preFinalize();

  assert(mImmersionProperties);
  WbMFNode::Iterator it(*mImmersionProperties);
  while (it.hasNext()) {
    WbBaseNode *const ip = static_cast<WbImmersionProperties *>(it.next());
    ip->preFinalize();
  }

  setMatrixNeedUpdate();  // force the matrix update after the first ode update

  // needed to be done before createOdeObjects
  // because of the SolidMerger
  mOdeMass = new dMass;  // stores inertia and CoM relative to solid center in the local frame coordinates
  dMassSetZero(mOdeMass);
  mMassAroundCoM = new dMass;  // stores inertia and CoM relative to solid center in the local frame coordinates
  dMassSetZero(mMassAroundCoM);
  mReferenceMass = new dMass;
  dMassSetZero(mReferenceMass);
  mIsPermanentlyKinematic = WbSolidUtilities::isPermanentlyKinematic(this);  // cached because it can't be called in destructor
  if (mIsPermanentlyKinematic)
    mIsKinematic = true;

  // Overwrites loaded values with hidden field and hidden parameter values (translation, rotation, joint position), reads
  // initial velocities
  if (isProtoInstance() && !isNestedProtoNode()) {
    int counter = 0;
    if (!restoreHiddenKinematicParameters(mHiddenKinematicParametersMap, counter)) {
      bool success = resetHiddenKinematicParameters();
      if (success)
        WbLog::instance()->warning(tr("PROTO '%1' changed after this world was saved:\n"
                                      "hidden parameters have been automatically reset.\n\n"
                                      "Please save the current world to get rid of this message.")
                                     .arg(modelName()),
                                   true);
      else
        WbLog::instance()->warning(tr("PROTO '%1' changed after this world was saved:\n"
                                      "hidden parameters cannot be loaded correctly.\n\n"
                                      "Please save the current world to get rid of this message.")
                                     .arg(modelName()),
                                   true);
      qDeleteAll(mHiddenKinematicParametersMap);
      mHiddenKinematicParametersMap.clear();
    }
  }

  checkScaleAtLoad(true);
  if (nodeType() != WB_NODE_TOUCH_SENSOR && mBoundingObject->value() && mPhysics->value() == NULL &&
      mJointParents.size() == 0 && upperSolid() && upperSolid()->physics())
    parsingWarn(tr("As 'physics' is set to NULL, collisions will have no effect"));
}

bool WbSolid::restoreHiddenKinematicParameters(const HiddenKinematicParametersMap &map, int &counter) {
  if (!applyHiddenKinematicParameters(map.value(counter, NULL), true))
    return false;

  ++counter;

  foreach (WbSolid *const solid, mSolidChildren) {
    if (!solid->restoreHiddenKinematicParameters(map, counter))
      return false;
  }

  return true;
}

bool WbSolid::resetHiddenKinematicParameters() {
  foreach (WbSolid *const solid, mSolidChildren) {
    if (!solid->resetHiddenKinematicParameters())
      return false;
  }

  if (mOriginalHiddenKinematicParameters)
    return applyHiddenKinematicParameters(mOriginalHiddenKinematicParameters, false);

  return true;
}

bool WbSolid::applyHiddenKinematicParameters(const HiddenKinematicParameters *hkp, bool backupPrevious) {
  if (!hkp)
    return true;

  WbVector3 *previousT = NULL;
  WbRotation *previousR = NULL;
  WbVector3 *previousL = NULL;
  WbVector3 *previousA = NULL;
  PositionMap *previousP = NULL;

  const WbVector3 *const t = hkp->translation();
  if (t) {
    if (backupPrevious)
      previousT = new WbVector3(translation());
    WbTransform::setTranslation(*t);
  }

  const WbRotation *const r = hkp->rotation();
  if (r) {
    if (backupPrevious)
      previousR = new WbRotation(rotation());
    WbTransform::setRotation(*r);
  }

  const PositionMap *const m = hkp->positions();
  if (m) {
    if (backupPrevious)
      previousP = new PositionMap();

    const PositionMap::const_iterator end = m->constEnd();
    for (PositionMap::const_iterator i = m->constBegin(); i != end; ++i) {
      const WbVector3 *const p = i.value();
      if (!p)
        return false;
      const int jointIndex = i.key();
      WbJoint *const joint = dynamic_cast<WbJoint *>(mJointChildren.at(jointIndex));
      if (!joint)
        return false;

      if (backupPrevious) {
        WbVector3 v(NAN, NAN, NAN);
        const WbJointParameters *const param1 = joint->parameters();
        if (param1)
          v[0] = joint->position();
        const WbJointParameters *const param2 = joint->parameters2();
        if (param2)
          v[1] = joint->position(2);
        const WbJointParameters *const param3 = joint->parameters3();
        if (param3)
          v[2] = joint->position(3);
        previousP->insert(jointIndex, new WbVector3(v));
      }

      for (int j = 0; j < 2; ++j) {
        const double posj = (*p)[j];
        if (!std::isnan(posj))
          joint->setPosition(posj, j + 1);
      }
    }
  }

  const WbVector3 *const l = hkp->linearVelocity();
  if (l) {
    if (backupPrevious)
      previousL = new WbVector3(mLinearVelocity->value());
    mLinearVelocity->setValue(*l);
  }

  const WbVector3 *const a = hkp->angularVelocity();
  if (a) {
    if (backupPrevious)
      previousA = new WbVector3(mAngularVelocity->value());
    mAngularVelocity->setValue(*a);
  }

  if (backupPrevious && (previousT || previousR || previousP || previousL || previousA)) {
    delete mOriginalHiddenKinematicParameters;
    mOriginalHiddenKinematicParameters = new HiddenKinematicParameters(previousT, previousR, previousP, previousL, previousA);
  }

  return true;
}

void WbSolid::postFinalize() {
  delete mOriginalHiddenKinematicParameters;
  mOriginalHiddenKinematicParameters = NULL;

  WbMatter::postFinalize();
  if (physics())
    physics()->postFinalize();

  WbMFNode::Iterator it(*mImmersionProperties);
  while (it.hasNext()) {
    WbBaseNode *const ip = static_cast<WbImmersionProperties *>(it.next());
    ip->postFinalize();
  }

  updateDynamicSolidDescendantFlag();

  connect(mTranslation, &WbSFVector3::changedByUser, this, &WbSolid::resetPhysicsIfRequired);
  connect(mRotation, &WbSFVector3::changedByUser, this, &WbSolid::resetPhysicsIfRequired);

  disconnectFieldNotification(rotationFieldValue());
  disconnectFieldNotification(translationFieldValue());
  connect(WbSimulationState::instance(), &WbSimulationState::modeChanged, this, &WbSolid::onSimulationModeChanged);
  connect(WbSimulationState::instance(), &WbSimulationState::renderingStateChanged, this, &WbSolid::onSimulationModeChanged);
  connect(this, &WbSolid::massPropertiesChanged, this, &WbSolid::displayWarning);
  connect(mPhysics, &WbSFNode::changed, this, &WbSolid::updatePhysics);
  connect(mRadarCrossSection, &WbSFDouble::changed, this, &WbSolid::updateRadarCrossSection);
  connect(mRecognitionColors, &WbMFColor::itemRemoved, this, &WbSolid::updateRecognitionColors);
  connect(mRecognitionColors, &WbMFColor::itemInserted, this, &WbSolid::updateRecognitionColors);

  if (isTopSolid()) {
    updateGlobalCenterOfMass();
    updateGlobalVolume();
  }

  displayWarning();

  if (mRadarCrossSection->value() > 0.0)
    WbWorld::instance()->addRadarTarget(this);

  if (!mRecognitionColors->isEmpty())
    WbWorld::instance()->addCameraRecognitionObject(this);

  if (protoParameterNode()) {
    const QVector<WbNode *> nodes = protoParameterNode()->protoParameterNodeInstances();
    if (nodes.size() > 1 && nodes.at(0) == this)
      parsingWarn(tr("Solid node defined in PROTO field is used multiple times. "
                     "Webots doesn't fully support this because the multiple node instances cannot be identical."));
  }
}

void WbSolid::resolveNameClashIfNeeded(bool automaticallyChange, bool recursive, const QList<WbSolid *> siblings,
                                       QSet<const QString> *topSolidNameSet) const {
  const QString &warningText =
    tr("'name' field value should be unique: '%1' already used by a sibling Solid node.").arg(name());

  if (isProtoParameterNode() || siblings.isEmpty())
    return;

  if (topSolidNameSet && !automaticallyChange) {
    if (topSolidNameSet->contains(name()))
      parsingWarn(warningText);
    else
      topSolidNameSet->insert(name());
  } else {
    QList<int> indices;
    // extract name without index
    QRegularExpression re("(.+)\\(\\d+\\)$");
    QRegularExpressionMatch match = re.match(name());
    QString nameWithoutIndex(name());
    if (match.hasMatch())
      nameWithoutIndex = match.captured(1);

    // loop through sibling nodes
    const WbNode *parameterNode = protoParameterNode();
    while (parameterNode && parameterNode->protoParameterNode())
      parameterNode = parameterNode->protoParameterNode();

    bool found = false;
    re.setPattern(QString("%1\\((\\d+)\\)").arg(QRegularExpression::escape(nameWithoutIndex)));
    foreach (WbSolid *s, siblings) {
      if (!s || s == this)
        continue;

      const bool matchingName = s->name() == name();
      found |= matchingName;
      if (matchingName) {
        if (parameterNode != NULL) {
          // ensure that solid nodes doesn't refer to the same PROTO parameter node
          // otherwise we will loop forever
          const WbNode *otherParameterNode = s->protoParameterNode();
          while (otherParameterNode && otherParameterNode->protoParameterNode())
            otherParameterNode = otherParameterNode->protoParameterNode();
          if (otherParameterNode == parameterNode) {
            parsingWarn(
              warningText +
              tr(" A unique name cannot be automatically generated because the same PROTO parameter is used multiple times."));
            goto recursion;
          }
        }
      }
      match = re.match(s->name());
      if (match.hasMatch()) {
        indices << match.captured(1).toInt();
      }
    }

    if (found) {
      if (automaticallyChange) {
        WbField *nameField = findField("name", true);
        while (nameField->parameter())
          nameField = nameField->parameter();
        bool isTemplateRegenerator = nameField->isTemplateRegenerator();
        if (isTemplateRegenerator)
          parsingWarn(warningText +
                      tr(" A unique name cannot be automatically generated because 'name' is a template regenerator field."));
        else if (!WbNodeUtilities::isVisible(findField("name")))
          parsingWarn(warningText);
        else {
          // find first available index
          std::sort(indices.begin(), indices.end());
          int newIndex = 1;
          foreach (int i, indices) {
            if (i != newIndex)
              break;
            newIndex++;
          }
          QString newName = QString("%1(%2)").arg(nameWithoutIndex).arg(newIndex);
          mName->setValue(newName);
        }
      } else
        parsingWarn(warningText);
    }
  }

recursion:
  if (recursive) {
    QList<WbSolid *> solidChildrenList = mSolidChildren.toList();
    foreach (WbSolid *s, solidChildrenList)
      s->resolveNameClashIfNeeded(automaticallyChange, recursive, solidChildrenList, NULL);
  }
}

void WbSolid::updateName() {
  const WbSolid *us = upperSolid();
  resolveNameClashIfNeeded(false, false, us ? us->solidChildren().toList() : WbWorld::instance()->topSolids(), NULL);
  WbMatter::updateName();
}

QString WbSolid::computeUniqueName() const {
  const WbSolid *solid = this;
  QString uniqueName;
  while (true) {
    QString name = solid->name();
    name.replace("\\", "\\\\");  // escape '\'
    name.replace(":", "\\:");    // escape ':'
    uniqueName.prepend(name);
    solid = solid->upperSolid();
    if (solid)
      uniqueName.prepend(":");
    else
      break;
  }
  return uniqueName;
}

WbSolid *WbSolid::findDescendantSolidFromUniqueName(QStringList &names) const {
  const WbSolid *solid = this;
  while (solid && !names.isEmpty()) {
    QString name = names.takeFirst();
    name.replace("\\:", ":");    // revert escape of ':'
    name.replace("\\\\", "\\");  // revert escape of '\'
    WbSolid *nextSolid = NULL;
    foreach (WbSolid *s, solid->mSolidChildren) {
      if (s->name() == name) {
        if (names.isEmpty())
          return s;
        nextSolid = s;
      }
    }
    solid = nextSolid;
  }
  return NULL;
}

WbSolid *WbSolid::findSolidFromUniqueName(const QString &name) {
  // Solid names joined by ':'
  QStringList names = splitUniqueNamesByEscapedPattern(name, ":");
  QString topName = names.takeFirst();
  topName.replace("\\:", ":");    // revert escape of ':'
  topName.replace("\\\\", "\\");  // revert escape of '\'
  foreach (WbSolid *solid, WbWorld::instance()->topSolids()) {
    if (solid->name() == topName)
      return names.isEmpty() ? solid : solid->findDescendantSolidFromUniqueName(names);
  }
  return NULL;
}

QStringList WbSolid::splitUniqueNamesByEscapedPattern(const QString &text, const QString &pattern) {
  QStringList result;
  // To check that the pattern matched and the first character is not escaped, given that
  // the name can end with '\' (i.e. '\\' because was escaped when writing), we have to
  // check that ':' is preceeded by zero or an even number of '\\'
  QRegularExpression re("[^\\\\](\\\\\\\\)*" + pattern);
  QRegularExpressionMatch match = re.match(text);
  int startIndex = 0;
  while (match.hasMatch()) {
    int capturedStart = match.capturedStart() + match.capturedLength() - pattern.size();
    result << text.mid(startIndex, capturedStart - startIndex);
    startIndex = match.capturedEnd();
    match = re.match(text, startIndex);
  }
  result << text.mid(startIndex, text.size() - startIndex);
  return result;
}

/////////////////////////
// Create WREN Objects //
/////////////////////////

void WbSolid::createWrenObjects() {
  // Center of mass representation
  const float centerOfMassMeshVertices[18] = {-0.5f, 0.0f, 0.0f, 1.0f, 0.0f, 0.0f,  0.0f, -0.5f, 0.0f,
                                              0.0f,  1.0f, 0.0f, 0.0f, 0.0f, -0.5f, 0.0f, 0.0f,  1.0f};
  const float colors[18] = {1.0f, 0.0f, 0.0f, 1.0f, 0.0f, 0.0f, 0.0f, 1.0f, 0.0f,
                            0.0f, 1.0f, 0.0f, 0.0f, 0.0f, 1.0f, 0.0f, 0.0f, 1.0f};
  mCenterOfMassMesh = wr_static_mesh_line_set_new(6, centerOfMassMeshVertices, colors);
  mCenterOfMassMaterial = wr_phong_material_new();
  wr_phong_material_set_color_per_vertex(mCenterOfMassMaterial, true);
  wr_phong_material_set_transparency(mCenterOfMassMaterial, 0.5f);
  wr_material_set_default_program(mCenterOfMassMaterial, WbWrenShaders::lineSetShader());

  mCenterOfMassRenderable = wr_renderable_new();
  wr_renderable_set_cast_shadows(mCenterOfMassRenderable, false);
  wr_renderable_set_receive_shadows(mCenterOfMassRenderable, false);
  wr_renderable_set_material(mCenterOfMassRenderable, mCenterOfMassMaterial, NULL);
  wr_renderable_set_mesh(mCenterOfMassRenderable, WR_MESH(mCenterOfMassMesh));
  wr_renderable_set_visibility_flags(mCenterOfMassRenderable, WbWrenRenderingContext::VF_SELECTED_OUTLINE);
  wr_renderable_set_drawing_mode(mCenterOfMassRenderable, WR_RENDERABLE_DRAWING_MODE_LINES);
  wr_renderable_set_drawing_order(mCenterOfMassRenderable, WR_RENDERABLE_DRAWING_ORDER_AFTER_1);

  mCenterOfMassTransform = wr_transform_new();
  wr_node_set_visible(WR_NODE(mCenterOfMassTransform), false);
  wr_transform_attach_child(mCenterOfMassTransform, WR_NODE(mCenterOfMassRenderable));

  // Global center of mass representation
  const float globalCenterOfMassVertices[18] = {
    -1.0f, 0.0f, 0.0f, 1.0f, 0.0f, 0.0f, 0.0f, -1.0f, 0.0f, 0.0f, 1.0f, 0.0f, 0.0f, 0.0f, -1.0f, 0.0f, 0.0f, 1.0f,
  };

  mGlobalCenterOfMassMesh = wr_static_mesh_line_set_new(6, globalCenterOfMassVertices, NULL);

  mGlobalCenterOfMassMaterial = wr_phong_material_new();
  const float color[3] = {0.05f, 0.05f, 0.5f};
  wr_phong_material_set_color(mGlobalCenterOfMassMaterial, color);
  wr_phong_material_set_transparency(mGlobalCenterOfMassMaterial, 0.7f);
  wr_material_set_default_program(mGlobalCenterOfMassMaterial, WbWrenShaders::lineSetShader());

  mGlobalCenterOfMassRenderable = wr_renderable_new();
  wr_renderable_set_cast_shadows(mGlobalCenterOfMassRenderable, false);
  wr_renderable_set_receive_shadows(mGlobalCenterOfMassRenderable, false);
  wr_renderable_set_material(mGlobalCenterOfMassRenderable, mGlobalCenterOfMassMaterial, NULL);
  wr_renderable_set_mesh(mGlobalCenterOfMassRenderable, WR_MESH(mGlobalCenterOfMassMesh));
  wr_renderable_set_visibility_flags(mGlobalCenterOfMassRenderable, WbWrenRenderingContext::VF_SELECTED_OUTLINE);
  wr_renderable_set_drawing_mode(mGlobalCenterOfMassRenderable, WR_RENDERABLE_DRAWING_MODE_LINES);
  wr_renderable_set_drawing_order(mGlobalCenterOfMassRenderable, WR_RENDERABLE_DRAWING_ORDER_AFTER_1);

  mGlobalCenterOfMassTransform = wr_transform_new();
  wr_node_set_visible(WR_NODE(mGlobalCenterOfMassTransform), false);
  wr_transform_attach_child(mGlobalCenterOfMassTransform, WR_NODE(mGlobalCenterOfMassRenderable));

  WbMatter::createWrenObjects();

  wr_transform_attach_child(wrenNode(), WR_NODE(mCenterOfMassTransform));

  // Global center of mass is attached to root node as it is already in absolute coordinates and also it is easier to handle.
  wr_transform_attach_child(wr_scene_get_root(wr_scene_get_instance()), WR_NODE(mGlobalCenterOfMassTransform));

  // Center of buoyancy
  mCenterOfBuoyancyMaterial = wr_phong_material_new();
  const float centerOfBuoyancyColor[3] = {0.5f, 0.5f, 0.8f};
  wr_phong_material_set_color(mCenterOfBuoyancyMaterial, centerOfBuoyancyColor);
  wr_phong_material_set_transparency(mCenterOfBuoyancyMaterial, 0.7f);
  wr_material_set_default_program(mCenterOfBuoyancyMaterial, WbWrenShaders::lineSetShader());
  mCenterOfBuoyancyRenderable = wr_renderable_new();
  wr_renderable_set_cast_shadows(mCenterOfBuoyancyRenderable, false);
  wr_renderable_set_receive_shadows(mCenterOfBuoyancyRenderable, false);
  wr_renderable_set_mesh(mCenterOfBuoyancyRenderable, WR_MESH(mGlobalCenterOfMassMesh));
  wr_renderable_set_material(mCenterOfBuoyancyRenderable, mCenterOfBuoyancyMaterial, NULL);
  wr_renderable_set_drawing_order(mCenterOfBuoyancyRenderable, WR_RENDERABLE_DRAWING_ORDER_AFTER_1);
  wr_renderable_set_drawing_mode(mCenterOfBuoyancyRenderable, WR_RENDERABLE_DRAWING_MODE_LINES);
  wr_renderable_set_visibility_flags(mCenterOfBuoyancyRenderable, WbWrenRenderingContext::VF_SELECTED_OUTLINE);
  mCenterOfBuoyancyTransform = wr_transform_new();
  wr_node_set_visible(WR_NODE(mCenterOfBuoyancyTransform), false);
  wr_transform_attach_child(mCenterOfBuoyancyTransform, WR_NODE(mCenterOfBuoyancyRenderable));
  wr_transform_attach_child(wr_scene_get_root(wr_scene_get_instance()), WR_NODE(mCenterOfBuoyancyTransform));

  // Connects signals for further updates
  connect(WbWrenRenderingContext::instance(), &WbWrenRenderingContext::lineScaleChanged, this, &WbSolid::updateLineScale);

  updateLineScale();
  applyChangesToWren();
}

////////////////////////////
//   Create ODE Objects   //
////////////////////////////

void WbSolid::setSolidMerger() {
  if (mIsKinematic) {
    mSolidMerger = NULL;
    return;
  }

  const WbSolid *const us = jointParent() ? NULL : upperSolid();
  const bool inherit = us && us->physics() && name().compare("right wheel", Qt::CaseInsensitive) != 0 &&
                       name().compare("left wheel", Qt::CaseInsensitive) != 0;
  mSolidMerger = inherit ? us->solidMerger() : QPointer<WbSolidMerger>(new WbSolidMerger(this));
}

void WbSolid::setJointParents() {
  // TouchSensor special joint or fixed joint to static environment
  setOdeJointToUpperSolid();

  // new joints
  typedef QList<WbBasicJoint *>::const_iterator LCI;
  LCI end = mJointParents.constEnd();
  for (LCI it = mJointParents.constBegin(); it != end; ++it)
    (*it)->setJoint();
}

void WbSolid::setupSolidMerger() {
  // Detaches the solid if it was previously merged
  if (isSolidMerger()) {
    setJointParents();
    return;
  }

  if (mSolidMerger)
    mSolidMerger->removeSolid(this);

  // Sets the new solid merger
  setSolidMerger();

  dGeomID g = odeGeom();
  if (boundingObject() && g == NULL)
    createOdeGeoms();
  else if (g && mSolidMerger)
    mSolidMerger->addGeomToSpace(g);

  if (mSolidMerger) {
    assert(isDynamic());  // At this point mSolidMerger == NULL if mIsKinematic == false
    if (mOdeMass->mass == 0.0)
      createOdeMass();
    mSolidMerger->appendSolid(this);
    // Recursively assigns the WbSolid body to every non-space ODE dGeom
    g = odeGeom();
    if (g)
      mSolidMerger->attachGeomsToBody(g);
    if (mSolidMerger->isSet())
      mSolidMerger->mergeMass(this, false);
  }
}

// Recursive method that sets solid mergers, creates masses and attaches dGeoms from top to bottom
void WbSolid::setupSolidMergers() {
  setupSolidMerger();
  // Recurses through all first level solid descendants
  foreach (WbSolid *const solid, mSolidChildren)
    solid->setupSolidMergers();

  mMergerIsSet = true;
}

// Recursive method that sets children joints with referenced endpoints
void WbSolid::setJointChildrenWithReferencedEndpoint() {
  foreach (WbBasicJoint *const joint, mJointChildren)
    if (joint->solidReference()) {
      joint->updateEndPoint();
      joint->setJoint();
    }

  foreach (WbSolid *const solid, mSolidChildren)
    solid->setJointChildrenWithReferencedEndpoint();
}

void WbSolid::createOdeObjects() {
  if (boundingObject())
    boundingObject()->createOdeObjects();

  if (isTopLevel() || !mMergerIsSet) {  // the second condition is for newly inserted solids only
    setupSolidMergers();                // this recursion sets solid mergers but also creates dGeoms, dMasses
    setBodiesAndJointsToParents();      // this recursion sets bodies positions and joints to parents
    setJointChildrenWithReferencedEndpoint();
  }

  // Recurses through solid descendants
  WbTransform::createOdeObjects();
}

// Sets recursively every ODE object which was not set during solid merger settings, i.e. bodies and joints to parents
void WbSolid::setBodiesAndJointsToParents() {
  assert(mMergerIsSet);
  if (isDynamic()) {
    if (isSolidMerger())
      mSolidMerger->setupOdeBody();
    const WbPhysics *const p = physics();
    connect(p, &WbPhysics::massOrDensityChanged, this, &WbSolid::updateOdeMass, Qt::UniqueConnection);
    connect(p, &WbPhysics::massOrDensityChanged, WbMassChecker::instance(), &WbMassChecker::checkMasses, Qt::UniqueConnection);
    connect(p, &WbPhysics::centerOfMassChanged, this, &WbSolid::updateOdeCenterOfMass, Qt::UniqueConnection);
    connect(p, &WbPhysics::inertialPropertiesChanged, this, &WbSolid::updateOdeInertiaMatrix, Qt::UniqueConnection);
    connect(p, &WbPhysics::dampingChanged, this, &WbSolid::updateOdeDamping, Qt::UniqueConnection);
  } else
    updateOdeGeomPosition();  // for kinematic solids

  // Recurses through solid descendants
  foreach (WbSolid *const solid, mSolidChildren)
    solid->setBodiesAndJointsToParents();

  WbBasicJoint *const pj = jointParent();
  if (pj)
    pj->updateAfterParentPhysicsChanged();  // needed also in kinematic mode

  if (isSolidMerger()) {
    // Sets joints
    setOdeJointToUpperSolid();

    // Sets 'new' joints
    if (pj)
      pj->setJoint();
  }
}

// Reset ODE joints (with no position offset) for every solid linked to this one
void WbSolid::resetJointsToLinkedSolids() {
  assert(mMergerIsSet);
  resetJointPositions(true);

  foreach (WbSolid *const solid, mSolidChildren)
    solid->resetJointPositions(true);

  foreach (WbBasicJoint *const joint, mJointChildren)
    if (joint->solidReference())
      joint->resetJointPositions();
}

// Reset ODE joints (with no position offset) for every solid linked to this one or to one of its descendants
void WbSolid::resetJoints() {
  if (isSolidMerger())
    resetJointPositions(true);

  foreach (WbSolid *const solid, mSolidChildren)
    solid->resetJoints();
}

void WbSolid::createOdeGeoms() {
  assert(odeGeom() == NULL);
  dSpaceID space = mSolidMerger ? mSolidMerger->reservedSpace() : WbOdeContext::instance()->space();
  createOdeGeomFromBoundingObject(space);
}

void WbSolid::createOdeGeomFromInsertedGroupItem(WbBaseNode *node) {
  assert(node);

  dSpaceID space = upperSpace();
  assert(space);

  dGeomID insertedGeom = createOdeGeomFromNode(space, node);
  if (!insertedGeom)  // if the inserted node has no Geometry child or it has an indexed face set which is invalid
    return;

  if (isDynamic()) {
    assert(mSolidMerger);
    addMass(node);
    // Attaches the dGeom to merger's body and adjusts the mass of both solid and solid merger
    dGeomSetBody(insertedGeom, mSolidMerger->body());
    adjustOdeMass();
  } else
    updateOdeGeomPosition(insertedGeom);
}

// Methods modifying the mass
void WbSolid::updateTopSolidGlobalMass() const {
  WbSolid *const ts = topSolid();
  if (ts && ts->isPostFinalizedCalled()) {
    ts->updateGlobalCenterOfMass();
    ts->updateGlobalVolume();
  }
}

// Method correcting the ODE dMass of the WbSolid after insertion or deletion of a bounding WbGeometry; it is also called when
// the density and the mass field change
void WbSolid::adjustOdeMass(bool mergeMass) {
  if (mSolidMerger == NULL) {
    updateTopSolidGlobalMass();
    emit massPropertiesChanged();
    return;
  }

  const double currentMass = mReferenceMass->mass;

  updateCenterOfMass();

  if (currentMass <= MASS_ZERO_THRESHOLD) {
    dMassSetZero(mReferenceMass);  // clears possible roundoff errors (float addition/subtraction are not associative)
    if (mergeMass && physics()->mode() == WbPhysics::BOUNDING_OBJECT_BASED) {
      // makes sure ODE is fed with a (non-zero) suitable mass
      // deactivate warning when the mass is temporarily zeroed during a dictionary update
      setDefaultMassSettings(true, !WbNode::cUpdatingDictionary);
      mSolidMerger->mergeMass(this);

      // set mass displayed in the Solid's mass tab
      dMassSetParameters(mMassAroundCoM, 1.0, 0.0, 0.0, 0.0, 1.0, 1.0, 1.0, 0.0, 0.0, 0.0);
      mMassAroundCoM->c[0] = mScaledCenterOfMass.x();
      mMassAroundCoM->c[1] = mScaledCenterOfMass.y();
      mMassAroundCoM->c[2] = mScaledCenterOfMass.z();
      updateTopSolidGlobalMass();
      emit massPropertiesChanged();
    }
    return;
  }

  if (mUseInertiaMatrix) {  // true when the two inertia 3D-fields are filled and the CoM is also specified
    setOdeInertiaMatrix();
  } else {
    memcpy(mOdeMass, mReferenceMass, sizeof(dMass));
    const WbPhysics *const p = physics();
    const double fieldMass = p->mass();
    const bool fieldMassIsPositive = fieldMass > 0.0;
    const double s = absoluteScale().x();

    if (fieldMassIsPositive) {
      const double s2 = s * s;
      dMassAdjust(mOdeMass, s * s2 * fieldMass);
    } else {
      const double density = p->density();
      if (density >= 0.0)
        dMassAdjust(mOdeMass, (currentMass * density) / 1000.0);
    }

    memcpy(mMassAroundCoM, mOdeMass, sizeof(dMass));

    // Translate the mass to solid's origin
    if (p->centerOfMass().size() == 1) {
      dVector3 t;
      dSubtractVectors3(t, scaledCenterOfMass().ptr(), mReferenceMass->c);
      dMassTranslate(mOdeMass, t[0], t[1], t[2]);
    }
  }

  // merge mass and reset body, geoms and joints starting from and pointing to this solid
  if (mergeMass)
    mSolidMerger->mergeMass(this);

  // Adjust the global center of mass
  updateTopSolidGlobalMass();
  updateGraphicalGlobalCenterOfMass();
  emit massPropertiesChanged();
}

void WbSolid::addMassFromInsertedNode(WbBaseNode *node) {  // node is a WbGeometry or a WbTransform
  assert(isDynamic() && mSolidMerger);
  addMass(node);
  adjustOdeMass();
}

void WbSolid::subtractOdeMass(const dMass *mass, bool adjustSolidMass) {
  if (mIsKinematic)
    return;

  // Modifies the Solid reference mass (based on boundingObject)
  double m1000 = mReferenceMass->mass;
  double m = mass->mass;
  const double massDifference = m1000 - m;
  if (massDifference <= MASS_ZERO_THRESHOLD)
    dMassSetZero(mReferenceMass);
  else {
    const double r = 1.0 / massDifference;
    m *= r;
    m1000 *= r;
    dAddScaledVectors3(mReferenceMass->c, mReferenceMass->c, mass->c, m1000, -m);
    WbSolidUtilities::subtractInertiaMatrix(mReferenceMass->I, mass->I);
    mReferenceMass->mass = massDifference;
  }

  // Modifies the Solid mass in use
  if (adjustSolidMass) {
    adjustOdeMass();
    awake();
  }
}

void WbSolid::correctOdeMass(const dMass *mass, WbBaseNode *node, bool adjustSolidMass) {
  if (mIsKinematic)
    return;

  subtractOdeMass(mass, false);
  addMass(node);

  if (adjustSolidMass) {  // default case
    adjustOdeMass();
    awake();
  }
}

void WbSolid::removeBoundingGeometry() {
  if (isBeingDeleted())
    return;

  const WbGeometry *const geometry = dynamic_cast<WbGeometry *>(sender());
  const dMass *const dmass = geometry->odeMass();

  if (isDynamic() && dmass->mass > 0.0) {
    // modify the mass only if it is computed by means of the boundingObject
    subtractOdeMass(dmass, physics()->mode() == WbPhysics::BOUNDING_OBJECT_BASED);
  }
}

// This is the default joint creation behavior
// this method is overridden in the WbTouchSensor class
dJointID WbSolid::createJoint(dBodyID body, dBodyID parentBody, dWorldID world) const {
  dJointID joint = dJointCreateFixed(world, 0);

  setJoint(joint, body, parentBody);

  return joint;
}

void WbSolid::setJoint(dJointID joint, dBodyID body, dBodyID parentBody) const {
  dJointAttach(joint, parentBody, body);
  dJointSetFixed(joint);
}

void WbSolid::printKinematicWarningIfNeeded() {
  if (mKinematicWarningPrinted || !mHasDynamicSolidDescendant || !belongsToStaticBasis())
    return;

  mKinematicWarningPrinted = true;
  parsingWarn(tr("This node is controlled in kinematics mode "
                 "but some Solid descendant nodes have physics and won't move along with this node."));
}

WbVector3 WbSolid::relativeLinearVelocity(const WbSolid *parentSolid) const {
  WbVector3 l = isDynamic() ? solidMerger()->solid()->linearVelocity() : linearVelocity();

  const WbSolid *solid = this;
  // if this solid is kinematic we need to add the velocities of the parents
  if (solid->isKinematic()) {
    while (!solid->isTopSolid() && solid != parentSolid) {
      solid = solid->upperSolid();
      l = solid->rotationMatrix() * l;
      l += solid->linearVelocity();
      if (!solid->isKinematic())
        break;
    }
  } else if (parentSolid != NULL) {  // in case of dynamic solid, the velocity is already absolute
    while (!solid->isTopSolid() && solid != parentSolid)
      solid = solid->upperSolid();
    l -= solid->solidMerger()->solid()->linearVelocity();
  }

  assert(solid == parentSolid || parentSolid == NULL);
  return l;
}

WbVector3 WbSolid::relativeAngularVelocity(const WbSolid *parentSolid) const {
  WbVector3 a = isDynamic() ? solidMerger()->solid()->angularVelocity() : angularVelocity();

  const WbSolid *solid = this;
  // if this solid is kinematic we need to add the velocities of the parents
  if (solid->isKinematic()) {
    while (!solid->isTopSolid() && solid != parentSolid) {
      solid = solid->upperSolid();
      a = solid->rotationMatrix() * a;
      a += solid->angularVelocity();
      if (!solid->isKinematic())
        break;
    }
  } else if (parentSolid != NULL) {  // in case of dynamic solid, the velocity is already absolute
    while (!solid->isTopSolid() && solid != parentSolid)
      solid = solid->upperSolid();
    a -= solid->solidMerger()->solid()->angularVelocity();
  }

  assert(solid == parentSolid || parentSolid == NULL);
  return a;
}

void WbSolid::setLinearVelocity(const double velocity[3]) {
  mLinearVelocity->setValue(velocity[0], velocity[1], velocity[2]);
  if (isSolidMerger()) {
    dBodyID b = body();
    dBodySetLinearVel(b, velocity[0], velocity[1], velocity[2]);
  }
  printKinematicWarningIfNeeded();
}

void WbSolid::setAngularVelocity(const double velocity[3]) {
  mAngularVelocity->setValue(velocity[0], velocity[1], velocity[2]);
  if (isSolidMerger()) {
    dBodyID b = body();
    dBodySetAngularVel(b, velocity[0], velocity[1], velocity[2]);
  }
  printKinematicWarningIfNeeded();
}

void WbSolid::updateIsLinearVelocityNull() {
  mIsLinearVelocityNull = mLinearVelocity->value().isNull();
}

void WbSolid::updateIsAngularVelocityNull() {
  mIsAngularVelocityNull = mAngularVelocity->value().isNull();
}

dBodyID WbSolid::bodyMerger() const {
  assert(mIsKinematic || mSolidMerger);
  return isDynamic() ? mSolidMerger->body() : NULL;
}

dBodyID WbSolid::body() const {
  return isSolidMerger() ? mSolidMerger->body() : NULL;
}

void WbSolid::appendJointParent(WbBasicJoint *joint) {
  mJointParents.append(joint);
}

void WbSolid::removeJointParent(WbBasicJoint *joint) {
  mJointParents.removeOne(joint);
}

bool WbSolid::needJointToUpperSolid(const WbSolid *upperSolid) const {
  // create a fixed joint to the static environment only if
  // this node doesn't have any joint ancestor and any dynamic solid ancestor
  return mJointParents.isEmpty() && upperSolid->belongsToStaticBasis();
}

void WbSolid::setOdeJointToUpperSolid() {
  const WbSolid *const us = jointParent() ? NULL : upperSolid();
  const bool b = us && needJointToUpperSolid(us) && isSolidMerger() && (us->isDynamic() || us->belongsToStaticBasis());
  if (mJoint == NULL && b) {
    mJoint = createJoint(body(), us->bodyMerger(), WbOdeContext::instance()->world());
    return;
  }

  if (mJoint == NULL)
    return;

  if (b)
    // if the upper solid has no body, the solid is fixed to the static environment
    setJoint(mJoint, body(), us->bodyMerger());
  else
    // Removes the joint from simulation without destroying it
    setJoint(mJoint, NULL, NULL);
}

void WbSolid::setGeomMatter(dGeomID g, WbBaseNode *node) {
  if (mSolidMerger) {
    dGeomSetBody(g, mSolidMerger->body());
    addMassFromInsertedNode(node);
  }
}
/////////////////////
// Update Methods  //
/////////////////////

// Resets recursively ODE dGeoms positions, dBodies and joints starting from *this
void WbSolid::handleJerk() {
  jerk(false);
  if (!belongsToStaticBasis())
    awake();
  else
    WbWorld::instance()->awake();
}

void WbSolid::updateTranslation() {
  WbMatter::updateTranslation();

  if ((mGlobalCenterOfMassRepresentationIsEnabled || mSupportPolygonRepresentation) &&
      WbSimulationState::instance()->isPaused()) {
    float position[3];
    computedGlobalCenterOfMass().toFloatArray(position);
    wr_transform_set_position(mGlobalCenterOfMassTransform, position);
  }

  if (!mJointParents.isEmpty() && WbSimulationState::instance()->isPaused())
    emit positionChangedArtificially();
}

void WbSolid::updateRotation() {
  WbMatter::updateRotation();

  if ((mGlobalCenterOfMassRepresentationIsEnabled || mSupportPolygonRepresentation) &&
      WbSimulationState::instance()->isPaused()) {
    float position[3];
    computedGlobalCenterOfMass().toFloatArray(position);
    wr_transform_set_position(mGlobalCenterOfMassTransform, position);
  }

  if (!mJointParents.isEmpty() && WbSimulationState::instance()->isPaused())
    emit positionChangedArtificially();
}

// Scale

void WbSolid::updateScale(bool warning) {
  const int constraint = constraintType();
  if (checkScale(constraint, warning))
    return;

  WbMatter::applyToScale();

  if (WbOdeContext::instance() && boundingObject())
    applyToOdeScale();

  if (isDynamic())
    applyMassCenterToWren();
}

void WbSolid::setScaleNeedUpdate() {
  WbMatter::setScaleNeedUpdate();

  foreach (WbBasicJoint *const joint, mJointChildren) {
    if (joint->solidReference())
      continue;
    WbSolid *const s = joint->solidEndPoint();
    if (s)
      s->setScaleNeedUpdate();
  }
}

// Creates and updates, or destroys, the ODE dBody according to the existence of a WbPhysics node
void WbSolid::updatePhysics() {
  assert(areOdeObjectsCreated());

  if (isBeingDeleted())
    return;

  // this handles the deleted physics cases, we disable the optional renderings
  // that depend on the solid having a physics node.
  if (!mPhysics->value()) {
    if (isTopSolid())
      showSupportPolygonRepresentation(false);

    showGlobalCenterOfMassRepresentation(false);
    showCenterOfBuoyancyRepresentation(false);
  }

  bool previousKinematic = mIsKinematic;
  mIsKinematic = mPhysics->value() == NULL || mIsPermanentlyKinematic;
  if (mUseInertiaMatrix && mPhysics->value() != NULL)
    mUseInertiaMatrix = false;

  if (mSolidMerger == NULL || mSolidMerger->solid() == this) {
    mMergerIsSet = false;
    delete mSolidMerger.data();
  }

  setupSolidMergers();
  setBodiesAndJointsToParents();
  setJointChildrenWithReferencedEndpoint();

  adjustOdeMass();
  applyMassCenterToWren();
  refreshPhysicsRepresentation();

  if (previousKinematic != mIsKinematic)
    updateDynamicSolidDescendantFlag();
}

void WbSolid::updateRadarCrossSection() {
  if (mRadarCrossSection->value() > 0.0) {
    if (!WbWorld::instance()->radarTargetSolids().contains(this))
      WbWorld::instance()->addRadarTarget(this);
  } else if (WbWorld::instance()->radarTargetSolids().contains(this))
    WbWorld::instance()->removeRadarTarget(this);
}

void WbSolid::updateRecognitionColors() {
  if (!mRecognitionColors->isEmpty()) {
    if (!WbWorld::instance()->cameraRecognitionObjects().contains(this))
      WbWorld::instance()->addCameraRecognitionObject(this);
  } else if (WbWorld::instance()->cameraRecognitionObjects().contains(this))
    WbWorld::instance()->removeCameraRecognitionObject(this);
}

void WbSolid::updateOdeMass() {
  assert(isDynamic());

  const WbPhysics *const p = physics();
  if (!p->hasApositiveMassOrDensity())
    return;

  p->checkMassAndDensity();

  if (mUseInertiaMatrix && p->mode() != WbPhysics::CUSTOM_INERTIA_MATRIX)
    applyToOdeMass();  // the inertia computation mode has changed
  else
    adjustOdeMass();

  awake();
  refreshPhysicsRepresentation();
}

void WbSolid::setOdeInertiaMatrix() {
  assert(isDynamic() && physics()->mode() == WbPhysics::CUSTOM_INERTIA_MATRIX);
  const WbPhysics *const p = physics();
  mUseInertiaMatrix = true;
  const WbMFVector3 &inertiaMatrix = p->inertiaMatrix();
  const WbVector3 &v0 = inertiaMatrix.item(0);
  const WbVector3 &v1 = inertiaMatrix.item(1);
  const double s = absoluteScale().x();
  double s3 = s * s;
  double s5 = s3;
  s3 *= s;
  s5 *= s3;
  const double mass = p->mass();
  dMassSetParameters(mOdeMass, s3 * mass, 0.0, 0.0, 0.0, s5 * v0.x(), s5 * v0.y(), s5 * v0.z(), s5 * v1.x(), s5 * v1.y(),
                     s5 * v1.z());

  memcpy(mMassAroundCoM, mOdeMass, sizeof(dMass));
  updateCenterOfMass();
  const WbVector3 &com = scaledCenterOfMass();
  dMassTranslate(mOdeMass, com.x(), com.y(), com.z());  // translates inertia matrix to solid frame's origin
  emit massPropertiesChanged();
}

void WbSolid::updateOdeInertiaMatrix() {
  assert(isDynamic() && physics()->mode() == WbPhysics::CUSTOM_INERTIA_MATRIX);

  setOdeInertiaMatrix();
  mSolidMerger->mergeMass(this);
  awake();

  refreshPhysicsRepresentation();
}

void WbSolid::setInertiaMatrixFromBoundingObject() {
  assert(isDynamic() && hasAvalidBoundingObject() && physics()->hasApositiveMassOrDensity());

  // Uses the density or the mass of the Physics node together with the geometries
  // in the boundingObject to compute the inertia matrix of the solid.

  dMass dmass;
  dMassSetZero(&dmass);

  // Adds the masses of all the primitives lying in the bounding object
  WbSolidUtilities::addMass(&dmass, boundingObject(), 1000.0);
  memcpy(mReferenceMass, &dmass, sizeof(dMass));

  // Computes the inertia matrix around the center of mass of the bounding object
  const dReal *const com = mReferenceMass->c;
  dMassTranslate(&dmass, -com[0], -com[1], -com[2]);

  const WbField *const parameter = findField("physics", true)->parameter();
  WbPhysics *const p = parameter ? static_cast<WbPhysics *>(static_cast<WbSFNode *>(parameter->value())->value()) : physics();

  const double s = 1.0 / absoluteScale().x();
  double s3 = s * s;
  double s5 = s3;
  s3 *= s;

  if (p->mass() < 0.0) {
    double boundingObjectMass = mReferenceMass->mass;
    boundingObjectMass *= 0.001 * p->density();
    p->setMass(boundingObjectMass * s3, true);
    p->parsingInfo(tr("'mass' set as bounding object's mass based on 'density'."));
  }

  p->setDensity(-1.0, true);

  const double *const I = mReferenceMass->I;
  s5 *= s3;
  p->setInertiaMatrix(I[0] * s5, I[5] * s5, I[10] * s5, I[1] * s5, I[2] * s5, I[6] * s5, true);
  p->checkInertiaMatrix(false);

  const double *const c = mReferenceMass->c;
  p->setCenterOfMass(c[0] * s, c[1] * s, c[2] * s, true);
  p->parsingInfo(tr("Bounding object's center of mass inserted."));

  p->updateMode();
  if (parameter)
    physics()->updateMode();

  updateOdeInertiaMatrix();
}

void WbSolid::updateOdeCenterOfMass() {
  assert(isDynamic() && mSolidMerger);
  updateCenterOfMass();

  applyToOdeMass();
  mSolidMerger->setGeomAndBodyPositions(true);  // reset also joints passing through this solid
  awake();

  refreshPhysicsRepresentation();
}

void WbSolid::updateOdeDamping() {
  assert(isDynamic() && mSolidMerger);
  mSolidMerger->setOdeDamping();
  awake();
}

void WbSolid::updateBoundingObject() {
  if (mBoundingObject->value() != NULL) {
    WbBaseNode *node = dynamic_cast<WbBaseNode *>(mBoundingObject->value());
    assert(node);
    if (!isBoundingObjectFinalizationCompleted(node))
      // postpone bounding object update after finalization
      return;

    createOdeGeoms();
    updateOdeGeomPosition();
    dGeomID g = odeGeom();
    if (g && mSolidMerger) {
      mSolidMerger->attachGeomsToBody(g);
      createOdeMass(false);
      mSolidMerger->mergeMass(this);
    }
  }

  mBoundingObjectHasChanged = true;
  refreshPhysicsRepresentation();
}

// Updates of children nodes

void WbSolid::collectSolidChildren(const WbGroup *group, bool connectSignals, QVector<WbSolid *> &solidChildren,
                                   QVector<WbBasicJoint *> &jointChildren, QVector<WbPropeller *> &propellerChildren) {
  const WbMFNode *const ch = group->childrenField();
  if (connectSignals) {
    connect(ch, &WbMFNode::changed, this, &WbSolid::updateChildren, Qt::UniqueConnection);
    connect(group, &WbGroup::finalizedChildAdded, this, &WbSolid::refreshPhysicsRepresentation, Qt::UniqueConnection);
    connect(group, &WbGroup::finalizedChildAdded, this, &WbSolid::updateTopSolidGlobalMass, Qt::UniqueConnection);
  }
  WbMFNode::Iterator it(ch);
  while (it.hasNext()) {
    WbNode *const n = it.next();

    WbSolid *const solid = dynamic_cast<WbSolid *>(n);
    if (solid) {
      solidChildren.append(solid);
      continue;
    }

    WbBasicJoint *joint = dynamic_cast<WbBasicJoint *>(n);
    if (joint) {
      jointChildren.append(joint);
      WbSolid *const ep = joint->solidEndPoint();
      if (ep && joint->solidReference() == NULL) {
        solidChildren.append(ep);
        continue;
      }
    }

    WbPropeller *propeller = dynamic_cast<WbPropeller *>(n);
    if (propeller) {
      propellerChildren.append(propeller);
      continue;
    }

    const WbGroup *const groupChild = dynamic_cast<WbGroup *>(n);
    if (groupChild)
      collectSolidChildren(groupChild, connectSignals, solidChildren, jointChildren, propellerChildren);

    const WbSlot *slot = dynamic_cast<WbSlot *>(n);
    if (slot) {
      if (slot->hasEndpoint()) {
        WbSlot *sep = slot->slotEndPoint();
        while (sep) {
          slot = sep;
          sep = slot->slotEndPoint();
        }
        if (slot->solidEndPoint())
          solidChildren.append(slot->solidEndPoint());
        else if (slot->groupEndPoint())
          collectSolidChildren(slot->groupEndPoint(), connectSignals, solidChildren, jointChildren, propellerChildren);
        else {
          joint = dynamic_cast<WbBasicJoint *>(slot->endPoint());
          if (joint) {
            jointChildren.append(joint);
            WbSolid *const ep = joint->solidEndPoint();
            if (ep && joint->solidReference() == NULL) {
              solidChildren.append(ep);
              continue;
            }
          }

          propeller = dynamic_cast<WbPropeller *>(slot->endPoint());
          if (propeller) {
            propellerChildren.append(propeller);
            continue;
          }
        }
      }
    }
  }

  if (isPostFinalizedCalled())
    updateDynamicSolidDescendantFlag();
}

void WbSolid::updateDynamicSolidDescendantFlag() {
  mHasDynamicSolidDescendant = false;
  foreach (WbSolid *s, mSolidChildren) {
    if (!s->isPostFinalizedCalled())
      // postpone flag update after finalization
      return;

    if (s->isDynamic() || s->mHasDynamicSolidDescendant) {
      mHasDynamicSolidDescendant = true;
      break;
    }
  }

  WbSolid *us = upperSolid();
  if (us && us->isPostFinalizedCalled())
    us->updateDynamicSolidDescendantFlag();
}

void WbSolid::updateChildren() {
  mSolidChildren.clear();
  mJointChildren.clear();
  mPropellerChildren.clear();
  collectSolidChildren(this, true, mSolidChildren, mJointChildren, mPropellerChildren);

  foreach (WbSolid *const solid, mSolidChildren) {
    connect(solid, &WbSolid::destroyed, this, &WbSolid::updateChildren, Qt::UniqueConnection);
    connect(solid, &WbSolid::destroyed, this, &WbSolid::refreshPhysicsRepresentation, Qt::UniqueConnection);
    connect(solid, &WbSolid::physicsPropertiesChanged, this, &WbSolid::refreshPhysicsRepresentation, Qt::UniqueConnection);
  }
}

bool WbSolid::resetJointPositions(bool allParents) {
  bool b = false;

  setOdeJointToUpperSolid();

  foreach (WbBasicJoint *const joint, mJointParents) {
    if (allParents || joint->upperSolid()->belongsToStaticBasis())
      b |= joint->resetJointPositions();
  }

  return b;
}

void WbSolid::updateGlobalCenterOfMass() {
  mGlobalCenterOfMass.setXyz(0.0, 0.0, 0.0);
  mGlobalMass = 0.0;
  double mass = mGlobalMass;
  WbVector3 com(mGlobalCenterOfMass);
  foreach (WbSolid *const solid, mSolidChildren) {
    if (!solid->isPreFinalizedCalled())
      // skip until finalization is completed
      // it could happen in particular in case of multiple instances of PROTO parameter node
      return;

    solid->updateGlobalCenterOfMass();
    const double childGlobalMass = solid->globalMass();
    mass += childGlobalMass;
    com += childGlobalMass * solid->globalCenterOfMass();
  }

  mGlobalMass = mass;
  mGlobalCenterOfMass = com;

  if (isDynamic()) {
    mGlobalCenterOfMass += mOdeMass->mass * (matrix() * centerOfMass());
    mGlobalMass += mOdeMass->mass;
  }

  if (mGlobalMass > 0.0)
    mGlobalCenterOfMass /= mGlobalMass;
  else
    mGlobalCenterOfMass = position();
}

void WbSolid::updateCenterOfBuoyancy() {
  assert(isDynamic());

  const int size = mListOfImmersions.size();
  double immersedMass = 0.0;
  mCenterOfBuoyancy.setXyz(0.0, 0.0, 0.0);
  for (int i = 0; i < size; ++i) {
    const dImmersionGeom &ig = mListOfImmersions.at(i);
    const double volume = ig.volume;
    const double *const cob = ig.buoyancyCenter;
    const dReal density = dFluidGetDensity(dGeomGetFluid(ig.g2));
    const dReal mass = density * volume;
    mCenterOfBuoyancy += mass * WbVector3(cob[0], cob[1], cob[2]);
    immersedMass += mass;
  }

  if (immersedMass > 0.0)
    mCenterOfBuoyancy /= immersedMass;
}

double WbSolid::averageDensity() const {
  return mGlobalVolume > 0.0 ? mGlobalMass / mGlobalVolume : -1.0;
}

void WbSolid::updateGlobalVolume() {
  double volume = 0.0;

  foreach (WbSolid *const solid, mSolidChildren) {
    if (!solid->isPreFinalizedCalled())
      // skip until finalization is completed
      // it could happen in particular in case of multiple instances of PROTO parameter node
      return;
    solid->updateGlobalVolume();
    volume += solid->globalVolume();
  }

  mGlobalVolume = volume + 0.001 * mReferenceMass->mass;
}

void WbSolid::updateCenterOfMass() {
  assert(isDynamic());

  WbPhysics *const p = physics();
  p->updateMode();
  const int mode = p->mode();

  mCenterOfMass.setXyz(0.0, 0.0, 0.0);
  mScaledCenterOfMass.setXyz(0.0, 0.0, 0.0);

  switch (mode) {
    case WbPhysics::CUSTOM_INERTIA_MATRIX:
      mCenterOfMass = p->centerOfMass().item(0);
      mScaledCenterOfMass = mCenterOfMass;
      mScaledCenterOfMass *= absoluteScale().x();
      break;
    case WbPhysics::BOUNDING_OBJECT_BASED: {
      if (p->centerOfMass().size() == 1) {
        mCenterOfMass = p->centerOfMass().item(0);
        mScaledCenterOfMass = mCenterOfMass;
        mScaledCenterOfMass *= absoluteScale().x();
      } else if (mBoundingObject->value() != NULL) {
        mScaledCenterOfMass.setXyz(mReferenceMass->c[0], mReferenceMass->c[1], mReferenceMass->c[2]);
        mCenterOfMass = mScaledCenterOfMass;
        const double s = 1.0 / absoluteScale().x();
        mCenterOfMass *= s;
      }
      break;
    }
    default:
      assert(mode == WbPhysics::INVALID);
  }

  applyMassCenterToWren();
}

////////////////////
// Apply Methods  //
////////////////////

// Apply to WREN

void WbSolid::applyMassCenterToWren() {
  if (!areWrenObjectsInitialized())
    return;

  if (mIsKinematic) {
    wr_node_set_visible(WR_NODE(mCenterOfMassTransform), false);
    return;
  }

  // if the CoM is (0, 0, 0), it coincides with the axes center, so we hide it in this case
  const bool massCenterVisible = isSelected() && !mCenterOfMass.isNull();
  if (massCenterVisible) {
    float position[3];
    mCenterOfMass.toFloatArray(position);

    wr_transform_set_position(mCenterOfMassTransform, position);
    wr_node_set_visible(WR_NODE(mCenterOfMassTransform), true);
  } else
    wr_node_set_visible(WR_NODE(mCenterOfMassTransform), false);
}

void WbSolid::updateLineScale() {
  WbMatter::updateLineScale();

  const float lineScale = wr_config_get_line_scale() * WbWrenRenderingContext::SOLID_LINE_SCALE_FACTOR;
  const float scale[3] = {lineScale, lineScale, lineScale};

  wr_transform_set_scale(mCenterOfBuoyancyTransform, scale);
  wr_transform_set_scale(mGlobalCenterOfMassTransform, scale);
  wr_transform_set_scale(mCenterOfMassTransform, scale);

  if (mSupportPolygonRepresentation)
    mSupportPolygonRepresentation->setScale(scale);
}

void WbSolid::applyChangesToWren() {
  WbMatter::applyChangesToWren();
  applyMassCenterToWren();
  refreshPhysicsRepresentation();
}

void WbSolid::applyVisibilityFlagsToWren(bool selected) {
  WbMatter::applyVisibilityFlagsToWren(selected);

  if (isDynamic() && !centerOfMass().isNull())
    wr_node_set_visible(WR_NODE(mCenterOfMassTransform), selected);
}

void WbSolid::setDefaultMassSettings(bool applyCenterOfMassTranslation, bool warning) {
  const double mass = physics()->mass();
  if (mass > 0.0) {
    dMassSetParameters(mOdeMass, mass, 0.0, 0.0, 0.0, 1.0, 1.0, 1.0, 0.0, 0.0, 0.0);
    if (warning)
      parsingWarn(
        tr("Undefined inertia matrix: using the identity matrix. Please specify 'boundingObject' or 'inertiaMatrix' values."));
  } else {
    dMassSetParameters(mOdeMass, 1.0, 0.0, 0.0, 0.0, 1.0, 1.0, 1.0, 0.0, 0.0, 0.0);
    if (warning) {
      if (physics()->density() > 0.0)
        parsingWarn(
          tr("Mass is invalid because 'boundingObject' is not defined. Using default mass properties: mass = 1, inertia "
             "matrix = identity"));
      else
        parsingWarn(tr("Mass is invalid: %1. Using default mass properties: mass = 1, inertia matrix = identity").arg(mass));
    }
  }

  if (applyCenterOfMassTranslation)
    dMassTranslate(mOdeMass, mScaledCenterOfMass.x(), mScaledCenterOfMass.y(), mScaledCenterOfMass.z());
}

// Compute the mass and the inertia around solid frame's origin
void WbSolid::createOdeMass(bool reset) {
  assert(isDynamic());

  if (reset) {
    dMassSetZero(mReferenceMass);
    dMassSetZero(mOdeMass);
  }

  // Adds the masses of all the primitives lying in the bounding object
  const WbPhysics *const p = physics();
  const bool customMass = p->mode() == WbPhysics::CUSTOM_INERTIA_MATRIX;
  // needed for average density and average damping
  WbSolidUtilities::addMass(mReferenceMass, boundingObject(), 1000.0, !customMass);

  // Checks whether there is a valid inertia matrix, and uses it if so
  if (customMass)
    setOdeInertiaMatrix();
  else {
    mUseInertiaMatrix = false;
    // We rule out the case of a boundingObject with no Geometry inside
    if (mReferenceMass->mass <= 0.0)
      setDefaultMassSettings(false);
    else {
      // Uses the density or the mass of the Physics node together with the geometries
      // in the boundingObject to compute the inertia matrix of the solid.
      memcpy(mOdeMass, mReferenceMass, sizeof(dMass));
    }

    updateCenterOfMass();

    assert(mOdeMass->mass > 0.0);

    const double density = p->density();
    const double mass = p->mass();
    const double s = absoluteScale().x();

    // Sets the actual total mass
    double actualMass = mOdeMass->mass;
    if (mass > 0.0) {
      const double s2 = s * s;
      actualMass = s * s2 * mass;
    } else if (density != 1000.0)
      actualMass *= 0.001 * density;

    // Adjust the total according to mass and density fields
    dMassAdjust(mOdeMass, actualMass);

    memcpy(mMassAroundCoM, mOdeMass, sizeof(dMass));

    // Translate the mass to solid's origin
    if (p->centerOfMass().size() == 1) {
      dVector3 t;
      dSubtractVectors3(t, scaledCenterOfMass().ptr(), mReferenceMass->c);
      dMassTranslate(mOdeMass, t[0], t[1], t[2]);
    }

    updateTopSolidGlobalMass();
    emit massPropertiesChanged();
  }
}

double WbSolid::mass() const {
  return mOdeMass->mass;
}

double WbSolid::density() const {
  const double d = isDynamic() ? physics()->density() : -1.0;
  const double v = volume();
  return d >= 0.0 ? d : v > 0.0 ? mOdeMass->mass / v : -1.0;
}

double WbSolid::volume() const {
  return 0.001 * mReferenceMass->mass;
}

const double *WbSolid::inertiaMatrix() const {
  return mMassAroundCoM->I;
}

void WbSolid::applyToOdeMass() {
  assert(isDynamic() && mSolidMerger);
  const WbPhysics *const p = physics();
  if (!p->hasApositiveMassOrDensity())
    return;

  createOdeMass();
  mSolidMerger->mergeMass(this);
}

void WbSolid::propagateScale() {
  // Sets new masses and new CoMs from top to bottom
  WbMatter::propagateScale();

  adjustOdeMass(false);  // rescale the ODE dMass in keeping with Webots density or mass value

  if (mSolidMerger == NULL)
    updateOdeGeomPosition();

  foreach (WbSolid *const solid, mSolidChildren)
    solid->propagateScale();

  // Merges new masses and sets new geom and body positions, from bottom to top
  if (isSolidMerger()) {
    mSolidMerger->updateMasses();
    mSolidMerger->setGeomAndBodyPositions();
    mSolidMerger->setOdeDamping();
  }

  if (mSolidMerger)
    applyMassCenterToWren();
  else
    WbWorld::instance()->awake();
}

void WbSolid::applyToOdeScale() {
  propagateScale();
  resetJoints();
}

void WbSolid::updateTransformForPhysicsStep() {
  if (mUpdatedInStep)
    return;

  applyPhysicsTransform();

  QList<WbSolid *> reversedList;
  reversedList << this;
  WbSolid *s = NULL;
  WbNode *p = parentNode();
  while (p != NULL && !p->isWorldRoot()) {
    s = dynamic_cast<WbSolid *>(p);
    if (s != NULL) {
      if (s->mUpdatedInStep)
        break;  // ancestor nodes already updated
      reversedList.prepend(s);
    }
    p = p->parentNode();
  }

  // update transform from root to current node as applyPhysicsTransform uses the upper transform matrix
  QListIterator<WbSolid *> it(reversedList);
  while (it.hasNext()) {
    s = it.next();
    s->applyPhysicsTransform();
    s->mUpdatedInStep = true;
  }
}

void WbSolid::applyPhysicsTransform() {
  dVector3 result;  // VRML translation
  dQuaternion qr;   // VRML rotation

  // get current body rotation
  dBodyID b = body();
  if (!b)
    return;
  dBodyCopyQuaternion(b, qr);

  // update linear and angular velocity
  if (mLinearVelocity && mAngularVelocity) {
    const double *const l = dBodyGetLinearVel(b);
    const double *const a = dBodyGetAngularVel(b);
    mLinearVelocity->setValue(l[0], l[1], l[2]);
    mAngularVelocity->setValue(a[0], a[1], a[2]);
  }

  // find Solid merger's frame center in world coordinates
  const WbVector3 &com = mSolidMerger->scaledCenterOfMass();
  if (com.isNull())
    dBodyCopyPosition(b, result);
  else
    // Solid center != com in this case
    dBodyGetRelPointPos(b, -com.x(), -com.y(), -com.z(), result);
  assert(!std::isnan(result[0]));
  // printf("new body pos = %f, %f, %f (apply phy.)\n", result[0], result[1], result[2]);
  const WbTransform *const ut = upperTransform();
  if (ut) {
    const double invUtScale = 1.0 / ut->absoluteScale().x();
    const double scaleFactor = invUtScale * invUtScale;
    const WbMatrix4 &utm = ut->matrix();
    const WbVector3 &prel = utm.pseudoInversed(WbVector3(result));
    result[0] = scaleFactor * prel[0];
    result[1] = scaleFactor * prel[1];
    result[2] = scaleFactor * prel[2];
    // printf("result = %f, %f, %f (apply phy.))\n", result[0], result[1], result[2]);
    // find rotation difference between upper transform and solid child
    const WbQuaternion &q = utm.extractedQuaternion(invUtScale);
    dQMultiply1(qr, q.ptr(), dBodyGetQuaternion(b));
  }

  if (std::isnan(qr[0]) || std::isnan(qr[1]) || std::isnan(qr[2]) || std::isnan(qr[3]) ||
      (qr[1] == 0.0 && qr[2] == 0.0 && qr[3] == 0.0)) {
    setTransformFromOde(result[0], result[1], result[2], 0.0, 1.0, 0.0, 0.0);
    return;
  }

  const double norm = sqrt(qr[1] * qr[1] + qr[2] * qr[2] + qr[3] * qr[3]);
  double angle = 2.0 * atan2(norm, qr[0]);  // in the range [-2 * M_PI, 2 * M_PI]
  if (angle < -M_PI)
    angle += 2.0 * M_PI;
  else if (angle > M_PI)
    angle -= 2.0 * M_PI;

  const double normInv = 1.0 / norm;
  qr[1] *= normInv;
  qr[2] *= normInv;
  qr[3] *= normInv;

  // block signals from WbTransform (baseclass): we don't want to update the bodies and the geoms
  // printf("pos = %f, %f, %f\n", result[0], result[1], result[2]);
  setTransformFromOde(result[0], result[1], result[2], qr[1], qr[2], qr[3], angle);
}

//////////////////
// Run Methods  //
//////////////////

void WbSolid::postPhysicsStep() {
  int i = 0;
  dBodyID body = this->body();
  if (body && dBodyIsEnabled(body))
    applyPhysicsTransform();

  // Warning: do not use foreach here => Qt foreach loop are very inefficient here
  for (i = 0; i < mJointChildren.size(); ++i)
    if (mJointChildren.at(i)->isEnabled())
      mJointChildren.at(i)->postPhysicsStep();

  for (i = 0; i < mSolidChildren.size(); ++i)
    mSolidChildren.at(i)->postPhysicsStep();
}

void WbSolid::prePhysicsStep(double ms) {
  int i = 0;

  if (handleJerkIfNeeded())
    mMovedChildren.clear();
  else if (!mMovedChildren.isEmpty())
    childrenJerk();

  if (mIsKinematic && robot())
    updateOdeGeomPosition();

  // Update position in kinematic mode
  if (mIsKinematic && mLinearVelocity && !mIsLinearVelocityNull)
    translate(mLinearVelocity->value() * (ms / 1000));
  // Update orientation in kinematic mode
  if (mIsKinematic && mAngularVelocity && !mIsAngularVelocityNull)
    rotate(mAngularVelocity->value() * (ms / 1000));

  // Warning: do not use foreach here => Qt foreach loop are very inefficient here
  for (i = 0; i < mJointChildren.size(); ++i)
    if (mJointChildren.at(i)->solidEndPoint())
      mJointChildren.at(i)->prePhysicsStep(ms);

  for (i = 0; i < mSolidChildren.size(); ++i)
    mSolidChildren.at(i)->prePhysicsStep(ms);

  for (i = 0; i < mPropellerChildren.size(); ++i)
    mPropellerChildren.at(i)->prePhysicsStep(ms);

  mUpdatedInStep = false;
}

////////////
// Others //
////////////

// Accessors to relatives

WbBasicJoint *WbSolid::jointParent() const {
  WbSlot *parentSlot = dynamic_cast<WbSlot *>(parentNode());
  if (parentSlot) {
    WbSlot *granParentSlot = dynamic_cast<WbSlot *>(parentSlot->parentNode());
    if (granParentSlot)
      return dynamic_cast<WbBasicJoint *>(granParentSlot->parentNode());
  }
  return dynamic_cast<WbBasicJoint *>(parentNode());
}

dBodyID WbSolid::upperSolidBody() const {
  return upperSolid()->bodyMerger();
}

WbSolid *WbSolid::findSolid(const QString &name, const WbSolid *const exception) {
  if (this->name() == name && this != exception)
    return this;

  foreach (WbSolid *const solid, mSolidChildren) {
    WbSolid *const s = solid->findSolid(name, exception);
    if (s && s != exception)
      return s;
  }

  return NULL;
}

WbRobot *WbSolid::robot() const {
  if (!mHasSearchedRobot) {
    mRobot = WbNodeUtilities::findRobotAncestor(this);
    mHasSearchedRobot = true;
  }

  return mRobot;
}

// Returns true if all solid ancestors have no physics
bool WbSolid::belongsToStaticBasis() const {
  if (isDynamic())
    return false;

  const WbSolid *s = upperSolid();

  while (s) {
    if (s->isDynamic())
      return false;
    s = s->upperSolid();
  }

  return true;
}

WbPhysics *WbSolid::physics() const {
  return static_cast<WbPhysics *>(mPhysics->value());
}

bool WbSolid::isSleeping() const {
  dBodyID b = bodyMerger();
  if (b)
    return !dBodyIsEnabled(b);
  return false;
}

// ODE encapsulated methods
void WbSolid::addForceAtPosition(const WbVector3 &force, const WbVector3 &position) {
  dBodyAddForceAtPos(bodyMerger(), force.x(), force.y(), force.z(), position.x(), position.y(), position.z());
}

void WbSolid::addTorque(const WbVector3 &torque) {
  dBodyAddTorque(bodyMerger(), torque.x(), torque.y(), torque.z());
}

// Selection management
void WbSolid::propagateSelection(bool selected) {
  if (wrenNode() && mIsPermanentlyKinematic) {
    const WbPropeller *const propeller = dynamic_cast<WbPropeller *>(parentNode());
    if (propeller) {
      const bool active = propeller->helix() == this;
      wr_node_set_visible(WR_NODE(wrenNode()), selected || active);
    }
  }

  select(selected);
  WbMatter::propagateSelection(selected);

  foreach (WbBasicJoint *const joint, mJointChildren) {
    if (joint->solidReference())
      continue;
    WbSolid *const solid = joint->solidEndPoint();
    if (solid)
      solid->propagateSelection(selected);
  }

  WbBaseNode *const bo = boundingObject();
  if (bo)
    bo->propagateSelection(selected);
}

void WbSolid::setMatrixNeedUpdate() {
  WbNode *bo = boundingObject();
  WbGroup *g = dynamic_cast<WbGroup *>(bo);
  if (g)
    g->setMatrixNeedUpdate();

  WbTransform::setMatrixNeedUpdate();
}

void WbSolid::reset(const QString &id) {
  WbMatter::reset(id);

  mPreviousRotation = mSavedRotations[id];
  mPhysicsResetTranslation = mSavedTranslations[id];
  mPhysicsResetRotation = mSavedRotations[id];

  for (int i = 0; i < mImmersionProperties->size(); ++i)
    mImmersionProperties->item(i)->reset(id);
  WbNode *const p = mPhysics->value();
  if (p)
    p->reset(id);

  if (mJointParents.size() == 0) {
    setTranslation(mSavedTranslations[id]);
    setRotation(mSavedRotations[id]);
  }
  resetSingleSolidPhysics();
  resetContactPointsAndSupportPolygon();
  resetContactPoints();
  resetImmersions();

  // remove contact joints
  if (isSolidMerger()) {
    dBodyID b = body();
    int jointNumber = dBodyGetNumJoints(b);
    dJointID joints[jointNumber];
    for (int i = 0; i < jointNumber; ++i)
      joints[i] = dBodyGetJoint(b, i);
    for (int i = 0; i < jointNumber; ++i) {
      if (dJointGetType(joints[i]) == dJointTypeContact) {
        dJointAttach(joints[i], 0, 0);
        dJointDestroy(joints[i]);
      }
    }
  }

  int counter = 0;
  restoreHiddenKinematicParameters(mHiddenKinematicParametersMap, counter);

  if (handleJerkIfNeeded())
    mMovedChildren.clear();
  else if (!mMovedChildren.isEmpty())
    childrenJerk();

  mListOfImmersions.clear();
}

void WbSolid::save(const QString &id) {
  WbMatter::save(id);
  if (isTopSolid())
    saveHiddenFieldValues();

  for (int i = 0; i < mImmersionProperties->size(); ++i)
    mImmersionProperties->item(i)->save(id);
  WbNode *const p = mPhysics->value();
  if (p)
    p->save(id);

<<<<<<< HEAD
  mSavedTranslations[id] = translation();
  mSavedRotations[id] = rotation();
=======
  mTranslationLoadedFromFile = translation();
  mRotationLoadedFromFile = rotation();
>>>>>>> 6e256d39
}

// Recursive reset methods
// It resets the positions of all ODE dGeoms, static or not, based on the current translation and rotation fields
// It also resets the velocities of all dBodies to 0.0
void WbSolid::jerk(bool resetVelocities, bool rootJerk) {
  if (isSolidMerger())
    mSolidMerger->setGeomAndBodyPositions(resetVelocities, mJointParents.size() == 0 && !isTopSolid());
  else
    updateOdeGeomPosition();

  foreach (WbSolid *const solid, mSolidChildren)
    solid->jerk(resetVelocities, false);

  foreach (WbBasicJoint *const joint, mJointChildren)
    joint->updateOdeWorldCoordinates();

  if (isDynamic() && mJointParents.size() > 0 && rootJerk)
    emit positionChangedArtificially();
}

void WbSolid::notifyChildJerk(WbTransform *childNode) {
  WbNode *node = childNode->parentNode();
  while (node != this && node != NULL) {
    if (mMovedChildren.contains(dynamic_cast<WbTransform *>(node)))
      return;
    node = node->parentNode();
  }

  mMovedChildren.append(childNode);
}

void WbSolid::childrenJerk() {
  updateOdeGeomPosition();
  foreach (WbTransform *childNode, mMovedChildren) {
    QVector<WbSolid *> solidChildren;
    QVector<WbBasicJoint *> jointChildren;
    QVector<WbPropeller *> propellerChildren;
    collectSolidChildren(childNode, false, solidChildren, jointChildren, propellerChildren);

    foreach (WbSolid *const solid, solidChildren)
      solid->jerk(false, false);

    foreach (WbBasicJoint *const joint, jointChildren)
      joint->updateOdeWorldCoordinates();
  }
  mMovedChildren.clear();
}

void WbSolid::awake() {
  if (mSolidMerger && !mSolidMerger->isBodyArtificiallyDisabled())
    dBodyEnable(mSolidMerger->body());
  else
    WbWorld::instance()->awake();
}

void WbSolid::awakeSolids(WbGroup *group) {
  assert(group);

  WbSolid *const solid = dynamic_cast<WbSolid *>(group);
  if (solid) {
    dBodyID b = solid->body();

    if (b && dBodyIsEnabled(b))  // this body is enabled => all its children are enabled too
      return;

    if (b && solid->solidMerger() && !solid->solidMerger()->isBodyArtificiallyDisabled())
      dBodyEnable(b);
    if (solid->mHasDynamicSolidDescendant) {
      const QVector<WbSolid *> &sl = solid->solidChildren();
      for (int i = 0; i < sl.size(); ++i)
        awakeSolids(sl.at(i));
    }
  } else {  // Handles the case of non-Solid (possibly nested) Groups which are children of the root
    WbMFNode::Iterator it(group->children());
    while (it.hasNext()) {
      WbGroup *const g = dynamic_cast<WbGroup *>(it.next());
      if (g)
        awakeSolids(g);
    }
  }
}

void WbSolid::resetPhysics() {
  resetSingleSolidPhysics();

  // Recurses through all first level solid descendants
  foreach (WbSolid *const solid, mSolidChildren)
    solid->resetPhysics();
}

void WbSolid::resetSingleSolidPhysics() {
  // check for joints and disable all motors
  const int size = mJointChildren.size();
  for (int i = 0; i < size; ++i) {
    WbJoint *const j = dynamic_cast<WbJoint *>(mJointChildren[i]);
    if (j)
      j->resetPhysics();
  }

  mLinearVelocity->setValue(0.0, 0.0, 0.0);
  mAngularVelocity->setValue(0.0, 0.0, 0.0);

  if (isSolidMerger()) {
    dBodyID b = body();
    dBodySetLinearVel(b, 0.0, 0.0, 0.0);
    dBodySetAngularVel(b, 0.0, 0.0, 0.0);
    dBodySetForce(b, 0.0, 0.0, 0.0);
    dBodySetTorque(b, 0.0, 0.0, 0.0);
    if (!mSolidMerger->isBodyArtificiallyDisabled())
      dBodyEnable(b);
  }

  if (mJoint) {
    switch (dJointGetType(mJoint)) {
      case dJointTypeHinge2:
        dJointSetHinge2Param(mJoint, dParamFMax, 0.0);
        dJointSetHinge2Param(mJoint, dParamVel, 0.0);
        dJointSetHinge2Param(mJoint, dParamFMax2, 0.0);
        dJointSetHinge2Param(mJoint, dParamVel2, 0.0);
        break;
      case dJointTypeHinge:
        dJointSetHingeParam(mJoint, dParamFMax, 0.0);
        dJointSetHingeParam(mJoint, dParamVel, 0.0);
        break;
      case dJointTypeSlider:
        dJointSetSliderParam(mJoint, dParamFMax, 0.0);
        dJointSetSliderParam(mJoint, dParamVel, 0.0);
        break;
      default:  // only the two above joint types are currently implemented in Webots
        break;
    }
  }
}

void WbSolid::pausePhysics() {
  if (mSolidMerger)
    mSolidMerger->setBodyArtificiallyDisabled(true);

  foreach (WbSolid *const solid, mSolidChildren)
    solid->pausePhysics();
}

void WbSolid::resumePhysics() {
  resetSingleSolidPhysics();
  if (mSolidMerger)
    mSolidMerger->setBodyArtificiallyDisabled(false);

  foreach (WbSolid *const solid, mSolidChildren)
    solid->resumePhysics();
}

///////////////////////////////
// Contact Points Management //
///////////////////////////////

const QVector<WbVector3> &WbSolid::computedContactPoints(bool includeDescendants) {
  extractContactPoints();
  connect(WbSimulationState::instance(), &WbSimulationState::physicsStepStarted, this, &WbSolid::resetContactPoints,
          Qt::UniqueConnection);
  return includeDescendants ? mGlobalListOfContactPoints : mListOfContactPoints;
}

const QVector<const WbSolid *> &WbSolid::computedSolidPerContactPoints() {
  extractContactPoints();
  connect(WbSimulationState::instance(), &WbSimulationState::physicsStepStarted, this, &WbSolid::resetContactPoints,
          Qt::UniqueConnection);
  return mSolidPerContactPoints;
}

void WbSolid::extractContactPoints() {
  if (mHasExtractedContactPoints)
    return;

  const WbWorld *const world = WbWorld::instance();
  const QList<WbOdeContact> &fullList = world->odeContacts();
  const int size = fullList.size();

  for (int i = 0; i < size; ++i) {
    const dContactGeom &cg = fullList.at(i).contactGeom();
    const WbOdeGeomData *const odeGeomData1 = static_cast<WbOdeGeomData *>(dGeomGetData(cg.g1));
    const WbOdeGeomData *const odeGeomData2 = static_cast<WbOdeGeomData *>(dGeomGetData(cg.g2));
    const WbSolid *const s1 = odeGeomData1->solid();
    const WbSolid *const s2 = odeGeomData2->solid();

    if (s1 == this || s2 == this) {
      const double *const pos = cg.pos;
      const WbVector3 v(pos[0], pos[1], pos[2]);
      mListOfContactPoints.append(v);
    }

    if (s1->topSolid() == this || s2->topSolid() == this) {
      const double *const pos = cg.pos;
      const WbVector3 v(pos[0], pos[1], pos[2]);
      mGlobalListOfContactPoints.append(v);
      if (s1->topSolid() == this)
        mSolidPerContactPoints.append(s1);
      else
        mSolidPerContactPoints.append(s2);
      // stores the smallest y-coordinate of all contact points
      const double downProjection = v.dot(world->worldInfo()->upVector());
      if (downProjection < mY)
        mY = downProjection;
    }
  }

  mHasExtractedContactPoints = true;
}

void WbSolid::extractImmersions() {
  assert(isDynamic());
  if (mHasExtractedImmersions)
    return;

  const WbWorld *const world = WbWorld::instance();
  const QList<dImmersionGeom> &fullList = world->immersionGeoms();
  const int size = fullList.size();

  for (int i = 0; i < size; ++i) {
    const dImmersionGeom &ig = fullList.at(i);
    const WbOdeGeomData *const odeGeomData = static_cast<WbOdeGeomData *>(dGeomGetData(ig.g1));
    const WbSolid *const s = odeGeomData->solid();

    if (s == this)
      mListOfImmersions.append(ig);
  }

  mHasExtractedImmersions = true;
}

// Computes the support polygon of the robot if needed
const WbPolygon &WbSolid::supportPolygon() {
  const WbWorldInfo *const worldInfo = WbWorld::instance()->worldInfo();
  if (!mSupportPolygonNeedsUpdate)
    return mSupportPolygon;

  extractContactPoints();
  const int numberOfContactPoints = mGlobalListOfContactPoints.size();
  const WbVector3 &eastVector = worldInfo->eastVector();
  const WbVector3 &northVector = worldInfo->northVector();
  // Rules out 4 trivial cases
  if (numberOfContactPoints == 0) {
    mSupportPolygon.setActualSize(0);
    return mSupportPolygon;
  }

  const WbVector3 &v0 = mGlobalListOfContactPoints[0];
  mSupportPolygon[0].setXy(v0.dot(northVector), v0.dot(eastVector));
  if (numberOfContactPoints == 1) {
    mSupportPolygon.setActualSize(1);
    return mSupportPolygon;
  }

  const WbVector3 &v1 = mGlobalListOfContactPoints[1];
  mSupportPolygon[1].setXy(v1.dot(northVector), v1.dot(eastVector));
  if (numberOfContactPoints == 2) {
    mSupportPolygon.setActualSize(2);
    return mSupportPolygon;
  }

  const WbVector3 &v2 = mGlobalListOfContactPoints[2];
  mSupportPolygon[2].setXy(v2.dot(northVector), v2.dot(eastVector));
  if (numberOfContactPoints == 3) {
    mSupportPolygon.setActualSize(3);
    return mSupportPolygon;
  }

  // From now on, the robot has at least 4 contact points
  QVector<WbVector2> listOfProjectedContactPoints(numberOfContactPoints);
  // Projects contact points onto a plane orthogonal to the down direction
  for (int i = 0; i < numberOfContactPoints; ++i) {
    const WbVector3 &v = mGlobalListOfContactPoints.at(i);
    listOfProjectedContactPoints[i].setXy(v.dot(northVector), v.dot(eastVector));
  }

  // Gets the indices of points in the convex hull of the projected contact points
  QVector<int> listOfIndices(numberOfContactPoints);
  const int supportPolygonSize = WbMathsUtilities::twoStepsConvexHull(listOfProjectedContactPoints, listOfIndices);

  // Resizes the support polygon only if the number of vertices has increased
  if (supportPolygonSize > mSupportPolygon.size())
    mSupportPolygon.resize(supportPolygonSize);
  mSupportPolygon.setActualSize(supportPolygonSize);

  // Extracts the support polygon from the projected contact points
  for (int i = 0; i < supportPolygonSize; ++i)
    mSupportPolygon[i] = listOfProjectedContactPoints.at(listOfIndices.at(i));

  // For optimization
  mSupportPolygonNeedsUpdate = false;

  return mSupportPolygon;
}

void WbSolid::deleteSupportPolygonRepresentation() {
  delete mSupportPolygonRepresentation;
  mSupportPolygonRepresentation = NULL;
}

// Creates or destroys the graphical support polygon of the solid according to menu actions: the solid must be a top solid
bool WbSolid::showSupportPolygonRepresentation(bool enabled) {
  if (mIsKinematic || !isTopLevel()) {
    if (enabled)
      info(tr("A top Solid with a non-NULL Physics node has to be chosen rather."));
    return false;
  }
  mSupportPolygonRepresentationIsEnabled = enabled;

  if (enabled) {
    if (!mSupportPolygonRepresentation) {
      mSupportPolygonRepresentation = new WbSupportPolygonRepresentation();
      mSupportPolygonNeedsUpdate = true;
    }
    connect(WbSimulationState::instance(), &WbSimulationState::physicsStepStarted, this,
            &WbSolid::refreshSupportPolygonRepresentation, Qt::UniqueConnection);
    connect(WbSimulationState::instance(), &WbSimulationState::physicsStepStarted, this,
            &WbSolid::resetContactPointsAndSupportPolygon, Qt::UniqueConnection);
    mSupportPolygonRepresentation->show(true);
    wr_node_set_visible(WR_NODE(mGlobalCenterOfMassTransform), true);
    refreshSupportPolygonRepresentation();
    updateLineScale();
  } else {
    if (mSupportPolygonRepresentation) {
      disconnect(WbSimulationState::instance(), &WbSimulationState::physicsStepStarted, this,
                 &WbSolid::refreshSupportPolygonRepresentation);
      disconnect(WbSimulationState::instance(), &WbSimulationState::physicsStepStarted, this,
                 &WbSolid::resetContactPointsAndSupportPolygon);
      if (WbSimulationState::instance()->isFast() || !WbSimulationState::instance()->isRendering())
        deleteSupportPolygonRepresentation();
      else {
        mSupportPolygonRepresentation->show(false);
        wr_node_set_visible(WR_NODE(mGlobalCenterOfMassTransform), false);
      }
    }
  }

  return true;
}

// Shows or hides the graphical 'global' center of mass of the solid according to menu actions
bool WbSolid::showGlobalCenterOfMassRepresentation(bool enabled) {
  if (mIsKinematic) {
    if (enabled)
      info(tr("A Solid with a non-NULL Physics node must be chosen."));
    return false;
  }
  mGlobalCenterOfMassRepresentationIsEnabled = enabled;

  if (enabled) {
    connect(WbSimulationState::instance(), &WbSimulationState::physicsStepStarted, this,
            &WbSolid::refreshGlobalCenterOfMassRepresentation, Qt::UniqueConnection);
    wr_node_set_visible(WR_NODE(mGlobalCenterOfMassTransform), true);
    refreshGlobalCenterOfMassRepresentation();
  } else {
    disconnect(WbSimulationState::instance(), &WbSimulationState::physicsStepStarted, this,
               &WbSolid::refreshGlobalCenterOfMassRepresentation);
    wr_node_set_visible(WR_NODE(mGlobalCenterOfMassTransform), false);
  }

  return true;
}

// Shows or hides the graphical center of buoyancy of the solid according to menu actions
bool WbSolid::showCenterOfBuoyancyRepresentation(bool enabled) {
  if (mIsKinematic) {
    if (enabled)
      info(tr("A Solid with a non-NULL Physics node must be chosen."));
    return false;
  }
  mCenterOfBuoyancyRepresentationIsEnabled = enabled;

  if (enabled) {
    connect(WbSimulationState::instance(), &WbSimulationState::physicsStepEnded, this,
            &WbSolid::refreshCenterOfBuoyancyRepresentation, Qt::UniqueConnection);
    refreshCenterOfBuoyancyRepresentation();
  } else {
    disconnect(WbSimulationState::instance(), &WbSimulationState::physicsStepEnded, this,
               &WbSolid::refreshCenterOfBuoyancyRepresentation);
    wr_node_set_visible(WR_NODE(mCenterOfBuoyancyTransform), false);
  }

  return true;
}

void WbSolid::refreshPhysicsRepresentation() {
  if (mSupportPolygonRepresentationIsEnabled)
    refreshSupportPolygonRepresentation();
  else if (mGlobalCenterOfMassRepresentationIsEnabled)
    refreshGlobalCenterOfMassRepresentation();

  if (mCenterOfBuoyancyRepresentationIsEnabled)
    refreshCenterOfBuoyancyRepresentation();

  // propagate change to ancestors
  emit physicsPropertiesChanged();
}

// Redraws the support polygon of the solid after each physics step when required by the menu options
void WbSolid::refreshSupportPolygonRepresentation() {
  const WbVector3 &c = computedGlobalCenterOfMass();
  float position[3];
  c.toFloatArray(position);
  wr_transform_set_position(mGlobalCenterOfMassTransform, position);
  const WbWorldInfo *const worldInfo = WbWorld::instance()->worldInfo();
  const WbVector3 b[3] = {worldInfo->northVector(), worldInfo->upVector(), worldInfo->eastVector()};
  const WbPolygon &p = supportPolygon();
  mSupportPolygonRepresentation->draw(p, mY, c, b);
}

// Redraws the global center of mass of the solid after each physics step when required by the menu options
void WbSolid::refreshGlobalCenterOfMassRepresentation() {
  if (mSupportPolygonRepresentationIsEnabled)
    return;

  float position[3];
  computedGlobalCenterOfMass().toFloatArray(position);
  wr_transform_set_position(mGlobalCenterOfMassTransform, position);
}

// Redraws the center of buoyancy of the solid after each physics step when required by the menu options
void WbSolid::refreshCenterOfBuoyancyRepresentation() {
  connect(WbSimulationState::instance(), &WbSimulationState::physicsStepStarted, this, &WbSolid::resetImmersions,
          Qt::UniqueConnection);
  extractImmersions();
  if (mListOfImmersions.size() > 0) {
    updateCenterOfBuoyancy();
    wr_node_set_visible(WR_NODE(mCenterOfBuoyancyTransform), true);
    float position[3];
    mCenterOfBuoyancy.toFloatArray(position);
    wr_transform_set_position(mCenterOfBuoyancyTransform, position);
  } else
    wr_node_set_visible(WR_NODE(mCenterOfBuoyancyTransform), false);
}

unsigned char WbSolid::staticBalance() {
  const WbVector3 &c = computedGlobalCenterOfMass();
  const WbPolygon &p = supportPolygon();
  const WbWorldInfo *const wi = WbWorld::instance()->worldInfo();
  const double globalComX = c.dot(wi->northVector());
  const double globalComZ = c.dot(wi->eastVector());
  const bool stable = p.contains(globalComX, globalComZ);
  return stable;
}

void WbSolid::resetContactPointsAndSupportPolygon() {
  mGlobalListOfContactPoints.resize(0);
  mSolidPerContactPoints.resize(0);
  mY = numeric_limits<double>::max();
  mSupportPolygonNeedsUpdate = true;
  mHasExtractedContactPoints = false;
}

void WbSolid::resetContactPoints() {
  mListOfContactPoints.resize(0);
  mGlobalListOfContactPoints.resize(0);
  mSolidPerContactPoints.resize(0);
  mHasExtractedContactPoints = false;
  disconnect(WbSimulationState::instance(), &WbSimulationState::physicsStepStarted, this, &WbSolid::resetContactPoints);
}

void WbSolid::resetImmersions() {
  mListOfImmersions.resize(0);
  mHasExtractedImmersions = false;
  disconnect(WbSimulationState::instance(), &WbSimulationState::physicsStepStarted, this, &WbSolid::resetImmersions);
}

void WbSolid::onSimulationModeChanged() {
  if (WbSimulationState::instance()->isFast() || !WbSimulationState::instance()->isRendering()) {
    if (mSupportPolygonRepresentation && !mSupportPolygonRepresentationIsEnabled) {
      deleteSupportPolygonRepresentation();
      disconnect(WbSimulationState::instance(), &WbSimulationState::physicsStepStarted, this,
                 &WbSolid::refreshSupportPolygonRepresentation);
    }
  }
}

void WbSolid::updateGraphicalGlobalCenterOfMass() {
  if (mIsKinematic)
    return;

  if (mSupportPolygonRepresentationIsEnabled || mGlobalCenterOfMassRepresentationIsEnabled) {
    float globalCenterOfMassRelativePosition[3];
    // Place center of mass relative to its position
    globalCenterOfMass().toFloatArray(globalCenterOfMassRelativePosition);
    wr_transform_set_position(mGlobalCenterOfMassTransform, globalCenterOfMassRelativePosition);
  }
}

void WbSolid::resetPhysicsIfRequired(bool changedFromSupervisor) {
  if (!changedFromSupervisor) {
    // For now, only the position modifications done by the user should reset the physics.
    resetPhysics();
  }

  WbViewpoint *viewpoint = WbWorld::instance()->viewpoint();
  if (viewpoint->followedSolid() == this)
    viewpoint->updateFollowSolidState();
}

// Collision and sleep flags management

void WbSolid::propagateBoundingObjectMaterialUpdate(bool onSelection) {
  // Recurses through all first level solid descendants
  foreach (WbSolid *const solid, mSolidChildren)
    solid->propagateBoundingObjectMaterialUpdate(onSelection);

  WbBaseNode *const bo = boundingObject();
  if (!bo)
    return;

  const bool isAsleep = isSleeping();
  const bool triggerChange = mBoundingObjectHasChanged || onSelection;

  // Update with current collision and sleep flags
  if (triggerChange) {
    if (isAsleep)
      bo->setSleepMaterial();
    else
      bo->updateCollisionMaterial(true, onSelection);

    updateSleepFlag();
    return;
  }

  const bool sleepHasChanged = mWasSleeping != isAsleep;
  mWasSleeping = isAsleep;

  // Optimized update with previous and current flags
  if (isAsleep) {
    if (sleepHasChanged)
      bo->setSleepMaterial();
    updateSleepFlag();
    return;
  } else
    bo->updateCollisionMaterial(sleepHasChanged, onSelection);

  updateSleepFlag();
}

void WbSolid::updateSleepFlag() {
  WbMatter::updateSleepFlag();
}

void WbSolid::displayWarning() {
  dBodyID b = bodyMerger();
  if (b) {
    dMass m;
    dBodyGetMass(b, &m);

    double inertialMatrixDiagonalMin = qMin(m.I[0], qMin(m.I[5], m.I[10]));
    double inertialMatrixDiagonalMax = qMax(m.I[0], qMax(m.I[5], m.I[10]));

    // To reproduce this, just play with a cylinder of h=0.125, r=0.0075
    // http://www.gamedev.net/topic/355556-problem-with-ode-and-small-numbers/

    if (inertialMatrixDiagonalMin > 0.0 &&
        // inertialMatrixDiagonalMax > 0.0 && // this is ensured
        inertialMatrixDiagonalMin < 1.0e-5 &&                         // light object : this theshold is empirical
        inertialMatrixDiagonalMax / inertialMatrixDiagonalMin > 15.0  // oblong object : this theshold is empirical
    )
      parsingWarn(tr("Webots has detected that this solid is light and oblong according to its inertia matrix. "
                     "This belongs in the physics edge cases, and can imply weird physical results. "
                     "Increasing the weight of the object or reducing its eccentricity are recommended."));
  }
}

/////////////////////////////////////////////
//  Collecting names of Solid descendants  //
/////////////////////////////////////////////

void WbSolid::collectSolidDescendantNames(QStringList &items, const WbSolid *const solidException) const {
  if (this != solidException)
    items << name();

  // Recurses through all first level solid descendants
  foreach (WbSolid *const solid, mSolidChildren)
    solid->collectSolidDescendantNames(items, solidException);
}

//////////////////////////////////////////////////////////////////
//  Collecting kinematic hidden parameters of Solid descendants //
//////////////////////////////////////////////////////////////////

void WbSolid::collectHiddenKinematicParameters(HiddenKinematicParametersMap &map, int &counter) const {
  const bool merger = isSolidMerger();
  const WbVector3 *t = NULL;
  const WbRotation *r = NULL;
  const WbVector3 *l = NULL;
  const WbVector3 *a = NULL;
  bool copyTranslation = false;
  bool copyRotation = false;
  WbVector3 translationToBeCopied;
  WbRotation rotationToBeCopied;

  if (mSolidMerger == NULL || merger) {
    // TODO: implement an mIsVisible flag in WbNode for sake of efficiency
    WbBasicJoint *parentJoint = jointParent();
    if (parentJoint && parentJoint->nodeType() != WB_NODE_BALL_JOINT) {
      // remove unquantified ODE effects on the endPoint Solid
      parentJoint->computeEndPointSolidPositionFromParameters(translationToBeCopied, rotationToBeCopied);
      // Note:
      //   This is an exception to the global double precision which is not sufficient here,
      //   because the accumulated error is big in computeEndPointSolidPositionFromParameters().
      //   cf. https://github.com/omichel/webots-dev/issues/6512
      if (!translationToBeCopied.almostEquals(mSavedTranslations[stateId()],
                                              100000.0 * std::numeric_limits<double>::epsilon()) &&
          !isTranslationFieldVisible())
        copyTranslation = true;
      if (!rotationToBeCopied.almostEquals(mSavedRotations[stateId()], 100000.0 * std::numeric_limits<double>::epsilon()) &&
          !isRotationFieldVisible())
        copyRotation = true;
    } else {
      if (translation() != mSavedTranslations[stateId()] && !isTranslationFieldVisible())
        t = &translation();
      if (rotation() != mSavedRotations[stateId()] && !isRotationFieldVisible())
        r = &rotation();
    }

    if (merger) {
      const dBodyID b = mSolidMerger->body();
      const dReal *lArray = dBodyGetLinearVel(b);
      if (!WbMathsUtilities::isZeroVector3(lArray))
        l = new WbVector3(lArray);
      const dReal *aArray = dBodyGetAngularVel(b);
      if (!WbMathsUtilities::isZeroVector3(aArray))
        a = new WbVector3(aArray);
    }
  }

  PositionMap positions;
  const int size = mJointChildren.size();
  for (int i = 0; i < size; ++i) {
    const WbJoint *const j = dynamic_cast<WbJoint *>(mJointChildren[i]);
    if (j) {
      WbVector3 v(NAN, NAN, NAN);

      const WbJointParameters *const p = j->parameters();
      // TODO: implement an mIsVisible flag in WbNode for sake of efficiency
      const bool invisible1 = p == NULL || !WbNodeUtilities::isVisible(p->findField("position"));
      const double pos1 = j->position();
      if (invisible1 && pos1 != j->initialPosition())
        v[0] = pos1;

      if (j->nodeType() == WB_NODE_HINGE_2_JOINT) {
        const WbJointParameters *const p2 = j->parameters2();
        // TODO: implement an mIsVisible flag in WbNode for sake of efficiency
        const bool invisible2 = p2 == NULL || !WbNodeUtilities::isVisible(p2->findField("position"));
        const double pos2 = j->position(2);
        if (invisible2 && pos2 != j->initialPosition(2))
          v[1] = pos2;
      }

      if (!std::isnan(v[0]) || !std::isnan(v[1]))
        positions.insert(i, new WbVector3(v));
    }
  }

  PositionMap *const p = positions.size() > 0 ? new PositionMap(positions) : NULL;

  if (t || r || p || l || a || copyTranslation || copyRotation) {
    HiddenKinematicParameters *hkp = new HiddenKinematicParameters(t, r, p, l, a);
    if (copyTranslation)
      hkp->createTranslation(translationToBeCopied[0], translationToBeCopied[1], translationToBeCopied[2]);
    if (copyRotation)
      hkp->createRotation(rotationToBeCopied[0], rotationToBeCopied[1], rotationToBeCopied[2], rotationToBeCopied[3]);
    map.insert(counter, hkp);
  }

  ++counter;

  // Recurses through all first level solid descendants
  foreach (WbSolid *const solid, mSolidChildren)
    solid->collectHiddenKinematicParameters(map, counter);
}

///////////////////
// Hidden fields //
///////////////////

void WbSolid::saveHiddenFieldValues() const {
  if (isSolidMerger()) {
    const dBodyID b = mSolidMerger->body();
    const double *const l = dBodyGetLinearVel(b);
    const double *const a = dBodyGetAngularVel(b);
    mLinearVelocity->setValue(l[0], l[1], l[2]);
    mAngularVelocity->setValue(a[0], a[1], a[2]);
  }
}

////////////////////////
//  Kinematic solids  //
////////////////////////

void WbSolid::enable(bool enabled, bool ode) {
  assert(mIsKinematic);

  wr_node_set_visible(WR_NODE(wrenNode()), enabled);

  if (ode) {
    const dGeomID g = odeGeom();
    if (g) {
      dSpaceID space = WbOdeContext::instance()->space();
      const bool hasSpace = dGeomGetSpace(g) != NULL;
      if (enabled) {
        if (!hasSpace)
          dSpaceAdd(space, g);
      } else if (hasSpace)
        dSpaceRemove(space, g);
    }
  }
}

void WbSolid::exportURDFShape(WbVrmlWriter &writer, const QString &geometry, const WbTransform *transform,
                              bool correctOrientation, const WbVector3 &offset) const {
  const QStringList element = QStringList() << "visual"
                                            << "collision";
  for (int j = 0; j < element.size(); ++j) {
    writer.increaseIndent();
    writer.indent();
    writer << QString("<%1>\n").arg(element[j]);
    writer.increaseIndent();
    if (transform != this || correctOrientation || !offset.isNull()) {
      WbVector3 translation = transform->translation() + offset;
      WbRotation rotation = transform->rotation();
      writer.indent();
      if (correctOrientation) {
        if (transform == this) {
          translation = offset;
          rotation = WbRotation(1.0, 0.0, 0.0, 1.5707963);
        } else
          rotation = WbRotation(rotation.toMatrix3() * WbRotation(1.0, 0.0, 0.0, 1.5707963).toMatrix3());
      } else if (transform == this) {
        rotation = WbRotation(0.0, 1.0, 0.0, 0.0);
        translation = offset;
      }
      writer << QString("<origin xyz=\"%1\" rpy=\"%2\"/>\n")
                  .arg(translation.toString(WbPrecision::FLOAT_MAX))
                  .arg(rotation.toMatrix3().toEulerAnglesZYX().toString(WbPrecision::FLOAT_MAX));
    }
    writer.indent();
    writer << "<geometry>\n";
    writer.increaseIndent();
    writer.indent();
    writer << geometry;
    writer.decreaseIndent();
    writer.indent();
    writer << "</geometry>\n";
    writer.decreaseIndent();
    writer.indent();
    writer << QString("</%1>\n").arg(element[j]);
    writer.decreaseIndent();
  }
}

bool WbSolid::exportNodeHeader(WbVrmlWriter &writer) const {
  if (writer.isUrdf()) {
    const bool ret = WbMatter::exportNodeHeader(writer);
    if (!ret) {
      if (boundingObject()) {
        QList<WbNode *> nodes = boundingObject()->subNodes(true);
        for (int i = 0; i < nodes.size(); ++i) {
          const WbNode *node = nodes[i];
          const WbCylinder *cylinder = dynamic_cast<const WbCylinder *>(node);
          const WbBox *box = dynamic_cast<const WbBox *>(node);
          const WbSphere *sphere = dynamic_cast<const WbSphere *>(node);
          const WbCapsule *capsule = dynamic_cast<const WbCapsule *>(node);
          if (box || cylinder || sphere || capsule) {
            const WbTransform *transform = WbNodeUtilities::findUpperTransform(node);
            QList<QPair<QString, WbVector3>> geometries;  // string of the geometry and its offset

            if (box) {
              QPair<QString, WbVector3> pair;
              pair.first = QString("<box size=\"%1 %2 %3\"/>\n").arg(box->size().x()).arg(box->size().y()).arg(box->size().z());
              geometries << pair;
            } else if (cylinder) {
              QPair<QString, WbVector3> pair;
              pair.first = QString("<cylinder radius=\"%1\" length=\"%2\"/>\n").arg(cylinder->radius()).arg(cylinder->height());
              geometries << pair;
            } else if (capsule) {
              QPair<QString, WbVector3> pair;
              pair.first = QString("<cylinder radius=\"%1\" length=\"%2\"/>\n").arg(capsule->radius()).arg(capsule->height());
              geometries << pair;
              pair.first = QString("<sphere radius=\"%1\"/>\n").arg(capsule->radius());
              pair.second = WbVector3(0.0, 0.5 * capsule->height(), 0.0);
              if (transform)
                pair.second = transform->rotation().toMatrix3() * pair.second;
              geometries << pair;
              pair.first = QString("<sphere radius=\"%1\"/>\n").arg(capsule->radius());
              pair.second = WbVector3(0.0, -0.5 * capsule->height(), 0.0);
              if (transform)
                pair.second = transform->rotation().toMatrix3() * pair.second;
              geometries << pair;
            } else if (sphere) {
              QPair<QString, WbVector3> pair;
              pair.first = QString("<sphere radius=\"%1\"/>\n").arg(sphere->radius());
              geometries << pair;
            } else
              assert(false);
            for (int j = 0; j < geometries.size(); ++j)
              exportURDFShape(writer, geometries[j].first, transform, cylinder || capsule,
                              geometries[j].second + writer.jointOffset());
          }
        }
      }
    }
    return ret;
  }

  return WbMatter::exportNodeHeader(writer);
}

void WbSolid::exportNodeFields(WbVrmlWriter &writer) const {
  WbMatter::exportNodeFields(writer);
  if (writer.isX3d()) {
    if (!name().isEmpty())
      writer << " name='" << name() << "'";
    writer << " solid='true'";
  }
}

void WbSolid::exportNodeFooter(WbVrmlWriter &writer) const {
  if (writer.isX3d() && boundingObject()) {
    writer << "<Switch whichChoice='-1' class='selector'>";
    const WbGeometry *geom = dynamic_cast<const WbGeometry *>(boundingObject());
    if (geom)
      writer << "<Shape>";

    boundingObject()->exportBoundingObjectToX3D(writer);

    if (geom)
      writer << "</Shape>";

    writer << "</Switch>";
  }

  WbMatter::exportNodeFooter(writer);
}<|MERGE_RESOLUTION|>--- conflicted
+++ resolved
@@ -114,16 +114,8 @@
   // store position
   // Note: this cannot be put into the preFinalize function because
   //       of the copy constructor last initialization
-<<<<<<< HEAD
   mSavedTranslations[stateId()] = translation();
   mSavedRotations[stateId()] = rotation();
-  mPreviousRotation = mSavedRotations[stateId()];
-  mPhysicsResetTranslation = mSavedTranslations[stateId()];
-  mPhysicsResetRotation = mSavedRotations[stateId()];
-=======
-  mTranslationLoadedFromFile = translation();
-  mRotationLoadedFromFile = rotation();
->>>>>>> 6e256d39
 
   // Support polygon representation
   mY = numeric_limits<double>::max();
@@ -2213,13 +2205,8 @@
   if (p)
     p->save(id);
 
-<<<<<<< HEAD
   mSavedTranslations[id] = translation();
   mSavedRotations[id] = rotation();
-=======
-  mTranslationLoadedFromFile = translation();
-  mRotationLoadedFromFile = rotation();
->>>>>>> 6e256d39
 }
 
 // Recursive reset methods
