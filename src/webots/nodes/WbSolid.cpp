--- conflicted
+++ resolved
@@ -488,13 +488,8 @@
   }
 }
 
-<<<<<<< HEAD
-void WbSolid::resolveNameClashIfNeeded(bool automaticallyChange, bool recursive, const QList<WbSolid *> siblings,
-                                       QSet<const QString> *topSolidNameSet) {
-=======
 void WbSolid::resolveNameClashIfNeeded(bool automaticallyChange, bool recursive, const QList<WbSolid *> &siblings,
                                        QSet<const QString> *topSolidNameSet) const {
->>>>>>> 4375ec49
   const QString &warningText =
     tr("'name' field value should be unique: '%1' already used by a sibling Solid node.").arg(name());
 
