--- conflicted
+++ resolved
@@ -143,11 +143,8 @@
 
   if (nodeType() == WB_NODE_HINGE_JOINT)
     dJointSetHingeParam(mJoint, dParamStopERP, erp);
-<<<<<<< HEAD
-=======
   if (nodeType() == WB_NODE_HINGE_2_JOINT)
     dJointSetHinge2Param(mJoint, dParamStopERP, erp);
->>>>>>> 2a10be8f
 }
 
 void WbHingeJoint::applyToOdeStopCfm() {
@@ -159,11 +156,8 @@
 
   if (nodeType() == WB_NODE_HINGE_JOINT)
     dJointSetHingeParam(mJoint, dParamStopCFM, cfm);
-<<<<<<< HEAD
-=======
   if (nodeType() == WB_NODE_HINGE_2_JOINT)
     dJointSetHinge2Param(mJoint, dParamStopCFM, cfm);
->>>>>>> 2a10be8f
 }
 
 void WbHingeJoint::applyToOdeAxis() {
