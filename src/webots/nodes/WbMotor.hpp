--- conflicted
+++ resolved
@@ -151,11 +151,8 @@
   QList<WbJointDevice *> mChangedAssociatedDevices;
   WbDeviceTag *mRequestedDeviceTag;
   WbDownloader *mDownloader;
-<<<<<<< HEAD
-=======
   WbSFDouble *mMultiplier;
   QList<WbMotor *> mCoupledMotors;
->>>>>>> 2a10be8f
 
 private slots:
   void updateSound();
