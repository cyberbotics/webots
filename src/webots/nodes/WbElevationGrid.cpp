// Copyright 1996-2021 Cyberbotics Ltd.
//
// Licensed under the Apache License, Version 2.0 (the "License");
// you may not use this file except in compliance with the License.
// You may obtain a copy of the License at
//
//     http://www.apache.org/licenses/LICENSE-2.0
//
// Unless required by applicable law or agreed to in writing, software
// distributed under the License is distributed on an "AS IS" BASIS,
// WITHOUT WARRANTIES OR CONDITIONS OF ANY KIND, either express or implied.
// See the License for the specific language governing permissions and
// limitations under the License.

#include "WbElevationGrid.hpp"

#include "WbAffinePlane.hpp"
#include "WbBoundingSphere.hpp"
#include "WbField.hpp"
#include "WbFieldChecker.hpp"
#include "WbLog.hpp"
#include "WbMFDouble.hpp"
#include "WbMatter.hpp"
#include "WbNodeUtilities.hpp"
#include "WbOdeGeomData.hpp"
#include "WbRay.hpp"
#include "WbResizeManipulator.hpp"
#include "WbRgb.hpp"
#include "WbSFBool.hpp"
#include "WbSFDouble.hpp"
#include "WbSFInt.hpp"
#include "WbSimulationState.hpp"
#include "WbTransform.hpp"
#include "WbWrenMeshBuffers.hpp"
#include "WbWrenRenderingContext.hpp"

#include <wren/config.h>
#include <wren/renderable.h>
#include <wren/static_mesh.h>
#include <wren/transform.h>

#include <ode/ode.h>

void WbElevationGrid::init() {
  mHeightfieldData = NULL;
  mData = NULL;
  mMinHeight = 0;
  mMaxHeight = 0;
  mIs90DegreesRotated = true;

  mHeight = findMFDouble("height");
  mXDimension = findSFInt("xDimension");
  mXSpacing = findSFDouble("xSpacing");
  mYDimension = findSFInt("yDimension");
  mYSpacing = findSFDouble("ySpacing");
  mThickness = findSFDouble("thickness");
}

WbElevationGrid::WbElevationGrid(WbTokenizer *tokenizer) : WbGeometry("ElevationGrid", tokenizer) {
  init();

  if (tokenizer == NULL) {
    mXDimension->setValueNoSignal(2);
    mYDimension->setValueNoSignal(2);
  }
}

WbElevationGrid::WbElevationGrid(const WbElevationGrid &other) : WbGeometry(other) {
  init();
}

WbElevationGrid::WbElevationGrid(const WbNode &other) : WbGeometry(other) {
  init();
}

WbElevationGrid::~WbElevationGrid() {
  if (mHeightfieldData)
    dGeomHeightfieldDataDestroy(mHeightfieldData);

  delete[] mData;

  wr_static_mesh_delete(mWrenMesh);
}

void WbElevationGrid::preFinalize() {
  WbGeometry::preFinalize();

  sanitizeFields();

  if (isInBoundingObject()) {
    if (WbNodeUtilities::findUpperMatter(this)->nodeType() == WB_NODE_FLUID) {
      parsingWarn("The ElevationGrid geometry cannot be used as a Fluid boundingObject. Immersions will have not effect.\n");
      // TODO: enable dHeightField for immersion detection in src/ode/ode/fluid_dynamics
    }
    isSuitableForInsertionInBoundingObject(true);  // boundingObject specific warnings
  }
}

void WbElevationGrid::postFinalize() {
  WbGeometry::postFinalize();
  connect(mHeight, &WbMFDouble::changed, this, &WbElevationGrid::updateHeight);
  connect(mXDimension, &WbSFInt::changed, this, &WbElevationGrid::updateXDimension);
  connect(mXSpacing, &WbSFDouble::changed, this, &WbElevationGrid::updateXSpacing);
  connect(mYDimension, &WbSFInt::changed, this, &WbElevationGrid::updateYDimension);
  connect(mYSpacing, &WbSFDouble::changed, this, &WbElevationGrid::updateYSpacing);
  connect(mThickness, &WbSFDouble::changed, this, &WbElevationGrid::updateThickness);
}

void WbElevationGrid::createWrenObjects() {
  WbGeometry::createWrenObjects();
  buildWrenMesh();

  if (isInBoundingObject())
    connect(WbWrenRenderingContext::instance(), &WbWrenRenderingContext::lineScaleChanged, this,
            &WbElevationGrid::updateLineScale);

  emit wrenObjectsCreated();
}

void WbElevationGrid::buildWrenMesh() {
  const bool resizeManipulator = mResizeManipulator && mResizeManipulator->isAttached();
  WbGeometry::deleteWrenRenderable();

  wr_static_mesh_delete(mWrenMesh);
  mWrenMesh = NULL;

  if (xDimension() < 2 || yDimension() < 2)
    return;

  if (xSpacing() == 0.0 || ySpacing() == 0.0)
    return;

  WbGeometry::computeWrenRenderable();

  // Reattach resize manipulator
  if (mResizeManipulator) {
    mResizeManipulator->attachTo(mWrenScaleTransform);
    if (resizeManipulator)
      mResizeManipulator->show();
  }

  // Restore pickable state
  setPickable(isPickable());

  // convert height values to float, pad with zeroes if necessary
  int numValues = xDimension() * yDimension();
  float *heightData = new float[numValues];

  int availableValues = std::min(numValues, mHeight->size());
  for (int i = 0; i < availableValues; ++i)
    heightData[i] = mHeight->item(i);

  int remainingValues = numValues - availableValues;
  memset(&heightData[availableValues], 0, remainingValues * sizeof(float));

  const bool createOutlineMesh = isInBoundingObject();

  mWrenMesh =
    wr_static_mesh_unit_elevation_grid_new(xDimension(), yDimension(), heightData, mThickness->value(), createOutlineMesh);

  delete[] heightData;

  // This must be done after WbGeometry::computeWrenRenderable() otherwise
  // the outline scaling is applied to the wrong WREN transform
  if (createOutlineMesh)
    updateLineScale();
  else
    updateScale();

  wr_renderable_set_mesh(mWrenRenderable, WR_MESH(mWrenMesh));
}

void WbElevationGrid::rescale(const WbVector3 &scale) {
  if (scale.x() != 1.0) {
    // rescale x spacing
    setXspacing(xSpacing() * scale.x());
  }

  if (scale.y() != 0.0) {
    // rescale y spacing
    setYspacing(ySpacing() * scale.y());
  }

  if (scale.z() != 0.0) {
    // rescale height
    setHeightScaleFactor(scale.z());
  }
}

bool WbElevationGrid::sanitizeFields() {
  if (WbFieldChecker::resetDoubleIfNegative(this, mThickness, 0.0))
    return false;

  if (WbFieldChecker::resetIntIfNegative(this, mXDimension, 0))
    return false;

  if (WbFieldChecker::resetDoubleIfNonPositive(this, mXSpacing, 1.0))
    return false;

  if (WbFieldChecker::resetIntIfNegative(this, mYDimension, 0))
    return false;

  if (WbFieldChecker::resetDoubleIfNonPositive(this, mYSpacing, 1.0))
    return false;

  checkHeight();

  return true;
}

void WbElevationGrid::checkHeight() {
  const int xd = mXDimension->value();
  const int yd = mYDimension->value();
  const int xdyd = xd * yd;

  const int extra = mHeight->size() - xdyd;
  if (extra > 0)
    parsingWarn(tr("'height' contains %1 ignored extra value(s).").arg(extra));

  // find min/max height
  mMinHeight = 0;
  mMaxHeight = 0;
  mHeight->findMinMax(&mMinHeight, &mMaxHeight);

  // adjust min/max height if height field is not complete
  if (mHeight->size() < xdyd) {
    if (mMinHeight > 0.0)
      mMinHeight = 0.0;
    if (mMaxHeight < 0.0)
      mMaxHeight = 0.0;
  }
}

void WbElevationGrid::updateHeight() {
  if (!sanitizeFields())
    return;

  buildWrenMesh();

  if (isAValidBoundingObject())
    applyToOdeData();

  if (mBoundingSphere && !isInBoundingObject())
    mBoundingSphere->setOwnerSizeChanged();

  if (resizeManipulator() && resizeManipulator()->isAttached())
    setResizeManipulatorDimensions();

  emit changed();
}

void WbElevationGrid::updateThickness() {
  if (!sanitizeFields())
    return;

  buildWrenMesh();

  if (isAValidBoundingObject())
    applyToOdeData();

  if (mBoundingSphere && !isInBoundingObject())
    mBoundingSphere->setOwnerSizeChanged();

  if (resizeManipulator() && resizeManipulator()->isAttached())
    setResizeManipulatorDimensions();

  emit changed();
}

void WbElevationGrid::updateXDimension() {
  if (!sanitizeFields())
    return;

  buildWrenMesh();

  if (isAValidBoundingObject())
    applyToOdeData();

  if (mBoundingSphere && !isInBoundingObject())
    mBoundingSphere->setOwnerSizeChanged();

  if (resizeManipulator() && resizeManipulator()->isAttached())
    setResizeManipulatorDimensions();

  emit changed();
}

void WbElevationGrid::updateXSpacing() {
  if (!sanitizeFields())
    return;

  if (isInBoundingObject())
    updateLineScale();
  else
    updateScale();

  if (isAValidBoundingObject())
    applyToOdeData();

  if (mBoundingSphere && !isInBoundingObject())
    mBoundingSphere->setOwnerSizeChanged();

  if (resizeManipulator() && resizeManipulator()->isAttached())
    setResizeManipulatorDimensions();

  emit changed();
}

void WbElevationGrid::updateYDimension() {
  if (!sanitizeFields())
    return;

  buildWrenMesh();

  if (isAValidBoundingObject())
    applyToOdeData();

  if (mBoundingSphere && !isInBoundingObject())
    mBoundingSphere->setOwnerSizeChanged();

  if (resizeManipulator() && resizeManipulator()->isAttached())
    setResizeManipulatorDimensions();

  emit changed();
}

void WbElevationGrid::updateYSpacing() {
  if (!sanitizeFields())
    return;

  if (isInBoundingObject())
    updateLineScale();
  else
    updateScale();

  if (isAValidBoundingObject())
    applyToOdeData();

  if (mBoundingSphere && !isInBoundingObject())
    mBoundingSphere->setOwnerSizeChanged();

  if (resizeManipulator() && resizeManipulator()->isAttached())
    setResizeManipulatorDimensions();

  emit changed();
}

void WbElevationGrid::updateLineScale() {
  if (!isAValidBoundingObject())
    return;

  const float offset = wr_config_get_line_scale() / LINE_SCALE_FACTOR;

  float scale[] = {static_cast<float>(xSpacing()), static_cast<float>(ySpacing()), 1.0f + offset};

  wr_transform_set_scale(wrenNode(), scale);
}

void WbElevationGrid::updateScale() {
  float scale[] = {static_cast<float>(xSpacing()), static_cast<float>(ySpacing()), 1.0f};
  wr_transform_set_scale(wrenNode(), scale);
}

void WbElevationGrid::createResizeManipulator() {
  mResizeManipulator =
    new WbRegularResizeManipulator(uniqueId(), WbWrenAbstractResizeManipulator::ResizeConstraint::NO_CONSTRAINT);
}

void WbElevationGrid::setResizeManipulatorDimensions() {
  WbVector3 scale(xSpacing(), ySpacing(), 1.0f);
  WbTransform *transform = upperTransform();
  if (transform)
    scale *= transform->matrix().scale();

  if (isAValidBoundingObject())
    scale *= WbVector3(1.0f, 1.0f, 1.0f + (wr_config_get_line_scale() / LINE_SCALE_FACTOR));

  resizeManipulator()->updateHandleScale(scale.ptr());
  updateResizeHandlesSize();
}

bool WbElevationGrid::areSizeFieldsVisibleAndNotRegenerator() const {
  const WbField *const xSpacing = findField("xSpacing", true);
  const WbField *const ySpacing = findField("ySpacing", true);
  return WbNodeUtilities::isVisible(xSpacing) && WbNodeUtilities::isVisible(ySpacing) &&
         !WbNodeUtilities::isTemplateRegeneratorField(xSpacing) && !WbNodeUtilities::isTemplateRegeneratorField(ySpacing);
}

/////////////////
// ODE objects //
/////////////////

dGeomID WbElevationGrid::createOdeGeom(dSpaceID space) {
  if (setOdeHeightfieldData() == false)
    return NULL;

  // Creates a height field with without dSpace.
  // We need to translate the height field because in VRML the coordinate center is located in
  // one corner of the grid, while in ODE, it is located in the middle of the grid.
  mLocalOdeGeomOffsetPosition = WbVector3(scaledWidth() / 2.0, scaledDepth() / 2.0, 0.0);
  return dCreateHeightfield(space, mHeightfieldData, true);
}

bool WbElevationGrid::setOdeHeightfieldData() {
  if (isAValidBoundingObject(false, false) == false)
    return false;

  const int xd = mXDimension->value();
  const int yd = mYDimension->value();
  const int xdyd = xd * yd;
  // Creates height field data
  delete[] mData;
  mData = new double[xdyd];
  memset(mData, 0, xdyd * sizeof(double));
  mHeight->copyItemsTo(mData, xdyd);

  // Inverse mData lines for ODE
  for (int i = 0; i < xd / 2; i++) {  // integer division
    for (int j = 0; j < yd; j++) {
      double temp = mData[i * yd + j];
      mData[i * yd + j] = mData[(xd - 1 - i) * yd + j];
      mData[(xd - 1 - i) * yd + j] = temp;
    }
  }

  if (mHeightfieldData == NULL)
    mHeightfieldData = dGeomHeightfieldDataCreate();
  dGeomHeightfieldDataBuildDouble(mHeightfieldData, mData, false, scaledWidth(), scaledDepth(), xd, yd, heightScaleFactor(),
                                  0.0, mThickness->value(), false);

  // This should improve performance and allow the heightmap to be rotated
  dGeomHeightfieldDataSetBounds(mHeightfieldData, mMinHeight, mMaxHeight);
  return true;
}

void WbElevationGrid::applyToOdeData(bool correctSolidMass) {
  if (setOdeHeightfieldData() == false)
    return;

  if (mOdeGeom == NULL) {
    if (areOdeObjectsCreated())
      emit validElevationGridInserted();
    return;
  }

  assert(dGeomGetClass(mOdeGeom) == dHeightfieldClass);

  dGeomHeightfieldSetHeightfieldData(mOdeGeom, mHeightfieldData);
  WbOdeGeomData *const odeGeomData = static_cast<WbOdeGeomData *>(dGeomGetData(mOdeGeom));
  assert(odeGeomData);
  odeGeomData->setLastChangeTime(WbSimulationState::instance()->time());
  mLocalOdeGeomOffsetPosition = WbVector3(scaledWidth() / 2.0, scaledDepth() / 2.0, 0.0);
}

double WbElevationGrid::scaledWidth() const {
  return fabs(absoluteScale().x() * width());
}

double WbElevationGrid::scaledDepth() const {
  return fabs(absoluteScale().y() * depth());
}

bool WbElevationGrid::isSuitableForInsertionInBoundingObject(bool warning) const {
  const bool invalidDimensions = mXDimension->value() < 2 || mYDimension->value() < 2;
  const bool invalidSpacings = mXSpacing->value() <= 0.0 || mYSpacing->value() < 0.0;
  const bool invalid = invalidDimensions || invalidSpacings;

  if (warning) {
    if (mXDimension->value() < 2)
      parsingWarn(tr("Invalid 'xDimension' (should be greater than 1) for use in boundingObject."));

    if (mYDimension->value() < 2)
      parsingWarn(tr("Invalid 'yDimension' (should be greater than 1) for use in boundingObject."));

    if (invalidSpacings)
      parsingWarn(tr("'height' must be positive when used in a 'boundingObject'."));

    if (invalid)
      parsingWarn(tr("Cannot create the associated physics object."));
  }

  return !invalid;
}

bool WbElevationGrid::isAValidBoundingObject(bool checkOde, bool warning) const {
  return isSuitableForInsertionInBoundingObject(warning && isInBoundingObject()) &&
         WbGeometry::isAValidBoundingObject(checkOde, warning);
}

/////////////////
// Ray Tracing //
/////////////////

bool WbElevationGrid::pickUVCoordinate(WbVector2 &uv, const WbRay &ray, int textureCoordSet) const {
  WbVector3 localCollisionPoint;
  const double collisionDistance = computeLocalCollisionPoint(ray, localCollisionPoint);
  if (collisionDistance < 0)
    return false;

  const double sizeX = scaledWidth();
  const double sizeY = scaledDepth();

  const double u = (double)localCollisionPoint.x() / sizeX;
  const double v = -(double)localCollisionPoint.y() / sizeY;

  // result
  uv.setXy(u, v);
  return true;
}

double WbElevationGrid::computeDistance(const WbRay &ray) const {
  WbVector3 localCollisionPoint;
  return computeLocalCollisionPoint(ray, localCollisionPoint);
}

double WbElevationGrid::computeLocalCollisionPoint(const WbRay &ray, WbVector3 &localCollisionPoint) const {
  double dx = mXSpacing->value() * absoluteScale().x();
  double dy = mYSpacing->value() * absoluteScale().y();
  int numX = mXDimension->value();
  int numY = mYDimension->value();
  double minDistance = std::numeric_limits<double>::infinity();

  int size = numX * numY;
  double *data = new double[size];
  memset(data, 0, size * sizeof(double));
  mHeight->copyItemsTo(data, size);

  WbRay localRay(ray);
  WbTransform *transform = upperTransform();
  if (transform) {
    transform->translate(0, 0, -(numY - 1) * dy / absoluteScale().z());
    localRay.setDirection(ray.direction() * transform->matrix());
    WbVector3 origin = transform->matrix().pseudoInversed(ray.origin());
    origin /= absoluteScale();
    localRay.setOrigin(origin);
    localRay.normalize();
    transform->translate(0, 0, (numY - 1) * dy / absoluteScale().z());
  }

  for (int y = 0; y < (numY - 1); y++) {
    for (int x = 0; x < (numX - 1); x++) {
      WbVector3 vertexA(x * dx, -y * dy, data[(numY - 1 - y) * numX + x] * absoluteScale().z());
      WbVector3 vertexB(x * dx, -(y + 1) * dy, data[(numY - y - 2) * numX + x] * absoluteScale().z());
      WbVector3 vertexC((x + 1) * dx, -y * dy, data[(numY - 1 - y) * numX + x + 1] * absoluteScale().z());
      WbVector3 vertexD((x + 1) * dx, -(y + 1) * dy, data[(numY - y - 2) * numX + x + 1] * absoluteScale().z());

      // first triangle: ABC
      WbAffinePlane plane(vertexA, vertexB, vertexC);
      plane.normalize();
      std::pair<bool, double> result = localRay.intersects(plane, true);
      if (result.first && result.second > 0 && result.second < minDistance) {
        // check finite plane bounds
        WbVector3 p = localRay.origin() + result.second * localRay.direction();
        if (p.x() >= vertexA.x() && p.x() <= vertexC.x() && p.y() <= vertexA.y() && p.y() >= vertexB.y()) {
          minDistance = result.second;
          localCollisionPoint = p;
        }
      }

      // second triangle: BCD
      plane = WbAffinePlane(vertexD, vertexC, vertexB);
      plane.normalize();
      result = localRay.intersects(plane, true);

      if (result.first && result.second > 0 && result.second < minDistance) {
        // check finite plane bounds
        WbVector3 p = localRay.origin() + result.second * localRay.direction();
        if (p.x() >= vertexB.x() && p.x() <= vertexC.x() && p.y() <= vertexC.y() && p.y() >= vertexD.y()) {
          minDistance = result.second;
          localCollisionPoint = p;
        }
      }
    }
  }

  delete[] data;

  if (minDistance == std::numeric_limits<double>::infinity())
    return -1;

  return minDistance;
}

void WbElevationGrid::recomputeBoundingSphere() const {
  assert(mBoundingSphere);
  mBoundingSphere->empty();

  // create list of vertices
  const int xd = mXDimension->value();
  const int yd = mYDimension->value();
  const double xs = mXSpacing->value();
  const double ys = mYSpacing->value();
  const int size = yd * xd;
  double *h = new double[size];
  memset(h, 0, size * sizeof(double));
  mHeight->copyItemsTo(h, size);
  WbVector3 *vertices = new WbVector3[size];
  int index = 0;
<<<<<<< HEAD
  double posY = 0.0;
  for (int y = 0; y < xd; y++, posY += ys) {
    double posX = 0.0;
    for (int x = 0; x < yd; x++, posX += xs) {
      vertices[index] = WbVector3(posX, posY, h[index]);
=======
  double posZ = 0.0;
  for (int z = 0; z < zd; z++, posZ += zs) {
    double posX = 0.0;
    for (int x = 0; x < xd; x++, posX += xs) {
      vertices[index] = WbVector3(posX, h[index], posZ);
>>>>>>> a31544c8
      ++index;
    }
  }
  delete[] h;

  // Ritter's bounding sphere approximation
  // (see description in WbIndexedFaceSet::recomputeBoundingSphere)
  WbVector3 p2(vertices[0]);
  WbVector3 p1;
  double maxDistance;  // squared distance
  for (int i = 0; i < 2; ++i) {
    maxDistance = 0.0;
    p1 = p2;
    for (int j = 0; j < size; ++j) {
      const double d = p1.distance2(vertices[j]);
      if (d > maxDistance) {
        maxDistance = d;
        p2 = vertices[j];
      }
    }
  }
  mBoundingSphere->set((p2 + p1) * 0.5, sqrt(maxDistance) * 0.5);

  for (int j = 0; j < size; ++j)
    mBoundingSphere->enclose(vertices[j]);

  delete[] vertices;
}

void WbElevationGrid::exportNodeFields(WbVrmlWriter &writer) const {
  if (writer.isWebots()) {
    WbGeometry::exportNodeFields(writer);
    return;
  }

  findField("xDimension", true)->write(writer);
  findField("yDimension", true)->write(writer);
  findField("xSpacing", true)->write(writer);
  findField("ySpacing", true)->write(writer);
  if (!mHeight->isEmpty())
    findField("height", true)->write(writer);
  else {
    int total = mXDimension->value() * mYDimension->value();
    if (writer.isX3d())
      writer << " height=\'";
    else {
      writer.indent();
      writer << "height [ ";
    }
    for (int i = 0; i < total; i++) {
      if (i != 0)
        writer << " ";
      writer << "0";
    }
    if (writer.isX3d())
      writer << "\'";
    else
      writer << " ]\n";
  }
}

////////////////////////
// Friction Direction //
////////////////////////

WbVector3 WbElevationGrid::computeFrictionDirection(const WbVector3 &normal) const {
  parsingWarn(tr("A ElevationGrid is used in a Bounding object using an asymmetric friction. ElevationGrid does not support "
                 "asymmetric friction"));
  return WbVector3(0, 0, 0);
}<|MERGE_RESOLUTION|>--- conflicted
+++ resolved
@@ -596,19 +596,11 @@
   mHeight->copyItemsTo(h, size);
   WbVector3 *vertices = new WbVector3[size];
   int index = 0;
-<<<<<<< HEAD
   double posY = 0.0;
-  for (int y = 0; y < xd; y++, posY += ys) {
-    double posX = 0.0;
-    for (int x = 0; x < yd; x++, posX += xs) {
-      vertices[index] = WbVector3(posX, posY, h[index]);
-=======
-  double posZ = 0.0;
-  for (int z = 0; z < zd; z++, posZ += zs) {
+  for (int y = 0; y < yd; y++, posY += ys) {
     double posX = 0.0;
     for (int x = 0; x < xd; x++, posX += xs) {
-      vertices[index] = WbVector3(posX, h[index], posZ);
->>>>>>> a31544c8
+      vertices[index] = WbVector3(posX, posY, h[index]);
       ++index;
     }
   }
