--- conflicted
+++ resolved
@@ -828,14 +828,8 @@
 
   const float n = minRange();
   const float quadWidth = 2.0f * n * tanf(mFieldOfView->value() / 2.0f);
-<<<<<<< HEAD
-  const float translation[3] = {0.0f, 0.0f, -n};
-  const float scale[3] = {quadWidth, (quadWidth * height()) / width(), 1.0f};
-=======
   const float translation[3] = {n, 0.0f, 0.0f};
-  const float orientation[4] = {M_PI, 0.707388, -0.707388, 0};
   const float scale[3] = {quadWidth, 1.0f, (quadWidth * height()) / width()};
->>>>>>> b9d9dab9
 
   wr_transform_set_position(mFrustumDisplayTransform, translation);
   wr_transform_set_scale(mFrustumDisplayTransform, scale);
