--- conflicted
+++ resolved
@@ -289,16 +289,11 @@
 }
 
 void WbSphere::updateScale() {
-<<<<<<< HEAD
   if (!sanitizeFields())
     return;
 
   const float scaledRadius = static_cast<float>(mRadius->value());
   const float scale[] = {scaledRadius, scaledRadius, scaledRadius};
-=======
-  float scale[] = {static_cast<float>(mRadius->value()), static_cast<float>(mRadius->value()),
-                   static_cast<float>(mRadius->value())};
->>>>>>> 8bb3469b
   wr_transform_set_scale(wrenNode(), scale);
 }
 
