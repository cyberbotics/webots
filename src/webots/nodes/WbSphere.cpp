// Copyright 1996-2021 Cyberbotics Ltd.
//
// Licensed under the Apache License, Version 2.0 (the "License");
// you may not use this file except in compliance with the License.
// You may obtain a copy of the License at
//
//     http://www.apache.org/licenses/LICENSE-2.0
//
// Unless required by applicable law or agreed to in writing, software
// distributed under the License is distributed on an "AS IS" BASIS,
// WITHOUT WARRANTIES OR CONDITIONS OF ANY KIND, either express or implied.
// See the License for the specific language governing permissions and
// limitations under the License.

#include "WbSphere.hpp"

#include "WbBoundingSphere.hpp"
#include "WbField.hpp"
#include "WbFieldChecker.hpp"
#include "WbMathsUtilities.hpp"
#include "WbMatter.hpp"
#include "WbNodeUtilities.hpp"
#include "WbOdeGeomData.hpp"
#include "WbRay.hpp"
#include "WbResizeManipulator.hpp"
#include "WbSFBool.hpp"
#include "WbSFInt.hpp"
#include "WbSimulationState.hpp"
#include "WbTokenizer.hpp"
#include "WbTransform.hpp"
#include "WbVersion.hpp"
#include "WbWrenRenderingContext.hpp"

#include <wren/config.h>
#include <wren/renderable.h>
#include <wren/static_mesh.h>
#include <wren/transform.h>

#include <ode/ode.h>

#include <cmath>

void WbSphere::init() {
  mRadius = findSFDouble("radius");
  mSubdivision = findSFInt("subdivision");
  mIco = findSFBool("ico");
  mResizeConstraint = WbWrenAbstractResizeManipulator::UNIFORM;
}

WbSphere::WbSphere(WbTokenizer *tokenizer) : WbGeometry("Sphere", tokenizer) {
  init();
  if (tokenizer == NULL)
    mRadius->setValueNoSignal(0.1);
  else if (tokenizer->fileType() == WbTokenizer::MODEL) {
    // ensure compatibility with VRML specifications
    mIco->setValueNoSignal(false);
    mSubdivision->blockSignals(true);
    mSubdivision->setValue(24);
    mSubdivision->blockSignals(false);
  }
}

WbSphere::WbSphere(const WbSphere &other) : WbGeometry(other) {
  init();
}

WbSphere::WbSphere(const WbNode &other) : WbGeometry(other) {
  init();
}

WbSphere::~WbSphere() {
  wr_static_mesh_delete(mWrenMesh);
}

void WbSphere::postFinalize() {
  WbGeometry::postFinalize();

  connect(mRadius, &WbSFDouble::changed, this, &WbSphere::updateRadius);
  connect(mSubdivision, &WbSFInt::changed, this, &WbSphere::updateMesh);
  connect(mIco, &WbSFBool::changed, this, &WbSphere::updateMesh);
}

void WbSphere::createWrenObjects() {
  WbGeometry::createWrenObjects();

  sanitizeFields();
  buildWrenMesh();

  if (isInBoundingObject())
    connect(WbWrenRenderingContext::instance(), &WbWrenRenderingContext::lineScaleChanged, this, &WbSphere::updateLineScale);

  emit wrenObjectsCreated();
}

void WbSphere::setResizeManipulatorDimensions() {
  WbVector3 scale(radius(), radius(), radius());
  WbTransform *transform = upperTransform();
  if (transform)
    scale *= transform->matrix().scale();

  if (isAValidBoundingObject())
    scale *= 1.0f + (wr_config_get_line_scale() / LINE_SCALE_FACTOR);

  resizeManipulator()->updateHandleScale(scale.ptr());
  updateResizeHandlesSize();
}

void WbSphere::createResizeManipulator() {
  mResizeManipulator =
    new WbRegularResizeManipulator(uniqueId(), (WbWrenAbstractResizeManipulator::ResizeConstraint)mResizeConstraint);
}

bool WbSphere::areSizeFieldsVisibleAndNotRegenerator() const {
  const WbField *const radius = findField("radius", true);
  return WbNodeUtilities::isVisible(radius) && !WbNodeUtilities::isTemplateRegeneratorField(radius);
}

void WbSphere::write(WbVrmlWriter &writer) const {
  if (writer.isVrml() && mIco->value())
    writeExport(writer);
  else
    WbGeometry::write(writer);
}

void WbSphere::exportNodeFields(WbVrmlWriter &writer) const {
  if (!writer.isVrml() || !mIco->value()) {
    WbGeometry::exportNodeFields(writer);
    if (writer.isX3d()) {
      writer << " subdivision=\'" << mSubdivision->value() << ',' << mSubdivision->value() << "\'";
      writer << " ico=\'" << (mIco->value() ? "true" : "false") << "\'";
    }
    return;
  }

  // else export icosphere as IndexedFaceSet (VRML default sphere is a UV sphere)
  if (!mWrenMesh)
    return;

  writer.indent();
  writer << "creaseAngle 1\n";

  const int indexCount = wr_static_mesh_get_index_count(mWrenMesh);
  unsigned int indices[indexCount];
  writer.indent();
  writer << "coordIndex [ ";
  wr_static_mesh_read_data(mWrenMesh, NULL, NULL, NULL, indices);
  for (int i = 0; i < indexCount; i += 3)
    writer << indices[i] << " " << indices[i + 1] << " " << indices[i + 2] << " -1 ";
  writer << "]\n";
}

void WbSphere::exportNodeSubNodes(WbVrmlWriter &writer) const {
  if (!writer.isVrml() || !mIco->value()) {
    WbGeometry::exportNodeSubNodes(writer);
    return;
  }
  // else export icosphere as IndexedFaceSet (VRML default sphere is a UV sphere)
  if (!mWrenMesh)
    return;

  const int vertexCount = wr_static_mesh_get_vertex_count(mWrenMesh);
  float vertices[3 * vertexCount];
  float normal_data[3 * vertexCount];
  float tex_coord_data[2 * vertexCount];
  wr_static_mesh_read_data(mWrenMesh, vertices, normal_data, tex_coord_data, NULL);
  // Write with limited precision to reduce the size of the VRML file.
  const int precision = 4;

  // Coordinate
  writer.indent();
  writer << "coord Coordinate {\n";
  writer.increaseIndent();
  writer.indent();
  writer << "point [ ";
  const double radius = mRadius->value();
  for (int i = 0; i < vertexCount; i++) {
    writer << QString::number(vertices[i * 3] * radius, 'f', precision) << " "
           << QString::number(vertices[i * 3 + 1] * radius, 'f', precision) << " "
           << QString::number(vertices[i * 3 + 2] * radius, 'f', precision) << " ";
  }
  writer << " ]\n";
  writer.decreaseIndent();
  writer.indent();
  writer << "}\n";

  // TextureCoordinate
  writer.indent();
  writer << "texCoord TextureCoordinate {\n";
  writer.increaseIndent();
  writer.indent();
  writer << "point [ ";
  for (int i = 0; i < vertexCount; i++)
    writer << QString::number(tex_coord_data[i * 2], 'f', precision) << " "
           << QString::number(-tex_coord_data[i * 2 + 1], 'f', precision) << " ";
  writer << " ]\n";
  writer.decreaseIndent();
  writer.indent();
  writer << "}\n";

  // Normal
  writer.indent();
  writer << "normal Normal {\n";
  writer.increaseIndent();
  writer.indent();
  writer << " vector [ ";
  for (int i = 0; i < vertexCount; i++)
    writer << QString::number(normal_data[i * 3], 'f', precision) << " "
           << QString::number(normal_data[i * 3 + 1], 'f', precision) << " "
           << QString::number(normal_data[i * 3 + 2], 'f', precision) << " ";
  writer << " ]\n";
  writer.decreaseIndent();
  writer.indent();
  writer << "}\n";
}

bool WbSphere::sanitizeFields() {
  bool invalidValue;
  if (mIco->value()) {
    invalidValue = WbFieldChecker::resetIntIfNotInRangeWithIncludedBounds(this, mSubdivision, 1, 5, 1);
  } else
    invalidValue = WbFieldChecker::resetIntIfNotInRangeWithIncludedBounds(this, mSubdivision, 3, 32, 24);
  if (invalidValue)
    return false;

  if (WbFieldChecker::resetDoubleIfNonPositive(this, mRadius, 1.0))
    return false;

  return true;
}

void WbSphere::buildWrenMesh() {
  WbGeometry::deleteWrenRenderable();

  wr_static_mesh_delete(mWrenMesh);
  mWrenMesh = NULL;

  WbGeometry::computeWrenRenderable();

  const bool createOutlineMesh = isInBoundingObject();
  mWrenMesh = wr_static_mesh_unit_sphere_new(mSubdivision->value(), mIco->value(), createOutlineMesh);

  // Restore pickable state
  setPickable(isPickable());

  wr_renderable_set_mesh(mWrenRenderable, WR_MESH(mWrenMesh));

  if (createOutlineMesh)
    updateLineScale();
  else
    updateScale();
}

void WbSphere::updateRadius() {
  if (!sanitizeFields())
    return;

  if (isInBoundingObject())
    updateLineScale();
  else
    updateScale();

  if (isInBoundingObject())
    applyToOdeData();

  if (mBoundingSphere && !isInBoundingObject())
    mBoundingSphere->setOwnerSizeChanged();

  if (resizeManipulator() && resizeManipulator()->isAttached())
    setResizeManipulatorDimensions();

  emit changed();
}

void WbSphere::updateMesh() {
  if (!sanitizeFields())
    return;

  buildWrenMesh();

  emit changed();
}

void WbSphere::updateLineScale() {
  if (!isAValidBoundingObject())
    return;

  const float offset = wr_config_get_line_scale() / LINE_SCALE_FACTOR;
  const float scaledRadius = static_cast<float>(mRadius->value() * (1.0 + offset));
  const float scale[] = {scaledRadius, scaledRadius, scaledRadius};
  wr_transform_set_scale(wrenNode(), scale);
}

void WbSphere::updateScale() {
  if (!sanitizeFields())
    return;

  const float scaledRadius = static_cast<float>(mRadius->value());
  const float scale[] = {scaledRadius, scaledRadius, scaledRadius};
  wr_transform_set_scale(wrenNode(), scale);
}

void WbSphere::rescale(const WbVector3 &scale) {
  if (scale.x() != 1.0)
    setRadius(radius() * scale.x());
  else if (scale.y() != 1.0)
    setRadius(radius() * scale.y());
  else if (scale.z() != 1.0)
    setRadius(radius() * scale.z());
}

/////////////////
// ODE objects //
/////////////////

dGeomID WbSphere::createOdeGeom(dSpaceID space) {
  if (mRadius->value() <= 0.0) {
    parsingWarn(tr("'radius' must be positive when used in 'boundingObject'."));
    return NULL;
  }

  if (WbNodeUtilities::findUpperMatter(this)->nodeType() == WB_NODE_FLUID)
    checkFluidBoundingObjectOrientation();

  return dCreateSphere(space, scaledRadius());
}

void WbSphere::applyToOdeData(bool correctSolidMass) {
  if (mOdeGeom == NULL)
    return;

  assert(dGeomGetClass(mOdeGeom) == dSphereClass);
  dGeomSphereSetRadius(mOdeGeom, scaledRadius());

  WbOdeGeomData *const odeGeomData = static_cast<WbOdeGeomData *>(dGeomGetData(mOdeGeom));
  assert(odeGeomData);
  odeGeomData->setLastChangeTime(WbSimulationState::instance()->time());

  if (correctSolidMass)
    applyToOdeMass();
}

double WbSphere::scaledRadius() const {
  const WbVector3 &scale = absoluteScale();
  return fabs(mRadius->value() * std::max(std::max(scale.x(), scale.y()), scale.z()));
}

bool WbSphere::isSuitableForInsertionInBoundingObject(bool warning) const {
  const bool invalidRadius = mRadius->value() <= 0.0;
  if (warning && invalidRadius)
    parsingWarn(tr("'radius' must be positive when used in 'boundingObject'."));
  return !invalidRadius;
}

bool WbSphere::isAValidBoundingObject(bool checkOde, bool warning) const {
  const bool admissible = WbGeometry::isAValidBoundingObject(checkOde, warning);
  return admissible && isSuitableForInsertionInBoundingObject(admissible && warning);
}
/////////////////
// Ray Tracing //
/////////////////

bool WbSphere::pickUVCoordinate(WbVector2 &uv, const WbRay &ray, int textureCoordSet) const {
  WbVector3 collisionPoint;
  bool collisionExists = computeCollisionPoint(collisionPoint, ray);
  if (!collisionExists)
    return false;

  WbTransform *transform = upperTransform();
  WbVector3 pointOnTexture(collisionPoint);
  if (transform) {
    pointOnTexture = transform->matrix().pseudoInversed(collisionPoint);
    pointOnTexture /= absoluteScale();
  }

<<<<<<< HEAD
  const double u = 0.5 + atan2(pointOnTexture.x(), pointOnTexture.z()) * 0.5 * M_1_PI;
  const double v = 0.5 - WbMathsUtilities::clampedAsin(pointOnTexture.y() / scaledRadius()) * M_1_PI;
=======
  const double u = 0.5 + atan2(pointOnTexture.x(), -pointOnTexture.y()) * 0.5 * M_1_PI;
  const double v = 0.5 - asin(pointOnTexture.z() / scaledRadius()) * M_1_PI;
>>>>>>> 55980844

  // result
  uv.setXy(u, v);
  return true;
}

double WbSphere::computeDistance(const WbRay &ray) const {
  WbVector3 collisionPoint;
  bool collisionExists = computeCollisionPoint(collisionPoint, ray);
  if (!collisionExists)
    return -1;

  WbVector3 d = ray.origin() - collisionPoint;
  return d.length();
}

bool WbSphere::computeCollisionPoint(WbVector3 &point, const WbRay &ray) const {
  WbVector3 center;
  const WbTransform *const transform = upperTransform();
  if (transform)
    center = transform->matrix().translation();
  double radius = scaledRadius();

  // distance from sphere
  const std::pair<bool, double> result = ray.intersects(center, radius, true);

  point = ray.origin() + result.second * ray.direction();
  return result.first;
}

void WbSphere::recomputeBoundingSphere() const {
  assert(mBoundingSphere);
  mBoundingSphere->set(WbVector3(), scaledRadius());
}

////////////////////////
// Friction Direction //
////////////////////////

WbVector3 WbSphere::computeFrictionDirection(const WbVector3 &normal) const {
  parsingWarn(
    tr("A Sphere is used in a Bounding object using an asymmetric friction. Sphere does not support asymmetric friction"));
  return WbVector3(0, 0, 0);
}<|MERGE_RESOLUTION|>--- conflicted
+++ resolved
@@ -372,13 +372,8 @@
     pointOnTexture /= absoluteScale();
   }
 
-<<<<<<< HEAD
-  const double u = 0.5 + atan2(pointOnTexture.x(), pointOnTexture.z()) * 0.5 * M_1_PI;
-  const double v = 0.5 - WbMathsUtilities::clampedAsin(pointOnTexture.y() / scaledRadius()) * M_1_PI;
-=======
   const double u = 0.5 + atan2(pointOnTexture.x(), -pointOnTexture.y()) * 0.5 * M_1_PI;
   const double v = 0.5 - asin(pointOnTexture.z() / scaledRadius()) * M_1_PI;
->>>>>>> 55980844
 
   // result
   uv.setXy(u, v);
