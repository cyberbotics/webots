// Copyright 1996-2022 Cyberbotics Ltd.
//
// Licensed under the Apache License, Version 2.0 (the "License");
// you may not use this file except in compliance with the License.
// You may obtain a copy of the License at
//
//     http://www.apache.org/licenses/LICENSE-2.0
//
// Unless required by applicable law or agreed to in writing, software
// distributed under the License is distributed on an "AS IS" BASIS,
// WITHOUT WARRANTIES OR CONDITIONS OF ANY KIND, either express or implied.
// See the License for the specific language governing permissions and
// limitations under the License.

#include "WbSphere.hpp"

#include "WbBoundingSphere.hpp"
#include "WbField.hpp"
#include "WbFieldChecker.hpp"
#include "WbMathsUtilities.hpp"
#include "WbMatter.hpp"
#include "WbNodeUtilities.hpp"
#include "WbOdeGeomData.hpp"
#include "WbRay.hpp"
#include "WbResizeManipulator.hpp"
#include "WbSFBool.hpp"
#include "WbSFInt.hpp"
#include "WbSimulationState.hpp"
#include "WbTokenizer.hpp"
#include "WbTransform.hpp"
#include "WbVersion.hpp"
#include "WbWrenRenderingContext.hpp"

#include <wren/config.h>
#include <wren/renderable.h>
#include <wren/static_mesh.h>
#include <wren/transform.h>

#include <ode/ode.h>

#include <cmath>

void WbSphere::init() {
  mRadius = findSFDouble("radius");
  mSubdivision = findSFInt("subdivision");
  mIco = findSFBool("ico");
  mResizeConstraint = WbWrenAbstractResizeManipulator::UNIFORM;
}

WbSphere::WbSphere(WbTokenizer *tokenizer) : WbGeometry("Sphere", tokenizer) {
  init();
  if (tokenizer == NULL)
    mRadius->setValueNoSignal(0.1);
  else if (tokenizer->fileType() == WbTokenizer::MODEL) {
    // ensure compatibility with VRML specifications
    mIco->setValueNoSignal(false);
    mSubdivision->blockSignals(true);
    mSubdivision->setValue(24);
    mSubdivision->blockSignals(false);
  }
}

WbSphere::WbSphere(const WbSphere &other) : WbGeometry(other) {
  init();
}

WbSphere::WbSphere(const WbNode &other) : WbGeometry(other) {
  init();
}

WbSphere::~WbSphere() {
  wr_static_mesh_delete(mWrenMesh);
}

void WbSphere::postFinalize() {
  WbGeometry::postFinalize();

  connect(mRadius, &WbSFDouble::changed, this, &WbSphere::updateRadius);
  connect(mSubdivision, &WbSFInt::changed, this, &WbSphere::updateMesh);
  connect(mIco, &WbSFBool::changed, this, &WbSphere::updateMesh);
}

void WbSphere::createWrenObjects() {
  WbGeometry::createWrenObjects();

  sanitizeFields();
  buildWrenMesh();

  if (isInBoundingObject())
    connect(WbWrenRenderingContext::instance(), &WbWrenRenderingContext::lineScaleChanged, this, &WbSphere::updateLineScale);

  emit wrenObjectsCreated();
}

void WbSphere::setResizeManipulatorDimensions() {
  WbVector3 scale(radius(), radius(), radius());
  WbTransform *transform = upperTransform();
  if (transform)
    scale *= transform->matrix().scale();

  if (isAValidBoundingObject())
    scale *= 1.0f + (wr_config_get_line_scale() / LINE_SCALE_FACTOR);

  resizeManipulator()->updateHandleScale(scale.ptr());
  updateResizeHandlesSize();
}

void WbSphere::createResizeManipulator() {
  mResizeManipulator =
    new WbRegularResizeManipulator(uniqueId(), (WbWrenAbstractResizeManipulator::ResizeConstraint)mResizeConstraint);
}

bool WbSphere::areSizeFieldsVisibleAndNotRegenerator() const {
  const WbField *const radiusField = findField("radius", true);
  return WbNodeUtilities::isVisible(radiusField) && !WbNodeUtilities::isTemplateRegeneratorField(radiusField);
}

void WbSphere::exportNodeFields(WbWriter &writer) const {
  WbGeometry::exportNodeFields(writer);

<<<<<<< HEAD
  const int vertexCount = wr_static_mesh_get_vertex_count(mWrenMesh);
  float vertices[3 * vertexCount];
  float normal_data[3 * vertexCount];
  float tex_coord_data[2 * vertexCount];
  wr_static_mesh_read_data(mWrenMesh, vertices, normal_data, tex_coord_data, NULL);
  // Write with limited precision to reduce the size of the VRML file.
  const int precision = 4;

  // Coordinate
  writer.indent();
  writer << "coord Coordinate {\n";
  writer.increaseIndent();
  writer.indent();
  writer << "point [ ";
  const double r = mRadius->value();
  for (int i = 0; i < vertexCount; i++) {
    writer << QString::number(vertices[i * 3] * r, 'f', precision) << " "
           << QString::number(vertices[i * 3 + 1] * r, 'f', precision) << " "
           << QString::number(vertices[i * 3 + 2] * r, 'f', precision) << " ";
=======
  if (writer.isX3d()) {
    writer << " subdivision=\'" << mSubdivision->value() << ',' << mSubdivision->value() << "\'";
    writer << " ico=\'" << (mIco->value() ? "true" : "false") << "\'";
>>>>>>> 50c32f4e
  }
}

bool WbSphere::sanitizeFields() {
  bool invalidValue;
  if (mIco->value()) {
    invalidValue = WbFieldChecker::resetIntIfNotInRangeWithIncludedBounds(this, mSubdivision, 1, 5, 1);
  } else
    invalidValue = WbFieldChecker::resetIntIfNotInRangeWithIncludedBounds(this, mSubdivision, 3, 32, 24);
  if (invalidValue)
    return false;

  if (WbFieldChecker::resetDoubleIfNonPositive(this, mRadius, 1.0))
    return false;

  return true;
}

void WbSphere::buildWrenMesh() {
  WbGeometry::deleteWrenRenderable();

  wr_static_mesh_delete(mWrenMesh);
  mWrenMesh = NULL;

  WbGeometry::computeWrenRenderable();

  const bool createOutlineMesh = isInBoundingObject();
  mWrenMesh = wr_static_mesh_unit_sphere_new(mSubdivision->value(), mIco->value(), createOutlineMesh);

  // Restore pickable state
  setPickable(isPickable());

  wr_renderable_set_mesh(mWrenRenderable, WR_MESH(mWrenMesh));

  if (createOutlineMesh)
    updateLineScale();
  else
    updateScale();
}

void WbSphere::updateRadius() {
  if (!sanitizeFields())
    return;

  if (isInBoundingObject())
    updateLineScale();
  else
    updateScale();

  if (isInBoundingObject())
    applyToOdeData();

  if (mBoundingSphere && !isInBoundingObject())
    mBoundingSphere->setOwnerSizeChanged();

  if (resizeManipulator() && resizeManipulator()->isAttached())
    setResizeManipulatorDimensions();

  emit changed();
}

void WbSphere::updateMesh() {
  if (!sanitizeFields())
    return;

  buildWrenMesh();

  emit changed();
}

void WbSphere::updateLineScale() {
  if (!isAValidBoundingObject())
    return;

  const float offset = wr_config_get_line_scale() / LINE_SCALE_FACTOR;
  const float s = static_cast<float>(mRadius->value() * (1.0 + offset));
  const float scale[] = {s, s, s};
  wr_transform_set_scale(wrenNode(), scale);
}

void WbSphere::updateScale() {
  if (!sanitizeFields())
    return;

  const float s = static_cast<float>(mRadius->value());
  const float scale[] = {s, s, s};
  wr_transform_set_scale(wrenNode(), scale);
}

void WbSphere::rescale(const WbVector3 &scale) {
  if (scale.x() != 1.0)
    setRadius(radius() * scale.x());
  else if (scale.y() != 1.0)
    setRadius(radius() * scale.y());
  else if (scale.z() != 1.0)
    setRadius(radius() * scale.z());
}

/////////////////
// ODE objects //
/////////////////

dGeomID WbSphere::createOdeGeom(dSpaceID space) {
  if (mRadius->value() <= 0.0) {
    parsingWarn(tr("'radius' must be positive when used in 'boundingObject'."));
    return NULL;
  }

  if (WbNodeUtilities::findUpperMatter(this)->nodeType() == WB_NODE_FLUID)
    checkFluidBoundingObjectOrientation();

  return dCreateSphere(space, scaledRadius());
}

void WbSphere::applyToOdeData(bool correctSolidMass) {
  if (mOdeGeom == NULL)
    return;

  assert(dGeomGetClass(mOdeGeom) == dSphereClass);
  dGeomSphereSetRadius(mOdeGeom, scaledRadius());

  WbOdeGeomData *const odeGeomData = static_cast<WbOdeGeomData *>(dGeomGetData(mOdeGeom));
  assert(odeGeomData);
  odeGeomData->setLastChangeTime(WbSimulationState::instance()->time());

  if (correctSolidMass)
    applyToOdeMass();
}

double WbSphere::scaledRadius() const {
  const WbVector3 &scale = absoluteScale();
  return fabs(mRadius->value() * std::max(std::max(scale.x(), scale.y()), scale.z()));
}

bool WbSphere::isSuitableForInsertionInBoundingObject(bool warning) const {
  const bool invalidRadius = mRadius->value() <= 0.0;
  if (warning && invalidRadius)
    parsingWarn(tr("'radius' must be positive when used in 'boundingObject'."));
  return !invalidRadius;
}

bool WbSphere::isAValidBoundingObject(bool checkOde, bool warning) const {
  const bool admissible = WbGeometry::isAValidBoundingObject(checkOde, warning);
  return admissible && isSuitableForInsertionInBoundingObject(admissible && warning);
}
/////////////////
// Ray Tracing //
/////////////////

bool WbSphere::pickUVCoordinate(WbVector2 &uv, const WbRay &ray, int textureCoordSet) const {
  WbVector3 collisionPoint;
  bool collisionExists = computeCollisionPoint(collisionPoint, ray);
  if (!collisionExists)
    return false;

  WbTransform *transform = upperTransform();
  WbVector3 pointOnTexture(collisionPoint);
  if (transform) {
    pointOnTexture = transform->matrix().pseudoInversed(collisionPoint);
    pointOnTexture /= absoluteScale();
  }

  const double u = 0.5 + atan2(pointOnTexture.x(), -pointOnTexture.y()) * 0.5 * M_1_PI;
  const double v = 0.5 - WbMathsUtilities::clampedAsin(pointOnTexture.z() / scaledRadius()) * M_1_PI;

  // result
  uv.setXy(u, v);
  return true;
}

double WbSphere::computeDistance(const WbRay &ray) const {
  WbVector3 collisionPoint;
  bool collisionExists = computeCollisionPoint(collisionPoint, ray);
  if (!collisionExists)
    return -1;

  WbVector3 d = ray.origin() - collisionPoint;
  return d.length();
}

bool WbSphere::computeCollisionPoint(WbVector3 &point, const WbRay &ray) const {
  WbVector3 center;
  const WbTransform *const transform = upperTransform();
  if (transform)
    center = transform->matrix().translation();
  const double r = scaledRadius();

  // distance from sphere
  const std::pair<bool, double> result = ray.intersects(center, r, true);

  point = ray.origin() + result.second * ray.direction();
  return result.first;
}

void WbSphere::recomputeBoundingSphere() const {
  assert(mBoundingSphere);
  mBoundingSphere->set(WbVector3(), scaledRadius());
}

////////////////////////
// Friction Direction //
////////////////////////

WbVector3 WbSphere::computeFrictionDirection(const WbVector3 &normal) const {
  parsingWarn(
    tr("A Sphere is used in a Bounding object using an asymmetric friction. Sphere does not support asymmetric friction"));
  return WbVector3(0, 0, 0);
}<|MERGE_RESOLUTION|>--- conflicted
+++ resolved
@@ -118,31 +118,9 @@
 void WbSphere::exportNodeFields(WbWriter &writer) const {
   WbGeometry::exportNodeFields(writer);
 
-<<<<<<< HEAD
-  const int vertexCount = wr_static_mesh_get_vertex_count(mWrenMesh);
-  float vertices[3 * vertexCount];
-  float normal_data[3 * vertexCount];
-  float tex_coord_data[2 * vertexCount];
-  wr_static_mesh_read_data(mWrenMesh, vertices, normal_data, tex_coord_data, NULL);
-  // Write with limited precision to reduce the size of the VRML file.
-  const int precision = 4;
-
-  // Coordinate
-  writer.indent();
-  writer << "coord Coordinate {\n";
-  writer.increaseIndent();
-  writer.indent();
-  writer << "point [ ";
-  const double r = mRadius->value();
-  for (int i = 0; i < vertexCount; i++) {
-    writer << QString::number(vertices[i * 3] * r, 'f', precision) << " "
-           << QString::number(vertices[i * 3 + 1] * r, 'f', precision) << " "
-           << QString::number(vertices[i * 3 + 2] * r, 'f', precision) << " ";
-=======
   if (writer.isX3d()) {
     writer << " subdivision=\'" << mSubdivision->value() << ',' << mSubdivision->value() << "\'";
     writer << " ico=\'" << (mIco->value() ? "true" : "false") << "\'";
->>>>>>> 50c32f4e
   }
 }
 
