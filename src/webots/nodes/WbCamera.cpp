// Copyright 1996-2023 Cyberbotics Ltd.
//
// Licensed under the Apache License, Version 2.0 (the "License");
// you may not use this file except in compliance with the License.
// You may obtain a copy of the License at
//
//     https://www.apache.org/licenses/LICENSE-2.0
//
// Unless required by applicable law or agreed to in writing, software
// distributed under the License is distributed on an "AS IS" BASIS,
// WITHOUT WARRANTIES OR CONDITIONS OF ANY KIND, either express or implied.
// See the License for the specific language governing permissions and
// limitations under the License.

#include "WbCamera.hpp"

#include "WbAffinePlane.hpp"
#include "WbBasicJoint.hpp"
#include "WbBoundingSphere.hpp"
#include "WbDataStream.hpp"
#include "WbDownloadManager.hpp"
#include "WbDownloader.hpp"
#include "WbFieldChecker.hpp"
#include "WbFocus.hpp"
#include "WbLens.hpp"
#include "WbLensFlare.hpp"
#include "WbLight.hpp"
#include "WbNetwork.hpp"
#include "WbObjectDetection.hpp"
#include "WbPerformanceLog.hpp"
#include "WbPreferences.hpp"
#include "WbProtoModel.hpp"
#include "WbRecognition.hpp"
#include "WbRgb.hpp"
#include "WbRobot.hpp"
#include "WbSFNode.hpp"
#include "WbSensor.hpp"
#include "WbStandardPaths.hpp"
#include "WbUrl.hpp"
#include "WbWorld.hpp"
#include "WbWrenCamera.hpp"
#include "WbWrenLabelOverlay.hpp"
#include "WbWrenOpenGlContext.hpp"
#include "WbWrenRenderingContext.hpp"
#include "WbWrenTextureOverlay.hpp"
#include "WbZoom.hpp"

#include "../../controller/c/messages.h"

#include <QtCore/QDataStream>
#include <QtCore/QtGlobal>

#ifndef _WIN32
#include "WbPosixMemoryMappedFile.hpp"
#else
#include <QtCore/QSharedMemory>
#endif

class WbRecognizedObject : public WbObjectDetection {
public:
  WbRecognizedObject(WbCamera *camera, WbSolid *object, bool needToCheckCollision, double maxRange) :
    WbObjectDetection(camera, object, needToCheckCollision, maxRange, camera->fieldOfView()) {
    mId = object->uniqueId();
    mModel = "";
    mRelativeOrientation = WbRotation(0.0, 1.0, 0.0, 0.0);
    mPositionOnImage = WbVector2(0, 0);
    mPixelSize = WbVector2(0, 0);
    mColors.clear();
  };

  virtual ~WbRecognizedObject() {}

  int id() const { return mId; }
  const QString model() const { return mModel; }
  const WbRotation relativeOrientation() const { return mRelativeOrientation; }
  const WbVector2 positionOnImage() const { return mPositionOnImage; }
  const WbVector2 pixelSize() const { return mPixelSize; }
  const QList<WbRgb> colors() const { return mColors; }

  void setModel(const QString &model) { mModel = model; }
  void setRelativeOrientation(const WbRotation &relativeOrientation) { mRelativeOrientation = relativeOrientation; }
  void setPositionOnImage(const WbVector2 &positionOnImage) { mPositionOnImage = positionOnImage; }
  void setPixelSize(const WbVector2 &pixelSize) { mPixelSize = pixelSize; }
  void addColor(WbRgb colors) { mColors.append(colors); }

protected:
  double distance() override { return fabs(objectRelativePosition().z()); }

  int mId;
  QString mModel;
  WbRotation mRelativeOrientation;
  WbVector2 mPositionOnImage;
  WbVector2 mPixelSize;
  QList<WbRgb> mColors;
};

void WbCamera::init() {
  mCharType = 'c';
  // Fields initialization
  mFocus = findSFNode("focus");
  mZoom = findSFNode("zoom");
  mRecognition = findSFNode("recognition");
  mNoiseMaskUrl = findSFString("noiseMaskUrl");
  mAntiAliasing = findSFBool("antiAliasing");
  mAmbientOcclusionRadius = findSFDouble("ambientOcclusionRadius");
  mBloomThreshold = findSFDouble("bloomThreshold");
  mLensFlare = findSFNode("lensFlare");
  mFar = findSFDouble("far");
  mExposure = findSFDouble("exposure");

  // backward compatibility
  WbSFBool *sphericalField = findSFBool("spherical");
  if (sphericalField->value()) {  // Deprecated in Webots R2023
    parsingWarn("Deprecated 'spherical' field, please use the 'projection' field instead.");
    if (isPlanarProjection())
      mProjection->setValue("cylindrical");
    sphericalField->setValue(false);
  }

  mLabelOverlay = NULL;
  mNeedToDeleteRecognizedObjectsRays = false;
  mRecognitionSensor = NULL;
  mRecognitionRefreshRate = 0;
  mRecognizedObjects.clear();
  mRecognizedObjectsTexture = NULL;
  mSegmentationChanged = false;
  mSegmentationCamera = NULL;
  mSegmentationEnabled = false;
  mSegmentationMemoryMappedFile = NULL;
  mSegmentationImageChanged = false;
  mHasSegmentationMemoryMappedFileChanged = false;
  mInvalidRecognizedObjects = QList<WbRecognizedObject *>();
  mDownloader = NULL;
}

WbCamera::WbCamera(WbTokenizer *tokenizer) : WbAbstractCamera("Camera", tokenizer) {
  init();
}

WbCamera::WbCamera(const WbCamera &other) : WbAbstractCamera(other) {
  init();
}

WbCamera::WbCamera(const WbNode &other) : WbAbstractCamera(other) {
  init();
}

WbCamera::~WbCamera() {
  delete mRecognitionSensor;
  qDeleteAll(mRecognizedObjects);
  mRecognizedObjects.clear();

  delete mSegmentationCamera;
  delete mSegmentationMemoryMappedFile;
}

void WbCamera::downloadAssets() {
  WbAbstractCamera::downloadAssets();

  const QString &noiseMaskUrl = mNoiseMaskUrl->value();
  if (!noiseMaskUrl.isEmpty()) {  // noise mask not mandatory, URL can be empty
    const QString completeUrl = WbUrl::computePath(this, "noiseMaskUrl", noiseMaskUrl);
    if (!WbUrl::isWeb(completeUrl) || WbNetwork::instance()->isCachedWithMapUpdate(completeUrl))
      return;

    delete mDownloader;
    mDownloader = WbDownloadManager::instance()->createDownloader(QUrl(completeUrl), this);
    if (!WbWorld::instance()->isLoading())  // URL changed from the scene tree or supervisor
      connect(mDownloader, &WbDownloader::complete, this, &WbCamera::updateNoiseMaskUrl);
    mDownloader->download();
  }
}

void WbCamera::preFinalize() {
  WbAbstractCamera::preFinalize();

  if (zoom())
    zoom()->preFinalize();

  if (recognition())
    recognition()->preFinalize();

  if (focus())
    focus()->preFinalize();

  if (lensFlare())
    lensFlare()->preFinalize();

  mRecognitionSensor = new WbSensor();

  updateNear();
  updateFar();
  updateExposure();
  updateBloomThreshold();
  updateAmbientOcclusionRadius();
}

void WbCamera::postFinalize() {
  WbAbstractCamera::postFinalize();

  if (zoom())
    zoom()->postFinalize();

  if (recognition()) {
    recognition()->postFinalize();
    updateRecognition();
  }

  if (focus()) {
    focus()->postFinalize();
    updateFocus();
  }

  connect(mFocus, &WbSFNode::changed, this, &WbCamera::updateFocus);
  connect(mRecognition, &WbSFNode::changed, this, &WbCamera::updateRecognition);
  connect(mNear, &WbSFDouble::changed, this, &WbCamera::updateNear);
  connect(mFar, &WbSFDouble::changed, this, &WbCamera::updateFar);
  connect(mExposure, &WbSFDouble::changed, this, &WbCamera::updateExposure);
  connect(mAmbientOcclusionRadius, &WbSFDouble::changed, this, &WbCamera::updateAmbientOcclusionRadius);
  connect(mBloomThreshold, &WbSFDouble::changed, this, &WbCamera::updateBloomThreshold);
  connect(mAntiAliasing, &WbSFBool::changed, this, &WbAbstractCamera::updateAntiAliasing);

  if (lensFlare())
    lensFlare()->postFinalize();
}

WbFocus *WbCamera::focus() const {
  return dynamic_cast<WbFocus *>(mFocus->value());
}

WbZoom *WbCamera::zoom() const {
  return dynamic_cast<WbZoom *>(mZoom->value());
}

WbRecognition *WbCamera::recognition() const {
  return dynamic_cast<WbRecognition *>(mRecognition->value());
}

WbLensFlare *WbCamera::lensFlare() const {
  return dynamic_cast<WbLensFlare *>(mLensFlare->value());
}

void WbCamera::initializeImageMemoryMappedFile() {
  WbAbstractCamera::initializeImageMemoryMappedFile();
  if (mImageMemoryMappedFile) {
    // initialize the memory mapped file with a black image
    int *im = reinterpret_cast<int *>(image());
    const int cameraSize = width() * height();
    for (int i = 0; i < cameraSize; i++)
      im[i] = 0xFF000000;
  }
}

void WbCamera::initializeSegmentationMemoryMappedFile() {
  cCameraNumber++;
  delete mSegmentationMemoryMappedFile;
  mSegmentationMemoryMappedFile = initializeMemoryMappedFile("segmentation");
  mHasSegmentationMemoryMappedFileChanged = true;
  if (mSegmentationMemoryMappedFile) {
    unsigned char *data = static_cast<unsigned char *>(mSegmentationMemoryMappedFile->data());
    // initialize the memory mapped file with a black image
    int *im = reinterpret_cast<int *>(data);
    const int cameraSize = width() * height();
    for (int i = 0; i < cameraSize; i++)
      im[i] = 0xFF000000;
  }
}

QString WbCamera::pixelInfo(int x, int y) const {
  WbRgb color;
  if (hasBeenSetup())
    color = mWrenCamera->copyPixelColourValue(x, y);

  const int red = color.red() * 255;
  const int green = color.green() * 255;
  const int blue = color.blue() * 255;

  return QString::asprintf("pixel(%d,%d)=#%02X%02X%02X", x, y, red, green, blue);
}

void WbCamera::updateRecognizedObjectsOverlay(double screenX, double screenY, double overlayX, double overlayY) {
  if (!recognition() || !mSensor->isEnabled()) {
    clearRecognizedObjectsOverlay();
    return;
  }

  // check if mouse is over an object
  int objectIndex = -1;
  for (int i = 0; i < mRecognizedObjects.size(); ++i) {
    const WbVector2 positionOnImage = mRecognizedObjects.at(i)->positionOnImage();
    const WbVector2 pixelsSize = mRecognizedObjects.at(i)->pixelSize();
    if (overlayX < positionOnImage.x() - pixelsSize.x() * 0.5)
      continue;
    if (overlayX > positionOnImage.x() + pixelsSize.x() * 0.5)
      continue;
    if (overlayY < positionOnImage.y() - pixelsSize.y() * 0.5)
      continue;
    if (overlayY > positionOnImage.y() + pixelsSize.y() * 0.5)
      continue;
    objectIndex = i;
    break;
  }
  // display information of the object (if any) in an overlay
  if (objectIndex >= 0) {
    const WbRecognizedObject *object = mRecognizedObjects.at(objectIndex);
    QString text(object->model());
    text += tr("\nId: %1").arg(object->id());
    text += tr("\nRelative position: %1 %2 %3")
              .arg(WbPrecision::doubleToString(object->objectRelativePosition().x(), WbPrecision::GUI_LOW))
              .arg(WbPrecision::doubleToString(object->objectRelativePosition().y(), WbPrecision::GUI_LOW))
              .arg(WbPrecision::doubleToString(object->objectRelativePosition().z(), WbPrecision::GUI_LOW));
    text += tr("\nRelative orientation: %1 %2 %3 %4")
              .arg(WbPrecision::doubleToString(object->relativeOrientation().x(), WbPrecision::GUI_LOW))
              .arg(WbPrecision::doubleToString(object->relativeOrientation().y(), WbPrecision::GUI_LOW))
              .arg(WbPrecision::doubleToString(object->relativeOrientation().z(), WbPrecision::GUI_LOW))
              .arg(WbPrecision::doubleToString(object->relativeOrientation().angle(), WbPrecision::GUI_LOW));
    text += tr("\nSize: %1 %2")
              .arg(WbPrecision::doubleToString(object->objectSize().x(), WbPrecision::GUI_LOW))
              .arg(WbPrecision::doubleToString(object->objectSize().y(), WbPrecision::GUI_LOW));
    text += tr("\nPosition on the image: %1 %2").arg(object->positionOnImage().x()).arg(object->positionOnImage().y());
    text += tr("\nSize on the image: %1 %2").arg(object->pixelSize().x()).arg(object->pixelSize().y());
    for (int i = 0; i < object->colors().size(); ++i)
      text += tr("\nColor %1: %2 %3 %4")
                .arg(i)
                .arg(WbPrecision::doubleToString(object->colors().at(i).red(), WbPrecision::GUI_LOW))
                .arg(WbPrecision::doubleToString(object->colors().at(i).green(), WbPrecision::GUI_LOW))
                .arg(WbPrecision::doubleToString(object->colors().at(i).blue(), WbPrecision::GUI_LOW));
    if (mLabelOverlay == NULL) {
      mLabelOverlay = WbWrenLabelOverlay::createOrRetrieve(WbWrenLabelOverlay::cameraCaptionOverlayId(),
                                                           WbStandardPaths::fontsPath() + "Arial.ttf");
      mLabelOverlay->setText(text);
      mLabelOverlay->setPosition(screenX, screenY);
      mLabelOverlay->setSize(0.06);
      mLabelOverlay->setColor(0xFF0000);
      mLabelOverlay->applyChangesToWren();
    } else {
      mLabelOverlay->moveToPosition(screenX, screenY);
      mLabelOverlay->updateText(text);
    }
  } else
    clearRecognizedObjectsOverlay();
}

void WbCamera::clearRecognizedObjectsOverlay() {
  if (mLabelOverlay) {
    WbWrenLabelOverlay::removeLabel(WbWrenLabelOverlay::cameraCaptionOverlayId());
    mLabelOverlay = NULL;
  }
}

WrTexture *WbCamera::getWrenTexture() {
  if (!hasBeenSetup())
    setup();
  if (mWrenCamera)
    return mWrenCamera->getWrenTexture();
  return NULL;
}

void WbCamera::displayRecognizedObjectsInOverlay() {
  assert(recognition());

  WbPerformanceLog *log = WbPerformanceLog::instance();
  if (log)
    log->startMeasure(WbPerformanceLog::GPU_MEMORY_TRANSFER);

  const int w = width();
  const int h = height();
  const int cameraSize = w * h;
  const int frameThickness = recognition()->frameThickness();

  if (frameThickness > 0) {
    const int color = 0xFF000000 + (recognition()->frameColor().redByte() << 16) +
                      (recognition()->frameColor().greenByte() << 8) + recognition()->frameColor().blueByte();

    int *data = new int[cameraSize];
    int *clearData = new int[cameraSize];
    for (int i = 0; i < cameraSize; ++i) {
      data[i] = color;
      clearData[i] = 0;
    }

    WbWrenOpenGlContext::makeWrenCurrent();

    // Clear texture
    wr_texture_change_data(mRecognizedObjectsTexture, clearData, 0, 0, w, h);

    for (int i = 0; i < mRecognizedObjects.size(); ++i) {
      const WbRecognizedObject *object = mRecognizedObjects.at(i);
      const int x1 = qMax(0, (int)(object->positionOnImage().x() - object->pixelSize().x() / 2 - 1));
      const int x2 = qMin(w - 1, (int)(object->positionOnImage().x() + object->pixelSize().x() / 2 + 1));
      const int y1 = qMax(0, (int)(object->positionOnImage().y() - object->pixelSize().y() / 2 - 1));
      const int y2 = qMin(h - 1, (int)(object->positionOnImage().y() + object->pixelSize().y() / 2 + 1));

      wr_texture_change_data(mRecognizedObjectsTexture, data, x1, y1, frameThickness, y2 - y1);
      wr_texture_change_data(mRecognizedObjectsTexture, data, x2 - frameThickness, y1, frameThickness, y2 - y1);
      wr_texture_change_data(mRecognizedObjectsTexture, data, x1, y1, x2 - x1, frameThickness);
      wr_texture_change_data(mRecognizedObjectsTexture, data, x1, y2 - frameThickness, x2 - x1, frameThickness);
    }
    WbWrenOpenGlContext::doneWren();

    delete[] data;
    delete[] clearData;
  }

  if (log)
    log->stopMeasure(WbPerformanceLog::GPU_MEMORY_TRANSFER);
}

void WbCamera::prePhysicsStep(double ms) {
  WbAbstractCamera::prePhysicsStep(ms);

  if (isPowerOn() && mRecognitionSensor->isEnabled() && mRecognitionSensor->needToRefreshInMs(ms)) {
    // delete them only when sensor will be updated (we need to keep them for the overlay)
    qDeleteAll(mRecognizedObjects);
    mRecognizedObjects.clear();
  } else if (mNeedToDeleteRecognizedObjectsRays) {
    // we can destroy the ray because we don't need it anymore
    foreach (WbRecognizedObject *recognizedObject, mRecognizedObjects)
      recognizedObject->deleteRay();
    mNeedToDeleteRecognizedObjectsRays = false;
  }

  if (isPowerOn() && mRecognitionSensor->isEnabled() && mRecognitionSensor->needToRefreshInMs(ms) && recognition() &&
      recognition()->occlusion()) {
    // create rays
    computeRecognizedObjects(false, true);
    mNeedToDeleteRecognizedObjectsRays = true;

    if (!mRecognizedObjects.isEmpty())
      // camera or object could move during physics step
      subscribeToRaysUpdate(mRecognizedObjects[0]->geom());
  }
}

void WbCamera::postPhysicsStep() {
  WbAbstractCamera::postPhysicsStep();

  // delete invalid WbRecognizedObject and ODE rays
  // it is preferable to not delete them during the physics step to avoid
  // possible inconsistencies in other clusters
  qDeleteAll(mInvalidRecognizedObjects);
  mInvalidRecognizedObjects.clear();

  if (!isControllerRunning() && recognition())
    // update recognized objects info displayed from the overlay in case occlusion is FALSE
    // (otherwise updated in the WbCamera::writeAnswer method)
    refreshRecognitionSensorIfNeeded();
}

void WbCamera::reset(const QString &id) {
  WbAbstractCamera::reset(id);

  WbNode *const focusNode = mFocus->value();
  if (focusNode)
    focusNode->reset(id);
  WbNode *const zoomNode = mZoom->value();
  if (zoomNode)
    zoomNode->reset(id);
  WbNode *const recognitionNode = mRecognition->value();
  if (recognitionNode)
    recognitionNode->reset(id);
  WbNode *const lensFlareNode = mLensFlare->value();
  if (lensFlareNode)
    lensFlareNode->reset(id);
}

void WbCamera::updateRaysSetupIfNeeded() {
  updateTransformForPhysicsStep();

  // compute the camera frustum planes
  const double horizontalFieldOfView = fieldOfView();
  const double verticalFieldOfView =
    (isPlanarProjection() || horizontalFieldOfView > M_PI) ?
      WbWrenCamera::computeFieldOfViewY(horizontalFieldOfView, (double)width() / (double)height()) :
      mWrenCamera->sphericalFieldOfViewY();
  const WbAffinePlane *frustumPlanes = WbObjectDetection::computeFrustumPlanes(this, verticalFieldOfView, horizontalFieldOfView,
                                                                               recognition()->maxRange(), isPlanarProjection());

  // update list of recognized objects
  foreach (WbRecognizedObject *recognizedObject, mRecognizedObjects) {
    recognizedObject->object()->updateTransformForPhysicsStep();
    if (!recognizedObject->recomputeRayDirection(frustumPlanes) || !setRecognizedObjectProperties(recognizedObject)) {
      mRecognizedObjects.removeAll(recognizedObject);
      mInvalidRecognizedObjects.append(recognizedObject);
    }
  }

  delete[] frustumPlanes;
}

void WbCamera::rayCollisionCallback(dGeomID geom, WbSolid *collidingSolid, double depth) {
  foreach (WbRecognizedObject *recognizedObject, mRecognizedObjects) {
    // check if this object is the one that collides
    if (recognizedObject->geom() == geom) {
      // make sure the colliding solid is not the target itself (or a sub-part)
      if (recognizedObject->object() != collidingSolid && !recognizedObject->object()->solidChildren().contains(collidingSolid))
        recognizedObject->setCollided(depth);
      return;
    }
  }
}

void WbCamera::addConfigureToStream(WbDataStream &stream, bool reconfigure) {
  WbAbstractCamera::addConfigureToStream(stream, reconfigure);
  if (zoom()) {
    stream << (double)zoom()->minFieldOfView();
    stream << (double)zoom()->maxFieldOfView();
  } else {
    stream << (double)mFieldOfView->value();
    stream << (double)mFieldOfView->value();
  }
  stream << (unsigned char)(recognition() ? 1 : 0);
  stream << (unsigned char)(recognition() && recognition()->segmentation() ? 1 : 0);
  stream << (double)mExposure->value();
  if (focus()) {
    stream << (double)focus()->focalLength();
    stream << (double)focus()->focalDistance();
    stream << (double)focus()->minFocalDistance();
    stream << (double)focus()->maxFocalDistance();
  } else {
    stream << (double)0.0;
    stream << (double)0.0;
    stream << (double)0.0;
    stream << (double)0.0;
  }
}

void WbCamera::resetMemoryMappedFile() {
  WbAbstractCamera::resetMemoryMappedFile();
  if (hasBeenSetup() && (mSegmentationMemoryMappedFile || (recognition() && recognition()->segmentation())))
    // the previous memory mapped file will be released by the new controller start
    initializeSegmentationMemoryMappedFile();
}

void WbCamera::writeConfigure(WbDataStream &stream) {
  WbAbstractCamera::writeConfigure(stream);

  mRecognitionSensor->connectToRobotSignal(robot());
}

void WbCamera::writeAnswer(WbDataStream &stream) {
  WbAbstractCamera::writeAnswer(stream);

  if (mSegmentationImageChanged) {
    if (mIsRemoteExternController) {
      editChunkMetadata(stream, size());

      // copy image to stream
      stream << (short unsigned int)tag();
      stream << (unsigned char)C_CAMERA_SERIAL_SEGMENTATION_IMAGE;
      int streamLength = stream.length();
      stream.resize(size() + streamLength);
      if (mSegmentationCamera) {
        mSegmentationCamera->enableCopying(true);
        mSegmentationCamera->copyContentsToMemory(stream.data() + streamLength);
      }

      // prepare next chunk
      stream.mSizePtr = stream.length();
      stream << (int)0;
      stream << (unsigned char)0;
    } else
      copyImageToMemoryMappedFile(mSegmentationCamera, static_cast<unsigned char *>(mSegmentationMemoryMappedFile->data()));
    mSegmentationImageChanged = false;
  }

  if (recognition()) {
    if (refreshRecognitionSensorIfNeeded() || mRecognitionSensor->hasPendingValue()) {
      stream << tag();
      stream << (unsigned char)C_CAMERA_OBJECTS;
      const int numberOfObjects = mRecognizedObjects.size();
      stream << (int)numberOfObjects;
      for (int i = 0; i < numberOfObjects; ++i) {
        const WbRecognizedObject *recognizedObject = mRecognizedObjects.at(i);
        // id
        stream << (int)recognizedObject->id();
        // relative position
        stream << (double)recognizedObject->objectRelativePosition().x();
        stream << (double)recognizedObject->objectRelativePosition().y();
        stream << (double)recognizedObject->objectRelativePosition().z();
        // relative orientation
        stream << (double)recognizedObject->relativeOrientation().x();
        stream << (double)recognizedObject->relativeOrientation().y();
        stream << (double)recognizedObject->relativeOrientation().z();
        stream << (double)recognizedObject->relativeOrientation().angle();
        // size
        stream << (double)recognizedObject->objectSize().x();
        stream << (double)recognizedObject->objectSize().y();
        // position on the image
        stream << (int)recognizedObject->positionOnImage().x();
        stream << (int)recognizedObject->positionOnImage().y();
        // size on the image
        stream << (int)recognizedObject->pixelSize().x();
        stream << (int)recognizedObject->pixelSize().y();
        // colors
        const int numberOfColors = recognizedObject->colors().size();
        stream << (int)numberOfColors;
        for (int j = 0; j < numberOfColors; ++j) {
          stream << (double)recognizedObject->colors().at(j).red();
          stream << (double)recognizedObject->colors().at(j).green();
          stream << (double)recognizedObject->colors().at(j).blue();
        }
        // model
        const QByteArray model = recognizedObject->model().toUtf8();
        stream.writeRawData(model.constData(), model.size() + 1);
      }

      mRecognitionSensor->resetPendingValue();
      if (mSensor->isEnabled())
        displayRecognizedObjectsInOverlay();
    }

    if (mSegmentationChanged) {
      stream << (short unsigned int)tag();
      stream << (unsigned char)C_CAMERA_SET_SEGMENTATION;
      stream << (unsigned char)recognition()->segmentation();
      mSegmentationChanged = false;
    }

    if (mSegmentationCamera && mHasSegmentationMemoryMappedFileChanged && !mIsRemoteExternController) {
      stream << (short unsigned int)tag();
      stream << (unsigned char)C_CAMERA_SEGMENTATION_MEMORY_MAPPED_FILE;
      if (mSegmentationMemoryMappedFile) {
        stream << (int)(mSegmentationMemoryMappedFile->size());
        const QByteArray n = QFile::encodeName(mSegmentationMemoryMappedFile->nativeKey());
        stream.writeRawData(n.constData(), n.size() + 1);
      } else
        stream << (int)(0);
      mHasSegmentationMemoryMappedFileChanged = false;
    }
  }
}

void WbCamera::handleMessage(QDataStream &stream) {
  unsigned char command;
  stream >> command;

  if (WbAbstractCamera::handleCommand(stream, command))
    return;

  switch (command) {
    case C_CAMERA_SET_FOV: {
      double fov;
      stream >> fov;

      const WbZoom *z = zoom();
      if (z) {
        if (fov >= z->minFieldOfView() && fov <= z->maxFieldOfView())
          mFieldOfView->setValue(fov);
        else
          warn(
            tr("wb_camera_set_fov(%1) out of zoom range [%2, %3].").arg(fov).arg(z->minFieldOfView()).arg(z->maxFieldOfView()));
      } else
        warn(tr("wb_camera_set_fov() cannot be applied to this camera: missing 'zoom'."));
      break;
    }
    case C_CAMERA_SET_EXPOSURE: {
      double exposure;
      stream >> exposure;
      mExposure->setValue(exposure);
      break;
    }
    case C_CAMERA_SET_FOCAL: {
      double focalDistance;
      stream >> focalDistance;

      WbFocus *f = focus();
      if (f) {
        if ((focalDistance >= f->minFocalDistance()) && (focalDistance <= f->maxFocalDistance()))
          f->setFocalDistance(focalDistance);
        else
          warn(tr("wb_camera_set_focal_distance(%1) out of focus range [%2, %3].")
                 .arg(focalDistance)
                 .arg(f->minFocalDistance())
                 .arg(f->maxFocalDistance()));
      } else
        warn(tr("wb_camera_set_focal_distance() cannot be applied to this camera: missing 'focus'."));
      break;
    }
    case C_CAMERA_SET_RECOGNITION_SAMPLING_PERIOD: {
      stream >> mRecognitionRefreshRate;
      mRecognitionSensor->setRefreshRate(mRecognitionRefreshRate);
      break;
    }
    case C_CAMERA_ENABLE_SEGMENTATION:
      unsigned char segmentationEnabled;
      stream >> segmentationEnabled;
      mSegmentationEnabled = segmentationEnabled;
      if (!hasBeenSetup())
        setup();
      else
        updateOverlayMaskTexture();
      emit enabled(this, isEnabled());
      break;
    default:
      assert(0);
  }
}

void WbCamera::computeRecognizedObjects(bool finalSetup, bool needCollisionDetection) {
  // compute the camera referential
  const WbVector3 cameraPosition = position();
  const double horizontalFieldOfView = fieldOfView();
  const double verticalFieldOfView =
    (isPlanarProjection() || horizontalFieldOfView > M_PI) ?
      WbWrenCamera::computeFieldOfViewY(horizontalFieldOfView, (double)width() / (double)height()) :
      mWrenCamera->sphericalFieldOfViewY();
  const WbAffinePlane *frustumPlanes = WbObjectDetection::computeFrustumPlanes(this, verticalFieldOfView, horizontalFieldOfView,
                                                                               recognition()->maxRange(), isPlanarProjection());

  // loop for each possible target to check if it is visible
  const QList<WbSolid *> objects = WbWorld::instance()->cameraRecognitionObjects();
  for (int i = 0; i < objects.size(); i++) {
    WbSolid *object = objects.at(i);
    if (object == this || robot() == object || robot()->solidChildren().contains(object))
      continue;
    // We should discard targets as soon as possible to improve performance.
    if ((cameraPosition - object->position() - object->boundingSphere()->center()).length() >
        (recognition()->maxRange() + object->boundingSphere()->scaledRadius()))
      continue;
    // create target
    WbRecognizedObject *generatedObject =
      new WbRecognizedObject(this, object, needCollisionDetection, recognition()->maxRange());
    if (finalSetup) {
      if (!generatedObject->isContainedInFrustum(frustumPlanes) || !setRecognizedObjectProperties(generatedObject)) {
        delete generatedObject;
        continue;
      }
    }
    mRecognizedObjects.append(generatedObject);
  }

  delete[] frustumPlanes;
}

WbVector2 WbCamera::applyCameraDistortionToImageCoordinate(const WbVector2 &uv) {
  if (!lens())
    return uv;
  WbVector2 distortedUv(uv);
  const WbVector2 &rc = lens()->radialCoefficients();
  const WbVector2 &tc = lens()->tangentialCoefficients();
  const bool hasRadialDistortion = rc.x() != 0 || rc.y() != 0;
  const bool hasTangentialDistortion = tc.x() != 0 || tc.y() != 0;
  const WbVector2 relativeUv = uv - lens()->center();
  const float r2 = relativeUv.length2();
  if (hasRadialDistortion)
    distortedUv += (rc.x() * r2 + rc.y() * r2 * r2) * relativeUv;
  if (hasTangentialDistortion) {
    distortedUv +=
      WbVector2(2 * tc.x() * relativeUv.x() * relativeUv.y() + tc.y() * (r2 + 2 * relativeUv.x() * relativeUv.x()),
                tc.x() * (r2 + 2 * relativeUv.y() * relativeUv.y() + 2 * tc.y() * relativeUv.x() * relativeUv.y()));
  }
  distortedUv.setX(qMax(0.0, qMin(distortedUv.x(), 1.0)));
  distortedUv.setY(qMax(0.0, qMin(distortedUv.y(), 1.0)));
  return distortedUv;
}

WbVector2 WbCamera::projectOnImage(const WbVector3 &position) {
  const double fovX = fieldOfView();
  WbVector2 uv;  // uv coordinates in range [-0.5, 0.5]
  if (mProjection->value() == "planar") {
    if (position.x() < 0)
      uv.setXy(position.y() > 0 ? -0.5 : 0.5, position.z() > 0 ? -0.5 : 0.5);
    else {
      const double fovY = WbWrenCamera::computeFieldOfViewY(fovX, (double)width() / (double)height());
      const double theta1 = -atan2(position.y(), fabs(position.x()));
      const double theta2 = atan2(position.z(), fabs(position.x()));
      if (mProjection->value() == "planar")
        uv.setX(0.5 * tan(theta1) / tan(0.5 * fovX));
      else
        uv.setX(theta1 * fovX);
      uv.setY(-0.5 * tan(theta2) / tan(0.5 * fovY));
    }
  } else if (mProjection->value() == "spherical") {
    const WbVector3 p = position.normalized();
    const double b = p.z() / p.y();
    uv.setY(acos(p.x()) / (fovX * sqrt(1 + 1 / (b * b))));
    if (p.z() > 0.0)
      uv.setY(-uv.y());
    uv.setX(uv.y() / b);
  } else {
    assert(mProjection->value() == "cylindrical");
    const double fovY = mWrenCamera->sphericalFieldOfViewY();
    const double fovYCorrectionCoefficient = mWrenCamera->sphericalFovYCorrectionCoefficient();
    const WbVector3 normP = position.normalized();
    const double theta = acos(normP.z());
    uv.setX(-acos(normP.x() / sin(theta)) / fovX);
    uv.setY((theta - M_PI_2) * fovYCorrectionCoefficient / fovY);
    if (normP.y() < 0.0)
      uv.setX(-uv.x());
  }

  // convert uv to range [0, 1]
  uv.setX(qMax(0.0, qMin(0.5 + uv.x(), 1.0)));
  uv.setY(qMax(0.0, qMin(0.5 + uv.y(), 1.0)));
  uv = applyCameraDistortionToImageCoordinate(uv);

  // return uv coordinates in range [0, width/height]
  return WbVector2((int)((width() - 1) * uv.x()), (int)((height() - 1) * uv.y()));
}

bool WbCamera::setRecognizedObjectProperties(WbRecognizedObject *recognizedObject) {
  assert(recognizedObject);

  // compute object relative orientation
  WbRotation relativeRotation;
<<<<<<< HEAD
  relativeRotation.fromMatrix3(cameraInverseRotation * recognizedObject->object()->rotationMatrix());
=======
  relativeRotation.fromMatrix3(recognizedObject->object()->rotationMatrix() *
                               recognizedObject->device()->rotationMatrix().transposed());
>>>>>>> 702c69d5
  relativeRotation.normalize();
  recognizedObject->setRelativeOrientation(relativeRotation);

  // set the objects colors
  for (int j = 0; j < recognizedObject->object()->recognitionColorSize(); ++j)
    recognizedObject->addColor(recognizedObject->object()->recognitionColor(j));

  // set the object model
  recognizedObject->setModel(recognizedObject->object()->model());

  // compute position and size in the camera image
  const WbVector3 objectSize = recognizedObject->objectSize();
  const WbVector2 centerPosition = projectOnImage(recognizedObject->objectRelativePosition());
  double minU = centerPosition.x();
  double minV = centerPosition.y();
  double maxU = centerPosition.x();
  double maxV = centerPosition.y();
  WbVector3 corners[8];
  const int cornersSize = recognizedObject->objectSizeComputedFromBoundingSphere() ? 6 : 8;
  if (recognizedObject->objectSizeComputedFromBoundingSphere()) {
    corners[0] = WbVector3(objectSize.x(), 0, 0);
    corners[1] = WbVector3(-objectSize.x(), 0, 0);
    corners[2] = WbVector3(0, objectSize.y(), 0);
    corners[3] = WbVector3(0, -objectSize.y(), 0);
    corners[4] = WbVector3(0, 0, objectSize.z());
    corners[5] = WbVector3(0, 0, -objectSize.z());
  } else {
    // corners of the bounding box of the object in the camera referential
    corners[0] = WbVector3(objectSize.x(), objectSize.y(), objectSize.z());
    corners[1] = WbVector3(-objectSize.x(), objectSize.y(), objectSize.z());
    corners[2] = WbVector3(objectSize.x(), -objectSize.y(), objectSize.z());
    corners[3] = WbVector3(-objectSize.x(), -objectSize.y(), objectSize.z());
    corners[4] = WbVector3(objectSize.x(), objectSize.y(), -objectSize.z());
    corners[5] = WbVector3(-objectSize.x(), objectSize.y(), -objectSize.z());
    corners[6] = WbVector3(objectSize.x(), -objectSize.y(), -objectSize.z());
    corners[7] = WbVector3(-objectSize.x(), -objectSize.y(), -objectSize.z());
  }
  for (int i = 0; i < cornersSize; ++i) {  // project each of the corners in the camera image
    const WbVector2 &positionOnImage = projectOnImage(recognizedObject->objectRelativePosition() + 0.5 * corners[i]);
    if (positionOnImage.x() < minU)
      minU = positionOnImage.x();
    if (positionOnImage.y() < minV)
      minV = positionOnImage.y();
    if (positionOnImage.x() > maxU)
      maxU = positionOnImage.x();
    if (positionOnImage.y() > maxV)
      maxV = positionOnImage.y();
  }
  recognizedObject->setPositionOnImage(WbVector2(round((maxU + minU) / 2.0), round((maxV + minV) / 2.0)));
  recognizedObject->setPixelSize(WbVector2(ceil(maxU - minU), ceil(maxV - minV)));
  if (recognizedObject->pixelSize().x() < 1 || recognizedObject->pixelSize().y() < 1)
    return false;

  return true;
}

bool WbCamera::refreshRecognitionSensorIfNeeded() {
  assert(recognition());

  if (!isPowerOn() || !mRecognitionSensor->needToRefresh())
    return false;

  if (!recognition()->occlusion())
    // no need of ODE ray collision detection
    // rays can be created at the end of the step when all the body positions are up-to-date
    computeRecognizedObjects(true, false);

  // post process objects
  if (recognition()->occlusion())
    removeOccludedRecognizedObjects();

  // check the number of objects and keep only the biggest (in pixel size)
  if (recognition()->maxObjects() > 0 && mRecognizedObjects.size() > recognition()->maxObjects()) {
    QMultiMap<int, WbRecognizedObject *> objectsMap;
    for (int i = 0; i < mRecognizedObjects.size(); ++i) {
      const int pixelSurface = mRecognizedObjects.at(i)->pixelSize().x() * mRecognizedObjects.at(i)->pixelSize().y();
      objectsMap.insert(pixelSurface, mRecognizedObjects.at(i));
    }
    mRecognizedObjects.clear();
    QMultiMapIterator<int, WbRecognizedObject *> i(objectsMap);
    i.toBack();
    while (i.hasPrevious() && mRecognizedObjects.size() < recognition()->maxObjects()) {
      i.previous();
      mRecognizedObjects.append(i.value());
    }
    // delete the remaining ones
    while (i.hasPrevious()) {
      i.previous();
      delete i.value();
    }
  }

  mRecognitionSensor->updateTimer();
  return true;
}

void WbCamera::removeOccludedRecognizedObjects() {
  for (int i = mRecognizedObjects.size() - 1; i >= 0; --i) {
    if (mRecognizedObjects.at(i)->hasCollided()) {
      delete mRecognizedObjects[i];
      mRecognizedObjects.removeAt(i);
    }
  }
}

void WbCamera::createWrenCamera() {
  // Safely detach lens flare postProcessingEffect from camera viewport (before it is deleted)
  if (lensFlare())
    lensFlare()->detachFromViewport();

  WbAbstractCamera::createWrenCamera();

  if (mSegmentationCamera)
    delete mSegmentationCamera;
  if (recognition() && recognition()->segmentation()) {
    mSegmentationCamera = new WbWrenCamera(wrenNode(), width(), height(), nearValue(), minRange(), recognition()->maxRange(),
                                           fieldOfView(), 's', false, mProjection->value());
    connect(mSensor, &WbSensor::stateChanged, this, &WbCamera::updateOverlayMaskTexture);
  } else {
    mSegmentationCamera = NULL;
    disconnect(mSensor, &WbSensor::stateChanged, this, &WbCamera::updateOverlayMaskTexture);
  }

  applyCameraSettings();
  applyFocalSettingsToWren();
  applyFarToWren();
  updateExposure();
  updateBloomThreshold();
  updateAmbientOcclusionRadius();

  updateLensFlare();
  updateCameraOrientation();
  connect(mWrenCamera, &WbWrenCamera::cameraInitialized, this, &WbCamera::updateLensFlare);
  connect(mWrenCamera, &WbWrenCamera::cameraInitialized, this, &WbCamera::updateCameraOrientation);

  if (mSegmentationCamera) {
    updateSegmentationCameraOrientation();
    connect(mSegmentationCamera, &WbWrenCamera::cameraInitialized, this, &WbCamera::updateSegmentationCameraOrientation);
  }
}

void WbCamera::createWrenOverlay() {
  WbAbstractCamera::createWrenOverlay();

  // mRecognizedObjectsTexture deleted when creating the WREN overlay
  assert(recognition() || !mRecognizedObjectsTexture);
  if (mWrenCamera && recognition()) {
    mRecognizedObjectsTexture = WR_TEXTURE(mOverlay->createForegroundTexture());
    emit textureIdUpdated(mOverlay->foregroundTextureGLId(), FOREGROUND_TEXTURE);
    updateOverlayMaskTexture();
  }
}

void WbCamera::updateOverlayMaskTexture() {
  if (!mOverlay)
    return;

  if (mWrenCamera && mSensor->isEnabled() && recognition() && mSegmentationEnabled && mSegmentationCamera)
    mOverlay->setMaskTexture(mSegmentationCamera->getWrenTexture());
  else
    mOverlay->unsetMaskTexture();
  emit textureIdUpdated(mOverlay->maskTextureGLId(), MASK_TEXTURE);
}

void WbCamera::updateTextureUpdateNotifications(bool enabled) {
  WbAbstractCamera::updateTextureUpdateNotifications(enabled);
  if (!mWrenCamera || !mSegmentationCamera)
    return;
  if (enabled && mExternalWindowEnabled)
    connect(mSegmentationCamera, &WbWrenCamera::textureUpdated, this, &WbRenderingDevice::textureUpdated, Qt::UniqueConnection);
  else
    disconnect(mSegmentationCamera, &WbWrenCamera::textureUpdated, this, &WbRenderingDevice::textureUpdated);
  mSegmentationCamera->enableTextureUpdateNotifications(mExternalWindowEnabled);
}

void WbCamera::setup() {
  WbAbstractCamera::setup();
  createSegmentationCamera();
  if (mSegmentationMemoryMappedFile || (recognition() && recognition()->segmentation()))
    initializeSegmentationMemoryMappedFile();

  if (!isPlanarProjection())
    return;

  updateNoiseMaskUrl();
  updateExposure();
  updateAmbientOcclusionRadius();
  updateBloomThreshold();
  connect(mNoiseMaskUrl, &WbSFString::changed, this, &WbCamera::updateNoiseMaskUrl);
}

bool WbCamera::isEnabled() const {
  return (mSegmentationEnabled && recognition() && recognition()->segmentation()) || WbAbstractCamera::isEnabled();
}

bool WbCamera::needToRender() const {
  return WbAbstractCamera::needToRender() ||
         (mSegmentationEnabled && mRecognitionSensor->isEnabled() && mRecognitionSensor->needToRefresh());
}

void WbCamera::render() {
  if (mSegmentationCamera && mSegmentationEnabled && isPowerOn() && mRecognitionSensor->isEnabled() &&
      mRecognitionSensor->needToRefresh()) {
    mSegmentationCamera->render();
    mSegmentationImageChanged = true;
  }
}

WbVector3 WbCamera::urdfRotation(const WbMatrix3 &rotationMatrix) const {
  WbVector3 eulerRotation = rotationMatrix.toEulerAnglesZYX();
  // Webots defines the camera frame as FLU but ROS desfines it as RDF (Right-Down-Forward)
  eulerRotation[0] -= M_PI / 2;
  eulerRotation[2] -= M_PI / 2;
  return eulerRotation;
}

/////////////////////
//  Update methods //
/////////////////////

void WbCamera::updateFocus() {
  if (focus())
    connect(focus(), &WbFocus::focusSettingsChanged, this, &WbCamera::applyFocalSettingsToWren);
  else if (hasBeenSetup())
    mNeedToConfigure = true;
  if (hasBeenSetup())
    applyFocalSettingsToWren();
}

void WbCamera::updateRecognition() {
  if (!hasBeenSetup())
    return;

  const WbRecognition *recognitionNode = recognition();
  if (recognitionNode && !mOverlay->foregroundTexture()) {
    mRecognizedObjectsTexture = WR_TEXTURE(mOverlay->createForegroundTexture());
    emit textureIdUpdated(mOverlay->foregroundTextureGLId(), FOREGROUND_TEXTURE);
  } else if (mOverlay->foregroundTexture()) {
    mOverlay->deleteForegroundTexture(true);
    emit textureIdUpdated(mOverlay->foregroundTextureGLId(), FOREGROUND_TEXTURE);
    mRecognizedObjectsTexture = NULL;
  }

  // clear mRecognizedObjects if Recognition node changed but not if `Recognition.segmentation` changed
  qDeleteAll(mRecognizedObjects);
  mRecognizedObjects.clear();

  createSegmentationCamera();

  mNeedToConfigure = true;
}

void WbCamera::updateSegmentation() {
  mSegmentationChanged = true;
  if (mSegmentationEnabled && (!recognition() || !recognition()->segmentation())) {
    mSegmentationEnabled = false;
    updateOverlayMaskTexture();
  }
  createSegmentationCamera();
}

void WbCamera::createSegmentationCamera() {
  const WbRecognition *recognitionNode = recognition();
  if (recognitionNode)
    connect(recognitionNode, &WbRecognition::segmentationChanged, this, &WbCamera::updateSegmentation, Qt::UniqueConnection);

  delete mSegmentationCamera;

  if (recognitionNode && recognitionNode->segmentation()) {
    mSegmentationCamera = new WbWrenCamera(wrenNode(), width(), height(), nearValue(), minRange(), recognition()->maxRange(),
                                           fieldOfView(), 's', false, mProjection->value());
    connect(mSensor, &WbSensor::stateChanged, this, &WbCamera::updateOverlayMaskTexture);
    if (!mSegmentationMemoryMappedFile)
      initializeSegmentationMemoryMappedFile();
  } else {
    mSegmentationCamera = NULL;
    disconnect(mSensor, &WbSensor::stateChanged, this, &WbCamera::updateOverlayMaskTexture);
  }
  updateOverlayMaskTexture();
  if (mExternalWindowEnabled)
    updateTextureUpdateNotifications(mExternalWindowEnabled);

  if (mSegmentationCamera) {
    updateSegmentationCameraOrientation();
    connect(mSegmentationCamera, &WbWrenCamera::cameraInitialized, this, &WbCamera::updateSegmentationCameraOrientation);
  }
}

void WbCamera::updateLensFlare() {
  if (hasBeenSetup() && lensFlare()) {
    if (!isPlanarProjection()) {
      parsingWarn(tr("Lens flare can only be applied to planar cameras."));
      return;
    }
    WrViewport *viewport = mWrenCamera->getSubViewport(WbWrenCamera::CAMERA_ORIENTATION_FRONT);
    lensFlare()->setup(viewport);
  }
}

void WbCamera::updateCameraOrientation() {
  if (hasBeenSetup()) {
    // FLU axis orientation
    mWrenCamera->rotateRoll(M_PI_2);
    mWrenCamera->rotateYaw(-M_PI_2);
  }
}

void WbCamera::updateSegmentationCameraOrientation() {
  // FLU axis orientation
  mSegmentationCamera->rotateRoll(M_PI_2);
  mSegmentationCamera->rotateYaw(-M_PI_2);
}

void WbCamera::updateNear() {
  if (WbFieldChecker::resetDoubleIfNonPositive(this, mNear, 0.01))
    return;

  mNeedToConfigure = true;

  if (mFar->value() > 0.0 and mFar->value() < mNear->value()) {
    mNear->setValue(mFar->value());
    parsingWarn(tr("'near' is greater than 'far'. Setting 'near' to %1.").arg(mNear->value()));
  }

  if (hasBeenSetup())
    applyNearToWren();

  if (areWrenObjectsInitialized()) {
    applyFrustumToWren();
    if (isPlanarProjection() && hasBeenSetup())
      updateFrustumDisplay();
  }
}

void WbCamera::updateFar() {
  if (WbFieldChecker::resetDoubleIfNegative(this, mFar, 0.0))
    return;

  if (mFar->value() > 0.0 and mFar->value() < mNear->value()) {
    mFar->setValue(mNear->value() + 1.0);
    parsingWarn(tr("'far' is less than 'near'. Setting 'far' to %1.").arg(mFar->value()));
    return;
  }

  if (hasBeenSetup())
    applyFarToWren();

  if (areWrenObjectsInitialized())
    applyFrustumToWren();
}

void WbCamera::updateExposure() {
  if (WbFieldChecker::resetDoubleIfNegative(this, mExposure, 1.0))
    return;

  if (mWrenCamera)
    mWrenCamera->setExposure(mExposure->value());
}

void WbCamera::updateAmbientOcclusionRadius() {
  WbFieldChecker::resetDoubleIfNegative(this, mAmbientOcclusionRadius, 2.0);

  if (mWrenCamera)
    mWrenCamera->setAmbientOcclusionRadius(mAmbientOcclusionRadius->value());
}

void WbCamera::updateBloomThreshold() {
  WbFieldChecker::resetDoubleIfNegativeAndNotDisabled(this, mBloomThreshold, 21.0, -1.0);

  if (mWrenCamera)
    mWrenCamera->setBloomThreshold(mBloomThreshold->value());
}

void WbCamera::updateNoiseMaskUrl() {
  if (!hasBeenSetup() || mNoiseMaskUrl->value().isEmpty())
    return;

  // we want to replace the windows backslash path separators (if any) with cross-platform forward slashes
  QString url = mNoiseMaskUrl->value();
  mNoiseMaskUrl->blockSignals(true);
  mNoiseMaskUrl->setValue(url.replace("\\", "/"));
  mNoiseMaskUrl->blockSignals(false);

  const QString &completeUrl = WbUrl::computePath(this, "noiseMaskUrl", mNoiseMaskUrl->value(), true);
  if (WbUrl::isWeb(completeUrl)) {
    if (mDownloader && !mDownloader->error().isEmpty()) {
      warn(mDownloader->error());  // failure downloading or file does not exist (404)
      delete mDownloader;
      mDownloader = NULL;
      return;
    }

    if (!WbNetwork::instance()->isCachedWithMapUpdate(completeUrl)) {
      downloadAssets();  // URL was changed from the scene tree or supervisor
      return;
    }
  }

  if (!(completeUrl == WbUrl::missingTexture() || completeUrl.isEmpty())) {
    const QString error = mWrenCamera->setNoiseMask(completeUrl);
    if (!error.isEmpty())
      parsingWarn(error);
  }
}

bool WbCamera::isFrustumEnabled() const {
  return WbWrenRenderingContext::instance()->isOptionalRenderingEnabled(WbWrenRenderingContext::VF_CAMERA_FRUSTUMS);
}

void WbCamera::updateFrustumDisplayIfNeeded(int optionalRendering) {
  if (optionalRendering == WbWrenRenderingContext::VF_CAMERA_FRUSTUMS)
    updateFrustumDisplay();
}

/////////////////////
//  Apply methods  //
/////////////////////

void WbCamera::applyFocalSettingsToWren() {
  if (hasBeenSetup()) {
    if (focus())
      mWrenCamera->setFocus(focus()->focalDistance(), focus()->focalLength());
    else
      mWrenCamera->setFocus(0.0, 0.0);
    mNeedToConfigure = true;
  }
}

void WbCamera::applyFarToWren() {
  mWrenCamera->setFar(mFar->value());
  if (mSegmentationCamera) {
    mSegmentationCamera->setFar(mFar->value());
    updateOverlayMaskTexture();
  }
}

void WbCamera::applyCameraSettingsToWren() {
  WbAbstractCamera::applyCameraSettingsToWren();
  applyFocalSettingsToWren();
}

void WbCamera::applyNearToWren() {
  WbAbstractCamera::applyNearToWren();
  if (mSegmentationCamera) {
    mSegmentationCamera->setNear(nearValue());
    updateOverlayMaskTexture();
  }
}

void WbCamera::applyFieldOfViewToWren() {
  WbAbstractCamera::applyFieldOfViewToWren();
  if (mSegmentationCamera) {
    mSegmentationCamera->setFieldOfView(mFieldOfView->value());
    updateOverlayMaskTexture();
  }
}

void WbCamera::applyLensToWren() {
  WbAbstractCamera::applyLensToWren();
  if (mSegmentationCamera && hasBeenSetup()) {
    const WbLens *l = lens();
    if (l) {
      mSegmentationCamera->enableLensDistortion();
      mSegmentationCamera->setLensDistortionCenter(l->center());
      mSegmentationCamera->setRadialLensDistortionCoefficients(l->radialCoefficients());
      mSegmentationCamera->setTangentialLensDistortionCoefficients(l->tangentialCoefficients());
    } else
      mSegmentationCamera->disableLensDistortion();
    updateOverlayMaskTexture();
  }
}<|MERGE_RESOLUTION|>--- conflicted
+++ resolved
@@ -804,12 +804,8 @@
 
   // compute object relative orientation
   WbRotation relativeRotation;
-<<<<<<< HEAD
-  relativeRotation.fromMatrix3(cameraInverseRotation * recognizedObject->object()->rotationMatrix());
-=======
-  relativeRotation.fromMatrix3(recognizedObject->object()->rotationMatrix() *
-                               recognizedObject->device()->rotationMatrix().transposed());
->>>>>>> 702c69d5
+  relativeRotation.fromMatrix3(recognizedObject->device()->rotationMatrix().transposed() * 
+                               recognizedObject->object()->rotationMatrix());
   relativeRotation.normalize();
   recognizedObject->setRelativeOrientation(relativeRotation);
 
