--- conflicted
+++ resolved
@@ -156,28 +156,18 @@
 void WbCamera::downloadAssets() {
   WbAbstractCamera::downloadAssets();
   const QString &noiseMaskUrl = mNoiseMaskUrl->value();
-<<<<<<< HEAD
-  if (WbUrl::isWeb(noiseMaskUrl)) {
-    if (WbNetwork::instance()->isCached(noiseMaskUrl))
-      return;
-    delete mDownloader;
-    mDownloader = new WbDownloader(this);
-    if (isPostFinalizedCalled())  // URL changed from the scene tree or supervisor
-      connect(mDownloader, &WbDownloader::complete, this, &WbCamera::updateNoiseMaskUrl);
-
-    mDownloader->download(QUrl(noiseMaskUrl));
-=======
   if (!noiseMaskUrl.isEmpty()) {
     const QString completeUrl = WbUrl::computePath(this, "url", noiseMaskUrl, false);
-
     if (WbUrl::isWeb(completeUrl)) {
+      if (WbNetwork::instance()->isCached(completeUrl))
+        return;
       delete mDownloader;
       mDownloader = new WbDownloader(this);
       if (isPostFinalizedCalled())  // URL changed from the scene tree or supervisor
         connect(mDownloader, &WbDownloader::complete, this, &WbCamera::updateNoiseMaskUrl);
+
       mDownloader->download(QUrl(completeUrl));
     }
->>>>>>> bf37aa62
   }
 }
 
@@ -1114,35 +1104,22 @@
 
   QString noiseMaskUrl = mNoiseMaskUrl->value();
   if (!noiseMaskUrl.isEmpty()) {  // use custom noise mask
-<<<<<<< HEAD
-    if (WbUrl::isWeb(noiseMaskUrl)) {
-      if (isPostFinalizedCalled() && !WbNetwork::instance()->isCached(noiseMaskUrl)) {
-=======
     QString completeUrl = WbUrl::computePath(this, "url", noiseMaskUrl, false);
-    QIODevice *device;
     if (WbUrl::isWeb(completeUrl)) {
-      if (isPostFinalizedCalled() && mDownloader == NULL) {
->>>>>>> bf37aa62
+      if (isPostFinalizedCalled() && !WbNetwork::instance()->isCached(completeUrl)) {
         // url was changed from the scene tree or supervisor
         downloadAssets();
         return;
       }
     } else {
-<<<<<<< HEAD
-      noiseMaskUrl = WbUrl::computePath(this, "noiseMaskUrl", noiseMaskUrl);
+      completeUrl = WbUrl::computePath(this, "noiseMaskUrl", noiseMaskUrl);
       if (noiseMaskUrl.isEmpty()) {
-        warn(tr("Noise mask not found: '%1'").arg(noiseMaskUrl));
+        warn(tr("Noise mask not found: '%1'").arg(completeUrl));
         return;
       }
     }
 
-    const QString error = mWrenCamera->setNoiseMask(noiseMaskUrl);
-=======
-      completeUrl = WbUrl::computePath(this, "noiseMaskUrl", noiseMaskUrl);
-      device = NULL;
-    }
-    const QString error = mWrenCamera->setNoiseMask(completeUrl.toUtf8().constData(), device);
->>>>>>> bf37aa62
+    const QString error = mWrenCamera->setNoiseMask(completeUrl);
     if (!error.isEmpty())
       parsingWarn(error);
 
