// Copyright 1996-2023 Cyberbotics Ltd.
//
// Licensed under the Apache License, Version 2.0 (the "License");
// you may not use this file except in compliance with the License.
// You may obtain a copy of the License at
//
//     https://www.apache.org/licenses/LICENSE-2.0
//
// Unless required by applicable law or agreed to in writing, software
// distributed under the License is distributed on an "AS IS" BASIS,
// WITHOUT WARRANTIES OR CONDITIONS OF ANY KIND, either express or implied.
// See the License for the specific language governing permissions and
// limitations under the License.

#include "WbCamera.hpp"

#include "WbAffinePlane.hpp"
#include "WbBasicJoint.hpp"
#include "WbBoundingSphere.hpp"
#include "WbDataStream.hpp"
#include "WbDownloadManager.hpp"
#include "WbDownloader.hpp"
#include "WbFieldChecker.hpp"
#include "WbFocus.hpp"
#include "WbLens.hpp"
#include "WbLensFlare.hpp"
#include "WbLight.hpp"
#include "WbNetwork.hpp"
#include "WbObjectDetection.hpp"
#include "WbPerformanceLog.hpp"
#include "WbPreferences.hpp"
#include "WbProtoModel.hpp"
#include "WbRecognition.hpp"
#include "WbRgb.hpp"
#include "WbRobot.hpp"
#include "WbSFNode.hpp"
#include "WbSensor.hpp"
#include "WbStandardPaths.hpp"
#include "WbUrl.hpp"
#include "WbWorld.hpp"
#include "WbWrenCamera.hpp"
#include "WbWrenLabelOverlay.hpp"
#include "WbWrenOpenGlContext.hpp"
#include "WbWrenRenderingContext.hpp"
#include "WbWrenTextureOverlay.hpp"
#include "WbZoom.hpp"

#include "../../controller/c/messages.h"

#include <QtCore/QDataStream>
#include <QtCore/QtGlobal>

#ifndef _WIN32
#include "WbPosixMemoryMappedFile.hpp"
#else
#include <QtCore/QSharedMemory>
#endif

class WbRecognizedObject : public WbObjectDetection {
public:
  WbRecognizedObject(WbCamera *camera, WbSolid *object, bool needToCheckCollision, double maxRange) :
    WbObjectDetection(camera, object, needToCheckCollision, maxRange, camera->fieldOfView()) {
    mId = object->uniqueId();
    mModel = "";
    mRelativeOrientation = WbRotation(0.0, 1.0, 0.0, 0.0);
    mPositionOnImage = WbVector2(0, 0);
    mPixelSize = WbVector2(0, 0);
    mColors.clear();
  };

  virtual ~WbRecognizedObject() {}

  int id() const { return mId; }
  const QString model() const { return mModel; }
  const WbRotation relativeOrientation() const { return mRelativeOrientation; }
  const WbVector2 positionOnImage() const { return mPositionOnImage; }
  const WbVector2 pixelSize() const { return mPixelSize; }
  const QList<WbRgb> colors() const { return mColors; }

  void setModel(const QString &model) { mModel = model; }
  void setRelativeOrientation(const WbRotation &relativeOrientation) { mRelativeOrientation = relativeOrientation; }
  void setPositionOnImage(const WbVector2 &positionOnImage) { mPositionOnImage = positionOnImage; }
  void setPixelSize(const WbVector2 &pixelSize) { mPixelSize = pixelSize; }
  void addColor(WbRgb colors) { mColors.append(colors); }

protected:
  double distance() override { return fabs(objectRelativePosition().x()); }

  int mId;
  QString mModel;
  WbRotation mRelativeOrientation;
  WbVector2 mPositionOnImage;
  WbVector2 mPixelSize;
  QList<WbRgb> mColors;
};

void WbCamera::init() {
  mCharType = 'c';
  // Fields initialization
  mFocus = findSFNode("focus");
  mZoom = findSFNode("zoom");
  mRecognition = findSFNode("recognition");
  mNoiseMaskUrl = findSFString("noiseMaskUrl");
  mAntiAliasing = findSFBool("antiAliasing");
  mAmbientOcclusionRadius = findSFDouble("ambientOcclusionRadius");
  mBloomThreshold = findSFDouble("bloomThreshold");
  mLensFlare = findSFNode("lensFlare");
  mFar = findSFDouble("far");
  mExposure = findSFDouble("exposure");

  // backward compatibility
  WbSFBool *sphericalField = findSFBool("spherical");
  if (sphericalField->value()) {  // Deprecated in Webots R2023
    parsingWarn("Deprecated 'spherical' field, please use the 'projection' field instead.");
    if (isPlanarProjection())
      mProjection->setValue("cylindrical");
    sphericalField->setValue(false);
  }

  mLabelOverlay = NULL;
  mNeedToDeleteRecognizedObjectsRays = false;
  mRecognitionSensor = NULL;
  mRecognitionRefreshRate = 0;
  mRecognizedObjects.clear();
  mRecognizedObjectsTexture = NULL;
  mSegmentationChanged = false;
  mSegmentationCamera = NULL;
  mSegmentationEnabled = false;
  mSegmentationMemoryMappedFile = NULL;
  mSegmentationImageChanged = false;
  mHasSegmentationMemoryMappedFileChanged = false;
  mInvalidRecognizedObjects = QList<WbRecognizedObject *>();
  mDownloader = NULL;
}

WbCamera::WbCamera(WbTokenizer *tokenizer) : WbAbstractCamera("Camera", tokenizer) {
  init();
}

WbCamera::WbCamera(const WbCamera &other) : WbAbstractCamera(other) {
  init();
}

WbCamera::WbCamera(const WbNode &other) : WbAbstractCamera(other) {
  init();
}

WbCamera::~WbCamera() {
  delete mRecognitionSensor;
  qDeleteAll(mRecognizedObjects);
  mRecognizedObjects.clear();

  delete mSegmentationCamera;
  delete mSegmentationMemoryMappedFile;
}

void WbCamera::downloadAssets() {
  WbAbstractCamera::downloadAssets();

  const QString &noiseMaskUrl = mNoiseMaskUrl->value();
  if (!noiseMaskUrl.isEmpty()) {  // noise mask not mandatory, URL can be empty
    const QString completeUrl = WbUrl::computePath(this, "noiseMaskUrl", noiseMaskUrl);
    if (!WbUrl::isWeb(completeUrl) || WbNetwork::instance()->isCachedWithMapUpdate(completeUrl))
      return;

    delete mDownloader;
    mDownloader = WbDownloadManager::instance()->createDownloader(QUrl(completeUrl), this);
    if (!WbWorld::instance()->isLoading())  // URL changed from the scene tree or supervisor
      connect(mDownloader, &WbDownloader::complete, this, &WbCamera::updateNoiseMaskUrl);
    mDownloader->download();
  }
}

void WbCamera::preFinalize() {
  WbAbstractCamera::preFinalize();

  if (zoom())
    zoom()->preFinalize();

  if (recognition())
    recognition()->preFinalize();

  if (focus())
    focus()->preFinalize();

  if (lensFlare())
    lensFlare()->preFinalize();

  mRecognitionSensor = new WbSensor();

  updateNear();
  updateFar();
  updateExposure();
  updateBloomThreshold();
  updateAmbientOcclusionRadius();
}

void WbCamera::postFinalize() {
  WbAbstractCamera::postFinalize();

  if (zoom())
    zoom()->postFinalize();

  if (recognition()) {
    recognition()->postFinalize();
    updateRecognition();
  }

  if (focus()) {
    focus()->postFinalize();
    updateFocus();
  }

  connect(mFocus, &WbSFNode::changed, this, &WbCamera::updateFocus);
  connect(mRecognition, &WbSFNode::changed, this, &WbCamera::updateRecognition);
  connect(mNear, &WbSFDouble::changed, this, &WbCamera::updateNear);
  connect(mFar, &WbSFDouble::changed, this, &WbCamera::updateFar);
  connect(mExposure, &WbSFDouble::changed, this, &WbCamera::updateExposure);
  connect(mAmbientOcclusionRadius, &WbSFDouble::changed, this, &WbCamera::updateAmbientOcclusionRadius);
  connect(mBloomThreshold, &WbSFDouble::changed, this, &WbCamera::updateBloomThreshold);
  connect(mAntiAliasing, &WbSFBool::changed, this, &WbAbstractCamera::updateAntiAliasing);

  if (lensFlare())
    lensFlare()->postFinalize();
}

WbFocus *WbCamera::focus() const {
  return dynamic_cast<WbFocus *>(mFocus->value());
}

WbZoom *WbCamera::zoom() const {
  return dynamic_cast<WbZoom *>(mZoom->value());
}

WbRecognition *WbCamera::recognition() const {
  return dynamic_cast<WbRecognition *>(mRecognition->value());
}

WbLensFlare *WbCamera::lensFlare() const {
  return dynamic_cast<WbLensFlare *>(mLensFlare->value());
}

void WbCamera::initializeImageMemoryMappedFile() {
  WbAbstractCamera::initializeImageMemoryMappedFile();
  if (mImageMemoryMappedFile) {
    // initialize the memory mapped file with a black image
    int *im = reinterpret_cast<int *>(image());
    const int cameraSize = width() * height();
    for (int i = 0; i < cameraSize; i++)
      im[i] = 0xFF000000;
  }
}

void WbCamera::initializeSegmentationMemoryMappedFile() {
  cCameraNumber++;
  delete mSegmentationMemoryMappedFile;
  mSegmentationMemoryMappedFile = initializeMemoryMappedFile("segmentation");
  mHasSegmentationMemoryMappedFileChanged = true;
  if (mSegmentationMemoryMappedFile) {
    unsigned char *data = static_cast<unsigned char *>(mSegmentationMemoryMappedFile->data());
    // initialize the memory mapped file with a black image
    int *im = reinterpret_cast<int *>(data);
    const int cameraSize = width() * height();
    for (int i = 0; i < cameraSize; i++)
      im[i] = 0xFF000000;
  }
}

QString WbCamera::pixelInfo(int x, int y) const {
  WbRgb color;
  if (hasBeenSetup())
    color = mWrenCamera->copyPixelColourValue(x, y);

  const int red = color.red() * 255;
  const int green = color.green() * 255;
  const int blue = color.blue() * 255;

  return QString::asprintf("pixel(%d,%d)=#%02X%02X%02X", x, y, red, green, blue);
}

void WbCamera::updateRecognizedObjectsOverlay(double screenX, double screenY, double overlayX, double overlayY) {
  if (!recognition() || !mSensor->isEnabled()) {
    clearRecognizedObjectsOverlay();
    return;
  }

  // check if mouse is over an object
  int objectIndex = -1;
  for (int i = 0; i < mRecognizedObjects.size(); ++i) {
    const WbVector2 positionOnImage = mRecognizedObjects.at(i)->positionOnImage();
    const WbVector2 pixelsSize = mRecognizedObjects.at(i)->pixelSize();
    if (overlayX < positionOnImage.x() - pixelsSize.x() * 0.5)
      continue;
    if (overlayX > positionOnImage.x() + pixelsSize.x() * 0.5)
      continue;
    if (overlayY < positionOnImage.y() - pixelsSize.y() * 0.5)
      continue;
    if (overlayY > positionOnImage.y() + pixelsSize.y() * 0.5)
      continue;
    objectIndex = i;
    break;
  }
  // display information of the object (if any) in an overlay
  if (objectIndex >= 0) {
    const WbRecognizedObject *object = mRecognizedObjects.at(objectIndex);
    QString text(object->model());
    text += tr("\nId: %1").arg(object->id());
    text += tr("\nRelative position: %1 %2 %3")
              .arg(WbPrecision::doubleToString(object->objectRelativePosition().x(), WbPrecision::GUI_LOW))
              .arg(WbPrecision::doubleToString(object->objectRelativePosition().y(), WbPrecision::GUI_LOW))
              .arg(WbPrecision::doubleToString(object->objectRelativePosition().z(), WbPrecision::GUI_LOW));
    text += tr("\nRelative orientation: %1 %2 %3 %4")
              .arg(WbPrecision::doubleToString(object->relativeOrientation().x(), WbPrecision::GUI_LOW))
              .arg(WbPrecision::doubleToString(object->relativeOrientation().y(), WbPrecision::GUI_LOW))
              .arg(WbPrecision::doubleToString(object->relativeOrientation().z(), WbPrecision::GUI_LOW))
              .arg(WbPrecision::doubleToString(object->relativeOrientation().angle(), WbPrecision::GUI_LOW));
    text += tr("\nSize: %1 %2")
              .arg(WbPrecision::doubleToString(object->objectSize().y(), WbPrecision::GUI_LOW))
              .arg(WbPrecision::doubleToString(object->objectSize().z(), WbPrecision::GUI_LOW));
    text += tr("\nPosition on the image: %1 %2").arg(object->positionOnImage().x()).arg(object->positionOnImage().y());
    text += tr("\nSize on the image: %1 %2").arg(object->pixelSize().x()).arg(object->pixelSize().y());
    for (int i = 0; i < object->colors().size(); ++i)
      text += tr("\nColor %1: %2 %3 %4")
                .arg(i)
                .arg(WbPrecision::doubleToString(object->colors().at(i).red(), WbPrecision::GUI_LOW))
                .arg(WbPrecision::doubleToString(object->colors().at(i).green(), WbPrecision::GUI_LOW))
                .arg(WbPrecision::doubleToString(object->colors().at(i).blue(), WbPrecision::GUI_LOW));
    if (mLabelOverlay == NULL) {
      mLabelOverlay = WbWrenLabelOverlay::createOrRetrieve(WbWrenLabelOverlay::cameraCaptionOverlayId(),
                                                           WbStandardPaths::fontsPath() + "Arial.ttf");
      mLabelOverlay->setText(text);
      mLabelOverlay->setPosition(screenX, screenY);
      mLabelOverlay->setSize(0.06);
      mLabelOverlay->setColor(0xFF0000);
      mLabelOverlay->applyChangesToWren();
    } else {
      mLabelOverlay->moveToPosition(screenX, screenY);
      mLabelOverlay->updateText(text);
    }
  } else
    clearRecognizedObjectsOverlay();
}

void WbCamera::clearRecognizedObjectsOverlay() {
  if (mLabelOverlay) {
    WbWrenLabelOverlay::removeLabel(WbWrenLabelOverlay::cameraCaptionOverlayId());
    mLabelOverlay = NULL;
  }
}

WrTexture *WbCamera::getWrenTexture() {
  if (!hasBeenSetup())
    setup();
  if (mWrenCamera)
    return mWrenCamera->getWrenTexture();
  return NULL;
}

void WbCamera::displayRecognizedObjectsInOverlay() {
  assert(recognition());

  WbPerformanceLog *log = WbPerformanceLog::instance();
  if (log)
    log->startMeasure(WbPerformanceLog::GPU_MEMORY_TRANSFER);

  const int w = width();
  const int h = height();
  const int cameraSize = w * h;
  const int frameThickness = recognition()->frameThickness();

  if (frameThickness > 0) {
    const int color = 0xFF000000 + (recognition()->frameColor().redByte() << 16) +
                      (recognition()->frameColor().greenByte() << 8) + recognition()->frameColor().blueByte();

    int *data = new int[cameraSize];
    int *clearData = new int[cameraSize];
    for (int i = 0; i < cameraSize; ++i) {
      data[i] = color;
      clearData[i] = 0;
    }

    WbWrenOpenGlContext::makeWrenCurrent();

    // Clear texture
    wr_texture_change_data(mRecognizedObjectsTexture, clearData, 0, 0, w, h);

    for (int i = 0; i < mRecognizedObjects.size(); ++i) {
      const WbRecognizedObject *object = mRecognizedObjects.at(i);
      const int x1 = qMax(0, (int)(object->positionOnImage().x() - object->pixelSize().x() / 2 - 1));
      const int x2 = qMin(w - 1, (int)(object->positionOnImage().x() + object->pixelSize().x() / 2 + 1));
      const int y1 = qMax(0, (int)(object->positionOnImage().y() - object->pixelSize().y() / 2 - 1));
      const int y2 = qMin(h - 1, (int)(object->positionOnImage().y() + object->pixelSize().y() / 2 + 1));

      wr_texture_change_data(mRecognizedObjectsTexture, data, x1, y1, frameThickness, y2 - y1);
      wr_texture_change_data(mRecognizedObjectsTexture, data, x2 - frameThickness, y1, frameThickness, y2 - y1);
      wr_texture_change_data(mRecognizedObjectsTexture, data, x1, y1, x2 - x1, frameThickness);
      wr_texture_change_data(mRecognizedObjectsTexture, data, x1, y2 - frameThickness, x2 - x1, frameThickness);
    }
    WbWrenOpenGlContext::doneWren();

    delete[] data;
    delete[] clearData;
  }

  if (log)
    log->stopMeasure(WbPerformanceLog::GPU_MEMORY_TRANSFER);
}

void WbCamera::prePhysicsStep(double ms) {
  WbAbstractCamera::prePhysicsStep(ms);

  if (isPowerOn() && mRecognitionSensor->isEnabled() && mRecognitionSensor->needToRefreshInMs(ms)) {
    // delete them only when sensor will be updated (we need to keep them for the overlay)
    qDeleteAll(mRecognizedObjects);
    mRecognizedObjects.clear();
  } else if (mNeedToDeleteRecognizedObjectsRays) {
    // we can destroy the ray because we don't need it anymore
    foreach (WbRecognizedObject *recognizedObject, mRecognizedObjects)
      recognizedObject->deleteRays();
    mNeedToDeleteRecognizedObjectsRays = false;
  }

  if (isPowerOn() && mRecognitionSensor->isEnabled() && mRecognitionSensor->needToRefreshInMs(ms) && recognition() &&
      recognition()->occlusion()) {
    // create rays
    computeRecognizedObjects(true);
    mNeedToDeleteRecognizedObjectsRays = true;

    if (!mRecognizedObjects.isEmpty()) {
      const QList<dGeomID> &rays = mRecognizedObjects[0]->geoms();
      if (!rays.isEmpty())
        subscribeToRaysUpdate(rays.first());
    }
  }
}

void WbCamera::postPhysicsStep() {
  WbAbstractCamera::postPhysicsStep();

  // delete invalid WbRecognizedObject and ODE rays
  // it is preferable to not delete them during the physics step to avoid
  // possible inconsistencies in other clusters
  qDeleteAll(mInvalidRecognizedObjects);
  mInvalidRecognizedObjects.clear();

  if (!isControllerRunning() && recognition())
    // update recognized objects info displayed from the overlay in case occlusion is FALSE
    // (otherwise updated in the WbCamera::writeAnswer method)
    refreshRecognitionSensorIfNeeded();
}

void WbCamera::reset(const QString &id) {
  WbAbstractCamera::reset(id);

  WbNode *const focusNode = mFocus->value();
  if (focusNode)
    focusNode->reset(id);
  WbNode *const zoomNode = mZoom->value();
  if (zoomNode)
    zoomNode->reset(id);
  WbNode *const recognitionNode = mRecognition->value();
  if (recognitionNode)
    recognitionNode->reset(id);
  WbNode *const lensFlareNode = mLensFlare->value();
  if (lensFlareNode)
    lensFlareNode->reset(id);
}

void WbCamera::updateRaysSetupIfNeeded() {
  updateTransformForPhysicsStep();

  // compute the camera frustum planes
  const double horizontalFieldOfView = fieldOfView();
  const double verticalFieldOfView =
<<<<<<< HEAD
    WbWrenCamera::computeFieldOfViewY(horizontalFieldOfView, (double)width() / (double)height());
  const WbAffinePlane *frustumPlanes =
    WbObjectDetection::computeFrustumPlanes(this, verticalFieldOfView, horizontalFieldOfView, recognition()->maxRange());
  // update list of recognized objects
=======
    (isPlanarProjection() || horizontalFieldOfView > M_PI) ?
      WbWrenCamera::computeFieldOfViewY(horizontalFieldOfView, (double)width() / (double)height()) :
      mWrenCamera->sphericalFieldOfViewY();
  const WbAffinePlane *frustumPlanes =
    WbObjectDetection::computeFrustumPlanes(cameraPosition, cameraRotation, verticalFieldOfView, horizontalFieldOfView,
                                            recognition()->maxRange(), isPlanarProjection());
>>>>>>> 9e173556
  foreach (WbRecognizedObject *recognizedObject, mRecognizedObjects) {
    recognizedObject->object()->updateTransformForPhysicsStep();
    if (!recognizedObject->recomputeRayDirection(frustumPlanes) || !setRecognizedObjectProperties(recognizedObject)) {
      mRecognizedObjects.removeAll(recognizedObject);
      mInvalidRecognizedObjects.append(recognizedObject);
    }
  }

  delete[] frustumPlanes;
}

void WbCamera::rayCollisionCallback(dGeomID geom, WbSolid *collidingSolid, double depth) {
  foreach (WbRecognizedObject *recognizedObject, mRecognizedObjects) {
    // check if this object is the one that collides
    if (recognizedObject->contains(geom)) {
      // make sure the colliding solid is not the target itself (or a sub-part)
      if (recognizedObject->object() != collidingSolid && !recognizedObject->object()->solidChildren().contains(collidingSolid))
        recognizedObject->setCollided(geom, depth);
      return;
    }
  }
}

void WbCamera::addConfigureToStream(WbDataStream &stream, bool reconfigure) {
  WbAbstractCamera::addConfigureToStream(stream, reconfigure);
  if (zoom()) {
    stream << (double)zoom()->minFieldOfView();
    stream << (double)zoom()->maxFieldOfView();
  } else {
    stream << (double)mFieldOfView->value();
    stream << (double)mFieldOfView->value();
  }
  stream << (unsigned char)(recognition() ? 1 : 0);
  stream << (unsigned char)(recognition() && recognition()->segmentation() ? 1 : 0);
  stream << (double)mExposure->value();
  if (focus()) {
    stream << (double)focus()->focalLength();
    stream << (double)focus()->focalDistance();
    stream << (double)focus()->minFocalDistance();
    stream << (double)focus()->maxFocalDistance();
  } else {
    stream << (double)0.0;
    stream << (double)0.0;
    stream << (double)0.0;
    stream << (double)0.0;
  }
}

void WbCamera::resetMemoryMappedFile() {
  WbAbstractCamera::resetMemoryMappedFile();
  if (hasBeenSetup() && (mSegmentationMemoryMappedFile || (recognition() && recognition()->segmentation())))
    // the previous memory mapped file will be released by the new controller start
    initializeSegmentationMemoryMappedFile();
}

void WbCamera::writeConfigure(WbDataStream &stream) {
  WbAbstractCamera::writeConfigure(stream);

  mRecognitionSensor->connectToRobotSignal(robot());
}

void WbCamera::writeAnswer(WbDataStream &stream) {
  WbAbstractCamera::writeAnswer(stream);

  if (mSegmentationImageChanged) {
    if (mIsRemoteExternController) {
      editChunkMetadata(stream, size());

      // copy image to stream
      stream << (short unsigned int)tag();
      stream << (unsigned char)C_CAMERA_SERIAL_SEGMENTATION_IMAGE;
      int streamLength = stream.length();
      stream.resize(size() + streamLength);
      if (mSegmentationCamera) {
        mSegmentationCamera->enableCopying(true);
        mSegmentationCamera->copyContentsToMemory(stream.data() + streamLength);
      }

      // prepare next chunk
      stream.mSizePtr = stream.length();
      stream << (int)0;
      stream << (unsigned char)0;
    } else
      copyImageToMemoryMappedFile(mSegmentationCamera, static_cast<unsigned char *>(mSegmentationMemoryMappedFile->data()));
    mSegmentationImageChanged = false;
  }

  if (recognition()) {
    if (refreshRecognitionSensorIfNeeded() || mRecognitionSensor->hasPendingValue()) {
      stream << tag();
      stream << (unsigned char)C_CAMERA_OBJECTS;
      const int numberOfObjects = mRecognizedObjects.size();
      stream << (int)numberOfObjects;
      for (int i = 0; i < numberOfObjects; ++i) {
        const WbRecognizedObject *recognizedObject = mRecognizedObjects.at(i);
        // id
        stream << (int)recognizedObject->id();
        // relative position
        stream << (double)recognizedObject->objectRelativePosition().x();
        stream << (double)recognizedObject->objectRelativePosition().y();
        stream << (double)recognizedObject->objectRelativePosition().z();
        // relative orientation
        stream << (double)recognizedObject->relativeOrientation().x();
        stream << (double)recognizedObject->relativeOrientation().y();
        stream << (double)recognizedObject->relativeOrientation().z();
        stream << (double)recognizedObject->relativeOrientation().angle();
        // size
        stream << (double)recognizedObject->objectSize().y();
        stream << (double)recognizedObject->objectSize().z();
        // position on the image
        stream << (int)recognizedObject->positionOnImage().x();
        stream << (int)recognizedObject->positionOnImage().y();
        // size on the image
        stream << (int)recognizedObject->pixelSize().x();
        stream << (int)recognizedObject->pixelSize().y();
        // colors
        const int numberOfColors = recognizedObject->colors().size();
        stream << (int)numberOfColors;
        for (int j = 0; j < numberOfColors; ++j) {
          stream << (double)recognizedObject->colors().at(j).red();
          stream << (double)recognizedObject->colors().at(j).green();
          stream << (double)recognizedObject->colors().at(j).blue();
        }
        // model
        const QByteArray model = recognizedObject->model().toUtf8();
        stream.writeRawData(model.constData(), model.size() + 1);
      }

      mRecognitionSensor->resetPendingValue();
      if (mSensor->isEnabled())
        displayRecognizedObjectsInOverlay();
    }

    if (mSegmentationChanged) {
      stream << (short unsigned int)tag();
      stream << (unsigned char)C_CAMERA_SET_SEGMENTATION;
      stream << (unsigned char)recognition()->segmentation();
      mSegmentationChanged = false;
    }

    if (mSegmentationCamera && mHasSegmentationMemoryMappedFileChanged && !mIsRemoteExternController) {
      stream << (short unsigned int)tag();
      stream << (unsigned char)C_CAMERA_SEGMENTATION_MEMORY_MAPPED_FILE;
      if (mSegmentationMemoryMappedFile) {
        stream << (int)(mSegmentationMemoryMappedFile->size());
        const QByteArray n = QFile::encodeName(mSegmentationMemoryMappedFile->nativeKey());
        stream.writeRawData(n.constData(), n.size() + 1);
      } else
        stream << (int)(0);
      mHasSegmentationMemoryMappedFileChanged = false;
    }
  }
}

void WbCamera::handleMessage(QDataStream &stream) {
  unsigned char command;
  stream >> command;

  if (WbAbstractCamera::handleCommand(stream, command))
    return;

  switch (command) {
    case C_CAMERA_SET_FOV: {
      double fov;
      stream >> fov;

      const WbZoom *z = zoom();
      if (z) {
        if (fov >= z->minFieldOfView() && fov <= z->maxFieldOfView())
          mFieldOfView->setValue(fov);
        else
          warn(
            tr("wb_camera_set_fov(%1) out of zoom range [%2, %3].").arg(fov).arg(z->minFieldOfView()).arg(z->maxFieldOfView()));
      } else
        warn(tr("wb_camera_set_fov() cannot be applied to this camera: missing 'zoom'."));
      break;
    }
    case C_CAMERA_SET_EXPOSURE: {
      double exposure;
      stream >> exposure;
      mExposure->setValue(exposure);
      break;
    }
    case C_CAMERA_SET_FOCAL: {
      double focalDistance;
      stream >> focalDistance;

      WbFocus *f = focus();
      if (f) {
        if ((focalDistance >= f->minFocalDistance()) && (focalDistance <= f->maxFocalDistance()))
          f->setFocalDistance(focalDistance);
        else
          warn(tr("wb_camera_set_focal_distance(%1) out of focus range [%2, %3].")
                 .arg(focalDistance)
                 .arg(f->minFocalDistance())
                 .arg(f->maxFocalDistance()));
      } else
        warn(tr("wb_camera_set_focal_distance() cannot be applied to this camera: missing 'focus'."));
      break;
    }
    case C_CAMERA_SET_RECOGNITION_SAMPLING_PERIOD: {
      stream >> mRecognitionRefreshRate;
      mRecognitionSensor->setRefreshRate(mRecognitionRefreshRate);
      break;
    }
    case C_CAMERA_ENABLE_SEGMENTATION:
      unsigned char segmentationEnabled;
      stream >> segmentationEnabled;
      mSegmentationEnabled = segmentationEnabled;
      if (!hasBeenSetup())
        setup();
      else
        updateOverlayMaskTexture();
      emit enabled(this, isEnabled());
      break;
    default:
      assert(0);
  }
}

void WbCamera::computeRecognizedObjects(bool needCollisionDetection) {
  // compute the camera referential
  const WbVector3 cameraPosition = position();
  const double horizontalFieldOfView = fieldOfView();
<<<<<<< HEAD
  const double verticalFieldOfView = (horizontalFieldOfView * height()) / width();
  const WbAffinePlane *frustumPlanes =
    WbObjectDetection::computeFrustumPlanes(this, verticalFieldOfView, horizontalFieldOfView, recognition()->maxRange());
=======
  const double verticalFieldOfView =
    (isPlanarProjection() || horizontalFieldOfView > M_PI) ?
      WbWrenCamera::computeFieldOfViewY(horizontalFieldOfView, (double)width() / (double)height()) :
      mWrenCamera->sphericalFieldOfViewY();
  const WbAffinePlane *frustumPlanes =
    WbObjectDetection::computeFrustumPlanes(cameraPosition, cameraRotation, verticalFieldOfView, horizontalFieldOfView,
                                            recognition()->maxRange(), isPlanarProjection());
>>>>>>> 9e173556

  // loop for each possible target to check if it is visible
  const QList<WbSolid *> objects = WbWorld::instance()->cameraRecognitionObjects();
  for (int i = 0; i < objects.size(); i++) {
    WbSolid *object = objects.at(i);
    if (object == this || robot() == object || robot()->solidChildren().contains(object))
      continue;
    // We should discard targets as soon as possible to improve performance.
    if ((cameraPosition - object->position() - object->boundingSphere()->center()).length() >
        (recognition()->maxRange() + object->boundingSphere()->scaledRadius()))
      continue;
    // create target
    WbRecognizedObject *generatedObject =
      new WbRecognizedObject(this, object, needCollisionDetection, recognition()->maxRange());
    if (!generatedObject->isContainedInFrustum(frustumPlanes) || !setRecognizedObjectProperties(generatedObject)) {
      delete generatedObject;
      continue;
    }
    mRecognizedObjects.append(generatedObject);
  }

  delete[] frustumPlanes;
}

WbVector2 WbCamera::applyCameraDistortionToImageCoordinate(const WbVector2 &uv) {
  if (!lens())
    return uv;
  WbVector2 distortedUv(uv);
  const WbVector2 &rc = lens()->radialCoefficients();
  const WbVector2 &tc = lens()->tangentialCoefficients();
  const bool hasRadialDistortion = rc.x() != 0 || rc.y() != 0;
  const bool hasTangentialDistortion = tc.x() != 0 || tc.y() != 0;
  const WbVector2 relativeUv = uv - lens()->center();
  const float r2 = relativeUv.length2();
  if (hasRadialDistortion)
    distortedUv += (rc.x() * r2 + rc.y() * r2 * r2) * relativeUv;
  if (hasTangentialDistortion) {
    distortedUv +=
      WbVector2(2 * tc.x() * relativeUv.x() * relativeUv.y() + tc.y() * (r2 + 2 * relativeUv.x() * relativeUv.x()),
                tc.x() * (r2 + 2 * relativeUv.y() * relativeUv.y() + 2 * tc.y() * relativeUv.x() * relativeUv.y()));
  }
  return distortedUv;
}

WbVector2 WbCamera::projectOnImage(const WbVector3 &position) {
  const double fovX = fieldOfView();
  WbVector2 uv;  // uv coordinates in range [-0.5, 0.5]
  if (mProjection->value() == "planar") {
    const double fovY = WbWrenCamera::computeFieldOfViewY(fovX, (double)width() / (double)height());
    const double theta1 = -atan2(position.y(), fabs(position.x()));
    const double theta2 = atan2(position.z(), fabs(position.x()));
    if (mProjection->value() == "planar")
      uv.setX(0.5 * tan(theta1) / tan(0.5 * fovX));
    else
      uv.setX(theta1 * fovX);
    uv.setY(-0.5 * tan(theta2) / tan(0.5 * fovY));
  } else if (mProjection->value() == "spherical") {
    const WbVector3 p = position.normalized();
    const double b = p.z() / p.y();
    uv.setY(acos(p.x()) / (fovX * sqrt(1 + 1 / (b * b))));
    if (p.z() > 0.0)
      uv.setY(-uv.y());
    uv.setX(uv.y() / b);
  } else {
    assert(mProjection->value() == "cylindrical");
    const double fovY = mWrenCamera->sphericalFieldOfViewY();
    const double fovYCorrectionCoefficient = mWrenCamera->sphericalFovYCorrectionCoefficient();
    const WbVector3 normP = position.normalized();
    const double theta = acos(normP.z());
    uv.setX(-acos(normP.x() / sin(theta)) / fovX);
    uv.setY((theta - M_PI_2) * fovYCorrectionCoefficient / fovY);
    if (normP.y() < 0.0)
      uv.setX(-uv.x());
  }

  // convert uv to range [0, 1]
  uv.setX(qMax(0.0, qMin(0.5 + uv.x(), 1.0)));
  uv.setY(qMax(0.0, qMin(0.5 + uv.y(), 1.0)));
  uv = applyCameraDistortionToImageCoordinate(uv);

  // return uv coordinates in range [0, width/height]
  return WbVector2((int)(width() * uv.x()), (int)(height() * uv.y()));
}

bool WbCamera::setRecognizedObjectProperties(WbRecognizedObject *recognizedObject) {
  assert(recognizedObject);

  // compute object relative orientation
  WbRotation relativeRotation;
  relativeRotation.fromMatrix3(recognizedObject->object()->rotationMatrix() *
                               recognizedObject->device()->rotationMatrix().transposed());
  relativeRotation.normalize();
  recognizedObject->setRelativeOrientation(relativeRotation);

  // set the objects colors
  for (int j = 0; j < recognizedObject->object()->recognitionColorSize(); ++j)
    recognizedObject->addColor(recognizedObject->object()->recognitionColor(j));

  // set the object model
  recognizedObject->setModel(recognizedObject->object()->model());

  // compute position and size in the camera image
<<<<<<< HEAD
  double minU = width();
  double minV = height();
  double maxU = 0;
  double maxV = 0;
  QListIterator<WbVector3> cornerIt(recognizedObject->computeCorners());
  while (cornerIt.hasNext()) {  // project each of the corners in the camera image
    const WbVector2 &positionOnImage = projectOnImage(recognizedObject->objectRelativePosition() + cornerIt.next());
=======
  const WbVector3 objectSize = recognizedObject->objectSize();
  const WbVector2 centerPosition = projectOnImage(recognizedObject->objectRelativePosition());
  double minU = centerPosition.x();
  double minV = centerPosition.y();
  double maxU = centerPosition.x();
  double maxV = centerPosition.y();
  WbVector3 corners[8];
  const int cornersSize = recognizedObject->objectSizeComputedFromBoundingSphere() ? 6 : 8;
  if (recognizedObject->objectSizeComputedFromBoundingSphere()) {
    corners[0] = WbVector3(objectSize.x(), 0, 0);
    corners[1] = WbVector3(-objectSize.x(), 0, 0);
    corners[2] = WbVector3(0, objectSize.y(), 0);
    corners[3] = WbVector3(0, -objectSize.y(), 0);
    corners[4] = WbVector3(0, 0, objectSize.z());
    corners[5] = WbVector3(0, 0, -objectSize.z());
  } else {
    // corners of the bounding box of the object in the camera referential
    corners[0] = WbVector3(objectSize.x(), objectSize.y(), objectSize.z());
    corners[1] = WbVector3(-objectSize.x(), objectSize.y(), objectSize.z());
    corners[2] = WbVector3(objectSize.x(), -objectSize.y(), objectSize.z());
    corners[3] = WbVector3(-objectSize.x(), -objectSize.y(), objectSize.z());
    corners[4] = WbVector3(objectSize.x(), objectSize.y(), -objectSize.z());
    corners[5] = WbVector3(-objectSize.x(), objectSize.y(), -objectSize.z());
    corners[6] = WbVector3(objectSize.x(), -objectSize.y(), -objectSize.z());
    corners[7] = WbVector3(-objectSize.x(), -objectSize.y(), -objectSize.z());
  }
  for (int i = 0; i < cornersSize; ++i) {  // project each of the corners in the camera image
    const WbVector2 &positionOnImage = projectOnImage(recognizedObject->objectRelativePosition() + 0.5 * corners[i]);
>>>>>>> 9e173556
    if (positionOnImage.x() < minU)
      minU = positionOnImage.x();
    if (positionOnImage.y() < minV)
      minV = positionOnImage.y();
    if (positionOnImage.x() > maxU)
      maxU = positionOnImage.x();
    if (positionOnImage.y() > maxV)
      maxV = positionOnImage.y();
  }
  recognizedObject->setPositionOnImage(WbVector2(round((maxU + minU) / 2.0), round((maxV + minV) / 2.0)));
  recognizedObject->setPixelSize(WbVector2(ceil(maxU - minU), ceil(maxV - minV)));
  if (recognizedObject->pixelSize().x() < 1 || recognizedObject->pixelSize().y() < 1)
    return false;

  return true;
}

bool WbCamera::refreshRecognitionSensorIfNeeded() {
  assert(recognition());

  if (!isPowerOn() || !mRecognitionSensor->needToRefresh())
    return false;

  if (!recognition()->occlusion())
    // no need of ODE ray collision detection
    // rays can be created at the end of the step when all the body positions are up-to-date
    computeRecognizedObjects(false);

  // post process objects
  if (recognition()->occlusion())
    removeOccludedRecognizedObjects();

  // check the number of objects and keep only the biggest (in pixel size)
  if (recognition()->maxObjects() > 0 && mRecognizedObjects.size() > recognition()->maxObjects()) {
    QMultiMap<int, WbRecognizedObject *> objectsMap;
    for (int i = 0; i < mRecognizedObjects.size(); ++i) {
      const int pixelSurface = mRecognizedObjects.at(i)->pixelSize().x() * mRecognizedObjects.at(i)->pixelSize().y();
      objectsMap.insert(pixelSurface, mRecognizedObjects.at(i));
    }
    mRecognizedObjects.clear();
    QMultiMapIterator<int, WbRecognizedObject *> i(objectsMap);
    i.toBack();
    while (i.hasPrevious() && mRecognizedObjects.size() < recognition()->maxObjects()) {
      i.previous();
      mRecognizedObjects.append(i.value());
    }
    // delete the remaining ones
    while (i.hasPrevious()) {
      i.previous();
      delete i.value();
    }
  }

  mRecognitionSensor->updateTimer();
  return true;
}

void WbCamera::removeOccludedRecognizedObjects() {
  for (int i = mRecognizedObjects.size() - 1; i >= 0; --i) {
    if (mRecognizedObjects.at(i)->hasCollided()) {
      delete mRecognizedObjects[i];
      mRecognizedObjects.removeAt(i);
    }
  }
}

void WbCamera::createWrenCamera() {
  // Safely detach lens flare postProcessingEffect from camera viewport (before it is deleted)
  if (lensFlare())
    lensFlare()->detachFromViewport();

  WbAbstractCamera::createWrenCamera();

  if (mSegmentationCamera)
    delete mSegmentationCamera;
  if (recognition() && recognition()->segmentation()) {
    mSegmentationCamera = new WbWrenCamera(wrenNode(), width(), height(), nearValue(), minRange(), recognition()->maxRange(),
                                           fieldOfView(), 's', false, mProjection->value());
    connect(mSensor, &WbSensor::stateChanged, this, &WbCamera::updateOverlayMaskTexture);
  } else {
    mSegmentationCamera = NULL;
    disconnect(mSensor, &WbSensor::stateChanged, this, &WbCamera::updateOverlayMaskTexture);
  }

  applyCameraSettings();
  applyFocalSettingsToWren();
  applyFarToWren();
  updateExposure();
  updateBloomThreshold();
  updateAmbientOcclusionRadius();

  updateLensFlare();
  updateCameraOrientation();
  connect(mWrenCamera, &WbWrenCamera::cameraInitialized, this, &WbCamera::updateLensFlare);
  connect(mWrenCamera, &WbWrenCamera::cameraInitialized, this, &WbCamera::updateCameraOrientation);

  if (mSegmentationCamera) {
    updateSegmentationCameraOrientation();
    connect(mSegmentationCamera, &WbWrenCamera::cameraInitialized, this, &WbCamera::updateSegmentationCameraOrientation);
  }
}

void WbCamera::createWrenOverlay() {
  WbAbstractCamera::createWrenOverlay();

  // mRecognizedObjectsTexture deleted when creating the WREN overlay
  assert(recognition() || !mRecognizedObjectsTexture);
  if (mWrenCamera && recognition()) {
    mRecognizedObjectsTexture = WR_TEXTURE(mOverlay->createForegroundTexture());
    emit textureIdUpdated(mOverlay->foregroundTextureGLId(), FOREGROUND_TEXTURE);
    updateOverlayMaskTexture();
  }
}

void WbCamera::updateOverlayMaskTexture() {
  if (!mOverlay)
    return;

  if (mWrenCamera && mSensor->isEnabled() && recognition() && mSegmentationEnabled && mSegmentationCamera)
    mOverlay->setMaskTexture(mSegmentationCamera->getWrenTexture());
  else
    mOverlay->unsetMaskTexture();
  emit textureIdUpdated(mOverlay->maskTextureGLId(), MASK_TEXTURE);
}

void WbCamera::updateTextureUpdateNotifications(bool enabled) {
  WbAbstractCamera::updateTextureUpdateNotifications(enabled);
  if (!mWrenCamera || !mSegmentationCamera)
    return;
  if (enabled && mExternalWindowEnabled)
    connect(mSegmentationCamera, &WbWrenCamera::textureUpdated, this, &WbRenderingDevice::textureUpdated, Qt::UniqueConnection);
  else
    disconnect(mSegmentationCamera, &WbWrenCamera::textureUpdated, this, &WbRenderingDevice::textureUpdated);
  mSegmentationCamera->enableTextureUpdateNotifications(mExternalWindowEnabled);
}

void WbCamera::setup() {
  WbAbstractCamera::setup();
  createSegmentationCamera();
  if (mSegmentationMemoryMappedFile || (recognition() && recognition()->segmentation()))
    initializeSegmentationMemoryMappedFile();

  if (!isPlanarProjection())
    return;

  updateNoiseMaskUrl();
  updateExposure();
  updateAmbientOcclusionRadius();
  updateBloomThreshold();
  connect(mNoiseMaskUrl, &WbSFString::changed, this, &WbCamera::updateNoiseMaskUrl);
}

bool WbCamera::isEnabled() const {
  return (mSegmentationEnabled && recognition() && recognition()->segmentation()) || WbAbstractCamera::isEnabled();
}

bool WbCamera::needToRender() const {
  return WbAbstractCamera::needToRender() ||
         (mSegmentationEnabled && mRecognitionSensor->isEnabled() && mRecognitionSensor->needToRefresh());
}

void WbCamera::render() {
  if (mSegmentationCamera && mSegmentationEnabled && isPowerOn() && mRecognitionSensor->isEnabled() &&
      mRecognitionSensor->needToRefresh()) {
    mSegmentationCamera->render();
    mSegmentationImageChanged = true;
  }
}

WbVector3 WbCamera::urdfRotation(const WbMatrix3 &rotationMatrix) const {
  WbVector3 eulerRotation = rotationMatrix.toEulerAnglesZYX();
  // Webots defines the camera frame as FLU but ROS desfines it as RDF (Right-Down-Forward)
  eulerRotation[0] -= M_PI / 2;
  eulerRotation[2] -= M_PI / 2;
  return eulerRotation;
}

/////////////////////
//  Update methods //
/////////////////////

void WbCamera::updateFocus() {
  if (focus())
    connect(focus(), &WbFocus::focusSettingsChanged, this, &WbCamera::applyFocalSettingsToWren);
  else if (hasBeenSetup())
    mNeedToConfigure = true;
  if (hasBeenSetup())
    applyFocalSettingsToWren();
}

void WbCamera::updateRecognition() {
  if (!hasBeenSetup())
    return;

  const WbRecognition *recognitionNode = recognition();
  if (recognitionNode && !mOverlay->foregroundTexture()) {
    mRecognizedObjectsTexture = WR_TEXTURE(mOverlay->createForegroundTexture());
    emit textureIdUpdated(mOverlay->foregroundTextureGLId(), FOREGROUND_TEXTURE);
  } else if (mOverlay->foregroundTexture()) {
    mOverlay->deleteForegroundTexture(true);
    emit textureIdUpdated(mOverlay->foregroundTextureGLId(), FOREGROUND_TEXTURE);
    mRecognizedObjectsTexture = NULL;
  }

  // clear mRecognizedObjects if Recognition node changed but not if `Recognition.segmentation` changed
  qDeleteAll(mRecognizedObjects);
  mRecognizedObjects.clear();

  createSegmentationCamera();

  mNeedToConfigure = true;
}

void WbCamera::updateSegmentation() {
  mSegmentationChanged = true;
  if (mSegmentationEnabled && (!recognition() || !recognition()->segmentation())) {
    mSegmentationEnabled = false;
    updateOverlayMaskTexture();
  }
  createSegmentationCamera();
}

void WbCamera::createSegmentationCamera() {
  const WbRecognition *recognitionNode = recognition();
  if (recognitionNode)
    connect(recognitionNode, &WbRecognition::segmentationChanged, this, &WbCamera::updateSegmentation, Qt::UniqueConnection);

  delete mSegmentationCamera;

  if (recognitionNode && recognitionNode->segmentation()) {
    mSegmentationCamera = new WbWrenCamera(wrenNode(), width(), height(), nearValue(), minRange(), recognition()->maxRange(),
                                           fieldOfView(), 's', false, mProjection->value());
    connect(mSensor, &WbSensor::stateChanged, this, &WbCamera::updateOverlayMaskTexture);
    if (!mSegmentationMemoryMappedFile)
      initializeSegmentationMemoryMappedFile();
  } else {
    mSegmentationCamera = NULL;
    disconnect(mSensor, &WbSensor::stateChanged, this, &WbCamera::updateOverlayMaskTexture);
  }
  updateOverlayMaskTexture();
  if (mExternalWindowEnabled)
    updateTextureUpdateNotifications(mExternalWindowEnabled);

  if (mSegmentationCamera) {
    updateSegmentationCameraOrientation();
    connect(mSegmentationCamera, &WbWrenCamera::cameraInitialized, this, &WbCamera::updateSegmentationCameraOrientation);
  }
}

void WbCamera::updateLensFlare() {
  if (hasBeenSetup() && lensFlare()) {
    if (!isPlanarProjection()) {
      parsingWarn(tr("Lens flare can only be applied to planar cameras."));
      return;
    }
    WrViewport *viewport = mWrenCamera->getSubViewport(WbWrenCamera::CAMERA_ORIENTATION_FRONT);
    lensFlare()->setup(viewport);
  }
}

void WbCamera::updateCameraOrientation() {
  if (hasBeenSetup()) {
    // FLU axis orientation
    mWrenCamera->rotateRoll(M_PI_2);
    mWrenCamera->rotateYaw(-M_PI_2);
  }
}

void WbCamera::updateSegmentationCameraOrientation() {
  // FLU axis orientation
  mSegmentationCamera->rotateRoll(M_PI_2);
  mSegmentationCamera->rotateYaw(-M_PI_2);
}

void WbCamera::updateNear() {
  if (WbFieldChecker::resetDoubleIfNonPositive(this, mNear, 0.01))
    return;

  mNeedToConfigure = true;

  if (mFar->value() > 0.0 and mFar->value() < mNear->value()) {
    mNear->setValue(mFar->value());
    parsingWarn(tr("'near' is greater than 'far'. Setting 'near' to %1.").arg(mNear->value()));
  }

  if (hasBeenSetup())
    applyNearToWren();

  if (areWrenObjectsInitialized()) {
    applyFrustumToWren();
    if (isPlanarProjection() && hasBeenSetup())
      updateFrustumDisplay();
  }
}

void WbCamera::updateFar() {
  if (WbFieldChecker::resetDoubleIfNegative(this, mFar, 0.0))
    return;

  if (mFar->value() > 0.0 and mFar->value() < mNear->value()) {
    mFar->setValue(mNear->value() + 1.0);
    parsingWarn(tr("'far' is less than 'near'. Setting 'far' to %1.").arg(mFar->value()));
    return;
  }

  if (hasBeenSetup())
    applyFarToWren();

  if (areWrenObjectsInitialized())
    applyFrustumToWren();
}

void WbCamera::updateExposure() {
  if (WbFieldChecker::resetDoubleIfNegative(this, mExposure, 1.0))
    return;

  if (mWrenCamera)
    mWrenCamera->setExposure(mExposure->value());
}

void WbCamera::updateAmbientOcclusionRadius() {
  WbFieldChecker::resetDoubleIfNegative(this, mAmbientOcclusionRadius, 2.0);

  if (mWrenCamera)
    mWrenCamera->setAmbientOcclusionRadius(mAmbientOcclusionRadius->value());
}

void WbCamera::updateBloomThreshold() {
  WbFieldChecker::resetDoubleIfNegativeAndNotDisabled(this, mBloomThreshold, 21.0, -1.0);

  if (mWrenCamera)
    mWrenCamera->setBloomThreshold(mBloomThreshold->value());
}

void WbCamera::updateNoiseMaskUrl() {
  if (!hasBeenSetup() || mNoiseMaskUrl->value().isEmpty())
    return;

  // we want to replace the windows backslash path separators (if any) with cross-platform forward slashes
  QString url = mNoiseMaskUrl->value();
  mNoiseMaskUrl->blockSignals(true);
  mNoiseMaskUrl->setValue(url.replace("\\", "/"));
  mNoiseMaskUrl->blockSignals(false);

  const QString &completeUrl = WbUrl::computePath(this, "noiseMaskUrl", mNoiseMaskUrl->value(), true);
  if (WbUrl::isWeb(completeUrl)) {
    if (mDownloader && !mDownloader->error().isEmpty()) {
      warn(mDownloader->error());  // failure downloading or file does not exist (404)
      delete mDownloader;
      mDownloader = NULL;
      return;
    }

    if (!WbNetwork::instance()->isCachedWithMapUpdate(completeUrl)) {
      downloadAssets();  // URL was changed from the scene tree or supervisor
      return;
    }
  }

  if (!(completeUrl == WbUrl::missingTexture() || completeUrl.isEmpty())) {
    const QString error = mWrenCamera->setNoiseMask(completeUrl);
    if (!error.isEmpty())
      parsingWarn(error);
  }
}

bool WbCamera::isFrustumEnabled() const {
  return WbWrenRenderingContext::instance()->isOptionalRenderingEnabled(WbWrenRenderingContext::VF_CAMERA_FRUSTUMS);
}

void WbCamera::updateFrustumDisplayIfNeeded(int optionalRendering) {
  if (optionalRendering == WbWrenRenderingContext::VF_CAMERA_FRUSTUMS)
    updateFrustumDisplay();
}

/////////////////////
//  Apply methods  //
/////////////////////

void WbCamera::applyFocalSettingsToWren() {
  if (hasBeenSetup()) {
    if (focus())
      mWrenCamera->setFocus(focus()->focalDistance(), focus()->focalLength());
    else
      mWrenCamera->setFocus(0.0, 0.0);
    mNeedToConfigure = true;
  }
}

void WbCamera::applyFarToWren() {
  mWrenCamera->setFar(mFar->value());
  if (mSegmentationCamera)
    mSegmentationCamera->setFar(mFar->value());
}

void WbCamera::applyCameraSettingsToWren() {
  WbAbstractCamera::applyCameraSettingsToWren();
  applyFocalSettingsToWren();
}

void WbCamera::applyNearToWren() {
  WbAbstractCamera::applyNearToWren();
  if (mSegmentationCamera)
    mSegmentationCamera->setNear(nearValue());
}

void WbCamera::applyFieldOfViewToWren() {
  WbAbstractCamera::applyFieldOfViewToWren();
  if (mSegmentationCamera)
    mSegmentationCamera->setFieldOfView(mFieldOfView->value());
}

void WbCamera::applyLensToWren() {
  WbAbstractCamera::applyLensToWren();
  if (mSegmentationCamera && hasBeenSetup()) {
    if (lens()) {
      mSegmentationCamera->enableLensDistortion();
      mSegmentationCamera->setLensDistortionCenter(lens()->center());
      mSegmentationCamera->setRadialLensDistortionCoefficients(lens()->radialCoefficients());
      mSegmentationCamera->setTangentialLensDistortionCoefficients(lens()->tangentialCoefficients());
    } else
      mSegmentationCamera->disableLensDistortion();
  }
}<|MERGE_RESOLUTION|>--- conflicted
+++ resolved
@@ -472,19 +472,9 @@
   // compute the camera frustum planes
   const double horizontalFieldOfView = fieldOfView();
   const double verticalFieldOfView =
-<<<<<<< HEAD
     WbWrenCamera::computeFieldOfViewY(horizontalFieldOfView, (double)width() / (double)height());
-  const WbAffinePlane *frustumPlanes =
-    WbObjectDetection::computeFrustumPlanes(this, verticalFieldOfView, horizontalFieldOfView, recognition()->maxRange());
-  // update list of recognized objects
-=======
-    (isPlanarProjection() || horizontalFieldOfView > M_PI) ?
-      WbWrenCamera::computeFieldOfViewY(horizontalFieldOfView, (double)width() / (double)height()) :
-      mWrenCamera->sphericalFieldOfViewY();
-  const WbAffinePlane *frustumPlanes =
-    WbObjectDetection::computeFrustumPlanes(cameraPosition, cameraRotation, verticalFieldOfView, horizontalFieldOfView,
-                                            recognition()->maxRange(), isPlanarProjection());
->>>>>>> 9e173556
+  const WbAffinePlane *frustumPlanes = WbObjectDetection::computeFrustumPlanes(this, verticalFieldOfView, horizontalFieldOfView,
+                                                                               recognition()->maxRange(), isPlanarProjection());
   foreach (WbRecognizedObject *recognizedObject, mRecognizedObjects) {
     recognizedObject->object()->updateTransformForPhysicsStep();
     if (!recognizedObject->recomputeRayDirection(frustumPlanes) || !setRecognizedObjectProperties(recognizedObject)) {
@@ -592,8 +582,8 @@
         stream << (double)recognizedObject->relativeOrientation().z();
         stream << (double)recognizedObject->relativeOrientation().angle();
         // size
+        stream << (double)recognizedObject->objectSize().x();
         stream << (double)recognizedObject->objectSize().y();
-        stream << (double)recognizedObject->objectSize().z();
         // position on the image
         stream << (int)recognizedObject->positionOnImage().x();
         stream << (int)recognizedObject->positionOnImage().y();
@@ -709,19 +699,12 @@
   // compute the camera referential
   const WbVector3 cameraPosition = position();
   const double horizontalFieldOfView = fieldOfView();
-<<<<<<< HEAD
-  const double verticalFieldOfView = (horizontalFieldOfView * height()) / width();
-  const WbAffinePlane *frustumPlanes =
-    WbObjectDetection::computeFrustumPlanes(this, verticalFieldOfView, horizontalFieldOfView, recognition()->maxRange());
-=======
   const double verticalFieldOfView =
     (isPlanarProjection() || horizontalFieldOfView > M_PI) ?
       WbWrenCamera::computeFieldOfViewY(horizontalFieldOfView, (double)width() / (double)height()) :
       mWrenCamera->sphericalFieldOfViewY();
-  const WbAffinePlane *frustumPlanes =
-    WbObjectDetection::computeFrustumPlanes(cameraPosition, cameraRotation, verticalFieldOfView, horizontalFieldOfView,
-                                            recognition()->maxRange(), isPlanarProjection());
->>>>>>> 9e173556
+  const WbAffinePlane *frustumPlanes = WbObjectDetection::computeFrustumPlanes(this, verticalFieldOfView, horizontalFieldOfView,
+                                                                               recognition()->maxRange(), isPlanarProjection());
 
   // loop for each possible target to check if it is visible
   const QList<WbSolid *> objects = WbWorld::instance()->cameraRecognitionObjects();
@@ -824,7 +807,6 @@
   recognizedObject->setModel(recognizedObject->object()->model());
 
   // compute position and size in the camera image
-<<<<<<< HEAD
   double minU = width();
   double minV = height();
   double maxU = 0;
@@ -832,36 +814,6 @@
   QListIterator<WbVector3> cornerIt(recognizedObject->computeCorners());
   while (cornerIt.hasNext()) {  // project each of the corners in the camera image
     const WbVector2 &positionOnImage = projectOnImage(recognizedObject->objectRelativePosition() + cornerIt.next());
-=======
-  const WbVector3 objectSize = recognizedObject->objectSize();
-  const WbVector2 centerPosition = projectOnImage(recognizedObject->objectRelativePosition());
-  double minU = centerPosition.x();
-  double minV = centerPosition.y();
-  double maxU = centerPosition.x();
-  double maxV = centerPosition.y();
-  WbVector3 corners[8];
-  const int cornersSize = recognizedObject->objectSizeComputedFromBoundingSphere() ? 6 : 8;
-  if (recognizedObject->objectSizeComputedFromBoundingSphere()) {
-    corners[0] = WbVector3(objectSize.x(), 0, 0);
-    corners[1] = WbVector3(-objectSize.x(), 0, 0);
-    corners[2] = WbVector3(0, objectSize.y(), 0);
-    corners[3] = WbVector3(0, -objectSize.y(), 0);
-    corners[4] = WbVector3(0, 0, objectSize.z());
-    corners[5] = WbVector3(0, 0, -objectSize.z());
-  } else {
-    // corners of the bounding box of the object in the camera referential
-    corners[0] = WbVector3(objectSize.x(), objectSize.y(), objectSize.z());
-    corners[1] = WbVector3(-objectSize.x(), objectSize.y(), objectSize.z());
-    corners[2] = WbVector3(objectSize.x(), -objectSize.y(), objectSize.z());
-    corners[3] = WbVector3(-objectSize.x(), -objectSize.y(), objectSize.z());
-    corners[4] = WbVector3(objectSize.x(), objectSize.y(), -objectSize.z());
-    corners[5] = WbVector3(-objectSize.x(), objectSize.y(), -objectSize.z());
-    corners[6] = WbVector3(objectSize.x(), -objectSize.y(), -objectSize.z());
-    corners[7] = WbVector3(-objectSize.x(), -objectSize.y(), -objectSize.z());
-  }
-  for (int i = 0; i < cornersSize; ++i) {  // project each of the corners in the camera image
-    const WbVector2 &positionOnImage = projectOnImage(recognizedObject->objectRelativePosition() + 0.5 * corners[i]);
->>>>>>> 9e173556
     if (positionOnImage.x() < minU)
       minU = positionOnImage.x();
     if (positionOnImage.y() < minV)
