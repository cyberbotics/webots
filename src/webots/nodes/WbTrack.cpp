// Copyright 1996-2022 Cyberbotics Ltd.
//
// Licensed under the Apache License, Version 2.0 (the "License");
// you may not use this file except in compliance with the License.
// You may obtain a copy of the License at
//
//     http://www.apache.org/licenses/LICENSE-2.0
//
// Unless required by applicable law or agreed to in writing, software
// distributed under the License is distributed on an "AS IS" BASIS,
// WITHOUT WARRANTIES OR CONDITIONS OF ANY KIND, either express or implied.
// See the License for the specific language governing permissions and
// limitations under the License.

#include "WbTrack.hpp"

#include "WbAppearance.hpp"
#include "WbBrake.hpp"
#include "WbDictionary.hpp"
#include "WbField.hpp"
#include "WbIndexedFaceSet.hpp"
#include "WbLinearMotor.hpp"
#include "WbMFNode.hpp"
#include "WbMathsUtilities.hpp"
#include "WbNodeOperations.hpp"
#include "WbNodeUtilities.hpp"
#include "WbPositionSensor.hpp"
#include "WbPrecision.hpp"
#include "WbRobot.hpp"
#include "WbSFInt.hpp"
#include "WbSFVector2.hpp"
#include "WbSlot.hpp"
#include "WbTextureTransform.hpp"
#include "WbTrackWheel.hpp"
#include "WbWrenVertexArrayFrameListener.hpp"

#include <ode/ode.h>
#include <cassert>

#include <wren/node.h>
#include <wren/renderable.h>
#include <wren/transform.h>

void WbTrack::init() {
  mDeviceField = findMFNode("device");
  mTextureAnimationField = findSFVector2("textureAnimation");
  mGeometryField = findSFNode("animatedGeometry");
  mGeometriesCountField = findSFInt("geometriesCount");

  mSurfaceVelocity = 0.0;
  mMotorPosition = 0.0;
  mLinearMotor = NULL;
  mBrake = NULL;
  mBodyID = NULL;

  // texture animation
  mShape = NULL;
  mTextureTransform = NULL;
  mSavedTextureTransformTranslations[stateId()] = WbVector2();

  // geometries animation
  mPathLength = 0.0;
  mPathStepSize = 0.0;
  mAnimationStepSize = 0;
}

WbTrack::WbTrack(WbTokenizer *tokenizer) : WbSolid("Track", tokenizer) {
  init();
}

WbTrack::WbTrack(const WbTrack &other) :
  WbSolid(other),
  mWheelsList(),
  mPathList(),
  mAnimatedObjectList(),
  mBeltElements(),
  mBeltPositions(),
  mWrenNodes() {
  init();
}

WbTrack::WbTrack(const WbNode &other) : WbSolid(other) {
  init();
}

WbTrack::~WbTrack() {
  WbWrenVertexArrayFrameListener::instance()->unsubscribeTrack(this);
  clearWheelsList();
  clearAnimatedGeometries();
}

void WbTrack::preFinalize() {
  WbSolid::preFinalize();

  updateDevices();

  WbMFNode::Iterator it(*mDeviceField);
  while (it.hasNext()) {
    WbLogicalDevice *device = dynamic_cast<WbLogicalDevice *>(it.next());
    device->preFinalize();
  }

  WbBaseNode *node = dynamic_cast<WbBaseNode *>(mGeometryField->value());
  if (node)
    node->preFinalize();
}

void WbTrack::createWrenObjects() {
  WbSolid::createWrenObjects();

  QList<WbShape *> shapeNodes;
  findAndConnectAnimatedGeometries(false, &shapeNodes);

  WbNode *node = mGeometryField->value();
  if (node != NULL)
    static_cast<WbBaseNode *>(node)->createWrenObjects();
}

void WbTrack::postFinalize() {
  WbSolid::postFinalize();

  // get bodyID
  WbSolid *node = this;
  while (node) {
    mBodyID = node->body();
    if (mBodyID)
      break;
    node = WbNodeUtilities::findUpperSolid(node);
  }

  WbMFNode::Iterator it(*mDeviceField);
  while (it.hasNext()) {
    WbLogicalDevice *device = dynamic_cast<WbLogicalDevice *>(it.next());
    device->postFinalize();
  }
  connect(mDeviceField, &WbMFNode::changed, this, &WbTrack::updateDevices);
  connect(mDeviceField, &WbMFNode::itemInserted, this, &WbTrack::addDevice);

  if (childCount() > 0) {
    WbGroup *group = dynamic_cast<WbGroup *>(child(0));
    if (group)
      connect(group, &WbGroup::childrenChanged, this, &WbTrack::updateChildren);
    if (mShape)
      connect(mShape, &WbShape::wrenMaterialChanged, this, &WbTrack::updateTextureTransform, Qt::UniqueConnection);
  }
  connect(this, &WbGroup::childrenChanged, this, &WbTrack::updateChildren);

  // animated geometries
  WbBaseNode *geometry = dynamic_cast<WbBaseNode *>(mGeometryField->value());
  if (geometry)
    geometry->postFinalize();
  updateAnimatedGeometriesPath();

  connect(mGeometryField, &WbSFNode::changed, this, &WbTrack::updateAnimatedGeometries);
  connect(mGeometriesCountField, &WbSFInt::changed, this, &WbTrack::updateAnimatedGeometries);

  for (int i = 0; i < mWheelsList.size(); ++i)
    connect(mWheelsList[i], &WbTrackWheel::changed, this, &WbTrack::updateAnimatedGeometriesPath, Qt::UniqueConnection);

  connect(mTextureAnimationField, &WbSFVector2::changed, this, &WbTrack::updateTextureAnimation);
}

void WbTrack::setMatrixNeedUpdate() {
  WbSolid::setMatrixNeedUpdate();

  WbNode *node = mGeometryField->value();
  if (node != NULL)
    static_cast<WbBaseNode *>(node)->setMatrixNeedUpdate();
}

void WbTrack::addDevice(int index) {
  WbRobot *const r = robot();
  assert(r);
  WbBaseNode *decendant = dynamic_cast<WbBaseNode *>(mDeviceField->item(index));
  r->descendantNodeInserted(decendant);
}

void WbTrack::reset(const QString &id) {
  WbSolid::reset(id);

  WbNode *const g = mGeometryField->value();
  if (g)
    g->reset(id);
  for (int i = 0; i < mDeviceField->size(); ++i)
    mDeviceField->item(i)->reset(id);

  mMotorPosition = 0.0;
  mSurfaceVelocity = 0.0;
  if (mTextureTransform)
    mTextureTransform->setTranslation(mSavedTextureTransformTranslations[id]);
}

void WbTrack::save(const QString &id) {
  WbSolid::save(id);

  WbNode *const g = mGeometryField->value();
  if (g)
    g->save(id);
  for (int i = 0; i < mDeviceField->size(); ++i)
    mDeviceField->item(i)->save(id);

  mSavedTextureTransformTranslations[id] = WbVector2();
  if (mShape && mShape->abstractAppearance()) {
    mTextureTransform = mShape->abstractAppearance()->textureTransform();
    if (mTextureTransform)
      mSavedTextureTransformTranslations[id] = mTextureTransform->translation();
  }
}

void WbTrack::updateDevices() {
  mLinearMotor = NULL;
  mBrake = NULL;
  WbMFNode::Iterator it(*mDeviceField);
  while (it.hasNext()) {
    WbNode *node = it.next();
    if (!mLinearMotor) {
      mLinearMotor = dynamic_cast<WbLinearMotor *>(node);
      if (mLinearMotor)
        continue;
    }
    if (!mBrake)
      mBrake = dynamic_cast<WbBrake *>(node);
  }
}

bool WbTrack::findAndConnectAnimatedGeometries(bool connectSignals, QList<WbShape *> *shapeList) {
  WbBaseNode *geometry = dynamic_cast<WbBaseNode *>(mGeometryField->value());
  if (!geometry)
    return false;

  QList<WbBaseNode *> geometryNodes;
  geometryNodes.append(geometry);
  WbBaseNode *node = NULL;
  for (int i = 0; i < geometryNodes.size(); ++i) {
    node = geometryNodes[i];
    if (connectSignals && !node->isPostFinalizedCalled()) {
      connect(node, &WbBaseNode::finalizationCompleted, this, &WbTrack::updateAnimatedGeometriesAfterFinalization,
              Qt::UniqueConnection);
      return false;
    }

    WbShape *s = dynamic_cast<WbShape *>(node);
    if (s) {
      if (connectSignals) {
        // material automatically updated
        connect(s->geometryField(), &WbSFNode::changed, this, &WbTrack::updateAnimatedGeometries, Qt::UniqueConnection);
        connect(s, &WbShape::castShadowsChanged, this, &WbTrack::updateAnimatedGeometries, Qt::UniqueConnection);
        if (s->geometry())
          connect(s->geometry(), &WbGeometry::changed, this, &WbTrack::updateAnimatedGeometries, Qt::UniqueConnection);
      }
      if (shapeList != NULL)
        shapeList->append(s);
      continue;
    }

    WbGroup *g = dynamic_cast<WbGroup *>(node);
    if (g) {
      // group or transform nodes
      if (connectSignals) {
        connect(g, &WbGroup::finalizedChildAdded, this, &WbTrack::updateAnimatedGeometries, Qt::UniqueConnection);
        connect(g->childrenField(), &WbMFNode::itemRemoved, this, &WbTrack::updateAnimatedGeometries, Qt::UniqueConnection);
      }
      for (int j = 0; j < g->childCount(); ++j)
        geometryNodes.append(g->child(j));

      WbTransform *t = dynamic_cast<WbTransform *>(g);
      if (t) {
        t->enablePoseChangedSignal();
        connect(t, &WbTransform::poseChanged, this, &WbTrack::updateAnimatedGeometries, Qt::UniqueConnection);
      }

      continue;
    }

    WbSlot *slot = dynamic_cast<WbSlot *>(node);
    if (slot) {
      WbSlot *slot2 = slot->slotEndPoint();
      if (slot2) {
        WbBaseNode *endPoint = dynamic_cast<WbBaseNode *>(slot2->endPoint());
        if (endPoint)
          geometryNodes.append(endPoint);
        connect(slot2->endPointField(), &WbSFNode::changed, this, &WbTrack::updateAnimatedGeometries, Qt::UniqueConnection);
      }
      connect(slot->endPointField(), &WbSFNode::changed, this, &WbTrack::updateAnimatedGeometries, Qt::UniqueConnection);
      continue;
    }

    // ignore invalid node
    parsingWarn(tr("Invalid %1 used in 'animatedGeometries' field.").arg(node->nodeModelName()));
  }

  return true;
}

void WbTrack::updateChildren() {
  // update texture animation
  if (childCount() == 0) {
    mShape = NULL;
    mTextureTransform = NULL;
  } else
    updateShapeNode();

  // update geometry animation
  updateWheelsList();
}

void WbTrack::updateShapeNode() {
  mShape = NULL;

  WbBaseNode *firstChild = child(0);
  mShape = dynamic_cast<WbShape *>(firstChild);
  if (!mShape) {
    WbGroup *group = dynamic_cast<WbGroup *>(firstChild);
    if (group && group->children().size() > 0)
      mShape = dynamic_cast<WbShape *>(group->child(0));
  }
  updateTextureTransform();
}

void WbTrack::updateTextureTransform() {
  mTextureTransform = NULL;

  if (mShape && mShape->abstractAppearance()) {
    mTextureTransform = mShape->abstractAppearance()->textureTransform();
    if (mTextureTransform) {
      mSavedTextureTransformTranslations[stateId()] = mTextureTransform->translation();
      mTextureTransform->enableX3DTranslationUpdate(true);
      QList<WbNode *> useNodesList = WbNodeUtilities::findUseNodeAncestors(mTextureTransform);
      if (!useNodesList.isEmpty()) {
        mTextureTransform->parsingWarn(tr("Non-admissible TextureTransform USE node inside Track node."
                                          "This and ancestor USE nodes turned into DEF nodes: if texture animation enabled, "
                                          "the USE texture transform values will change independently from DEF node ones."));
        const int size = useNodesList.size();
        if (size > 0) {
          for (int i = 0; i < size; ++i)
            useNodesList[i]->makeDefNode();
          WbNodeOperations::instance()->updateDictionary(false, NULL);
        }
      }
    } else if (!mTextureAnimationField->value().isNull())
      mShape->abstractAppearance()->parsingWarn(
        tr("Texture animation is enabled only if the TextureTransform node is explicitly defined."));
    if (isPostFinalizedCalled())
      connect(mShape->abstractAppearance(), &WbAppearance::changed, this, &WbTrack::updateTextureTransform,
              Qt::UniqueConnection);
  }
}

void WbTrack::updateTextureAnimation() {
  if (!mTextureTransform && !mTextureAnimationField->value().isNull())
    parsingWarn(tr("Texture animation is enabled only if the TextureTransform node is explicitly defined."));
}

void WbTrack::updateWheelsList() {
  clearWheelsList();

  WbMFNode::Iterator it(*childrenField());
  WbTrackWheel *wheel = NULL;
  while (it.hasNext()) {
    wheel = dynamic_cast<WbTrackWheel *>(it.next());
    if (wheel) {
      mWheelsList.append(wheel);
      if (isPostFinalizedCalled())
        connect(wheel, &WbTrackWheel::changed, this, &WbTrack::updateAnimatedGeometriesPath, Qt::UniqueConnection);
    }
  }

  if (mWheelsList.isEmpty()) {
    mPathLength = 0.0;
    mPathList.clear();
    clearAnimatedGeometries();
  } else
    updateAnimatedGeometriesPath();
}

void WbTrack::clearWheelsList() {
  if (mWheelsList.isEmpty())
    return;

  for (int i = 0; i < mWheelsList.size(); ++i)
    disconnect(mWheelsList[i], &WbTrackWheel::changed, this, &WbTrack::updateAnimatedGeometriesPath);
  mWheelsList.clear();
}

QVector<WbLogicalDevice *> WbTrack::devices() const {
  QVector<WbLogicalDevice *> devices;
  WbLogicalDevice *device = NULL;
  WbMFNode::Iterator it(*mDeviceField);
  while (it.hasNext()) {
    device = dynamic_cast<WbLogicalDevice *>(it.next());
    if (device)
      devices.append(device);
  }
  return devices;
}

WbPositionSensor *WbTrack::positionSensor() const {
  WbPositionSensor *s = NULL;
  WbMFNode::Iterator it(*mDeviceField);
  while (it.hasNext()) {
    s = dynamic_cast<WbPositionSensor *>(it.next());
    if (s)
      return s;
  }
  return NULL;
}

WbLinearMotor *WbTrack::motor() const {
  if (isPreFinalizedCalled())
    return mLinearMotor;

  WbMFNode::Iterator it(*mDeviceField);
  while (it.hasNext()) {
    WbLinearMotor *m = dynamic_cast<WbLinearMotor *>(it.next());
    if (m)
      return m;
  }
  return NULL;
}

WbBrake *WbTrack::brake() const {
  if (isPreFinalizedCalled())
    return mBrake;

  WbMFNode::Iterator it(*mDeviceField);
  while (it.hasNext()) {
    WbBrake *b = dynamic_cast<WbBrake *>(it.next());
    if (b)
      return b;
  }
  return NULL;
}

void WbTrack::updateAnimatedGeometriesPath() {
  if (!isPostFinalizedCalled())
    return;

  mPathLength = 0.0;
  mPathList.clear();

  if (mWheelsList.isEmpty()) {
    clearAnimatedGeometries();
    return;
  }

  computeBeltPath();

  if (mGeometriesCountField->value() > 0 && mAnimatedObjectList.isEmpty())
    updateAnimatedGeometries();
  else {
    initAnimatedGeometriesBeltPosition();
    WbWrenVertexArrayFrameListener::instance()->subscribeTrack(this);
  }
}

void WbTrack::initAnimatedGeometriesBeltPosition() {
  const int numGeometries = mGeometriesCountField->value();
  mPathStepSize = mPathLength / numGeometries;
  BeltPosition beltPosition(mPathList[0].startPoint, mPathList[0].initialRotation, 0);
  mFirstGeometryPosition = beltPosition;
}

void WbTrack::updateAnimatedGeometriesAfterFinalization(WbBaseNode *node) {
  disconnect(node, &WbBaseNode::finalizationCompleted, this, &WbTrack::updateAnimatedGeometriesAfterFinalization);
  updateAnimatedGeometries();
}

void WbTrack::updateAnimatedGeometries() {
  clearAnimatedGeometries();

  if (mWheelsList.isEmpty())
    return;

  int numGeometries = mGeometriesCountField->value();
  WbBaseNode *geometry = dynamic_cast<WbBaseNode *>(mGeometryField->value());
  if (numGeometries <= 0 || !geometry)
    return;

  QList<WbShape *> shapeNodes;
  bool success = findAndConnectAnimatedGeometries(isPostFinalizedCalled(), &shapeNodes);
  if (!success)
    return;

  for (int i = 0; i < shapeNodes.size(); ++i) {
    WbGeometry *geom = shapeNodes[i]->geometry();
    if (geom == NULL)
      continue;

    WbIndexedFaceSet *ifs = dynamic_cast<WbIndexedFaceSet *>(geom);
    // cppcheck-suppress knownConditionTrueFalse
    if (ifs)
      ifs->updateTriangleMesh();

    if (!geom->isPostFinalizedCalled())
      connect(geom, &WbBaseNode::finalizationCompleted, this, &WbTrack::updateAnimatedGeometriesAfterFinalization,
              Qt::UniqueConnection);
    else {
      WrNode *wrenNode = WR_NODE(geom->wrenNode());
      assert(wrenNode);  // wren objects have to be already initialized during node finalization

      AnimatedObject *object = new AnimatedObject();
      object->geometry = geom;
      object->material = shapeNodes[i]->wrenMaterial();
      object->castShadows = shapeNodes[i]->isCastShadowsEnabled();
      connect(shapeNodes[i], &WbShape::wrenMaterialChanged, this, &WbTrack::updateAnimatedGeometries, Qt::UniqueConnection);

      // Hide WREN node (visible by default)
      wr_node_set_visible(wrenNode, false);
      mAnimatedObjectList.append(object);
    }
  }

  initAnimatedGeometriesBeltPosition();

  double stepSize = 0;
  mBeltPositions.reserve(numGeometries);
  BeltPosition beltPosition = mFirstGeometryPosition;
  const double s = absoluteScale().x();
  const WbMatrix4 invMatrix = matrix().inversedTransform(s, s, s);

  for (int i = 0; i < numGeometries; ++i) {
    beltPosition = computeNextGeometryPosition(beltPosition, stepSize);
    mBeltPositions.append(beltPosition);
    if (beltPosition.segmentIndex < 0) {
      // abort
      clearAnimatedGeometries();
      return;
    }
    float p[3];
    float r[4];
    WbVector3(beltPosition.position.x(), 0.0, beltPosition.position.y()).toFloatArray(p);
    WbRotation(0.0, 1.0, 0.0, beltPosition.rotation).toFloatArray(r);

    WrTransform *transform = wr_transform_new();
    wr_transform_set_position(transform, p);
    wr_transform_set_orientation(transform, r);

    for (int j = 0; j < mAnimatedObjectList.size(); ++j) {
      WbGeometry *geom = mAnimatedObjectList[j]->geometry;

      WbMatrix4 geomMatrix = geom->matrix() * invMatrix;

      geomMatrix.translation().toFloatArray(p);
      float scale[3];
      geomMatrix.scale().toFloatArray(scale);
      WbRotation(geomMatrix.extracted3x3Matrix()).toFloatArray(r);

      WrTransform *meshTransform = wr_transform_new();
      wr_transform_set_position(meshTransform, p);
      wr_transform_set_scale(meshTransform, scale);
      wr_transform_set_orientation(meshTransform, r);

      WrRenderable *renderable = wr_renderable_new();
      wr_renderable_set_material(renderable, mAnimatedObjectList[j]->material, NULL);
      wr_renderable_set_mesh(renderable, WR_MESH(geom->wrenMesh()));
      wr_renderable_set_cast_shadows(renderable, mAnimatedObjectList[j]->castShadows);

      WrTransform *geomTransform = wr_transform_copy(geom->wrenNode());
      wr_transform_attach_child(geomTransform, WR_NODE(renderable));
      wr_transform_attach_child(meshTransform, WR_NODE(geomTransform));
      wr_transform_attach_child(transform, WR_NODE(meshTransform));
      wr_node_set_visible(WR_NODE(geomTransform), true);

      // Keep reference to nodes for deletion
      mWrenNodes.append(WR_NODE(renderable));
      mWrenNodes.append(WR_NODE(meshTransform));
    }

    if (i == 0)
      stepSize = mPathStepSize;

    wr_transform_attach_child(wrenNode(), WR_NODE(transform));
    mBeltElements.append(transform);
  }

  WbWrenVertexArrayFrameListener::instance()->subscribeTrack(this);
}

void WbTrack::clearAnimatedGeometries() {
  if (!mAnimatedObjectList.isEmpty())
    WbWrenVertexArrayFrameListener::instance()->unsubscribeTrack(this);

  for (WrNode *node : mWrenNodes)
    wr_node_delete(node);

  for (WrTransform *transform : mBeltElements)
    wr_node_delete(WR_NODE(transform));

  mWrenNodes.clear();
  mBeltElements.clear();

  for (int i = 0; i < mAnimatedObjectList.size(); ++i)
    delete mAnimatedObjectList[i];

  mAnimatedObjectList.clear();
}

void WbTrack::prePhysicsStep(double ms) {
  WbSolid::prePhysicsStep(ms);

  const double sec = ms * 0.001;
  if (mLinearMotor && mBodyID) {
    if (mLinearMotor->userControl()) {
      // force control
      dMass mass;
      dBodyGetMass(mBodyID, &mass);
      double force = mLinearMotor->rawInput();
      if (mBrake)
        force -= mBrake->getBrakingDampingConstant() * mSurfaceVelocity;
      mSurfaceVelocity = force * sec / mass.mass;
    } else
      // position or velocity control
      mSurfaceVelocity = -mLinearMotor->computeCurrentDynamicVelocity(ms, mMotorPosition);
  } else
    mSurfaceVelocity = 0.0;

  const double travelledDistance = mSurfaceVelocity * sec;
  mMotorPosition += travelledDistance;

  for (int i = 0; i < mWheelsList.size(); ++i)
    mWheelsList[i]->rotate(travelledDistance);

  // texture animation
  if (mTextureTransform) {
    mTextureTransform->translate(-0.001 * ms * mSurfaceVelocity * mTextureAnimationField->value());
    mTextureTransform->modifyWrenMaterial(mShape->wrenMaterial());
  }

  // geometries animation
  if (!mAnimatedObjectList.isEmpty()) {
    mAnimationStepSize += travelledDistance;
    while (mAnimationStepSize > mPathStepSize)
      mAnimationStepSize -= mPathStepSize;
    while (mAnimationStepSize < -mPathStepSize)
      mAnimationStepSize += mPathStepSize;
    WbWrenVertexArrayFrameListener::instance()->subscribeTrack(this);
  }
}

void WbTrack::animateMesh() {
  if (mAnimatedObjectList.isEmpty())
    return;

  double stepSize = mAnimationStepSize;
  mAnimationStepSize = 0;

  BeltPosition beltPosition = mFirstGeometryPosition;
  for (int i = 0; i < mGeometriesCountField->value(); ++i) {
    beltPosition = computeNextGeometryPosition(beltPosition, stepSize);
    mBeltPositions[i] = beltPosition;
    if (beltPosition.segmentIndex < 0) {
      // abort
      clearAnimatedGeometries();
      return;
    }

    float p[3];
    float r[4];
    WbVector3(beltPosition.position.x(), 0.0, beltPosition.position.y()).toFloatArray(p);
    WbRotation(0.0, 1.0, 0.0, beltPosition.rotation).toFloatArray(r);

    wr_transform_set_position(mBeltElements[i], p);
    wr_transform_set_orientation(mBeltElements[i], r);

    if (i == 0) {
      mFirstGeometryPosition = beltPosition;
      stepSize = mPathStepSize;
    }
  }
}

WbTrack::BeltPosition WbTrack::computeNextGeometryPosition(WbTrack::BeltPosition current, double stepSize,
                                                           bool segmentChanged) const {
  if (stepSize == 0)
    return current;

  const bool isPositiveStep = stepSize >= 0;
  const bool singleWheelCase = mWheelsList.size() == 1;
  const PathSegment segment = mPathList[current.segmentIndex];
  const WbVector2 endPoint = stepSize < 0 ? segment.startPoint : segment.endPoint;
  const WbVector2 maxDistanceVector = endPoint - current.position;
  double newStepSize = stepSize;

  if (singleWheelCase || (!maxDistanceVector.isNull() && maxDistanceVector.length() > 1e-10)) {
    double maxStepSize = 0.0;
    if (segment.radius < 0) {
      // straight
      maxStepSize = maxDistanceVector.length();
      if (singleWheelCase || fabs(stepSize) <= maxStepSize) {
        WbVector2 nextPosition = current.position + segment.increment * stepSize;
        return BeltPosition(nextPosition, segment.initialRotation, current.segmentIndex);
      }
    } else {
      // round
      WbVector2 relativePosition = current.position - segment.center;
      if (singleWheelCase)
        maxStepSize = fabs(stepSize);
      else {
        WbVector2 relativeEndPosition = endPoint - segment.center;
        WbVector2 c1, c2;
        if (isPositiveStep * segment.increment[0] > 0) {
          c1 = relativePosition;
          c2 = relativeEndPosition;
        } else {
          c1 = relativeEndPosition;
          c2 = relativePosition;
        }
        double angle = atan2(c2.x() * c1.y() - c2.y() * c1.x(), c2.x() * c1.x() + c2.y() * c1.y());
        if (angle < 0)
          angle += 2 * M_PI;

        maxStepSize = angle * segment.radius;
        if (maxStepSize < 0)
          maxStepSize += 2 * M_PI;
      }

      if (fabs(stepSize) <= maxStepSize) {
        const double angle = -(stepSize * segment.increment[0]) / segment.radius;
        const double newPositionX = relativePosition.x() * cos(angle) - relativePosition.y() * sin(angle);
        const double newPositionY = relativePosition.y() * cos(angle) + relativePosition.x() * sin(angle);
        const WbVector2 nextPosition = segment.center + WbVector2(newPositionX, newPositionY);
        double rotation = current.rotation - angle;
        if (segmentChanged) {
          if (!isPositiveStep) {
            int previousStep = current.segmentIndex + 1;
            if (previousStep == mPathList.size())
              previousStep = 0;
            rotation = mPathList[previousStep].initialRotation;
          } else
            rotation = segment.initialRotation;
          rotation -= angle;
        }
        return BeltPosition(nextPosition, rotation, current.segmentIndex);
      }
    }

    current.position = endPoint;
    current.rotation = 0.0;
    if (newStepSize < 0)
      newStepSize += maxStepSize;
    else
      newStepSize -= maxStepSize;
  }

  if (newStepSize != newStepSize) {  // NAN
    // abort generation
    parsingWarn(tr("Error during computation of Track animated geometries. "
                   "Please check the TrackWheel nodes in 'children' field."));
    return BeltPosition(WbVector2(), 0.0, -1);
  }

  int nextSegmentIndex = current.segmentIndex;
  if (isPositiveStep) {
    ++nextSegmentIndex;
    if (nextSegmentIndex == mPathList.size())
      nextSegmentIndex = 0;
  } else {
    --nextSegmentIndex;
    if (nextSegmentIndex == -1)
      nextSegmentIndex = mPathList.size() - 1;
  }
  current.segmentIndex = nextSegmentIndex;
  return computeNextGeometryPosition(current, newStepSize, true);
}

void WbTrack::computeBeltPath() {
  mPathLength = 0.0;

  int wheelsCount = mWheelsList.size();
  if (wheelsCount <= 0)
    return;

  WbVector2 center(mWheelsList[0]->position());
  double radius = mWheelsList[0]->radius();
  if (wheelsCount == 1) {
    // round path
    WbVector2 startPoint(center.x(), center.y() + radius);
    mPathList.append(PathSegment(startPoint, startPoint, 0.0, radius, center, WbVector2(1, 1)));
    mPathLength = 2 * M_PI * radius;
    return;
  }

  WbVector2 firstPoint, previousPoint, distanceVector;
  WbVector2 pointA, pointB;
  double previousRotation = 0.0;
  int nextIndex = 1;

  bool wheelsPositionError = false;
  for (int w = 0; w < wheelsCount; ++w) {
    if (w == wheelsCount - 1)
      nextIndex = 0;

    WbVector2 nextCenter = mWheelsList[nextIndex]->position();
    double nextRadius = mWheelsList[nextIndex]->radius();
    distanceVector = nextCenter - center;
    if (!wheelsPositionError && distanceVector.length() < 0.0000001) {
      wheelsPositionError = true;
      continue;
    }
    double wheelsAngle = atan2(distanceVector.y(), distanceVector.x());
    double absAngle = 0.0;
    bool isWheelInner = mWheelsList[w]->inner();
    bool isOuterTangent = isWheelInner == mWheelsList[nextIndex]->inner();
    if (isOuterTangent) {
      // outer tangent
      double relAngle = WbMathsUtilities::clampedAcos((radius - nextRadius) / distanceVector.length());
      assert(!std::isnan(relAngle));
      if (isWheelInner == 0)
        relAngle = -relAngle;
      absAngle = relAngle + wheelsAngle;
      pointA = WbVector2(cos(absAngle), sin(absAngle)) * radius + center;
      pointB = WbVector2(cos(absAngle), sin(absAngle)) * nextRadius + nextCenter;
    } else {
      // inner tangent
      double relAngle = WbMathsUtilities::clampedAcos((radius + nextRadius) / distanceVector.length());
      assert(!std::isnan(relAngle));
      if (isWheelInner == 0)
        relAngle = -relAngle;
      absAngle = relAngle + wheelsAngle;
      pointA.setXy(radius * cos(absAngle) + center.x(), radius * sin(absAngle) + center.y());
      pointB.setXy(nextRadius * cos(absAngle + M_PI) + nextCenter.x(), nextRadius * sin(absAngle + M_PI) + nextCenter.y());
    }

    if (w == 0)
      firstPoint = pointA;
    else {
      WbVector2 c1, c2, inc;
      if (isWheelInner == 1) {
        c1 = previousPoint - center;
        c2 = pointA - center;
        inc.setXy(1, 1);
      } else {
        c2 = previousPoint - center;
        c1 = pointA - center;
        inc.setXy(-1, -1);
      }
      double angle = atan2(c2.x() * c1.y() - c2.y() * c1.x(), c2.x() * c1.x() + c2.y() * c1.y());
      if (angle < 0)
        angle += 2 * M_PI;
      mPathLength += radius * angle;
      // round path
      mPathList.append(PathSegment(previousPoint, pointA, previousRotation, radius, center, inc));
    }

    // straight path
    distanceVector = pointB - pointA;
    mPathLength += distanceVector.length();
    if (fabs(distanceVector.y()) < 1e-10 && fabs(distanceVector.x()) < 1e-10) {
      WbVector2 centerDistanceVector = nextCenter - center;
      previousRotation = -atan2(centerDistanceVector.y(), centerDistanceVector.x()) - M_PI_2;
    } else
      previousRotation = -atan2(distanceVector.y(), distanceVector.x());
    mPathList.append(PathSegment(pointA, pointB, previousRotation, distanceVector.normalized()));

    previousPoint = pointB;
    center = nextCenter;
    radius = nextRadius;
    ++nextIndex;
  }

  // add last round path
  radius = mWheelsList[0]->radius();
  WbVector2 firstWheelCenter(mWheelsList[0]->position());
  WbVector2 c1(previousPoint - firstWheelCenter);
  WbVector2 c2(firstPoint - firstWheelCenter);
  double angle = atan2(c2.x() * c1.y() - c2.y() * c1.x(), c2.x() * c1.x() + c2.y() * c1.y());
  if (angle < 0)
    angle += 2 * M_PI;
  mPathLength += radius * angle;
  mPathList.append(PathSegment(previousPoint, firstPoint, previousRotation, radius, firstWheelCenter, WbVector2(1, 1)));

  if (wheelsPositionError)
    // multiple wheels at the same location
    parsingWarn(tr("Two or more consecutive TrackWheel nodes are located at the same position. "
                   "Only the first node is used."));
}

void WbTrack::exportAnimatedGeometriesMesh(WbWriter &writer) const {
  if (mAnimatedObjectList.size() == 0 || writer.isUrdf())
    return;

  WbNode *node = mGeometryField->value();

  QString positionString =
    QString("%1").arg(WbPrecision::doubleToString(mBeltPositions[0].position.x(), WbPrecision::DOUBLE_MAX)) + " 0 " +
    QString("%1").arg(WbPrecision::doubleToString(mBeltPositions[0].position.y(), WbPrecision::DOUBLE_MAX));
  QString rotationString =
    QString("0 1 0 %1").arg(WbPrecision::doubleToString(mBeltPositions[0].rotation, WbPrecision::DOUBLE_MAX));

<<<<<<< HEAD
  if (writer.isX3d()) {
    writer << "<Transform ";
    writer << "translation='" << positionString << "' ";
    writer << "rotation='" << rotationString << "'>";
  } else {
=======
  if (writer.isX3d())
    writer << "<Transform role='animatedGeometry'>";
  else {
>>>>>>> 50c32f4e
    writer.indent();
    writer << "Transform {\n";
    writer.increaseIndent();
    writer.indent();
    writer << "translation " << positionString << "\n";
    writer.indent();
    writer << "rotation " << rotationString << "\n";
    writer.indent();
    writer << "children [\n";
    writer.increaseIndent();
  }

  writer.indent();
  node->write(writer);

  if (writer.isX3d())
    writer << "</Transform>";
  else {
    writer.indent();
    writer << "]\n";
    writer.decreaseIndent();
    writer.indent();
    writer << "}\n";
  }
<<<<<<< HEAD

  for (int i = 1; i < mGeometriesCountField->value(); ++i) {
    positionString = QString("%1").arg(WbPrecision::doubleToString(mBeltPositions[i].position.x(), WbPrecision::DOUBLE_MAX)) +
                     " 0 " +
                     QString("%1").arg(WbPrecision::doubleToString(mBeltPositions[i].position.y(), WbPrecision::DOUBLE_MAX));
    rotationString = QString("0 1 0 %1").arg(WbPrecision::doubleToString(mBeltPositions[i].rotation, WbPrecision::DOUBLE_MAX));

    if (writer.isX3d()) {
      writer << "<Transform ";
      writer << "translation='" << positionString << "' ";
      writer << "rotation='" << rotationString << "'>";
      writer << "<Group USE='" << QString::number(node->uniqueId()) << "'></Group>";
      writer << "</Transform>";
    } else {
      writer.indent();
      writer << "Transform {\n";
      writer.increaseIndent();
      writer.indent();
      writer << "translation " << positionString << "\n";
      writer.indent();
      writer << "rotation " << rotationString << "\n";
      writer.indent();
      writer << "children [\n";
      writer.increaseIndent();
      writer.indent();
      writer << "USE " << defName << "\n";
      writer.decreaseIndent();
      writer.indent();
      writer << "]\n";
      writer.decreaseIndent();
      writer.indent();
      writer << "}\n";
    }
  }
=======
>>>>>>> 50c32f4e
}

void WbTrack::exportNodeSubNodes(WbWriter &writer) const {
  if (writer.isWebots()) {
    WbSolid::exportNodeSubNodes(writer);
    return;
  }

  foreach (WbField *field, fields()) {
    if (!field->isDeprecated() && (field->isVrml() && field->singleType() == WB_SF_NODE)) {
      const WbSFNode *const node = dynamic_cast<WbSFNode *>(field->value());
      if (node == NULL || node->value() == NULL || node->value()->shallExport()) {
        if (field->name() == "children")
          // export it manually in order to include animated geometries
          continue;

        if (writer.isX3d())
          field->value()->write(writer);
        else
          field->write(writer);
      }
    }
  }

  bool isEmpty = true;
  if (!writer.isX3d() && !writer.isUrdf()) {
    writer.indent();
    writer << "children [";
    writer.increaseIndent();
  }

  // write children nodes
  WbBaseNode *subNode = NULL;
  for (int i = 0; i < childCount(); ++i) {
    subNode = child(i);
    if (subNode->shallExport()) {
      writer.writeMFSeparator(!isEmpty, false);
      subNode->write(writer);
      isEmpty = false;
    }
  }

  // write animated geometries
  if (!writer.isX3d() && !writer.isUrdf() && !isEmpty)
    writer << "\n";
  isEmpty |= mAnimatedObjectList.isEmpty();

  exportAnimatedGeometriesMesh(writer);

  if (!writer.isX3d() && !writer.isUrdf()) {
    writer.decreaseIndent();
    if (!isEmpty)
      writer.indent();
    writer << "]\n";
  }
}

void WbTrack::exportNodeFields(WbWriter &writer) const {
  WbMatter::exportNodeFields(writer);
  if (writer.isX3d()) {
    if (!name().isEmpty())
      writer << " name='" << sanitizedName() << "'";
    writer << " type='track'";
    writer << " geometriesCount='" << mGeometriesCountField->value() << "'";
  }
}<|MERGE_RESOLUTION|>--- conflicted
+++ resolved
@@ -887,17 +887,9 @@
   QString rotationString =
     QString("0 1 0 %1").arg(WbPrecision::doubleToString(mBeltPositions[0].rotation, WbPrecision::DOUBLE_MAX));
 
-<<<<<<< HEAD
-  if (writer.isX3d()) {
-    writer << "<Transform ";
-    writer << "translation='" << positionString << "' ";
-    writer << "rotation='" << rotationString << "'>";
-  } else {
-=======
   if (writer.isX3d())
     writer << "<Transform role='animatedGeometry'>";
   else {
->>>>>>> 50c32f4e
     writer.indent();
     writer << "Transform {\n";
     writer.increaseIndent();
@@ -922,43 +914,6 @@
     writer.indent();
     writer << "}\n";
   }
-<<<<<<< HEAD
-
-  for (int i = 1; i < mGeometriesCountField->value(); ++i) {
-    positionString = QString("%1").arg(WbPrecision::doubleToString(mBeltPositions[i].position.x(), WbPrecision::DOUBLE_MAX)) +
-                     " 0 " +
-                     QString("%1").arg(WbPrecision::doubleToString(mBeltPositions[i].position.y(), WbPrecision::DOUBLE_MAX));
-    rotationString = QString("0 1 0 %1").arg(WbPrecision::doubleToString(mBeltPositions[i].rotation, WbPrecision::DOUBLE_MAX));
-
-    if (writer.isX3d()) {
-      writer << "<Transform ";
-      writer << "translation='" << positionString << "' ";
-      writer << "rotation='" << rotationString << "'>";
-      writer << "<Group USE='" << QString::number(node->uniqueId()) << "'></Group>";
-      writer << "</Transform>";
-    } else {
-      writer.indent();
-      writer << "Transform {\n";
-      writer.increaseIndent();
-      writer.indent();
-      writer << "translation " << positionString << "\n";
-      writer.indent();
-      writer << "rotation " << rotationString << "\n";
-      writer.indent();
-      writer << "children [\n";
-      writer.increaseIndent();
-      writer.indent();
-      writer << "USE " << defName << "\n";
-      writer.decreaseIndent();
-      writer.indent();
-      writer << "]\n";
-      writer.decreaseIndent();
-      writer.indent();
-      writer << "}\n";
-    }
-  }
-=======
->>>>>>> 50c32f4e
 }
 
 void WbTrack::exportNodeSubNodes(WbWriter &writer) const {
