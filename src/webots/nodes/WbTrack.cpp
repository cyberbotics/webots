// Copyright 1996-2022 Cyberbotics Ltd.
//
// Licensed under the Apache License, Version 2.0 (the "License");
// you may not use this file except in compliance with the License.
// You may obtain a copy of the License at
//
//     http://www.apache.org/licenses/LICENSE-2.0
//
// Unless required by applicable law or agreed to in writing, software
// distributed under the License is distributed on an "AS IS" BASIS,
// WITHOUT WARRANTIES OR CONDITIONS OF ANY KIND, either express or implied.
// See the License for the specific language governing permissions and
// limitations under the License.

#include "WbTrack.hpp"

#include "WbAppearance.hpp"
#include "WbBrake.hpp"
#include "WbDictionary.hpp"
#include "WbField.hpp"
#include "WbIndexedFaceSet.hpp"
#include "WbLinearMotor.hpp"
#include "WbMFNode.hpp"
#include "WbMathsUtilities.hpp"
#include "WbNodeOperations.hpp"
#include "WbNodeUtilities.hpp"
#include "WbPositionSensor.hpp"
#include "WbPrecision.hpp"
#include "WbRobot.hpp"
#include "WbSFInt.hpp"
#include "WbSFVector2.hpp"
#include "WbSlot.hpp"
#include "WbTextureTransform.hpp"
#include "WbTrackWheel.hpp"
#include "WbVrmlNodeUtilities.hpp"
#include "WbWrenVertexArrayFrameListener.hpp"

#include <ode/ode.h>
#include <cassert>

#include <wren/node.h>
#include <wren/renderable.h>
#include <wren/transform.h>

void WbTrack::init() {
  mDeviceField = findMFNode("device");
  mTextureAnimationField = findSFVector2("textureAnimation");
  mGeometryField = findSFNode("animatedGeometry");
  mGeometriesCountField = findSFInt("geometriesCount");

  mSurfaceVelocity = 0.0;
  mMotorPosition = 0.0;
  mLinearMotor = NULL;
  mBrake = NULL;
  mBodyID = NULL;

  // texture animation
  mShape = NULL;
  mTextureTransform = NULL;
  mSavedTextureTransformTranslations[stateId()] = WbVector2();

  // geometries animation
  mPathLength = 0.0;
  mPathStepSize = 0.0;
  mAnimationStepSize = 0;
}

WbTrack::WbTrack(WbTokenizer *tokenizer) : WbSolid("Track", tokenizer) {
  init();
}

WbTrack::WbTrack(const WbTrack &other) :
  WbSolid(other),
  mWheelsList(),
  mPathList(),
  mAnimatedObjectList(),
  mBeltElements(),
  mBeltPositions(),
  mWrenNodes() {
  init();
}

WbTrack::WbTrack(const WbNode &other) : WbSolid(other) {
  init();
}

WbTrack::~WbTrack() {
  WbWrenVertexArrayFrameListener::instance()->unsubscribeTrack(this);
  clearWheelsList();
  clearAnimatedGeometries();
}

void WbTrack::preFinalize() {
  WbSolid::preFinalize();

  updateDevices();

  WbMFNode::Iterator it(*mDeviceField);
  while (it.hasNext()) {
    WbLogicalDevice *device = dynamic_cast<WbLogicalDevice *>(it.next());
    device->preFinalize();
  }

  WbBaseNode *node = dynamic_cast<WbBaseNode *>(mGeometryField->value());
  if (node)
    node->preFinalize();
}

void WbTrack::createWrenObjects() {
  WbSolid::createWrenObjects();

  QList<WbShape *> shapeNodes;
  findAndConnectAnimatedGeometries(false, &shapeNodes);

  WbNode *node = mGeometryField->value();
  if (node != NULL)
    static_cast<WbBaseNode *>(node)->createWrenObjects();
}

void WbTrack::postFinalize() {
  WbSolid::postFinalize();

  // get bodyID
  WbSolid *node = this;
  while (node) {
    mBodyID = node->body();
    if (mBodyID)
      break;
    node = WbNodeUtilities::findUpperSolid(node);
  }

  WbMFNode::Iterator it(*mDeviceField);
  while (it.hasNext()) {
    WbLogicalDevice *device = dynamic_cast<WbLogicalDevice *>(it.next());
    device->postFinalize();
  }
  connect(mDeviceField, &WbMFNode::changed, this, &WbTrack::updateDevices);
  connect(mDeviceField, &WbMFNode::itemInserted, this, &WbTrack::addDevice);

  if (childCount() > 0) {
    WbGroup *group = dynamic_cast<WbGroup *>(child(0));
    if (group)
      connect(group, &WbGroup::childrenChanged, this, &WbTrack::updateChildren);
    if (mShape)
      connect(mShape, &WbShape::wrenMaterialChanged, this, &WbTrack::updateTextureTransform, Qt::UniqueConnection);
  }
  connect(this, &WbGroup::childrenChanged, this, &WbTrack::updateChildren);

  // animated geometries
  WbBaseNode *geometry = dynamic_cast<WbBaseNode *>(mGeometryField->value());
  if (geometry)
    geometry->postFinalize();
  updateAnimatedGeometriesPath();

  connect(mGeometryField, &WbSFNode::changed, this, &WbTrack::updateAnimatedGeometries);
  connect(mGeometriesCountField, &WbSFInt::changed, this, &WbTrack::updateAnimatedGeometries);

  for (int i = 0; i < mWheelsList.size(); ++i)
    connect(mWheelsList[i], &WbTrackWheel::changed, this, &WbTrack::updateAnimatedGeometriesPath, Qt::UniqueConnection);

  connect(mTextureAnimationField, &WbSFVector2::changed, this, &WbTrack::updateTextureAnimation);
}

void WbTrack::setMatrixNeedUpdate() {
  WbSolid::setMatrixNeedUpdate();

  WbNode *node = mGeometryField->value();
  if (node != NULL)
    static_cast<WbBaseNode *>(node)->setMatrixNeedUpdate();
}

void WbTrack::addDevice(int index) {
  WbRobot *const r = robot();
  assert(r);
  WbBaseNode *decendant = dynamic_cast<WbBaseNode *>(mDeviceField->item(index));
  r->descendantNodeInserted(decendant);
}

void WbTrack::reset(const QString &id) {
  WbSolid::reset(id);

  WbNode *const g = mGeometryField->value();
  if (g)
    g->reset(id);
  for (int i = 0; i < mDeviceField->size(); ++i)
    mDeviceField->item(i)->reset(id);

  mMotorPosition = 0.0;
  mSurfaceVelocity = 0.0;
  if (mTextureTransform)
    mTextureTransform->setTranslation(mSavedTextureTransformTranslations[id]);
}

void WbTrack::save(const QString &id) {
  WbSolid::save(id);

  WbNode *const g = mGeometryField->value();
  if (g)
    g->save(id);
  for (int i = 0; i < mDeviceField->size(); ++i)
    mDeviceField->item(i)->save(id);

  mSavedTextureTransformTranslations[id] = WbVector2();
  if (mShape && mShape->abstractAppearance()) {
    mTextureTransform = mShape->abstractAppearance()->textureTransform();
    if (mTextureTransform)
      mSavedTextureTransformTranslations[id] = mTextureTransform->translation();
  }
}

void WbTrack::updateDevices() {
  mLinearMotor = NULL;
  mBrake = NULL;
  WbMFNode::Iterator it(*mDeviceField);
  while (it.hasNext()) {
    WbNode *node = it.next();
    if (!mLinearMotor) {
      mLinearMotor = dynamic_cast<WbLinearMotor *>(node);
      if (mLinearMotor)
        continue;
    }
    if (!mBrake)
      mBrake = dynamic_cast<WbBrake *>(node);
  }
}

bool WbTrack::findAndConnectAnimatedGeometries(bool connectSignals, QList<WbShape *> *shapeList) {
  WbBaseNode *geometry = dynamic_cast<WbBaseNode *>(mGeometryField->value());
  if (!geometry)
    return false;

  QList<WbBaseNode *> geometryNodes;
  geometryNodes.append(geometry);
  WbBaseNode *node = NULL;
  for (int i = 0; i < geometryNodes.size(); ++i) {
    node = geometryNodes[i];
    if (connectSignals && !node->isPostFinalizedCalled()) {
      connect(node, &WbBaseNode::finalizationCompleted, this, &WbTrack::updateAnimatedGeometriesAfterFinalization,
              Qt::UniqueConnection);
      return false;
    }

    WbShape *s = dynamic_cast<WbShape *>(node);
    if (s) {
      if (connectSignals) {
        // material automatically updated
        connect(s->geometryField(), &WbSFNode::changed, this, &WbTrack::updateAnimatedGeometries, Qt::UniqueConnection);
        connect(s, &WbShape::castShadowsChanged, this, &WbTrack::updateAnimatedGeometries, Qt::UniqueConnection);
        if (s->geometry())
          connect(s->geometry(), &WbGeometry::changed, this, &WbTrack::updateAnimatedGeometries, Qt::UniqueConnection);
      }
      if (shapeList != NULL)
        shapeList->append(s);
      continue;
    }

    WbGroup *g = dynamic_cast<WbGroup *>(node);
    if (g) {
      // group or transform nodes
      if (connectSignals) {
        connect(g, &WbGroup::finalizedChildAdded, this, &WbTrack::updateAnimatedGeometries, Qt::UniqueConnection);
        connect(g->childrenField(), &WbMFNode::itemRemoved, this, &WbTrack::updateAnimatedGeometries, Qt::UniqueConnection);
      }
      for (int j = 0; j < g->childCount(); ++j)
        geometryNodes.append(g->child(j));

      WbTransform *t = dynamic_cast<WbTransform *>(g);
      if (t) {
        t->enablePoseChangedSignal();
        connect(t, &WbTransform::poseChanged, this, &WbTrack::updateAnimatedGeometries, Qt::UniqueConnection);
      }

      continue;
    }

    WbSlot *slot = dynamic_cast<WbSlot *>(node);
    if (slot) {
      WbSlot *slot2 = slot->slotEndPoint();
      if (slot2) {
        WbBaseNode *endPoint = dynamic_cast<WbBaseNode *>(slot2->endPoint());
        if (endPoint)
          geometryNodes.append(endPoint);
        connect(slot2->endPointField(), &WbSFNode::changed, this, &WbTrack::updateAnimatedGeometries, Qt::UniqueConnection);
      }
      connect(slot->endPointField(), &WbSFNode::changed, this, &WbTrack::updateAnimatedGeometries, Qt::UniqueConnection);
      continue;
    }

    // ignore invalid node
    parsingWarn(tr("Invalid %1 used in 'animatedGeometries' field.").arg(node->nodeModelName()));
  }

  return true;
}

void WbTrack::updateChildren() {
  // update texture animation
  if (childCount() == 0) {
    mShape = NULL;
    mTextureTransform = NULL;
  } else
    updateShapeNode();

  // update geometry animation
  updateWheelsList();
}

void WbTrack::updateShapeNode() {
  mShape = NULL;

  WbBaseNode *firstChild = child(0);
  mShape = dynamic_cast<WbShape *>(firstChild);
  if (!mShape) {
    WbGroup *group = dynamic_cast<WbGroup *>(firstChild);
    if (group && group->children().size() > 0)
      mShape = dynamic_cast<WbShape *>(group->child(0));
  }
  updateTextureTransform();
}

void WbTrack::updateTextureTransform() {
  mTextureTransform = NULL;

  if (mShape && mShape->abstractAppearance()) {
    mTextureTransform = mShape->abstractAppearance()->textureTransform();
    if (mTextureTransform) {
      mSavedTextureTransformTranslations[stateId()] = mTextureTransform->translation();
<<<<<<< HEAD
      QList<WbNode *> useNodesList = WbNodeUtilities::findUseNodeAncestors(mTextureTransform);
=======
      mTextureTransform->enableX3DTranslationUpdate(true);
      QList<WbNode *> useNodesList = WbVrmlNodeUtilities::findUseNodeAncestors(mTextureTransform);
>>>>>>> fc3038ba
      if (!useNodesList.isEmpty()) {
        mTextureTransform->parsingWarn(tr("Non-admissible TextureTransform USE node inside Track node."
                                          "This and ancestor USE nodes turned into DEF nodes: if texture animation enabled, "
                                          "the USE texture transform values will change independently from DEF node ones."));
        const int size = useNodesList.size();
        if (size > 0) {
          for (int i = 0; i < size; ++i)
            useNodesList[i]->makeDefNode();
          WbNodeOperations::instance()->updateDictionary(false, NULL);
        }
      }
    } else if (!mTextureAnimationField->value().isNull())
      mShape->abstractAppearance()->parsingWarn(
        tr("Texture animation is enabled only if the TextureTransform node is explicitly defined."));
    if (isPostFinalizedCalled())
      connect(mShape->abstractAppearance(), &WbAppearance::changed, this, &WbTrack::updateTextureTransform,
              Qt::UniqueConnection);
  }
}

void WbTrack::updateTextureAnimation() {
  if (!mTextureTransform && !mTextureAnimationField->value().isNull())
    parsingWarn(tr("Texture animation is enabled only if the TextureTransform node is explicitly defined."));
}

void WbTrack::updateWheelsList() {
  clearWheelsList();

  WbMFNode::Iterator it(*childrenField());
  WbTrackWheel *wheel = NULL;
  while (it.hasNext()) {
    wheel = dynamic_cast<WbTrackWheel *>(it.next());
    if (wheel) {
      mWheelsList.append(wheel);
      if (isPostFinalizedCalled())
        connect(wheel, &WbTrackWheel::changed, this, &WbTrack::updateAnimatedGeometriesPath, Qt::UniqueConnection);
    }
  }

  if (mWheelsList.isEmpty()) {
    mPathLength = 0.0;
    mPathList.clear();
    clearAnimatedGeometries();
  } else
    updateAnimatedGeometriesPath();
}

void WbTrack::clearWheelsList() {
  if (mWheelsList.isEmpty())
    return;

  for (int i = 0; i < mWheelsList.size(); ++i)
    disconnect(mWheelsList[i], &WbTrackWheel::changed, this, &WbTrack::updateAnimatedGeometriesPath);
  mWheelsList.clear();
}

QVector<WbLogicalDevice *> WbTrack::devices() const {
  QVector<WbLogicalDevice *> devices;
  WbLogicalDevice *device = NULL;
  WbMFNode::Iterator it(*mDeviceField);
  while (it.hasNext()) {
    device = dynamic_cast<WbLogicalDevice *>(it.next());
    if (device)
      devices.append(device);
  }
  return devices;
}

WbPositionSensor *WbTrack::positionSensor() const {
  WbPositionSensor *s = NULL;
  WbMFNode::Iterator it(*mDeviceField);
  while (it.hasNext()) {
    s = dynamic_cast<WbPositionSensor *>(it.next());
    if (s)
      return s;
  }
  return NULL;
}

WbLinearMotor *WbTrack::motor() const {
  if (isPreFinalizedCalled())
    return mLinearMotor;

  WbMFNode::Iterator it(*mDeviceField);
  while (it.hasNext()) {
    WbLinearMotor *m = dynamic_cast<WbLinearMotor *>(it.next());
    if (m)
      return m;
  }
  return NULL;
}

WbBrake *WbTrack::brake() const {
  if (isPreFinalizedCalled())
    return mBrake;

  WbMFNode::Iterator it(*mDeviceField);
  while (it.hasNext()) {
    WbBrake *b = dynamic_cast<WbBrake *>(it.next());
    if (b)
      return b;
  }
  return NULL;
}

void WbTrack::updateAnimatedGeometriesPath() {
  if (!isPostFinalizedCalled())
    return;

  mPathLength = 0.0;
  mPathList.clear();

  if (mWheelsList.isEmpty()) {
    clearAnimatedGeometries();
    return;
  }

  computeBeltPath();

  if (mGeometriesCountField->value() > 0 && mAnimatedObjectList.isEmpty())
    updateAnimatedGeometries();
  else {
    initAnimatedGeometriesBeltPosition();
    WbWrenVertexArrayFrameListener::instance()->subscribeTrack(this);
  }
}

void WbTrack::initAnimatedGeometriesBeltPosition() {
  const int numGeometries = mGeometriesCountField->value();
  mPathStepSize = mPathLength / numGeometries;
  BeltPosition beltPosition(mPathList[0].startPoint, mPathList[0].initialRotation, 0);
  mFirstGeometryPosition = beltPosition;
}

void WbTrack::updateAnimatedGeometriesAfterFinalization(WbBaseNode *node) {
  disconnect(node, &WbBaseNode::finalizationCompleted, this, &WbTrack::updateAnimatedGeometriesAfterFinalization);
  updateAnimatedGeometries();
}

void WbTrack::updateAnimatedGeometries() {
  clearAnimatedGeometries();

  if (mWheelsList.isEmpty())
    return;

  int numGeometries = mGeometriesCountField->value();
  WbBaseNode *geometry = dynamic_cast<WbBaseNode *>(mGeometryField->value());
  if (numGeometries <= 0 || !geometry)
    return;

  QList<WbShape *> shapeNodes;
  bool success = findAndConnectAnimatedGeometries(isPostFinalizedCalled(), &shapeNodes);
  if (!success)
    return;

  for (int i = 0; i < shapeNodes.size(); ++i) {
    WbGeometry *geom = shapeNodes[i]->geometry();
    if (geom == NULL)
      continue;

    WbIndexedFaceSet *ifs = dynamic_cast<WbIndexedFaceSet *>(geom);
    // cppcheck-suppress knownConditionTrueFalse
    if (ifs)
      ifs->updateTriangleMesh();

    if (!geom->isPostFinalizedCalled())
      connect(geom, &WbBaseNode::finalizationCompleted, this, &WbTrack::updateAnimatedGeometriesAfterFinalization,
              Qt::UniqueConnection);
    else {
      WrNode *wrenNode = WR_NODE(geom->wrenNode());
      assert(wrenNode);  // wren objects have to be already initialized during node finalization

      AnimatedObject *object = new AnimatedObject();
      object->geometry = geom;
      object->material = shapeNodes[i]->wrenMaterial();
      object->castShadows = shapeNodes[i]->isCastShadowsEnabled();
      connect(shapeNodes[i], &WbShape::wrenMaterialChanged, this, &WbTrack::updateAnimatedGeometries, Qt::UniqueConnection);

      // Hide WREN node (visible by default)
      wr_node_set_visible(wrenNode, false);
      mAnimatedObjectList.append(object);
    }
  }

  initAnimatedGeometriesBeltPosition();

  double stepSize = 0;
  mBeltPositions.reserve(numGeometries);
  BeltPosition beltPosition = mFirstGeometryPosition;
  const double s = absoluteScale().x();
  const WbMatrix4 invMatrix = matrix().inversedTransform(s, s, s);

  for (int i = 0; i < numGeometries; ++i) {
    beltPosition = computeNextGeometryPosition(beltPosition, stepSize);
    mBeltPositions.append(beltPosition);
    if (beltPosition.segmentIndex < 0) {
      // abort
      clearAnimatedGeometries();
      return;
    }
    float p[3];
    float r[4];
    WbVector3(beltPosition.position.x(), 0.0, beltPosition.position.y()).toFloatArray(p);
    WbRotation(0.0, 1.0, 0.0, beltPosition.rotation).toFloatArray(r);

    WrTransform *transform = wr_transform_new();
    wr_transform_set_position(transform, p);
    wr_transform_set_orientation(transform, r);

    for (int j = 0; j < mAnimatedObjectList.size(); ++j) {
      WbGeometry *geom = mAnimatedObjectList[j]->geometry;

      WbMatrix4 geomMatrix = geom->matrix() * invMatrix;

      geomMatrix.translation().toFloatArray(p);
      float scale[3];
      geomMatrix.scale().toFloatArray(scale);
      WbRotation(geomMatrix.extracted3x3Matrix()).toFloatArray(r);

      WrTransform *meshTransform = wr_transform_new();
      wr_transform_set_position(meshTransform, p);
      wr_transform_set_scale(meshTransform, scale);
      wr_transform_set_orientation(meshTransform, r);

      WrRenderable *renderable = wr_renderable_new();
      wr_renderable_set_material(renderable, mAnimatedObjectList[j]->material, NULL);
      wr_renderable_set_mesh(renderable, WR_MESH(geom->wrenMesh()));
      wr_renderable_set_cast_shadows(renderable, mAnimatedObjectList[j]->castShadows);

      WrTransform *geomTransform = wr_transform_copy(geom->wrenNode());
      wr_transform_attach_child(geomTransform, WR_NODE(renderable));
      wr_transform_attach_child(meshTransform, WR_NODE(geomTransform));
      wr_transform_attach_child(transform, WR_NODE(meshTransform));
      wr_node_set_visible(WR_NODE(geomTransform), true);

      // Keep reference to nodes for deletion
      mWrenNodes.append(WR_NODE(renderable));
      mWrenNodes.append(WR_NODE(meshTransform));
    }

    if (i == 0)
      stepSize = mPathStepSize;

    wr_transform_attach_child(wrenNode(), WR_NODE(transform));
    mBeltElements.append(transform);
  }

  WbWrenVertexArrayFrameListener::instance()->subscribeTrack(this);
}

void WbTrack::clearAnimatedGeometries() {
  if (!mAnimatedObjectList.isEmpty())
    WbWrenVertexArrayFrameListener::instance()->unsubscribeTrack(this);

  for (WrNode *node : mWrenNodes)
    wr_node_delete(node);

  for (WrTransform *transform : mBeltElements)
    wr_node_delete(WR_NODE(transform));

  mWrenNodes.clear();
  mBeltElements.clear();

  for (int i = 0; i < mAnimatedObjectList.size(); ++i)
    delete mAnimatedObjectList[i];

  mAnimatedObjectList.clear();
}

void WbTrack::prePhysicsStep(double ms) {
  WbSolid::prePhysicsStep(ms);

  const double sec = ms * 0.001;
  if (mLinearMotor && mBodyID) {
    if (mLinearMotor->userControl()) {
      // force control
      dMass mass;
      dBodyGetMass(mBodyID, &mass);
      double force = mLinearMotor->rawInput();
      if (mBrake)
        force -= mBrake->getBrakingDampingConstant() * mSurfaceVelocity;
      mSurfaceVelocity = force * sec / mass.mass;
    } else
      // position or velocity control
      mSurfaceVelocity = -mLinearMotor->computeCurrentDynamicVelocity(ms, mMotorPosition);
  } else
    mSurfaceVelocity = 0.0;

  const double travelledDistance = mSurfaceVelocity * sec;
  mMotorPosition += travelledDistance;

  for (int i = 0; i < mWheelsList.size(); ++i)
    mWheelsList[i]->rotate(travelledDistance);

  // texture animation
  if (mTextureTransform) {
    mTextureTransform->translate(-0.001 * ms * mSurfaceVelocity * mTextureAnimationField->value());
    mTextureTransform->modifyWrenMaterial(mShape->wrenMaterial());
  }

  // geometries animation
  if (!mAnimatedObjectList.isEmpty()) {
    mAnimationStepSize += travelledDistance;
    while (mAnimationStepSize > mPathStepSize)
      mAnimationStepSize -= mPathStepSize;
    while (mAnimationStepSize < -mPathStepSize)
      mAnimationStepSize += mPathStepSize;
    WbWrenVertexArrayFrameListener::instance()->subscribeTrack(this);
  }
}

void WbTrack::animateMesh() {
  if (mAnimatedObjectList.isEmpty())
    return;

  double stepSize = mAnimationStepSize;
  mAnimationStepSize = 0;

  BeltPosition beltPosition = mFirstGeometryPosition;
  for (int i = 0; i < mGeometriesCountField->value(); ++i) {
    beltPosition = computeNextGeometryPosition(beltPosition, stepSize);
    mBeltPositions[i] = beltPosition;
    if (beltPosition.segmentIndex < 0) {
      // abort
      clearAnimatedGeometries();
      return;
    }

    float p[3];
    float r[4];
    WbVector3(beltPosition.position.x(), 0.0, beltPosition.position.y()).toFloatArray(p);
    WbRotation(0.0, 1.0, 0.0, beltPosition.rotation).toFloatArray(r);

    wr_transform_set_position(mBeltElements[i], p);
    wr_transform_set_orientation(mBeltElements[i], r);

    if (i == 0) {
      mFirstGeometryPosition = beltPosition;
      stepSize = mPathStepSize;
    }
  }
}

WbTrack::BeltPosition WbTrack::computeNextGeometryPosition(WbTrack::BeltPosition current, double stepSize,
                                                           bool segmentChanged) const {
  if (stepSize == 0)
    return current;

  const bool isPositiveStep = stepSize >= 0;
  const bool singleWheelCase = mWheelsList.size() == 1;
  const PathSegment segment = mPathList[current.segmentIndex];
  const WbVector2 endPoint = stepSize < 0 ? segment.startPoint : segment.endPoint;
  const WbVector2 maxDistanceVector = endPoint - current.position;
  double newStepSize = stepSize;

  if (singleWheelCase || (!maxDistanceVector.isNull() && maxDistanceVector.length() > 1e-10)) {
    double maxStepSize = 0.0;
    if (segment.radius < 0) {
      // straight
      maxStepSize = maxDistanceVector.length();
      if (singleWheelCase || fabs(stepSize) <= maxStepSize) {
        WbVector2 nextPosition = current.position + segment.increment * stepSize;
        return BeltPosition(nextPosition, segment.initialRotation, current.segmentIndex);
      }
    } else {
      // round
      WbVector2 relativePosition = current.position - segment.center;
      if (singleWheelCase)
        maxStepSize = fabs(stepSize);
      else {
        WbVector2 relativeEndPosition = endPoint - segment.center;
        WbVector2 c1, c2;
        if (isPositiveStep * segment.increment[0] > 0) {
          c1 = relativePosition;
          c2 = relativeEndPosition;
        } else {
          c1 = relativeEndPosition;
          c2 = relativePosition;
        }
        double angle = atan2(c2.x() * c1.y() - c2.y() * c1.x(), c2.x() * c1.x() + c2.y() * c1.y());
        if (angle < 0)
          angle += 2 * M_PI;

        maxStepSize = angle * segment.radius;
        if (maxStepSize < 0)
          maxStepSize += 2 * M_PI;
      }

      if (fabs(stepSize) <= maxStepSize) {
        const double angle = -(stepSize * segment.increment[0]) / segment.radius;
        const double newPositionX = relativePosition.x() * cos(angle) - relativePosition.y() * sin(angle);
        const double newPositionY = relativePosition.y() * cos(angle) + relativePosition.x() * sin(angle);
        const WbVector2 nextPosition = segment.center + WbVector2(newPositionX, newPositionY);
        double rotation = current.rotation - angle;
        if (segmentChanged) {
          if (!isPositiveStep) {
            int previousStep = current.segmentIndex + 1;
            if (previousStep == mPathList.size())
              previousStep = 0;
            rotation = mPathList[previousStep].initialRotation;
          } else
            rotation = segment.initialRotation;
          rotation -= angle;
        }
        return BeltPosition(nextPosition, rotation, current.segmentIndex);
      }
    }

    current.position = endPoint;
    current.rotation = 0.0;
    if (newStepSize < 0)
      newStepSize += maxStepSize;
    else
      newStepSize -= maxStepSize;
  }

  if (newStepSize != newStepSize) {  // NAN
    // abort generation
    parsingWarn(tr("Error during computation of Track animated geometries. "
                   "Please check the TrackWheel nodes in 'children' field."));
    return BeltPosition(WbVector2(), 0.0, -1);
  }

  int nextSegmentIndex = current.segmentIndex;
  if (isPositiveStep) {
    ++nextSegmentIndex;
    if (nextSegmentIndex == mPathList.size())
      nextSegmentIndex = 0;
  } else {
    --nextSegmentIndex;
    if (nextSegmentIndex == -1)
      nextSegmentIndex = mPathList.size() - 1;
  }
  current.segmentIndex = nextSegmentIndex;
  return computeNextGeometryPosition(current, newStepSize, true);
}

void WbTrack::computeBeltPath() {
  mPathLength = 0.0;

  int wheelsCount = mWheelsList.size();
  if (wheelsCount <= 0)
    return;

  WbVector2 center(mWheelsList[0]->position());
  double radius = mWheelsList[0]->radius();
  if (wheelsCount == 1) {
    // round path
    WbVector2 startPoint(center.x(), center.y() + radius);
    mPathList.append(PathSegment(startPoint, startPoint, 0.0, radius, center, WbVector2(1, 1)));
    mPathLength = 2 * M_PI * radius;
    return;
  }

  WbVector2 firstPoint, previousPoint, distanceVector;
  WbVector2 pointA, pointB;
  double previousRotation = 0.0;
  int nextIndex = 1;

  bool wheelsPositionError = false;
  for (int w = 0; w < wheelsCount; ++w) {
    if (w == wheelsCount - 1)
      nextIndex = 0;

    WbVector2 nextCenter = mWheelsList[nextIndex]->position();
    double nextRadius = mWheelsList[nextIndex]->radius();
    distanceVector = nextCenter - center;
    if (!wheelsPositionError && distanceVector.length() < 0.0000001) {
      wheelsPositionError = true;
      continue;
    }
    double wheelsAngle = atan2(distanceVector.y(), distanceVector.x());
    double absAngle = 0.0;
    bool isWheelInner = mWheelsList[w]->inner();
    bool isOuterTangent = isWheelInner == mWheelsList[nextIndex]->inner();
    if (isOuterTangent) {
      // outer tangent
      double relAngle = WbMathsUtilities::clampedAcos((radius - nextRadius) / distanceVector.length());
      assert(!std::isnan(relAngle));
      if (isWheelInner == 0)
        relAngle = -relAngle;
      absAngle = relAngle + wheelsAngle;
      pointA = WbVector2(cos(absAngle), sin(absAngle)) * radius + center;
      pointB = WbVector2(cos(absAngle), sin(absAngle)) * nextRadius + nextCenter;
    } else {
      // inner tangent
      double relAngle = WbMathsUtilities::clampedAcos((radius + nextRadius) / distanceVector.length());
      assert(!std::isnan(relAngle));
      if (isWheelInner == 0)
        relAngle = -relAngle;
      absAngle = relAngle + wheelsAngle;
      pointA.setXy(radius * cos(absAngle) + center.x(), radius * sin(absAngle) + center.y());
      pointB.setXy(nextRadius * cos(absAngle + M_PI) + nextCenter.x(), nextRadius * sin(absAngle + M_PI) + nextCenter.y());
    }

    if (w == 0)
      firstPoint = pointA;
    else {
      WbVector2 c1, c2, inc;
      if (isWheelInner == 1) {
        c1 = previousPoint - center;
        c2 = pointA - center;
        inc.setXy(1, 1);
      } else {
        c2 = previousPoint - center;
        c1 = pointA - center;
        inc.setXy(-1, -1);
      }
      double angle = atan2(c2.x() * c1.y() - c2.y() * c1.x(), c2.x() * c1.x() + c2.y() * c1.y());
      if (angle < 0)
        angle += 2 * M_PI;
      mPathLength += radius * angle;
      // round path
      mPathList.append(PathSegment(previousPoint, pointA, previousRotation, radius, center, inc));
    }

    // straight path
    distanceVector = pointB - pointA;
    mPathLength += distanceVector.length();
    if (fabs(distanceVector.y()) < 1e-10 && fabs(distanceVector.x()) < 1e-10) {
      WbVector2 centerDistanceVector = nextCenter - center;
      previousRotation = -atan2(centerDistanceVector.y(), centerDistanceVector.x()) - M_PI_2;
    } else
      previousRotation = -atan2(distanceVector.y(), distanceVector.x());
    mPathList.append(PathSegment(pointA, pointB, previousRotation, distanceVector.normalized()));

    previousPoint = pointB;
    center = nextCenter;
    radius = nextRadius;
    ++nextIndex;
  }

  // add last round path
  radius = mWheelsList[0]->radius();
  WbVector2 firstWheelCenter(mWheelsList[0]->position());
  WbVector2 c1(previousPoint - firstWheelCenter);
  WbVector2 c2(firstPoint - firstWheelCenter);
  double angle = atan2(c2.x() * c1.y() - c2.y() * c1.x(), c2.x() * c1.x() + c2.y() * c1.y());
  if (angle < 0)
    angle += 2 * M_PI;
  mPathLength += radius * angle;
  mPathList.append(PathSegment(previousPoint, firstPoint, previousRotation, radius, firstWheelCenter, WbVector2(1, 1)));

  if (wheelsPositionError)
    // multiple wheels at the same location
    parsingWarn(tr("Two or more consecutive TrackWheel nodes are located at the same position. "
                   "Only the first node is used."));
}

void WbTrack::exportAnimatedGeometriesMesh(WbWriter &writer) const {
  if (mAnimatedObjectList.size() == 0 || writer.isUrdf())
    return;

  WbNode *node = mGeometryField->value();

  QString positionString =
    QString("%1").arg(WbPrecision::doubleToString(mBeltPositions[0].position.x(), WbPrecision::DOUBLE_MAX)) + " 0 " +
    QString("%1").arg(WbPrecision::doubleToString(mBeltPositions[0].position.y(), WbPrecision::DOUBLE_MAX));
  QString rotationString =
    QString("0 1 0 %1").arg(WbPrecision::doubleToString(mBeltPositions[0].rotation, WbPrecision::DOUBLE_MAX));

  if (writer.isX3d())
    writer << "<Transform role='animatedGeometry'>";
  else {
    writer.indent();
    writer << "Transform {\n";
    writer.increaseIndent();
    writer.indent();
    writer << "translation " << positionString << "\n";
    writer.indent();
    writer << "rotation " << rotationString << "\n";
    writer.indent();
    writer << "children [\n";
    writer.increaseIndent();
  }

  writer.indent();
  node->write(writer);

  if (writer.isX3d())
    writer << "</Transform>";
  else {
    writer.indent();
    writer << "]\n";
    writer.decreaseIndent();
    writer.indent();
    writer << "}\n";
  }
}

void WbTrack::exportNodeSubNodes(WbWriter &writer) const {
  if (writer.isWebots()) {
    WbSolid::exportNodeSubNodes(writer);
    return;
  }

  foreach (WbField *field, fields()) {
    if (!field->isDeprecated() && (field->isVrml() && field->singleType() == WB_SF_NODE)) {
      const WbSFNode *const node = dynamic_cast<WbSFNode *>(field->value());
      if (node == NULL || node->value() == NULL || node->value()->shallExport()) {
        if (field->name() == "children")
          // export it manually in order to include animated geometries
          continue;

        if (writer.isX3d())
          field->value()->write(writer);
        else
          field->write(writer);
      }
    }
  }

  bool isEmpty = true;
  if (!writer.isX3d() && !writer.isUrdf()) {
    writer.indent();
    writer << "children [";
    writer.increaseIndent();
  }

  // write children nodes
  WbBaseNode *subNode = NULL;
  for (int i = 0; i < childCount(); ++i) {
    subNode = child(i);
    if (subNode->shallExport()) {
      writer.writeMFSeparator(!isEmpty, false);
      subNode->write(writer);
      isEmpty = false;
    }
  }

  // write animated geometries
  if (!writer.isX3d() && !writer.isUrdf() && !isEmpty)
    writer << "\n";
  isEmpty |= mAnimatedObjectList.isEmpty();

  exportAnimatedGeometriesMesh(writer);

  if (!writer.isX3d() && !writer.isUrdf()) {
    writer.decreaseIndent();
    if (!isEmpty)
      writer.indent();
    writer << "]\n";
  }
}

void WbTrack::exportNodeFields(WbWriter &writer) const {
  WbMatter::exportNodeFields(writer);
  if (writer.isX3d()) {
    if (!name().isEmpty())
      writer << " name='" << sanitizedName() << "'";
    writer << " type='track'";
    writer << " geometriesCount='" << mGeometriesCountField->value() << "'";
  }
}<|MERGE_RESOLUTION|>--- conflicted
+++ resolved
@@ -325,12 +325,7 @@
     mTextureTransform = mShape->abstractAppearance()->textureTransform();
     if (mTextureTransform) {
       mSavedTextureTransformTranslations[stateId()] = mTextureTransform->translation();
-<<<<<<< HEAD
-      QList<WbNode *> useNodesList = WbNodeUtilities::findUseNodeAncestors(mTextureTransform);
-=======
-      mTextureTransform->enableX3DTranslationUpdate(true);
       QList<WbNode *> useNodesList = WbVrmlNodeUtilities::findUseNodeAncestors(mTextureTransform);
->>>>>>> fc3038ba
       if (!useNodesList.isEmpty()) {
         mTextureTransform->parsingWarn(tr("Non-admissible TextureTransform USE node inside Track node."
                                           "This and ancestor USE nodes turned into DEF nodes: if texture animation enabled, "
