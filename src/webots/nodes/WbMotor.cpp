--- conflicted
+++ resolved
@@ -98,20 +98,11 @@
 }
 
 void WbMotor::downloadAssets() {
-<<<<<<< HEAD
   const QString &soundString = mSound->value();
-  if (WbUrl::isWeb(soundString)) {
-    mDownloader = new WbDownloader(this);
-    if (isPostFinalizedCalled())
-      connect(mDownloader, &WbDownloader::complete, this, &WbMotor::updateSound);
-    mDownloader->download(QUrl(soundString));
-  }
-=======
-  const QString &sound = mSound->value();
-  if (sound.isEmpty())
-    return;
-
-  const QString completeUrl = WbUrl::computePath(this, "url", sound, false);
+  if (soundString.isEmpty())
+    return;
+
+  const QString completeUrl = WbUrl::computePath(this, "url", soundString, false);
   if (!WbUrl::isWeb(completeUrl) || WbNetwork::instance()->isCached(completeUrl))
     return;
 
@@ -122,7 +113,6 @@
     connect(mDownloader, &WbDownloader::complete, this, &WbMotor::updateSound);
 
   mDownloader->download(QUrl(completeUrl));
->>>>>>> 50c32f4e
 }
 
 void WbMotor::preFinalize() {
@@ -297,24 +287,8 @@
 }
 
 void WbMotor::updateSound() {
-<<<<<<< HEAD
   const QString &soundString = mSound->value();
-  if (soundString.isEmpty())
-    mSoundClip = NULL;
-  else if (isPostFinalizedCalled() && WbUrl::isWeb(soundString) && mDownloader == NULL) {
-    downloadAssets();
-    return;
-  } else if (!mDownloader)
-    mSoundClip = WbSoundEngine::sound(WbUrl::computePath(this, "sound", soundString));
-  else {
-    if (mDownloader->error().isEmpty())
-      mSoundClip = WbSoundEngine::sound(soundString, mDownloader->device());
-    else {
-      mSoundClip = NULL;
-      warn(mDownloader->error());
-=======
-  const QString &sound = mSound->value();
-  if (sound.isEmpty()) {
+  if (soundString.isEmpty()) {
     mSoundClip = NULL;
   } else {
     const QString completeUrl = WbUrl::computePath(this, "url", mSound->value(), false);
@@ -332,7 +306,6 @@
         downloadAssets();
         return;
       }
->>>>>>> 50c32f4e
     }
 
     // at this point the sound must be available (locally or in the cache).
