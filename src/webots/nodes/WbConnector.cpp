--- conflicted
+++ resolved
@@ -374,11 +374,7 @@
 
 // gcc 12.1.0 is raising a false positive warning here about dangling pointers
 #pragma GCC diagnostic push
-<<<<<<< HEAD
-#ifndef __APPLE__
-=======
 #if __GNUC__ == 12 && __GNUC_MINOR__ == 1 && __GNUC_PATCHLEVEL__ == 0
->>>>>>> 50c32f4e
 #pragma GCC diagnostic ignored "-Wdangling-pointer"
 #endif
   // shift bodies
