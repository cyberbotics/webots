// Copyright 1996-2021 Cyberbotics Ltd.
//
// Licensed under the Apache License, Version 2.0 (the "License");
// you may not use this file except in compliance with the License.
// You may obtain a copy of the License at
//
//     http://www.apache.org/licenses/LICENSE-2.0
//
// Unless required by applicable law or agreed to in writing, software
// distributed under the License is distributed on an "AS IS" BASIS,
// WITHOUT WARRANTIES OR CONDITIONS OF ANY KIND, either express or implied.
// See the License for the specific language governing permissions and
// limitations under the License.

#include "WbContactProperties.hpp"

#include "WbDownloader.hpp"
#include "WbFieldChecker.hpp"
#include "WbSoundEngine.hpp"
#include "WbUrl.hpp"
#include "WbWorld.hpp"

void WbContactProperties::init() {
  mMaterial1 = findSFString("material1");
  mMaterial2 = findSFString("material2");
  mCoulombFriction = findMFDouble("coulombFriction");
  mFrictionRotation = findSFVector2("frictionRotation");
  mBounce = findSFDouble("bounce");
  mBounceVelocity = findSFDouble("bounceVelocity");
  mForceDependentSlip = findMFDouble("forceDependentSlip");
  mSoftErp = findSFDouble("softERP");
  mSoftCfm = findSFDouble("softCFM");
  mBumpSound = findSFString("bumpSound");
  mRollSound = findSFString("rollSound");
  mSlideSound = findSFString("slideSound");

  mBumpSoundClip = NULL;
  mRollSoundClip = NULL;
  mSlideSoundClip = NULL;
  for (size_t i = 0; i < sizeof(mDownloader) / sizeof(mDownloader[0]); i++) {
    mDownloader[i] = NULL;
    mDownloadIODevice[i] = NULL;
  }
}

WbContactProperties::WbContactProperties(WbTokenizer *tokenizer) : WbBaseNode("ContactProperties", tokenizer) {
  init();
}

WbContactProperties::WbContactProperties(const WbContactProperties &other) : WbBaseNode(other) {
  init();
}

WbContactProperties::WbContactProperties(const WbNode &other) : WbBaseNode(other) {
  init();
}

WbContactProperties::~WbContactProperties() {
}

void WbContactProperties::downloadAsset(const QString &url, int index) {
  if (!WbUrl::isWeb(url))
    return;
  mDownloader[index] = new WbDownloader(QUrl(url));
  connect(mDownloader[index], WbDownloader::complete, this, WbContactProperties::setDownloadIODevice);
  mDownloader[index]->start();
}

void WbContactProperties::downloadAssets() {
  downloadAsset(mBumpSound->value(), 0);
  downloadAsset(mRollSound->value(), 1);
  downloadAsset(mSlideSound->value(), 2);
}

void WbContactProperties::preFinalize() {
  WbBaseNode::preFinalize();

  updateCoulombFriction();
  updateBounce();
  updateBounceVelocity();
  updateSoftCfm();
  updateSoftErp();
  updateBumpSound();
  updateRollSound();
  updateSlideSound();
}

void WbContactProperties::setDownloadIODevice(QIODevice *device) {
  WbDownloader *d = dynamic_cast<WbDownloader *>(sender());
  assert(d);
  for (size_t i = 0; i < 3; i++)
    if (d == mDownloader[i]) {
      mDownloadIODevice[i] = device;
      break;
    }
}

void WbContactProperties::postFinalize() {
  WbBaseNode::postFinalize();

  connect(mMaterial1, &WbSFString::changed, this, &WbContactProperties::valuesChanged);
  connect(mMaterial2, &WbSFString::changed, this, &WbContactProperties::valuesChanged);
  connect(mCoulombFriction, &WbSFDouble::changed, this, &WbContactProperties::updateCoulombFriction);
  connect(mFrictionRotation, &WbSFVector2::changed, this, &WbContactProperties::updateFrictionRotation);
  connect(mBounce, &WbSFDouble::changed, this, &WbContactProperties::updateBounce);
  connect(mBounceVelocity, &WbSFDouble::changed, this, &WbContactProperties::updateBounceVelocity);
  connect(mForceDependentSlip, &WbSFDouble::changed, this, &WbContactProperties::updateForceDependentSlip);
  connect(mSoftErp, &WbSFDouble::changed, this, &WbContactProperties::updateSoftErp);
  connect(mSoftCfm, &WbSFDouble::changed, this, &WbContactProperties::updateSoftCfm);
  connect(mBumpSound, &WbSFString::changed, this, &WbContactProperties::updateBumpSound);
  connect(mRollSound, &WbSFString::changed, this, &WbContactProperties::updateRollSound);
  connect(mSlideSound, &WbSFString::changed, this, &WbContactProperties::updateSlideSound);
  connect(this, &WbContactProperties::needToEnableBodies, this, &WbContactProperties::enableBodies);
}

void WbContactProperties::updateCoulombFriction() {
  const int nbElements = mCoulombFriction->size();
  if (nbElements < 1 || nbElements > 4) {
    parsingWarn(tr("'coulombFriction' must have between one and four elements"));
    return;
  }

  for (int c = 0; c < nbElements; ++c) {
    const double cf = mCoulombFriction->item(c);
    if (cf != -1.0 && cf < 0.0) {
      parsingWarn(tr("If not set to -1 (infinity), 'coulombFriction' must be non-negative. Field value reset to 1"));
      mCoulombFriction->setItem(c, 1.0);
      return;
    }
  }

  if (areOdeObjectsCreated())
    emit valuesChanged();

  emit needToEnableBodies();
}

void WbContactProperties::updateFrictionRotation() {
  if (areOdeObjectsCreated())
    emit valuesChanged();

  emit needToEnableBodies();
}

void WbContactProperties::updateBounce() {
  if (WbFieldChecker::resetDoubleIfNotInRangeWithIncludedBounds(this, mBounce, 0.0, 1.0, 0.5))
    return;

  if (areOdeObjectsCreated())
    emit valuesChanged();

  emit needToEnableBodies();
}

void WbContactProperties::updateBounceVelocity() {
  if (WbFieldChecker::resetDoubleIfNegative(this, mBounceVelocity, 0.01))
    return;

  if (areOdeObjectsCreated())
    emit valuesChanged();

  emit needToEnableBodies();
}

void WbContactProperties::updateForceDependentSlip() {
  const int nbElements = mForceDependentSlip->size();
  if (nbElements < 1 || nbElements > 4) {
    parsingWarn(tr("'forceDependentSlip' must have between one and four elements"));
    return;
  }

  if (areOdeObjectsCreated())
    emit valuesChanged();

  emit needToEnableBodies();
}

void WbContactProperties::updateSoftCfm() {
  if (WbFieldChecker::resetDoubleIfNonPositive(this, mSoftCfm, 0.001))
    return;
  if (areOdeObjectsCreated())
    emit valuesChanged();

  emit needToEnableBodies();
}

void WbContactProperties::updateSoftErp() {
  if (WbFieldChecker::resetDoubleIfNotInRangeWithIncludedBounds(this, mSoftErp, 0.0, 1.0, 0.2))
    return;

  if (areOdeObjectsCreated())
    emit valuesChanged();

  emit needToEnableBodies();
}

void WbContactProperties::updateBumpSound() {
  const QString &sound = mBumpSound->value();
  if (sound.isEmpty())
    mBumpSoundClip = NULL;
<<<<<<< HEAD
  else
    mBumpSoundClip = WbSoundEngine::sound(WbUrl::computePath(this, "bumpSound", sound));  // FIXME: , mDownloadIODevice[0]);
=======
  else {
    if (!mDownloader[0]) {
      mBumpSoundClip = WbSoundEngine::sound(WbUrl::computePath(this, "bumpSound", sound));
    } else {
      assert(mDownloadIODevice[0]);
      mBumpSoundClip = WbSoundEngine::sound(sound, mDownloadIODevice[0]);
      mDownloadIODevice[0]->deleteLater();
      delete mDownloader[0];
      mDownloadIODevice[0] = NULL;
      mDownloader[0] = NULL;
    }
  }
>>>>>>> fe831293
  WbSoundEngine::clearAllContactSoundSources();
}

void WbContactProperties::updateRollSound() {
  const QString &sound = mRollSound->value();
  if (sound.isEmpty())
    mRollSoundClip = NULL;
  else
    mRollSoundClip = WbSoundEngine::sound(WbUrl::computePath(this, "rollSound", sound));
  WbSoundEngine::clearAllContactSoundSources();
}

void WbContactProperties::updateSlideSound() {
  const QString &sound = mSlideSound->value();
  if (sound.isEmpty())
    mSlideSoundClip = NULL;
  else
    mSlideSoundClip = WbSoundEngine::sound(WbUrl::computePath(this, "slideSound", sound));
  WbSoundEngine::clearAllContactSoundSources();
}

void WbContactProperties::enableBodies() {
  // when a value is changed, we need to re-enable the bodies,
  // otherwise the new value is not applied in WbSimulationCluster::fillSurfaceParameters
  WbWorld::instance()->awake();
}<|MERGE_RESOLUTION|>--- conflicted
+++ resolved
@@ -198,10 +198,6 @@
   const QString &sound = mBumpSound->value();
   if (sound.isEmpty())
     mBumpSoundClip = NULL;
-<<<<<<< HEAD
-  else
-    mBumpSoundClip = WbSoundEngine::sound(WbUrl::computePath(this, "bumpSound", sound));  // FIXME: , mDownloadIODevice[0]);
-=======
   else {
     if (!mDownloader[0]) {
       mBumpSoundClip = WbSoundEngine::sound(WbUrl::computePath(this, "bumpSound", sound));
@@ -214,7 +210,6 @@
       mDownloader[0] = NULL;
     }
   }
->>>>>>> fe831293
   WbSoundEngine::clearAllContactSoundSources();
 }
 
