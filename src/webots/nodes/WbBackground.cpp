// Copyright 1996-2021 Cyberbotics Ltd.
//
// Licensed under the Apache License, Version 2.0 (the "License");
// you may not use this file except in compliance with the License.
// You may obtain a copy of the License at
//
//     http://www.apache.org/licenses/LICENSE-2.0
//
// Unless required by applicable law or agreed to in writing, software
// distributed under the License is distributed on an "AS IS" BASIS,
// WITHOUT WARRANTIES OR CONDITIONS OF ANY KIND, either express or implied.
// See the License for the specific language governing permissions and
// limitations under the License.

#include "WbBackground.hpp"

<<<<<<< HEAD
=======
#include "WbApplication.hpp"
#include "WbApplicationInfo.hpp"
>>>>>>> 2a10be8f
#include "WbDownloader.hpp"
#include "WbField.hpp"
#include "WbFieldChecker.hpp"
#include "WbGroup.hpp"
#include "WbMFColor.hpp"
#include "WbMFString.hpp"
#include "WbMathsUtilities.hpp"
#include "WbNodeOperations.hpp"
#include "WbPreferences.hpp"
#include "WbSFNode.hpp"
#include "WbStandardPaths.hpp"
#include "WbUrl.hpp"
#include "WbViewpoint.hpp"
#include "WbWorld.hpp"
#include "WbWrenOpenGlContext.hpp"
#include "WbWrenRenderingContext.hpp"
#include "WbWrenShaders.hpp"

#include <wren/gl_state.h>
#include <wren/material.h>
#include <wren/node.h>
#include <wren/renderable.h>
#include <wren/scene.h>
#include <wren/shader_program.h>
#include <wren/static_mesh.h>
#include <wren/texture_cubemap.h>
#include <wren/texture_cubemap_baker.h>
#include <wren/transform.h>
#include <wren/viewport.h>

#include <QtCore/QDir>
#include <QtCore/QFileInfo>
#include <QtGui/QImage>
#include <QtGui/QImageReader>

#define STB_IMAGE_IMPLEMENTATION  // needed for include to work properly
#include <stb_image.h>

QList<WbBackground *> WbBackground::cBackgroundList;

static const QString gDirections[6] = {"right", "left", "top", "bottom", "front", "back"};

static const QString gUrlNames(int i) {
  return gDirections[i] + "Url";
}

static const QString gIrradianceUrlNames(int i) {
  return gDirections[i] + "IrradianceUrl";
}

static int gCoordinateSystemSwap(int i) {
  static const int enu_swap[] = {5, 4, 0, 1, 3, 2};
  if (WbWorld::instance()->worldInfo()->coordinateSystem() == "ENU")
    return enu_swap[i];
  else  // "NUE" or "EUN"
    return i;
}

static int gCoordinateSystemRotate(int i) {
  static const int enu_rotate[] = {90, -90, 0, 180, -90, -90};
  if (WbWorld::instance()->worldInfo()->coordinateSystem() == "ENU")
    return enu_rotate[i];
  else  // "NUE" or "EUN"
    return 0;
}

void WbBackground::init() {
  mSkyColor = findMFColor("skyColor");
  mLuminosity = findSFDouble("luminosity");
  for (int i = 0; i < 6; ++i) {
    mUrlFields[i] = findMFString(gUrlNames(i));
    mIrradianceUrlFields[i] = findMFString(gIrradianceUrlNames(i));
    mTexture[i] = NULL;
    mIrradianceTexture[i] = NULL;
  }
  for (int i = 0; i < 12; ++i)
    mDownloader[i] = NULL;
  mSkyboxShaderProgram = NULL;
  mSkyboxRenderable = NULL;
  mSkyboxMaterial = NULL;
  mSkyboxTransform = NULL;
  mSkyboxMesh = NULL;

  mHdrClearShaderProgram = NULL;
  mHdrClearRenderable = NULL;
  mHdrClearMaterial = NULL;
  mHdrClearTransform = NULL;
  mHdrClearMesh = NULL;

  mCubeMapTexture = NULL;
  mIrradianceCubeTexture = NULL;

  mTextureHasAlpha = false;
  mTextureSize = 0;
  mIrradianceWidth = 0;
  mIrradianceHeight = 0;
}

WbBackground::WbBackground(WbTokenizer *tokenizer) : WbBaseNode("Background", tokenizer) {
  init();
  if (tokenizer == NULL)
    mSkyColor->setItem(0, WbRgb(0.15, 0.45, 1), false);
}

WbBackground::WbBackground(const WbBackground &other) : WbBaseNode(other) {
  init();
}

WbBackground::WbBackground(const WbNode &other) : WbBaseNode(other) {
  init();
}

WbBackground::~WbBackground() {
  const bool firstInstanceDeleted = isFirstInstance();

  cBackgroundList.removeAll(this);

  destroySkyBox();

  if (firstInstanceDeleted) {
    WbBackground *newFirstInstance = firstInstance();
    if (newFirstInstance == NULL)
      // reset to default
      applyColorToWren(WbRgb());
    else
      // activate next Background node
      newFirstInstance->activate();
  }

  if (!WbWorld::instance()->isCleaning())
    emit WbWrenRenderingContext::instance()->backgroundColorChanged();

  wr_scene_set_hdr_clear_quad(wr_scene_get_instance(), NULL);
  // Delete skybox
  // Shader program is not deleted, a singleton instance is kept in WbWrenShaders
  wr_node_delete(WR_NODE(mSkyboxRenderable));

  if (mSkyboxMaterial)
    wr_material_delete(mSkyboxMaterial);

  wr_node_delete(WR_NODE(mSkyboxTransform));
  wr_static_mesh_delete(mSkyboxMesh);

  // Delete skybox
  // Shader program is not deleted, a singleton instance is kept in WbWrenShaders
  wr_node_delete(WR_NODE(mHdrClearRenderable));
  mHdrClearRenderable = NULL;
  wr_scene_set_hdr_clear_quad(wr_scene_get_instance(), mHdrClearRenderable);

  if (mHdrClearMaterial)
    wr_material_delete(mHdrClearMaterial);

  wr_node_delete(WR_NODE(mHdrClearTransform));
  wr_static_mesh_delete(mHdrClearMesh);

  for (int i = 0; i < 6; i++) {
    delete mTexture[i];
    if (mIrradianceTexture[i])
      stbi_image_free(mIrradianceTexture[i]);
  }
}

void WbBackground::downloadAsset(const QString &url, int index, bool postpone) {
  if (!WbUrl::isWeb(url))
    return;
  if (index < 6) {
    delete mTexture[index];
    mTexture[index] = NULL;
  } else {
    stbi_image_free(mIrradianceTexture[index - 6]);
    mIrradianceTexture[index - 6] = NULL;
  }
  delete mDownloader[index];
  mDownloader[index] = new WbDownloader(this);
<<<<<<< HEAD
  if (postpone)
    connect(mDownloader[index], &WbDownloader::complete, this, &WbBackground::downloadUpdate);
=======
  mDownloader[index]->setIsBackground(true);
  if (postpone)
    connect(mDownloader[index], &WbDownloader::complete, this, &WbBackground::downloadUpdate);

>>>>>>> 2a10be8f
  mDownloader[index]->download(QUrl(url));
}

void WbBackground::downloadAssets() {
  for (size_t i = 0; i < 6; i++) {
    if (mUrlFields[i]->size())
      downloadAsset(mUrlFields[i]->item(0), i, false);
    if (mIrradianceUrlFields[i]->size())
      downloadAsset(mIrradianceUrlFields[i]->item(0), i + 6, false);
  }
}

void WbBackground::downloadUpdate() {
  // we need that all downloads are complete before proceeding with the update of the cube map
  for (int i = 0; i < 12; i++)
    if (mDownloader[i] && !mDownloader[i]->hasFinished())
      return;
  updateCubemap();
  WbWorld::instance()->viewpoint()->emit refreshRequired();
}

void WbBackground::preFinalize() {
  WbBaseNode::preFinalize();
  cBackgroundList << this;
}

void WbBackground::postFinalize() {
  WbBaseNode::postFinalize();

  if (isFirstInstance())
    activate();
  else
    parsingWarn(tr("Only one Background node is allowed. The current node won't be taken into account."));
}

void WbBackground::activate() {
  if (!areWrenObjectsInitialized())
    createWrenObjects();

  connect(mLuminosity, &WbSFDouble::changed, this, &WbBackground::updateLuminosity);
  connect(mSkyColor, &WbMFColor::changed, this, &WbBackground::updateColor);
  for (int i = 0; i < 6; ++i) {
    connect(mUrlFields[i], &WbMFString::changed, this, &WbBackground::updateCubemap);
    connect(mIrradianceUrlFields[i], &WbMFString::changed, this, &WbBackground::updateCubemap);
  }

  updateColor();

  updateCubemap();
}

void WbBackground::createWrenObjects() {
  WbBaseNode::createWrenObjects();

  mSkyboxShaderProgram = WbWrenShaders::skyboxShader();
  mSkyboxMaterial = wr_phong_material_new();
  mSkyboxRenderable = wr_renderable_new();
  mSkyboxMesh = wr_static_mesh_unit_box_new(false);

  wr_material_set_default_program(mSkyboxMaterial, mSkyboxShaderProgram);
  wr_renderable_set_cast_shadows(mSkyboxRenderable, false);
  wr_renderable_set_receive_shadows(mSkyboxRenderable, false);
  wr_renderable_set_mesh(mSkyboxRenderable, WR_MESH(mSkyboxMesh));
  wr_renderable_set_material(mSkyboxRenderable, mSkyboxMaterial, NULL);
  wr_renderable_set_drawing_mode(mSkyboxRenderable, WR_RENDERABLE_DRAWING_MODE_TRIANGLES);
  wr_renderable_set_face_culling(mSkyboxRenderable, false);

  mSkyboxTransform = wr_transform_new();
  wr_transform_attach_child(mSkyboxTransform, WR_NODE(mSkyboxRenderable));

  mHdrClearShaderProgram = WbWrenShaders::hdrClearShader();
  mHdrClearMaterial = wr_phong_material_new();
  mHdrClearRenderable = wr_renderable_new();
  mHdrClearMesh = wr_static_mesh_quad_new();

  wr_material_set_default_program(mHdrClearMaterial, mHdrClearShaderProgram);
  wr_renderable_set_cast_shadows(mHdrClearRenderable, false);
  wr_renderable_set_receive_shadows(mHdrClearRenderable, false);
  wr_renderable_set_mesh(mHdrClearRenderable, WR_MESH(mHdrClearMesh));
  wr_renderable_set_material(mHdrClearRenderable, mHdrClearMaterial, NULL);
  wr_renderable_set_drawing_mode(mHdrClearRenderable, WR_RENDERABLE_DRAWING_MODE_TRIANGLES);

  mHdrClearTransform = wr_transform_new();
  wr_transform_attach_child(mHdrClearTransform, WR_NODE(mHdrClearRenderable));

  if (isFirstInstance())
    applyColorToWren(skyColor());
}

void WbBackground::destroySkyBox() {
  wr_scene_set_skybox(wr_scene_get_instance(), NULL);

  if (mSkyboxMaterial)
    wr_material_set_texture_cubemap(mSkyboxMaterial, NULL, 0);

  if (mCubeMapTexture) {
    wr_texture_delete(WR_TEXTURE(mCubeMapTexture));
    mCubeMapTexture = NULL;
  }

  if (mIrradianceCubeTexture) {
    wr_texture_delete(WR_TEXTURE(mIrradianceCubeTexture));
    mIrradianceCubeTexture = NULL;
  }
}

void WbBackground::updateColor() {
  if (WbFieldChecker::resetMultipleColorIfInvalid(this, mSkyColor))
    return;

  if (areWrenObjectsInitialized())
    applyColorToWren(skyColor());

  emit WbWrenRenderingContext::instance()->backgroundColorChanged();
}

void WbBackground::updateCubemap() {
  if (areWrenObjectsInitialized()) {
    // if some textures are to be downloaded again (changed from the scene tree or supervisor)
    // we should postpone the applySkyBoxToWren
    bool postpone = false;
    int urlCount = 0;
    int irradianceUrlCount = 0;
    for (int i = 0; i < 6; i++) {
      if (mUrlFields[i]->size())
        urlCount++;
      if (mIrradianceUrlFields[i]->size())
        irradianceUrlCount++;
    }
    const bool hasCompleteBackground = urlCount == 6;
    if (isPostFinalizedCalled()) {
<<<<<<< HEAD
      const WbMFString *urlField = dynamic_cast<const WbMFString *>(sender());
=======
>>>>>>> 2a10be8f
      for (int i = 0; i < 6; i++) {
        if (hasCompleteBackground) {
          const QString &url = mUrlFields[i]->item(0);
          if (WbUrl::isWeb(url)) {
            if (mDownloader[i] == NULL) {
<<<<<<< HEAD
              if (urlField == mUrlFields[i]) {
                downloadAsset(url, i, true);
                postpone = true;
              }
=======
              downloadAsset(url, i, true);
              postpone = true;
>>>>>>> 2a10be8f
            }
          } else {
            delete mTexture[i];
            mTexture[i] = 0;
          }
        }
        if (mIrradianceUrlFields[i]->size() > 0) {
          const QString &irradianceUrl = mIrradianceUrlFields[i]->item(0);
          if (WbUrl::isWeb(irradianceUrl)) {
            if (mDownloader[i + 6] == NULL) {
<<<<<<< HEAD
              if (urlField == mIrradianceUrlFields[i]) {
                downloadAsset(irradianceUrl, i + 6, true);
                postpone = true;
              }
=======
              downloadAsset(irradianceUrl, i + 6, true);
              postpone = true;
>>>>>>> 2a10be8f
            }
          } else {
            stbi_image_free(mIrradianceTexture[i]);
            mIrradianceTexture[i] = NULL;
          }
        }
      }
    }
    if (!postpone) {
      bool destroy = false;
      if (irradianceUrlCount > 0 && irradianceUrlCount < 6) {
        warn(tr("Incomplete irradiance cubemap"));
        destroy = true;
      }
      if (!hasCompleteBackground) {
        if (urlCount > 0) {
          warn(tr("Incomplete background cubemap"));
          destroy = true;
        }
      } else
        for (int i = 0; i < 6; i++)
          if (!loadTexture(i)) {
            destroy = true;
            break;
          }
      for (int i = 0; i < 6; i++)
        if (!loadIrradianceTexture(i)) {
          destroy = true;
          break;
        }
      if (destroy) {
        destroySkyBox();
        applyColorToWren(skyColor());
        emit WbWrenRenderingContext::instance()->backgroundColorChanged();
      } else if (hasCompleteBackground || urlCount == 0)
        applySkyBoxToWren();
    }
  }
}

void WbBackground::updateLuminosity() {
  if (WbFieldChecker::resetDoubleIfNegative(this, mLuminosity, 1.0))
    return;

  emit luminosityChanged();
}

void WbBackground::applyColorToWren(const WbRgb &color) {
  const float value[] = {static_cast<float>(color.red()), static_cast<float>(color.green()), static_cast<float>(color.blue())};
  wr_viewport_set_clear_color_rgb(wr_scene_get_viewport(wr_scene_get_instance()), value);
  if (areWrenObjectsInitialized()) {
    // use wren's set_diffuse to transform to linear color space
    wr_phong_material_set_diffuse(mHdrClearMaterial, value);

    // de-gamma correct
    float hdrColor[] = {powf(value[0], 2.2), powf(value[1], 2.2), powf(value[2], 2.2)};

    // reverse tone map
    const float exposure = WbWorld::instance()->viewpoint()->exposure()->value();
    for (int i = 0; i < 3; ++i)
      hdrColor[i] = -log(1.000000001 - hdrColor[i]) / exposure;

    wr_phong_material_set_linear_diffuse(mHdrClearMaterial, hdrColor);
    wr_scene_set_hdr_clear_quad(wr_scene_get_instance(), mHdrClearRenderable);
  }
}

bool WbBackground::loadTexture(int i) {
  if (mTexture[i])
    return true;
  const int urlFieldIndex = gCoordinateSystemSwap(i);
  QString url;
  QIODevice *device;

<<<<<<< HEAD
  if (mDownloader[i]) {
    url = mUrlFields[urlFieldIndex]->item(0);
    if (!mDownloader[i]->error().isEmpty()) {
      warn(tr("Cannot retrieve '%1': %2").arg(url).arg(mDownloader[i]->error()));
      delete mDownloader[i];
      mDownloader[i] = NULL;
      return false;
    }
    assert(mDownloader[i]->device());
    device = mDownloader[i]->device();
=======
  if (mDownloader[urlFieldIndex]) {
    url = mUrlFields[urlFieldIndex]->item(0);
    if (!mDownloader[urlFieldIndex]->error().isEmpty()) {
      warn(tr("Cannot retrieve '%1': %2").arg(url).arg(mDownloader[urlFieldIndex]->error()));
      delete mDownloader[urlFieldIndex];
      mDownloader[urlFieldIndex] = NULL;
      return false;
    }
    assert(mDownloader[urlFieldIndex]->device());
    device = mDownloader[urlFieldIndex]->device();
>>>>>>> 2a10be8f
  } else {
    if (mUrlFields[urlFieldIndex]->size() == 0)
      return false;
    url = WbUrl::computePath(this, QString("%1Url").arg(gDirections[i]), mUrlFields[urlFieldIndex]->item(0), false);
    if (url == WbUrl::missingTexture() || url.isEmpty()) {
      warn(tr("Texture not found: '%1'").arg(mUrlFields[urlFieldIndex]->item(0)));
      return false;
    }
    device = new QFile(url);
    if (!device->open(QIODevice::ReadOnly)) {
      warn(tr("Cannot open texture file: '%1'").arg(url));
      delete device;
      return false;
    }
  }
  QImageReader imageReader(device);
  QSize textureSize = imageReader.size();

  if (textureSize.width() != textureSize.height()) {
    warn(tr("The %1Url '%2' is not a square image (its width doesn't equal its height).").arg(gDirections[i], url));
<<<<<<< HEAD
    if (!mDownloader[i])
=======
    if (!mDownloader[urlFieldIndex])
>>>>>>> 2a10be8f
      delete device;
    return false;
  }
  for (int j = 0; j < 6; j++)
    if (mTexture[j]) {
      if (textureSize.width() == mTextureSize)
        break;
      else {
        warn(tr("Texture dimension mismatch between %1Url and %2Url.").arg(gDirections[i], gDirections[j]));
<<<<<<< HEAD
        if (!mDownloader[i])
=======
        if (!mDownloader[urlFieldIndex])
>>>>>>> 2a10be8f
          delete device;
        return false;
      }
    }
  mTextureSize = textureSize.width();
  mTexture[i] = new QImage;
  if (!imageReader.read(mTexture[i])) {
    warn(tr("Cannot load texture '%1': %2.").arg(imageReader.fileName()).arg(imageReader.errorString()));
<<<<<<< HEAD
    if (!mDownloader[i])
=======
    if (!mDownloader[urlFieldIndex])
>>>>>>> 2a10be8f
      delete device;
    return false;
  }

  for (int j = 0; j < 6; j++) {
    if (mTexture[j] && j != i) {
      if (mTexture[i]->hasAlphaChannel() == mTextureHasAlpha)
        break;
      warn(tr("Alpha channel mismatch with %1Url.").arg(gDirections[i]));
      delete mTexture[i];
      mTexture[i] = NULL;
<<<<<<< HEAD
      if (!mDownloader[i])
=======
      if (!mDownloader[urlFieldIndex])
>>>>>>> 2a10be8f
        delete device;
      return false;
    }
  }
  mTextureHasAlpha = mTexture[i]->hasAlphaChannel();
  if (mTexture[i]->format() != QImage::Format_ARGB32) {
    QImage tmp = mTexture[i]->convertToFormat(QImage::Format_ARGB32);
    mTexture[i]->swap(tmp);
  }
  const int rotate = gCoordinateSystemRotate(i);
  // FIXME: this texture rotation should be performed by OpenGL or in the shader to get a better performance
  if (rotate != 0) {
    QPoint center = mTexture[i]->rect().center();
    QTransform matrix;
    matrix.translate(center.x(), center.y());
    matrix.rotate(rotate);
    QImage tmp = mTexture[i]->transformed(matrix);
    mTexture[i]->swap(tmp);
  }
<<<<<<< HEAD
  if (mDownloader[i]) {
    delete mDownloader[i];
    mDownloader[i] = NULL;
=======
  if (mDownloader[urlFieldIndex]) {
    delete mDownloader[urlFieldIndex];
    mDownloader[urlFieldIndex] = NULL;
>>>>>>> 2a10be8f
  } else {
    device->close();
    delete device;
  }
  return true;
}

bool WbBackground::loadIrradianceTexture(int i) {
  if (mIrradianceTexture[i])
    return true;
  const int j = gCoordinateSystemSwap(i);
  if (mIrradianceUrlFields[j]->size() == 0)
    return true;
  const int k = j + 6;
  QIODevice *device = mDownloader[k] ? mDownloader[k]->device() : NULL;
  bool shouldDelete = false;
  int components;
  if (device) {
    if (!mDownloader[k]->error().isEmpty()) {
<<<<<<< HEAD
      delete mDownloader[k];
      mDownloader[k] = NULL;
      warn(tr("Cannot download %1IrradianceUrl: %2").arg(gDirections[1], mDownloader[k]->error()));
=======
      warn(tr("Cannot download %1IrradianceUrl: %2").arg(gDirections[1], mDownloader[k]->error()));
      delete mDownloader[k];
      mDownloader[k] = NULL;
>>>>>>> 2a10be8f
      return false;
    }
  } else {
    const QString url =
      WbUrl::computePath(this, QString("%1IrradianceUrl").arg(gDirections[i]), mIrradianceUrlFields[j]->item(0), false);
    if (url.isEmpty()) {
      warn(tr("%1IrradianceUrl not found: '%2'").arg(gDirections[i], mUrlFields[i]->item(0)));
      return false;
    }
    device = new QFile(url);
    shouldDelete = true;
    if (!device->open(QIODevice::ReadOnly)) {
      warn(tr("Cannot open HDR texture file: '%1'").arg(mIrradianceUrlFields[j]->item(0)));
      delete device;
      return false;
    }
  }
  const QByteArray content = device->readAll();
  if (shouldDelete) {
    device->close();
    delete device;
  } else {
    delete mDownloader[k];
    mDownloader[k] = NULL;
  }
  float *data = stbi_loadf_from_memory((const unsigned char *)content.constData(), content.size(), &mIrradianceWidth,
                                       &mIrradianceHeight, &components, 0);
  const int rotate = gCoordinateSystemRotate(i);
  // FIXME: this texture rotation should be performed by OpenGL or in the shader to get a better performance
  if (rotate != 0) {
    float *rotated = (float *)stbi__malloc(sizeof(float) * mIrradianceWidth * mIrradianceHeight * components);
    if (rotate == 90) {
      for (int x = 0; x < mIrradianceWidth; x++) {
        for (int y = 0; y < mIrradianceHeight; y++) {
          const int u = y * mIrradianceWidth * components + x * components;
          const int v = (mIrradianceWidth - 1 - x) * mIrradianceWidth * components + y * components;
          for (int c = 0; c < components; c++)
            rotated[u + c] = data[v + c];
        }
      }
      const int swap = mIrradianceWidth;
      mIrradianceWidth = mIrradianceHeight;
      mIrradianceHeight = swap;
    } else if (rotate == -90) {
      for (int x = 0; x < mIrradianceWidth; x++) {
        for (int y = 0; y < mIrradianceHeight; y++) {
          const int u = y * mIrradianceWidth * components + x * components;
          const int v = x * mIrradianceWidth * components + (mIrradianceHeight - 1 - y) * components;
          for (int c = 0; c < components; c++)
            rotated[u + c] = data[v + c];
        }
      }
      const int swap = mIrradianceWidth;
      mIrradianceWidth = mIrradianceHeight;
      mIrradianceHeight = swap;
    } else if (rotate == 180) {
      for (int x = 0; x < mIrradianceWidth; x++) {
        for (int y = 0; y < mIrradianceHeight; y++) {
          const int u = y * mIrradianceWidth * components + x * components;
          const int v = (mIrradianceHeight - 1 - y) * mIrradianceWidth * components + (mIrradianceWidth - 1 - x) * components;
          for (int c = 0; c < components; c++)
            rotated[u + c] = data[v + c];
        }
      }
    }
    stbi_image_free(data);
    data = rotated;
  }
  mIrradianceTexture[i] = data;
  return true;
}

void WbBackground::applySkyBoxToWren() {
  destroySkyBox();

  WbWrenOpenGlContext::makeWrenCurrent();

  // 1. Load the background if present
  if (mTexture[0]) {
    mCubeMapTexture = wr_texture_cubemap_new();
    wr_texture_set_internal_format(WR_TEXTURE(mCubeMapTexture), WR_TEXTURE_INTERNAL_FORMAT_RGBA8);

    for (int i = 0; i < 6; i++)
      wr_texture_cubemap_set_data(mCubeMapTexture, reinterpret_cast<const char *>(mTexture[i]->bits()),
                                  static_cast<WrTextureOrientation>(i));

    wr_texture_set_size(WR_TEXTURE(mCubeMapTexture), mTexture[0]->width(), mTexture[0]->height());
    wr_texture_setup(WR_TEXTURE(mCubeMapTexture));
    wr_material_set_texture_cubemap(mSkyboxMaterial, mCubeMapTexture, 0);
    wr_material_set_texture_cubemap_wrap_r(mSkyboxMaterial, WR_TEXTURE_WRAP_MODE_CLAMP_TO_EDGE, 0);
    wr_material_set_texture_cubemap_wrap_s(mSkyboxMaterial, WR_TEXTURE_WRAP_MODE_CLAMP_TO_EDGE, 0);
    wr_material_set_texture_cubemap_wrap_t(mSkyboxMaterial, WR_TEXTURE_WRAP_MODE_CLAMP_TO_EDGE, 0);
    wr_scene_set_skybox(wr_scene_get_instance(), mSkyboxRenderable);
  }

  // 2. Load the irradiance map
  WrTextureCubeMap *cm;
  bool missing = false;
  for (int i = 0; i < 6; i++)
    if (mIrradianceTexture[i] == NULL) {
      missing = true;
      break;
    }
  if (missing) {  // If missing, bake a small irradiance map to have the right colors (reflections won't be good in that case)
    int size;
    if (mCubeMapTexture) {  // if a cubemap is available, use it
      cm = mCubeMapTexture;
      size = 64;
    } else {  // otherwise, use a small uniform texture with the color of the sky
      cm = wr_texture_cubemap_new();
      size = 2;
      const int size2 = size * size;
      wr_texture_set_internal_format(WR_TEXTURE(cm), WR_TEXTURE_INTERNAL_FORMAT_RGBA8);
      unsigned int data[size2];
      const WbRgb &c = skyColor();
      unsigned int color = c.redByte() * 0x10000 + c.greenByte() * 0x100 + c.blueByte();
      for (int i = 0; i < size2; i++)
        data[i] = color;
      for (int i = 0; i < 6; i++)
        wr_texture_cubemap_set_data(cm, reinterpret_cast<const char *>(data), static_cast<WrTextureOrientation>(i));
      wr_texture_set_size(WR_TEXTURE(cm), size, size);
      wr_texture_setup(WR_TEXTURE(cm));
    }
    mIrradianceCubeTexture =
      wr_texture_cubemap_bake_specular_irradiance(cm, WbWrenShaders::iblSpecularIrradianceBakingShader(), size);
    if (!mCubeMapTexture)
      wr_texture_delete(WR_TEXTURE(cm));
  } else {
    cm = wr_texture_cubemap_new();
    wr_texture_set_internal_format(WR_TEXTURE(cm), WR_TEXTURE_INTERNAL_FORMAT_RGB32F);
    for (int i = 0; i < 6; i++)
      wr_texture_cubemap_set_data(cm, reinterpret_cast<const char *>(mIrradianceTexture[i]),
                                  static_cast<WrTextureOrientation>(i));
    wr_texture_set_size(WR_TEXTURE(cm), mIrradianceWidth, mIrradianceHeight);
    wr_texture_set_texture_unit(WR_TEXTURE(cm), 13);
    wr_texture_setup(WR_TEXTURE(cm));
    mIrradianceCubeTexture =
      wr_texture_cubemap_bake_specular_irradiance(cm, WbWrenShaders::iblSpecularIrradianceBakingShader(), mIrradianceWidth);
    wr_texture_delete(WR_TEXTURE(cm));
  }
  wr_texture_cubemap_disable_automatic_mip_map_generation(mIrradianceCubeTexture);

  WbWrenOpenGlContext::doneWren();

  emit cubemapChanged();
}

WbRgb WbBackground::skyColor() const {
  return (mSkyColor->size() > 0 ? mSkyColor->item(0) : WbRgb());
}

void WbBackground::exportNodeFields(WbVrmlWriter &writer) const {
  if (writer.isWebots()) {
    WbBaseNode::exportNodeFields(writer);
    return;
  }

  findField("skyColor", true)->write(writer);
  findField("luminosity", true)->write(writer);

  QString backgroundFileNames[6];
  for (int i = 0; i < 6; ++i) {
    if (mUrlFields[i]->size() == 0)
      continue;
    QString imagePath = mUrlFields[i]->value()[0];
    if (imagePath.indexOf("http") == 0)
      backgroundFileNames[i] = imagePath;
    else if (imagePath.indexOf("webots://") == 0)
      backgroundFileNames[i] = imagePath.replace("webots://", "https://raw.githubusercontent.com/" + WbApplicationInfo::repo() +
                                                                "/" + WbApplicationInfo::branch() + "/");
    else {
      const QString &url = WbUrl::computePath(this, "textureBaseName", mUrlFields[i]->item(0), false);
      const QFileInfo &cubeInfo(url);
      if (writer.isWritingToFile())
        backgroundFileNames[i] =
          WbUrl::exportTexture(this, url, url, writer.relativeTexturesPath() + cubeInfo.dir().dirName() + "/", writer);
      else
        backgroundFileNames[i] = writer.relativeTexturesPath() + cubeInfo.dir().dirName() + "/" + cubeInfo.fileName();
      writer.addTextureToList(backgroundFileNames[i], url);
    }
  }

  QString irradianceFileNames[6];
  for (int i = 0; i < 6; ++i) {
    if (mIrradianceUrlFields[i]->size() == 0)
      continue;

    QString irradiancePath = mIrradianceUrlFields[i]->value()[0];
    if (irradiancePath.indexOf("http") == 0)
      irradianceFileNames[i] = mIrradianceUrlFields[i]->value()[0];
    else if (irradiancePath.indexOf("webots://") == 0)
      irradianceFileNames[i] =
        irradiancePath.replace("webots://", "https://raw.githubusercontent.com/" + WbApplicationInfo::repo() + "/" +
                                              WbApplicationInfo::branch() + "/");
    else {
      const QString &url = WbUrl::computePath(this, "textureBaseName", mIrradianceUrlFields[i]->item(0), false);
      const QFileInfo &cubeInfo(url);
      if (writer.isWritingToFile())
        irradianceFileNames[i] =
          WbUrl::exportTexture(this, url, url, writer.relativeTexturesPath() + cubeInfo.dir().dirName() + "/", writer);
      else
        irradianceFileNames[i] = writer.relativeTexturesPath() + cubeInfo.dir().dirName() + "/" + cubeInfo.fileName();
      writer.addTextureToList(irradianceFileNames[i], url);
    }
  }

  if (writer.isX3d()) {
    writer << " ";
    for (int i = 0; i < 6; ++i) {
      if (!backgroundFileNames[i].isEmpty())
        writer << gUrlNames(i) << "='\"" << backgroundFileNames[i] << "\"' ";
      if (!irradianceFileNames[i].isEmpty())
        writer << gIrradianceUrlNames(i) << "='\"" << irradianceFileNames[i] << "\"' ";
    }
  } else if (writer.isVrml()) {
    for (int i = 0; i < 6; ++i) {
      if (!backgroundFileNames[i].isEmpty()) {
        writer.indent();
        writer << gUrlNames(i) << " [ \"" << backgroundFileNames[i] << "\" ]\n";
      }
      if (!irradianceFileNames[i].isEmpty()) {
        writer.indent();
        writer << gIrradianceUrlNames(i) << " [ \"" << irradianceFileNames[i] << "\" ]\n";
      }
    }
  } else
    WbNode::exportNodeFields(writer);
}<|MERGE_RESOLUTION|>--- conflicted
+++ resolved
@@ -14,11 +14,8 @@
 
 #include "WbBackground.hpp"
 
-<<<<<<< HEAD
-=======
 #include "WbApplication.hpp"
 #include "WbApplicationInfo.hpp"
->>>>>>> 2a10be8f
 #include "WbDownloader.hpp"
 #include "WbField.hpp"
 #include "WbFieldChecker.hpp"
@@ -193,15 +190,10 @@
   }
   delete mDownloader[index];
   mDownloader[index] = new WbDownloader(this);
-<<<<<<< HEAD
-  if (postpone)
-    connect(mDownloader[index], &WbDownloader::complete, this, &WbBackground::downloadUpdate);
-=======
   mDownloader[index]->setIsBackground(true);
   if (postpone)
     connect(mDownloader[index], &WbDownloader::complete, this, &WbBackground::downloadUpdate);
 
->>>>>>> 2a10be8f
   mDownloader[index]->download(QUrl(url));
 }
 
@@ -333,24 +325,13 @@
     }
     const bool hasCompleteBackground = urlCount == 6;
     if (isPostFinalizedCalled()) {
-<<<<<<< HEAD
-      const WbMFString *urlField = dynamic_cast<const WbMFString *>(sender());
-=======
->>>>>>> 2a10be8f
       for (int i = 0; i < 6; i++) {
         if (hasCompleteBackground) {
           const QString &url = mUrlFields[i]->item(0);
           if (WbUrl::isWeb(url)) {
             if (mDownloader[i] == NULL) {
-<<<<<<< HEAD
-              if (urlField == mUrlFields[i]) {
-                downloadAsset(url, i, true);
-                postpone = true;
-              }
-=======
               downloadAsset(url, i, true);
               postpone = true;
->>>>>>> 2a10be8f
             }
           } else {
             delete mTexture[i];
@@ -361,15 +342,8 @@
           const QString &irradianceUrl = mIrradianceUrlFields[i]->item(0);
           if (WbUrl::isWeb(irradianceUrl)) {
             if (mDownloader[i + 6] == NULL) {
-<<<<<<< HEAD
-              if (urlField == mIrradianceUrlFields[i]) {
-                downloadAsset(irradianceUrl, i + 6, true);
-                postpone = true;
-              }
-=======
               downloadAsset(irradianceUrl, i + 6, true);
               postpone = true;
->>>>>>> 2a10be8f
             }
           } else {
             stbi_image_free(mIrradianceTexture[i]);
@@ -444,18 +418,6 @@
   QString url;
   QIODevice *device;
 
-<<<<<<< HEAD
-  if (mDownloader[i]) {
-    url = mUrlFields[urlFieldIndex]->item(0);
-    if (!mDownloader[i]->error().isEmpty()) {
-      warn(tr("Cannot retrieve '%1': %2").arg(url).arg(mDownloader[i]->error()));
-      delete mDownloader[i];
-      mDownloader[i] = NULL;
-      return false;
-    }
-    assert(mDownloader[i]->device());
-    device = mDownloader[i]->device();
-=======
   if (mDownloader[urlFieldIndex]) {
     url = mUrlFields[urlFieldIndex]->item(0);
     if (!mDownloader[urlFieldIndex]->error().isEmpty()) {
@@ -466,7 +428,6 @@
     }
     assert(mDownloader[urlFieldIndex]->device());
     device = mDownloader[urlFieldIndex]->device();
->>>>>>> 2a10be8f
   } else {
     if (mUrlFields[urlFieldIndex]->size() == 0)
       return false;
@@ -487,11 +448,7 @@
 
   if (textureSize.width() != textureSize.height()) {
     warn(tr("The %1Url '%2' is not a square image (its width doesn't equal its height).").arg(gDirections[i], url));
-<<<<<<< HEAD
-    if (!mDownloader[i])
-=======
     if (!mDownloader[urlFieldIndex])
->>>>>>> 2a10be8f
       delete device;
     return false;
   }
@@ -501,11 +458,7 @@
         break;
       else {
         warn(tr("Texture dimension mismatch between %1Url and %2Url.").arg(gDirections[i], gDirections[j]));
-<<<<<<< HEAD
-        if (!mDownloader[i])
-=======
         if (!mDownloader[urlFieldIndex])
->>>>>>> 2a10be8f
           delete device;
         return false;
       }
@@ -514,11 +467,7 @@
   mTexture[i] = new QImage;
   if (!imageReader.read(mTexture[i])) {
     warn(tr("Cannot load texture '%1': %2.").arg(imageReader.fileName()).arg(imageReader.errorString()));
-<<<<<<< HEAD
-    if (!mDownloader[i])
-=======
     if (!mDownloader[urlFieldIndex])
->>>>>>> 2a10be8f
       delete device;
     return false;
   }
@@ -530,11 +479,7 @@
       warn(tr("Alpha channel mismatch with %1Url.").arg(gDirections[i]));
       delete mTexture[i];
       mTexture[i] = NULL;
-<<<<<<< HEAD
-      if (!mDownloader[i])
-=======
       if (!mDownloader[urlFieldIndex])
->>>>>>> 2a10be8f
         delete device;
       return false;
     }
@@ -554,15 +499,9 @@
     QImage tmp = mTexture[i]->transformed(matrix);
     mTexture[i]->swap(tmp);
   }
-<<<<<<< HEAD
-  if (mDownloader[i]) {
-    delete mDownloader[i];
-    mDownloader[i] = NULL;
-=======
   if (mDownloader[urlFieldIndex]) {
     delete mDownloader[urlFieldIndex];
     mDownloader[urlFieldIndex] = NULL;
->>>>>>> 2a10be8f
   } else {
     device->close();
     delete device;
@@ -582,15 +521,9 @@
   int components;
   if (device) {
     if (!mDownloader[k]->error().isEmpty()) {
-<<<<<<< HEAD
-      delete mDownloader[k];
-      mDownloader[k] = NULL;
-      warn(tr("Cannot download %1IrradianceUrl: %2").arg(gDirections[1], mDownloader[k]->error()));
-=======
       warn(tr("Cannot download %1IrradianceUrl: %2").arg(gDirections[1], mDownloader[k]->error()));
       delete mDownloader[k];
       mDownloader[k] = NULL;
->>>>>>> 2a10be8f
       return false;
     }
   } else {
