// Copyright 1996-2022 Cyberbotics Ltd.
//
// Licensed under the Apache License, Version 2.0 (the "License");
// you may not use this file except in compliance with the License.
// You may obtain a copy of the License at
//
//     http://www.apache.org/licenses/LICENSE-2.0
//
// Unless required by applicable law or agreed to in writing, software
// distributed under the License is distributed on an "AS IS" BASIS,
// WITHOUT WARRANTIES OR CONDITIONS OF ANY KIND, either express or implied.
// See the License for the specific language governing permissions and
// limitations under the License.

#include "WbBackground.hpp"

#include "WbApplication.hpp"
#include "WbApplicationInfo.hpp"
#include "WbDownloader.hpp"
#include "WbField.hpp"
#include "WbFieldChecker.hpp"
#include "WbGroup.hpp"
#include "WbMFColor.hpp"
#include "WbMFString.hpp"
#include "WbMathsUtilities.hpp"
#include "WbNetwork.hpp"
#include "WbNodeOperations.hpp"
#include "WbPreferences.hpp"
#include "WbSFNode.hpp"
#include "WbStandardPaths.hpp"
#include "WbUrl.hpp"
#include "WbViewpoint.hpp"
#include "WbWorld.hpp"
#include "WbWrenOpenGlContext.hpp"
#include "WbWrenRenderingContext.hpp"
#include "WbWrenShaders.hpp"

#include <wren/camera.h>
#include <wren/gl_state.h>
#include <wren/material.h>
#include <wren/node.h>
#include <wren/renderable.h>
#include <wren/scene.h>
#include <wren/shader_program.h>
#include <wren/static_mesh.h>
#include <wren/texture_cubemap.h>
#include <wren/texture_cubemap_baker.h>
#include <wren/transform.h>
#include <wren/viewport.h>

#include <QtCore/QDir>
#include <QtCore/QFileInfo>
#include <QtGui/QImage>
#include <QtGui/QImageReader>

#define STB_IMAGE_IMPLEMENTATION  // needed for include to work properly
#include <stb_image.h>

QList<WbBackground *> WbBackground::cBackgroundList;

static const QString gDirections[6] = {"right", "left", "top", "bottom", "front", "back"};

static const QString gUrlNames(int i) {
  return gDirections[i] + "Url";
}

static const QString gIrradianceUrlNames(int i) {
  return gDirections[i] + "IrradianceUrl";
}

static int gCoordinateSystemSwap(int i) {
  static const int enu_swap[] = {5, 4, 0, 1, 3, 2};
  if (WbWorld::instance()->worldInfo()->coordinateSystem() == "ENU")
    return enu_swap[i];
  else  // "NUE" or "EUN"
    return i;
}

static int gCoordinateSystemRotate(int i) {
  static const int enu_rotate[] = {90, -90, 0, 180, -90, -90};
  if (WbWorld::instance()->worldInfo()->coordinateSystem() == "ENU")
    return enu_rotate[i];
  else  // "NUE" or "EUN"
    return 0;
}

void WbBackground::init() {
  mSkyColor = findMFColor("skyColor");
  mLuminosity = findSFDouble("luminosity");
  for (int i = 0; i < 6; ++i) {
    mUrlFields[i] = findMFString(gUrlNames(i));
    mIrradianceUrlFields[i] = findMFString(gIrradianceUrlNames(i));
    mTexture[i] = NULL;
    mIrradianceTexture[i] = NULL;
  }
  for (int i = 0; i < 12; ++i)
    mDownloader[i] = NULL;
  mSkyboxShaderProgram = NULL;
  mSkyboxRenderable = NULL;
  mSkyboxMaterial = NULL;
  mSkyboxTransform = NULL;
  mSkyboxMesh = NULL;

  mHdrClearShaderProgram = NULL;
  mHdrClearRenderable = NULL;
  mHdrClearMaterial = NULL;
  mHdrClearTransform = NULL;
  mHdrClearMesh = NULL;

  mCubeMapTexture = NULL;
  mIrradianceCubeTexture = NULL;

  mTextureHasAlpha = false;
  mTextureSize = 0;
  mIrradianceWidth = 0;
  mIrradianceHeight = 0;
}

WbBackground::WbBackground(WbTokenizer *tokenizer) : WbBaseNode("Background", tokenizer) {
  init();
  if (tokenizer == NULL)
    mSkyColor->setItem(0, WbRgb(0.15, 0.45, 1), false);
}

WbBackground::WbBackground(const WbBackground &other) : WbBaseNode(other) {
  init();
}

WbBackground::WbBackground(const WbNode &other) : WbBaseNode(other) {
  init();
}

WbBackground::~WbBackground() {
  const bool firstInstanceDeleted = isFirstInstance();

  cBackgroundList.removeAll(this);

  destroySkyBox();

  if (firstInstanceDeleted) {
    WbBackground *newFirstInstance = firstInstance();
    if (newFirstInstance == NULL)
      // reset to default
      applyColorToWren(WbRgb());
    else
      // activate next Background node
      newFirstInstance->activate();
  }

  if (!WbWorld::instance()->isCleaning())
    emit WbWrenRenderingContext::instance()->backgroundColorChanged();

  wr_scene_set_hdr_clear_quad(wr_scene_get_instance(), NULL);
  // Delete skybox
  // Shader program is not deleted, a singleton instance is kept in WbWrenShaders
  wr_node_delete(WR_NODE(mSkyboxRenderable));

  if (mSkyboxMaterial)
    wr_material_delete(mSkyboxMaterial);

  wr_node_delete(WR_NODE(mSkyboxTransform));
  wr_static_mesh_delete(mSkyboxMesh);

  // Delete skybox
  // Shader program is not deleted, a singleton instance is kept in WbWrenShaders
  wr_node_delete(WR_NODE(mHdrClearRenderable));
  mHdrClearRenderable = NULL;
  wr_scene_set_hdr_clear_quad(wr_scene_get_instance(), mHdrClearRenderable);

  if (mHdrClearMaterial)
    wr_material_delete(mHdrClearMaterial);

  wr_node_delete(WR_NODE(mHdrClearTransform));
  wr_static_mesh_delete(mHdrClearMesh);

  for (int i = 0; i < 6; i++) {
    delete mTexture[i];
    if (mIrradianceTexture[i])
      stbi_image_free(mIrradianceTexture[i]);
  }
}

void WbBackground::downloadAsset(const QString &url, int index, bool postpone) {
  const QString completeUrl = WbUrl::computePath(this, "url", url, false);
  if (!WbUrl::isWeb(completeUrl))
    return;

  if (index < 6) {
    delete mTexture[index];
    mTexture[index] = NULL;
  } else {
    stbi_image_free(mIrradianceTexture[index - 6]);
    mIrradianceTexture[index - 6] = NULL;
  }

  if (mDownloader[index] && mDownloader[index]->hasFinished())
    delete mDownloader[index];

  mDownloader[index] = new WbDownloader(this);
  if (postpone)
    connect(mDownloader[index], &WbDownloader::complete, this, &WbBackground::downloadUpdate);

  mDownloader[index]->download(QUrl(completeUrl));
}

void WbBackground::downloadAssets() {
  for (int i = 0; i < 6; ++i) {
    if (mUrlFields[i]->size() && !WbNetwork::instance()->isCached(mUrlFields[i]->item(0)))
      downloadAsset(mUrlFields[i]->item(0), i, false);
    if (mIrradianceUrlFields[i]->size() && !WbNetwork::instance()->isCached(mIrradianceUrlFields[i]->item(0)))
      downloadAsset(mIrradianceUrlFields[i]->item(0), i + 6, false);
  }
}

void WbBackground::downloadUpdate() {
  // we need that all downloads are complete before proceeding with the update of the cube map
  for (int i = 0; i < 12; ++i) {
    if (mDownloader[i] && !mDownloader[i]->hasFinished())
      return;
  }

  updateCubemap();
  WbWorld::instance()->viewpoint()->emit refreshRequired();
}

void WbBackground::preFinalize() {
  WbBaseNode::preFinalize();
  cBackgroundList << this;
}

void WbBackground::postFinalize() {
  WbBaseNode::postFinalize();

  if (isFirstInstance())
    activate();
  else
    parsingWarn(tr("Only one Background node is allowed. The current node won't be taken into account."));
}

void WbBackground::activate() {
  if (!areWrenObjectsInitialized())
    createWrenObjects();

  connect(mLuminosity, &WbSFDouble::changed, this, &WbBackground::updateLuminosity);
  connect(mSkyColor, &WbMFColor::changed, this, &WbBackground::updateColor);
  connect(WbWorld::instance()->viewpoint(), &WbViewpoint::cameraModeChanged, this, &WbBackground::updateCubemap);
  for (int i = 0; i < 6; ++i) {
    connect(mUrlFields[i], &WbMFString::changed, this, &WbBackground::updateCubemap);
    connect(mIrradianceUrlFields[i], &WbMFString::changed, this, &WbBackground::updateCubemap);
  }

  updateColor();

  updateCubemap();
}

void WbBackground::createWrenObjects() {
  WbBaseNode::createWrenObjects();

  mSkyboxShaderProgram = WbWrenShaders::skyboxShader();
  mSkyboxMaterial = wr_phong_material_new();
  mSkyboxRenderable = wr_renderable_new();
  mSkyboxMesh = wr_static_mesh_unit_box_new(false);

  wr_material_set_default_program(mSkyboxMaterial, mSkyboxShaderProgram);
  wr_renderable_set_cast_shadows(mSkyboxRenderable, false);
  wr_renderable_set_receive_shadows(mSkyboxRenderable, false);
  wr_renderable_set_mesh(mSkyboxRenderable, WR_MESH(mSkyboxMesh));
  wr_renderable_set_material(mSkyboxRenderable, mSkyboxMaterial, NULL);
  wr_renderable_set_drawing_mode(mSkyboxRenderable, WR_RENDERABLE_DRAWING_MODE_TRIANGLES);
  wr_renderable_set_face_culling(mSkyboxRenderable, false);

  mSkyboxTransform = wr_transform_new();
  wr_transform_attach_child(mSkyboxTransform, WR_NODE(mSkyboxRenderable));

  mHdrClearShaderProgram = WbWrenShaders::hdrClearShader();
  mHdrClearMaterial = wr_phong_material_new();
  mHdrClearRenderable = wr_renderable_new();
  mHdrClearMesh = wr_static_mesh_quad_new();

  wr_material_set_default_program(mHdrClearMaterial, mHdrClearShaderProgram);
  wr_renderable_set_cast_shadows(mHdrClearRenderable, false);
  wr_renderable_set_receive_shadows(mHdrClearRenderable, false);
  wr_renderable_set_mesh(mHdrClearRenderable, WR_MESH(mHdrClearMesh));
  wr_renderable_set_material(mHdrClearRenderable, mHdrClearMaterial, NULL);
  wr_renderable_set_drawing_mode(mHdrClearRenderable, WR_RENDERABLE_DRAWING_MODE_TRIANGLES);

  mHdrClearTransform = wr_transform_new();
  wr_transform_attach_child(mHdrClearTransform, WR_NODE(mHdrClearRenderable));

  if (isFirstInstance())
    applyColorToWren(skyColor());
}

void WbBackground::destroySkyBox() {
  wr_scene_set_skybox(wr_scene_get_instance(), NULL);

  if (mSkyboxMaterial)
    wr_material_set_texture_cubemap(mSkyboxMaterial, NULL, 0);

  if (mCubeMapTexture) {
    wr_texture_delete(WR_TEXTURE(mCubeMapTexture));
    mCubeMapTexture = NULL;
  }

  if (mIrradianceCubeTexture) {
    wr_texture_delete(WR_TEXTURE(mIrradianceCubeTexture));
    mIrradianceCubeTexture = NULL;
  }
}

void WbBackground::updateColor() {
  if (WbFieldChecker::resetMultipleColorIfInvalid(this, mSkyColor))
    return;

  if (areWrenObjectsInitialized())
    applyColorToWren(skyColor());

  emit WbWrenRenderingContext::instance()->backgroundColorChanged();
}

void WbBackground::updateCubemap() {
  if (areWrenObjectsInitialized()) {
    // if some textures are to be downloaded again (changed from the scene tree or supervisor)
    // we should postpone the applySkyBoxToWren
    bool postpone = false;
    int urlCount = 0;
    int irradianceUrlCount = 0;
    for (int i = 0; i < 6; i++) {
      if (mUrlFields[i]->size())
        urlCount++;
      if (mIrradianceUrlFields[i]->size())
        irradianceUrlCount++;
    }
    const bool hasCompleteBackground = urlCount == 6;
    if (isPostFinalizedCalled()) {
      for (int i = 0; i < 6; i++) {
        if (hasCompleteBackground) {
          const QString completeUrl = WbUrl::computePath(this, "url", mUrlFields[i]->item(0), false);
          if (WbUrl::isWeb(completeUrl) && !WbNetwork::instance()->isCached(completeUrl) && mDownloader[i] == NULL) {
            downloadAsset(completeUrl, i, true);
            postpone = true;
          } else {
            delete mTexture[i];
            mTexture[i] = 0;
          }
        }
        if (mIrradianceUrlFields[i]->size() > 0) {
          const QString completeUrl = WbUrl::computePath(this, "url", mIrradianceUrlFields[i]->item(0), false);
          if (WbUrl::isWeb(completeUrl) && !WbNetwork::instance()->isCached(completeUrl) && mDownloader[i + 6] == NULL) {
            downloadAsset(completeUrl, i + 6, true);
            postpone = true;
          } else {
            stbi_image_free(mIrradianceTexture[i]);
            mIrradianceTexture[i] = NULL;
          }
        }
      }
    }

    if (!postpone) {
      bool destroy = false;
      if (irradianceUrlCount > 0 && irradianceUrlCount < 6) {
        warn(tr("Incomplete irradiance cubemap"));
        destroy = true;
      }
      if (!hasCompleteBackground) {
        if (urlCount > 0) {
          warn(tr("Incomplete background cubemap"));
          destroy = true;
        }
      } else
        for (int i = 0; i < 6; i++)
          if (!loadTexture(i)) {
            destroy = true;
            break;
          }
      for (int i = 0; i < 6; i++)
        if (!loadIrradianceTexture(i)) {
          destroy = true;
          break;
        }
      if (destroy) {
        destroySkyBox();
        applyColorToWren(skyColor());
        emit WbWrenRenderingContext::instance()->backgroundColorChanged();
      } else if (hasCompleteBackground || urlCount == 0)
        applySkyBoxToWren();
    }
  }
}

void WbBackground::updateLuminosity() {
  if (WbFieldChecker::resetDoubleIfNegative(this, mLuminosity, 1.0))
    return;

  emit luminosityChanged();
}

void WbBackground::applyColorToWren(const WbRgb &color) {
  const float value[] = {static_cast<float>(color.red()), static_cast<float>(color.green()), static_cast<float>(color.blue())};
  wr_viewport_set_clear_color_rgb(wr_scene_get_viewport(wr_scene_get_instance()), value);
  if (areWrenObjectsInitialized()) {
    // use wren's set_diffuse to transform to linear color space
    wr_phong_material_set_diffuse(mHdrClearMaterial, value);

    // de-gamma correct
    float hdrColor[] = {powf(value[0], 2.2), powf(value[1], 2.2), powf(value[2], 2.2)};

    // reverse tone map
    const float exposure = WbWorld::instance()->viewpoint()->exposure()->value();
    for (int i = 0; i < 3; ++i)
      hdrColor[i] = -log(1.000000001 - hdrColor[i]) / exposure;

    wr_phong_material_set_linear_diffuse(mHdrClearMaterial, hdrColor);
    wr_scene_set_hdr_clear_quad(wr_scene_get_instance(), mHdrClearRenderable);
  }
}

bool WbBackground::loadTexture(int i) {
  if (mTexture[i])
    return true;

  const int urlFieldIndex = gCoordinateSystemSwap(i);
  // if a side is not defined, it should not even attempt to load the texture
  assert(mUrlFields[urlFieldIndex]->size() != 0);

  QString url = mUrlFields[urlFieldIndex]->item(0);
  if (WbUrl::isWeb(url)) {
    if (WbNetwork::instance()->isCached(url))
      url = WbNetwork::instance()->get(url);  // get reference to the corresponding file in the cache
    else {
      if (mDownloader[i] && !mDownloader[i]->error().isEmpty())
        warn(mDownloader[i]->error());
      return false;  // should not move past this point unless the file is available in the cache
    }
  } else {
    url = WbUrl::computePath(this, QString("%1Url").arg(gDirections[i]), url, false);
    if (url == WbUrl::missingTexture() || url.isEmpty()) {
      warn(tr("Texture not found: '%1'").arg(url));
      return false;
    }
  }

  QImageReader imageReader(url);
  if (!imageReader.canRead()) {
    warn(tr("Cannot read texture file: '%1'").arg(url));
    return false;
  }

  const QSize textureSize = imageReader.size();
  if (textureSize.width() != textureSize.height()) {
    warn(tr("The %1Url '%2' is not a square image (its width doesn't equal its height).").arg(gDirections[i], url));
    return false;
  }

  for (int j = 0; j < 6; j++)
    if (mTexture[j]) {
      if (textureSize.width() == mTextureSize)
        break;
      else {
        warn(tr("Texture dimension mismatch between %1Url and %2Url.").arg(gDirections[i], gDirections[j]));
        return false;
      }
    }

  mTextureSize = textureSize.width();
  mTexture[i] = new QImage;
  if (!imageReader.read(mTexture[i])) {
    warn(tr("Cannot load texture '%1': %2.").arg(imageReader.fileName()).arg(imageReader.errorString()));
    return false;
  }

  for (int j = 0; j < 6; j++) {
    if (mTexture[j] && j != i) {
      if (mTexture[i]->hasAlphaChannel() == mTextureHasAlpha)
        break;
      warn(tr("Alpha channel mismatch with %1Url.").arg(gDirections[i]));
      delete mTexture[i];
      mTexture[i] = NULL;
      return false;
    }
  }

  mTextureHasAlpha = mTexture[i]->hasAlphaChannel();
  if (mTexture[i]->format() != QImage::Format_ARGB32) {
    QImage tmp = mTexture[i]->convertToFormat(QImage::Format_ARGB32);
    mTexture[i]->swap(tmp);
  }
  const int rotate = gCoordinateSystemRotate(i);
  // FIXME: this texture rotation should be performed by OpenGL or in the shader to get a better performance
  if (rotate != 0) {
    QPoint center = mTexture[i]->rect().center();
    QTransform matrix;
    matrix.translate(center.x(), center.y());
    matrix.rotate(rotate);
    QImage tmp = mTexture[i]->transformed(matrix);
    mTexture[i]->swap(tmp);
  }

  if (mDownloader[urlFieldIndex]) {
    delete mDownloader[urlFieldIndex];
    mDownloader[urlFieldIndex] = NULL;
  }

  return true;
}

bool WbBackground::loadIrradianceTexture(int i) {
  if (mIrradianceTexture[i])
    return true;

  const int urlFieldIndex = gCoordinateSystemSwap(i);
  if (mIrradianceUrlFields[urlFieldIndex]->size() == 0)
    return true;

  QString url = mIrradianceUrlFields[urlFieldIndex]->item(0);
  if (WbUrl::isWeb(url)) {
    if (WbNetwork::instance()->isCached(url))
      url = WbNetwork::instance()->get(url);
    else {
      if (mDownloader[i + 6] && !mDownloader[i + 6]->error().isEmpty())
        warn(mDownloader[i + 6]->error());
      return false;  // should not move past this point unless the file is available in the cache
    }
  } else {
    url = WbUrl::computePath(this, QString("%1IrradianceUrl").arg(gDirections[i]), url, false);
    if (url.isEmpty()) {
      warn(tr("%1IrradianceUrl not found: '%2'").arg(gDirections[i], url));
      return false;
    }
  }

  QFile irradianceFile(url);
  if (!irradianceFile.open(QIODevice::ReadOnly)) {
    warn(tr("Cannot open HDR texture file: '%1'").arg(mIrradianceUrlFields[urlFieldIndex]->item(0)));
    return false;
  }
<<<<<<< HEAD
  float *data = stbi_loadf_from_memory(reinterpret_cast<const unsigned char *>(content.constData()), content.size(),
                                       &mIrradianceWidth, &mIrradianceHeight, &components, 0);
=======

  int components;
  const QByteArray content = irradianceFile.readAll();
  float *data = stbi_loadf_from_memory((const unsigned char *)content.constData(), content.size(), &mIrradianceWidth,
                                       &mIrradianceHeight, &components, 0);

>>>>>>> 50c32f4e
  const int rotate = gCoordinateSystemRotate(i);
  // FIXME: this texture rotation should be performed by OpenGL or in the shader to get a better performance
  if (rotate != 0) {
    float *rotated = static_cast<float *>(stbi__malloc(sizeof(float) * mIrradianceWidth * mIrradianceHeight * components));
    if (rotate == 90) {
      for (int x = 0; x < mIrradianceWidth; x++) {
        for (int y = 0; y < mIrradianceHeight; y++) {
          const int u = y * mIrradianceWidth * components + x * components;
          const int v = (mIrradianceWidth - 1 - x) * mIrradianceWidth * components + y * components;
          for (int c = 0; c < components; c++)
            rotated[u + c] = data[v + c];
        }
      }
      const int swap = mIrradianceWidth;
      mIrradianceWidth = mIrradianceHeight;
      mIrradianceHeight = swap;
    } else if (rotate == -90) {
      for (int x = 0; x < mIrradianceWidth; x++) {
        for (int y = 0; y < mIrradianceHeight; y++) {
          const int u = y * mIrradianceWidth * components + x * components;
          const int v = x * mIrradianceWidth * components + (mIrradianceHeight - 1 - y) * components;
          for (int c = 0; c < components; c++)
            rotated[u + c] = data[v + c];
        }
      }
      const int swap = mIrradianceWidth;
      mIrradianceWidth = mIrradianceHeight;
      mIrradianceHeight = swap;
    } else if (rotate == 180) {
      for (int x = 0; x < mIrradianceWidth; x++) {
        for (int y = 0; y < mIrradianceHeight; y++) {
          const int u = y * mIrradianceWidth * components + x * components;
          const int v = (mIrradianceHeight - 1 - y) * mIrradianceWidth * components + (mIrradianceWidth - 1 - x) * components;
          for (int c = 0; c < components; c++)
            rotated[u + c] = data[v + c];
        }
      }
    }
    stbi_image_free(data);
    data = rotated;
  }

  mIrradianceTexture[i] = data;

  if (mDownloader[urlFieldIndex + 6]) {
    delete mDownloader[urlFieldIndex + 6];
    mDownloader[urlFieldIndex + 6] = NULL;
  }

  return true;
}

void WbBackground::applySkyBoxToWren() {
  destroySkyBox();

  WbWrenOpenGlContext::makeWrenCurrent();

  // 1. Load the background if present
  if (mTexture[0]) {
    mCubeMapTexture = wr_texture_cubemap_new();
    wr_texture_set_internal_format(WR_TEXTURE(mCubeMapTexture), WR_TEXTURE_INTERNAL_FORMAT_RGBA8);

    for (int i = 0; i < 6; i++)
      wr_texture_cubemap_set_data(mCubeMapTexture, reinterpret_cast<const char *>(mTexture[i]->bits()),
                                  static_cast<WrTextureOrientation>(i));

    wr_texture_set_size(WR_TEXTURE(mCubeMapTexture), mTexture[0]->width(), mTexture[0]->height());
    wr_texture_setup(WR_TEXTURE(mCubeMapTexture));
    wr_material_set_texture_cubemap(mSkyboxMaterial, mCubeMapTexture, 0);
    wr_material_set_texture_cubemap_wrap_r(mSkyboxMaterial, WR_TEXTURE_WRAP_MODE_CLAMP_TO_EDGE, 0);
    wr_material_set_texture_cubemap_wrap_s(mSkyboxMaterial, WR_TEXTURE_WRAP_MODE_CLAMP_TO_EDGE, 0);
    wr_material_set_texture_cubemap_wrap_t(mSkyboxMaterial, WR_TEXTURE_WRAP_MODE_CLAMP_TO_EDGE, 0);

    if (WbWorld::instance()->viewpoint()->projectionMode() != WR_CAMERA_PROJECTION_MODE_ORTHOGRAPHIC)
      wr_scene_set_skybox(wr_scene_get_instance(), mSkyboxRenderable);
  }

  // 2. Load the irradiance map
  WrTextureCubeMap *cm;
  bool missing = false;
  for (int i = 0; i < 6; i++)
    if (mIrradianceTexture[i] == NULL) {
      missing = true;
      break;
    }
  if (missing) {  // If missing, bake a small irradiance map to have the right colors (reflections won't be good in that case)
    int size;
    if (mCubeMapTexture) {  // if a cubemap is available, use it
      cm = mCubeMapTexture;
      size = 64;
    } else {  // otherwise, use a small uniform texture with the color of the sky
      cm = wr_texture_cubemap_new();
      size = 2;
      const int size2 = size * size;
      wr_texture_set_internal_format(WR_TEXTURE(cm), WR_TEXTURE_INTERNAL_FORMAT_RGBA8);
      unsigned int data[size2];
      const WbRgb &c = skyColor();
      unsigned int color = c.redByte() * 0x10000 + c.greenByte() * 0x100 + c.blueByte();
      for (int i = 0; i < size2; i++)
        data[i] = color;
      for (int i = 0; i < 6; i++)
        wr_texture_cubemap_set_data(cm, reinterpret_cast<const char *>(data), static_cast<WrTextureOrientation>(i));
      wr_texture_set_size(WR_TEXTURE(cm), size, size);
      wr_texture_setup(WR_TEXTURE(cm));
    }
    mIrradianceCubeTexture =
      wr_texture_cubemap_bake_specular_irradiance(cm, WbWrenShaders::iblSpecularIrradianceBakingShader(), size);
    if (!mCubeMapTexture)
      wr_texture_delete(WR_TEXTURE(cm));
  } else {
    cm = wr_texture_cubemap_new();
    wr_texture_set_internal_format(WR_TEXTURE(cm), WR_TEXTURE_INTERNAL_FORMAT_RGB32F);
    for (int i = 0; i < 6; i++)
      wr_texture_cubemap_set_data(cm, reinterpret_cast<const char *>(mIrradianceTexture[i]),
                                  static_cast<WrTextureOrientation>(i));
    wr_texture_set_size(WR_TEXTURE(cm), mIrradianceWidth, mIrradianceHeight);
    wr_texture_set_texture_unit(WR_TEXTURE(cm), 13);
    wr_texture_setup(WR_TEXTURE(cm));
    mIrradianceCubeTexture =
      wr_texture_cubemap_bake_specular_irradiance(cm, WbWrenShaders::iblSpecularIrradianceBakingShader(), mIrradianceWidth);
    wr_texture_delete(WR_TEXTURE(cm));
  }
  wr_texture_cubemap_disable_automatic_mip_map_generation(mIrradianceCubeTexture);

  WbWrenOpenGlContext::doneWren();

  emit cubemapChanged();
}

WbRgb WbBackground::skyColor() const {
  return (mSkyColor->size() > 0 ? mSkyColor->item(0) : WbRgb());
}

void WbBackground::exportNodeFields(WbWriter &writer) const {
  if (writer.isWebots()) {
    WbBaseNode::exportNodeFields(writer);
    return;
  }

  findField("skyColor", true)->write(writer);
  findField("luminosity", true)->write(writer);

  QString backgroundFileNames[6];
  for (int i = 0; i < 6; ++i) {
    if (mUrlFields[i]->size() == 0)
      continue;
    QString imagePath = mUrlFields[i]->value()[0];
    if (WbUrl::isWeb(imagePath))
      backgroundFileNames[i] = imagePath;
    else if (WbUrl::isLocalUrl(imagePath))
      backgroundFileNames[i] = imagePath.replace("webots://", "https://raw.githubusercontent.com/" + WbApplicationInfo::repo() +
                                                                "/" + WbApplicationInfo::branch() + "/");
    else {
      const QString &url = WbUrl::computePath(this, "textureBaseName", mUrlFields[i]->item(0), false);
      const QFileInfo cubeInfo(url);
      if (writer.isWritingToFile())
        backgroundFileNames[i] =
          WbUrl::exportResource(this, url, url, writer.relativeTexturesPath() + cubeInfo.dir().dirName() + "/", writer);
      else
        backgroundFileNames[i] = writer.relativeTexturesPath() + cubeInfo.dir().dirName() + "/" + cubeInfo.fileName();
      writer.addResourceToList(backgroundFileNames[i], url);
    }
  }

  QString irradianceFileNames[6];
  for (int i = 0; i < 6; ++i) {
    if (mIrradianceUrlFields[i]->size() == 0)
      continue;

    QString irradiancePath = mIrradianceUrlFields[i]->value()[0];
    if (WbUrl::isWeb(irradiancePath))
      irradianceFileNames[i] = mIrradianceUrlFields[i]->value()[0];
    else if (WbUrl::isLocalUrl(irradiancePath))
      irradianceFileNames[i] =
        irradiancePath.replace("webots://", "https://raw.githubusercontent.com/" + WbApplicationInfo::repo() + "/" +
                                              WbApplicationInfo::branch() + "/");
    else {
      const QString &url = WbUrl::computePath(this, "textureBaseName", mIrradianceUrlFields[i]->item(0), false);
      const QFileInfo cubeInfo(url);
      if (writer.isWritingToFile())
        irradianceFileNames[i] =
          WbUrl::exportResource(this, url, url, writer.relativeTexturesPath() + cubeInfo.dir().dirName() + "/", writer);
      else
        irradianceFileNames[i] = writer.relativeTexturesPath() + cubeInfo.dir().dirName() + "/" + cubeInfo.fileName();
      writer.addResourceToList(irradianceFileNames[i], url);
    }
  }

  if (writer.isX3d()) {
    writer << " ";
    for (int i = 0; i < 6; ++i) {
      if (!backgroundFileNames[i].isEmpty())
        writer << gUrlNames(i) << "='\"" << backgroundFileNames[i] << "\"' ";
      if (!irradianceFileNames[i].isEmpty())
        writer << gIrradianceUrlNames(i) << "='\"" << irradianceFileNames[i] << "\"' ";
    }
  } else
    WbNode::exportNodeFields(writer);
}<|MERGE_RESOLUTION|>--- conflicted
+++ resolved
@@ -536,17 +536,12 @@
     warn(tr("Cannot open HDR texture file: '%1'").arg(mIrradianceUrlFields[urlFieldIndex]->item(0)));
     return false;
   }
-<<<<<<< HEAD
-  float *data = stbi_loadf_from_memory(reinterpret_cast<const unsigned char *>(content.constData()), content.size(),
-                                       &mIrradianceWidth, &mIrradianceHeight, &components, 0);
-=======
 
   int components;
   const QByteArray content = irradianceFile.readAll();
-  float *data = stbi_loadf_from_memory((const unsigned char *)content.constData(), content.size(), &mIrradianceWidth,
+  float *data = stbi_loadf_from_memory(reinterpret_cast<const unsigned char *>(content.constData()), content.size(), &mIrradianceWidth,
                                        &mIrradianceHeight, &components, 0);
 
->>>>>>> 50c32f4e
   const int rotate = gCoordinateSystemRotate(i);
   // FIXME: this texture rotation should be performed by OpenGL or in the shader to get a better performance
   if (rotate != 0) {
