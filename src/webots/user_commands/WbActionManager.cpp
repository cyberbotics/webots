--- conflicted
+++ resolved
@@ -68,31 +68,21 @@
   QIcon icon;
 
   /* WORLD and SIMULATION ACTIONS */
-<<<<<<< HEAD
   newAction = new QAction(this);
   newAction->setText(tr("&New World"));
   newAction->setStatusTip(tr("Create a new simulation world. (%1+Shift+N)").arg(mapControlKey()));
   newAction->setToolTip(newAction->statusTip());
-  newAction->setShortcut(Qt::SHIFT + Qt::CTRL + Qt::Key_N);
+  newAction->setShortcut(Qt::SHIFT | Qt::CTRL | Qt::Key_N);
   mActions[NEW_WORLD] = newAction;
-=======
-  action = new QAction(this);
-  action->setText(tr("&New World"));
-  action->setStatusTip(tr("Create a new simulation world. (%1+Shift+N)").arg(mapControlKey()));
-  action->setToolTip(action->statusTip());
-  action->setShortcut(Qt::SHIFT | Qt::CTRL | Qt::Key_N);
-  mActions[NEW_WORLD] = action;
->>>>>>> 50c32f4e
 
   icon = QIcon();
   icon.addFile("enabledIcons:open_button.png", QSize(), QIcon::Normal);
   icon.addFile("disabledIcons:open_button.png", QSize(), QIcon::Disabled);
-<<<<<<< HEAD
   newAction = new QAction(this);
   newAction->setText(tr("&Open World..."));
   newAction->setStatusTip(tr("Open an existing world file. (%1+Shift+O)").arg(mapControlKey()));
   newAction->setToolTip(newAction->statusTip());
-  newAction->setShortcut(Qt::SHIFT + Qt::CTRL + Qt::Key_O);
+  newAction->setShortcut(Qt::SHIFT | Qt::CTRL | Qt::Key_O);
   newAction->setIcon(icon);
   mActions[OPEN_WORLD] = newAction;
 
@@ -101,31 +91,15 @@
   newAction->setStatusTip(tr("Open a sample world."));
   newAction->setToolTip(newAction->statusTip());
   mActions[OPEN_SAMPLE_WORLD] = newAction;
-=======
-  action = new QAction(this);
-  action->setText(tr("&Open World..."));
-  action->setStatusTip(tr("Open an existing world file. (%1+Shift+O)").arg(mapControlKey()));
-  action->setToolTip(action->statusTip());
-  action->setShortcut(Qt::SHIFT | Qt::CTRL | Qt::Key_O);
-  action->setIcon(icon);
-  mActions[OPEN_WORLD] = action;
-
-  action = new QAction(this);
-  action->setText(tr("&Open Sample World..."));
-  action->setStatusTip(tr("Open a sample world."));
-  action->setToolTip(action->statusTip());
-  mActions[OPEN_SAMPLE_WORLD] = action;
->>>>>>> 50c32f4e
 
   icon = QIcon();
   icon.addFile("enabledIcons:save_button.png", QSize(), QIcon::Normal);
   icon.addFile("disabledIcons:save_button.png", QSize(), QIcon::Disabled);
-<<<<<<< HEAD
   newAction = new QAction(this);
   newAction->setText(tr("&Save World"));
   newAction->setStatusTip(tr("Save the current world file. (%1+Shift+S)").arg(mapControlKey()));
   newAction->setToolTip(newAction->statusTip());
-  newAction->setShortcut(Qt::SHIFT + Qt::CTRL + Qt::Key_S);
+  newAction->setShortcut(Qt::SHIFT | Qt::CTRL | Qt::Key_S);
   newAction->setIcon(icon);
   mActions[SAVE_WORLD] = newAction;
 
@@ -134,21 +108,6 @@
   newAction->setStatusTip(tr("Save the current world file with a new name."));
   newAction->setToolTip(newAction->statusTip());
   mActions[SAVE_WORLD_AS] = newAction;
-=======
-  action = new QAction(this);
-  action->setText(tr("&Save World"));
-  action->setStatusTip(tr("Save the current world file. (%1+Shift+S)").arg(mapControlKey()));
-  action->setToolTip(action->statusTip());
-  action->setShortcut(Qt::SHIFT | Qt::CTRL | Qt::Key_S);
-  action->setIcon(icon);
-  mActions[SAVE_WORLD] = action;
-
-  action = new QAction(this);
-  action->setText(tr("Save World &As..."));
-  action->setStatusTip(tr("Save the current world file with a new name."));
-  action->setToolTip(action->statusTip());
-  mActions[SAVE_WORLD_AS] = action;
->>>>>>> 50c32f4e
 
   icon = QIcon();
   icon.addFile("enabledIcons:reload_button.png", QSize(), QIcon::Normal);
@@ -157,117 +116,69 @@
   newAction->setText(tr("&Reload World"));
   newAction->setStatusTip(
     tr("Reload World.\nReload the current world file and restart the simulation. (%1+Shift+R)").arg(mapControlKey()));
-<<<<<<< HEAD
-  newAction->setToolTip(newAction->statusTip());
-  newAction->setIcon(icon);
-  newAction->setShortcut(Qt::SHIFT + Qt::CTRL + Qt::Key_R);
+  newAction->setToolTip(newAction->statusTip());
+  newAction->setIcon(icon);
+  newAction->setShortcut(Qt::SHIFT | Qt::CTRL | Qt::Key_R);
   mActions[RELOAD_WORLD] = newAction;
-=======
-  action->setToolTip(action->statusTip());
-  action->setIcon(icon);
-  action->setShortcut(Qt::SHIFT | Qt::CTRL | Qt::Key_R);
-  mActions[RELOAD_WORLD] = action;
->>>>>>> 50c32f4e
 
   icon = QIcon();
   icon.addFile("enabledIcons:reset_simulation_button.png", QSize(), QIcon::Normal);
   icon.addFile("disabledIcons:reset_simulation_button.png", QSize(), QIcon::Disabled);
-<<<<<<< HEAD
   newAction = new QAction(this);
   newAction->setText(tr("Reset Simulation"));
   newAction->setStatusTip(tr("Reset Simulation.\nRestore initial state of the simulation. (%1+Shift+T)").arg(mapControlKey()));
   newAction->setToolTip(newAction->statusTip());
-  newAction->setShortcut(Qt::SHIFT + Qt::CTRL + Qt::Key_T);
+  newAction->setShortcut(Qt::SHIFT | Qt::CTRL | Qt::Key_T);
   newAction->setIcon(icon);
   mActions[RESET_SIMULATION] = newAction;
-=======
-  action = new QAction(this);
-  action->setText(tr("Reset Simulation"));
-  action->setStatusTip(tr("Reset Simulation.\nRestore initial state of the simulation. (%1+Shift+T)").arg(mapControlKey()));
-  action->setToolTip(action->statusTip());
-  action->setShortcut(Qt::SHIFT | Qt::CTRL | Qt::Key_T);
-  action->setIcon(icon);
-  mActions[RESET_SIMULATION] = action;
->>>>>>> 50c32f4e
 
   icon = QIcon();
   icon.addFile("enabledIcons:real_time_button.png", QSize(), QIcon::Normal);
   icon.addFile("disabledIcons:real_time_button.png", QSize(), QIcon::Disabled);
-<<<<<<< HEAD
   newAction = new QAction(this);
   newAction->setText(tr("Real-&time"));
   newAction->setStatusTip(tr("Run the simulation in real-time. (%1+2)").arg(mapControlKey()));
   newAction->setToolTip(newAction->statusTip());
-  newAction->setShortcut(Qt::CTRL + Qt::Key_2);
+  newAction->setShortcut(Qt::CTRL | Qt::Key_2);
   newAction->setIcon(icon);
   mActions[REAL_TIME] = newAction;
-=======
-  action = new QAction(this);
-  action->setText(tr("Real-&time"));
-  action->setStatusTip(tr("Run the simulation in real-time. (%1+2)").arg(mapControlKey()));
-  action->setToolTip(action->statusTip());
-  action->setShortcut(Qt::CTRL | Qt::Key_2);
-  action->setIcon(icon);
-  mActions[REAL_TIME] = action;
->>>>>>> 50c32f4e
 
   icon = QIcon();
   icon.addFile("enabledIcons:pause_button.png", QSize(), QIcon::Normal);
   icon.addFile("disabledIcons:pause_button.png", QSize(), QIcon::Disabled);
-<<<<<<< HEAD
   newAction = new QAction(this);
   newAction->setText(tr("&Pause"));
   newAction->setStatusTip(tr("Pause the simulation. (%1+0)").arg(mapControlKey()));
   newAction->setToolTip(newAction->statusTip());
-  newAction->setShortcut(Qt::CTRL + Qt::Key_0);
+  newAction->setShortcut(Qt::CTRL | Qt::Key_0);
   newAction->setIcon(icon);
   mActions[PAUSE] = newAction;
-=======
-  action = new QAction(this);
-  action->setText(tr("&Pause"));
-  action->setStatusTip(tr("Pause the simulation. (%1+0)").arg(mapControlKey()));
-  action->setToolTip(action->statusTip());
-  action->setShortcut(Qt::CTRL | Qt::Key_0);
-  action->setIcon(icon);
-  mActions[PAUSE] = action;
->>>>>>> 50c32f4e
 
   icon = QIcon();
   icon.addFile("enabledIcons:step_button.png", QSize(), QIcon::Normal);
   icon.addFile("disabledIcons:step_button.png", QSize(), QIcon::Disabled);
-<<<<<<< HEAD
   newAction = new QAction(this);
   newAction->setText(tr("St&ep"));
   newAction->setStatusTip(tr("Execute one simulation step. (%1+1)").arg(mapControlKey()));
   newAction->setToolTip(newAction->statusTip());
-  newAction->setShortcut(Qt::CTRL + Qt::Key_1);
+  newAction->setShortcut(Qt::CTRL | Qt::Key_1);
   newAction->setIcon(icon);
   mActions[STEP] = newAction;
-=======
-  action = new QAction(this);
-  action->setText(tr("St&ep"));
-  action->setStatusTip(tr("Execute one simulation step. (%1+1)").arg(mapControlKey()));
-  action->setToolTip(action->statusTip());
-  action->setShortcut(Qt::CTRL | Qt::Key_1);
-  action->setIcon(icon);
-  mActions[STEP] = action;
->>>>>>> 50c32f4e
 
   icon = QIcon();
   icon.addFile("enabledIcons:fast_button.png", QSize(), QIcon::Normal);
   icon.addFile("disabledIcons:fast_button.png", QSize(), QIcon::Disabled);
-<<<<<<< HEAD
   newAction = new QAction(this);
   newAction->setText(tr("&Fast"));
   newAction->setStatusTip(tr("Run the simulation as fast as possible. (%1+3)").arg(mapControlKey()));
   newAction->setToolTip(newAction->statusTip());
-  newAction->setShortcut(Qt::CTRL + Qt::Key_3);
+  newAction->setShortcut(Qt::CTRL | Qt::Key_3);
   newAction->setIcon(icon);
   mActions[FAST] = newAction;
 
   newAction = new QAction(this);
   newAction->setCheckable(true);
-  newAction->setShortcut(Qt::CTRL + Qt::Key_4);
+  newAction->setShortcut(Qt::CTRL | Qt::Key_4);
   newAction->setText(tr("&Rendering"));
   mActions[RENDERING] = newAction;
 
@@ -275,26 +186,6 @@
   newAction->setText(tr("&Unmute sound"));
   newAction->setStatusTip(tr("Unmute the sound on the main audio device of the computer."));
   newAction->setToolTip(newAction->statusTip());
-=======
-  action = new QAction(this);
-  action->setText(tr("&Fast"));
-  action->setStatusTip(tr("Run the simulation as fast as possible. (%1+3)").arg(mapControlKey()));
-  action->setToolTip(action->statusTip());
-  action->setShortcut(Qt::CTRL | Qt::Key_3);
-  action->setIcon(icon);
-  mActions[FAST] = action;
-
-  action = new QAction(this);
-  action->setCheckable(true);
-  action->setShortcut(Qt::CTRL | Qt::Key_4);
-  action->setText(tr("&Rendering"));
-  mActions[RENDERING] = action;
-
-  action = new QAction(this);
-  action->setText(tr("&Unmute sound"));
-  action->setStatusTip(tr("Unmute the sound on the main audio device of the computer."));
-  action->setToolTip(action->statusTip());
->>>>>>> 50c32f4e
   // the icon is inverted there to respect the other applications behavior
   newAction->setIcon(QIcon("enabledIcons:sound_mute_button.png"));
   mActions[SOUND_UNMUTE] = newAction;
@@ -304,7 +195,6 @@
   newAction->setStatusTip(tr("Mute the sound on the main audio device of the computer."));
   newAction->setToolTip(newAction->statusTip());
   // the icon is inverted there to respect the other applications behavior
-<<<<<<< HEAD
   newAction->setIcon(QIcon("enabledIcons:sound_unmute_button.png"));
   mActions[SOUND_MUTE] = newAction;
 
@@ -315,7 +205,7 @@
   newAction->setText(tr("&Take Screenshot..."));
   newAction->setStatusTip(tr("Save the current image of the simulation. (%1 + SHIFT + P)").arg(mapControlKey()));
   newAction->setToolTip(newAction->statusTip());
-  newAction->setShortcut(Qt::CTRL + Qt::SHIFT + Qt::Key_P);
+  newAction->setShortcut(Qt::CTRL | Qt::SHIFT | Qt::Key_P);
   newAction->setIcon(QIcon("enabledIcons:screenshot_button.png"));
   mActions[TAKE_SCREENSHOT] = newAction;
 
@@ -334,37 +224,6 @@
   newAction->setShortcut(Qt::Key_F10);
   newAction->setCheckable(true);
   mActions[ORTHOGRAPHIC_PROJECTION] = newAction;
-=======
-  action->setIcon(QIcon("enabledIcons:sound_unmute_button.png"));
-  mActions[SOUND_MUTE] = action;
-
-  action = new QAction(this);
-  mActions[ANIMATION] = action;
-
-  action = new QAction(this);
-  action->setText(tr("&Take Screenshot..."));
-  action->setStatusTip(tr("Save the current image of the simulation. (%1 + SHIFT + P)").arg(mapControlKey()));
-  action->setToolTip(action->statusTip());
-  action->setShortcut(Qt::CTRL | Qt::SHIFT | Qt::Key_P);
-  action->setIcon(QIcon("enabledIcons:screenshot_button.png"));
-  mActions[TAKE_SCREENSHOT] = action;
-
-  action = new QAction(this);
-  action->setText(tr("&Perspective Projection"));
-  action->setStatusTip(tr("Perspective viewing projection."));
-  action->setToolTip(action->statusTip());
-  action->setShortcut(Qt::Key_F9);
-  action->setCheckable(true);
-  mActions[PERSPECTIVE_PROJECTION] = action;
-
-  action = new QAction(this);
-  action->setText(tr("&Orthographic Projection"));
-  action->setStatusTip(tr("Orthographic viewing projection."));
-  action->setToolTip(action->statusTip());
-  action->setShortcut(Qt::Key_F10);
-  action->setCheckable(true);
-  mActions[ORTHOGRAPHIC_PROJECTION] = action;
->>>>>>> 50c32f4e
 
   QActionGroup *actionGroup = new QActionGroup(this);
   actionGroup->addAction(mActions[PERSPECTIVE_PROJECTION]);
@@ -375,11 +234,7 @@
   newAction->setStatusTip(tr("Plain OpenGL rendering."));
   newAction->setToolTip(newAction->statusTip());
 #ifdef __APPLE__
-<<<<<<< HEAD
-  newAction->setShortcut(Qt::SHIFT + Qt::Key_P);
-=======
-  action->setShortcut(Qt::SHIFT | Qt::Key_P);
->>>>>>> 50c32f4e
+  newAction->setShortcut(Qt::SHIFT | Qt::Key_P);
 #else
   newAction->setShortcut(Qt::Key_F11);
 #endif
@@ -391,11 +246,7 @@
   newAction->setStatusTip(tr("Rendering only the segments between the vertices."));
   newAction->setToolTip(newAction->statusTip());
 #ifdef __APPLE__
-<<<<<<< HEAD
-  newAction->setShortcut(Qt::SHIFT + Qt::Key_W);
-=======
-  action->setShortcut(Qt::SHIFT | Qt::Key_W);
->>>>>>> 50c32f4e
+  newAction->setShortcut(Qt::SHIFT | Qt::Key_W);
 #else
   newAction->setShortcut(Qt::Key_F12);
 #endif
@@ -407,12 +258,11 @@
   actionGroup->addAction(mActions[WIREFRAME_RENDERING]);
 
   // ----- optional rendering -----
-<<<<<<< HEAD
   newAction = new QAction(this);
   newAction->setText(tr("Show &Coordinate System"));
   newAction->setStatusTip(tr("Show coordinate system."));
   newAction->setToolTip(newAction->statusTip());
-  newAction->setShortcut(Qt::CTRL + Qt::Key_F1);
+  newAction->setShortcut(Qt::CTRL | Qt::Key_F1);
   newAction->setCheckable(true);
   mActions[COORDINATE_SYSTEM] = newAction;
 
@@ -420,7 +270,7 @@
   newAction->setText(tr("Show All &Bounding Objects"));
   newAction->setStatusTip(tr("Show all bounding objects."));
   newAction->setToolTip(newAction->statusTip());
-  newAction->setShortcut(Qt::CTRL + Qt::Key_F2);
+  newAction->setShortcut(Qt::CTRL | Qt::Key_F2);
   newAction->setCheckable(true);
   mActions[BOUNDING_OBJECT] = newAction;
 
@@ -428,7 +278,7 @@
   newAction->setText(tr("Show Contact &Points"));
   newAction->setStatusTip(tr("Show contact points and polygons."));
   newAction->setToolTip(newAction->statusTip());
-  newAction->setShortcut(Qt::CTRL + Qt::Key_F3);
+  newAction->setShortcut(Qt::CTRL | Qt::Key_F3);
   newAction->setCheckable(true);
   mActions[CONTACT_POINTS] = newAction;
 
@@ -436,7 +286,7 @@
   newAction->setText(tr("Show Connector &Axes"));
   newAction->setStatusTip(tr("Show connector axes."));
   newAction->setToolTip(newAction->statusTip());
-  newAction->setShortcut(Qt::CTRL + Qt::Key_F4);
+  newAction->setShortcut(Qt::CTRL | Qt::Key_F4);
   newAction->setCheckable(true);
   mActions[CONNECTOR_AXES] = newAction;
 
@@ -444,7 +294,7 @@
   newAction->setText(tr("Show &Joint Axes"));
   newAction->setStatusTip(tr("Show joint axes."));
   newAction->setToolTip(newAction->statusTip());
-  newAction->setShortcut(Qt::CTRL + Qt::Key_F5);
+  newAction->setShortcut(Qt::CTRL | Qt::Key_F5);
   newAction->setCheckable(true);
   mActions[JOINT_AXES] = newAction;
 
@@ -452,7 +302,7 @@
   newAction->setText(tr("Show Range&Finder Frustums"));
   newAction->setStatusTip(tr("Show range-finder frustums."));
   newAction->setToolTip(newAction->statusTip());
-  newAction->setShortcut(Qt::CTRL + Qt::Key_F6);
+  newAction->setShortcut(Qt::CTRL | Qt::Key_F6);
   newAction->setCheckable(true);
   mActions[RANGE_FINDER_FRUSTUMS] = newAction;
 
@@ -460,7 +310,7 @@
   newAction->setText(tr("Show Lidar &Ray Paths"));
   newAction->setStatusTip(tr("Show lidar rays paths."));
   newAction->setToolTip(newAction->statusTip());
-  newAction->setShortcut(Qt::CTRL + Qt::Key_F7);
+  newAction->setShortcut(Qt::CTRL | Qt::Key_F7);
   newAction->setCheckable(true);
   mActions[LIDAR_RAYS_PATH] = newAction;
 
@@ -468,7 +318,7 @@
   newAction->setText(tr("Show Lidar Point Cl&oud"));
   newAction->setStatusTip(tr("Show lidar point cloud."));
   newAction->setToolTip(newAction->statusTip());
-  newAction->setShortcut(Qt::CTRL + Qt::Key_F8);
+  newAction->setShortcut(Qt::CTRL | Qt::Key_F8);
   newAction->setCheckable(true);
   mActions[LIDAR_POINT_CLOUD] = newAction;
 
@@ -476,7 +326,7 @@
   newAction->setText(tr("Show &Camera Frustums"));
   newAction->setStatusTip(tr("Show camera frustums."));
   newAction->setToolTip(newAction->statusTip());
-  newAction->setShortcut(Qt::CTRL + Qt::Key_F9);
+  newAction->setShortcut(Qt::CTRL | Qt::Key_F9);
   newAction->setCheckable(true);
   mActions[CAMERA_FRUSTUM] = newAction;
 
@@ -484,7 +334,7 @@
   newAction->setText(tr("Show &DistanceSensor Rays"));
   newAction->setStatusTip(tr("Show distance sensors rays."));
   newAction->setToolTip(newAction->statusTip());
-  newAction->setShortcut(Qt::CTRL + Qt::Key_F10);
+  newAction->setShortcut(Qt::CTRL | Qt::Key_F10);
   newAction->setCheckable(true);
   mActions[DISTANCE_SENSOR_RAYS] = newAction;
 
@@ -492,7 +342,7 @@
   newAction->setText(tr("Show &LightSensor Rays"));
   newAction->setStatusTip(tr("Show light sensors rays."));
   newAction->setToolTip(newAction->statusTip());
-  newAction->setShortcut(Qt::CTRL + Qt::Key_F11);
+  newAction->setShortcut(Qt::CTRL | Qt::Key_F11);
   newAction->setCheckable(true);
   mActions[LIGHT_SENSOR_RAYS] = newAction;
 
@@ -500,7 +350,7 @@
   newAction->setText(tr("Show L&ight Positions"));
   newAction->setStatusTip(tr("Show position of light sources."));
   newAction->setToolTip(newAction->statusTip());
-  newAction->setShortcut(Qt::CTRL + Qt::Key_F12);
+  newAction->setShortcut(Qt::CTRL | Qt::Key_F12);
   newAction->setCheckable(true);
   mActions[LIGHT_POSITIONS] = newAction;
 
@@ -508,7 +358,7 @@
   newAction->setText(tr("Show Center of Buo&yancy"));
   newAction->setStatusTip(tr("Show the center of buoyancy of a solid."));
   newAction->setToolTip(newAction->statusTip());
-  newAction->setShortcut(Qt::SHIFT + Qt::Key_F3);
+  newAction->setShortcut(Qt::SHIFT | Qt::Key_F3);
   newAction->setCheckable(true);
   mActions[CENTER_OF_BUOYANCY] = newAction;
 
@@ -516,7 +366,7 @@
   newAction->setText(tr("Show &Pen Painting Rays"));
   newAction->setStatusTip(tr("Show pen painting rays."));
   newAction->setToolTip(newAction->statusTip());
-  newAction->setShortcut(Qt::SHIFT + Qt::Key_F1);
+  newAction->setShortcut(Qt::SHIFT | Qt::Key_F1);
   newAction->setCheckable(true);
   mActions[PEN_PAINTING_RAYS] = newAction;
 
@@ -524,7 +374,7 @@
   newAction->setText(tr("Show Center of &Mass"));
   newAction->setStatusTip(tr("Show the center of mass of a solid."));
   newAction->setToolTip(newAction->statusTip());
-  newAction->setShortcut(Qt::SHIFT + Qt::Key_F2);
+  newAction->setShortcut(Qt::SHIFT | Qt::Key_F2);
   newAction->setCheckable(true);
   mActions[CENTER_OF_MASS] = newAction;
 
@@ -532,7 +382,7 @@
   newAction->setText(tr("Show S&upport Polygon"));
   newAction->setStatusTip(tr("Show the center of mass and the support polygon of a solid."));
   newAction->setToolTip(newAction->statusTip());
-  newAction->setShortcut(Qt::SHIFT + Qt::Key_F4);
+  newAction->setShortcut(Qt::SHIFT | Qt::Key_F4);
   newAction->setCheckable(true);
   mActions[SUPPORT_POLYGON] = newAction;
 
@@ -540,7 +390,7 @@
   newAction->setText(tr("Show S&kin Skeleton"));
   newAction->setStatusTip(tr("Turn on visual representation of skeleton used by the Skin device."));
   newAction->setToolTip(newAction->statusTip());
-  newAction->setShortcut(Qt::SHIFT + Qt::Key_F9);
+  newAction->setShortcut(Qt::SHIFT | Qt::Key_F9);
   newAction->setCheckable(true);
   mActions[SKIN_SKELETON] = newAction;
 
@@ -548,7 +398,7 @@
   newAction->setText(tr("Show Radar Frustums"));
   newAction->setStatusTip(tr("Show radar frustums."));
   newAction->setToolTip(newAction->statusTip());
-  newAction->setShortcut(Qt::SHIFT + Qt::Key_F6);
+  newAction->setShortcut(Qt::SHIFT | Qt::Key_F6);
   newAction->setCheckable(true);
   mActions[RADAR_FRUSTUMS] = newAction;
 
@@ -556,7 +406,7 @@
   newAction->setText(tr("Show Normals"));
   newAction->setStatusTip(tr("Show IndexedFaceSet and Mesh nodes normals."));
   newAction->setToolTip(newAction->statusTip());
-  newAction->setShortcut(Qt::SHIFT + Qt::Key_F5);
+  newAction->setShortcut(Qt::SHIFT | Qt::Key_F5);
   newAction->setCheckable(true);
   mActions[NORMALS] = newAction;
 
@@ -615,238 +465,18 @@
   newAction->setToolTip(newAction->statusTip());
   newAction->setCheckable(true);
   mActions[DISABLE_RENDERING] = newAction;
-=======
-  action = new QAction(this);
-  action->setText(tr("Show &Coordinate System"));
-  action->setStatusTip(tr("Show coordinate system."));
-  action->setToolTip(action->statusTip());
-  action->setShortcut(Qt::CTRL | Qt::Key_F1);
-  action->setCheckable(true);
-  mActions[COORDINATE_SYSTEM] = action;
-
-  action = new QAction(this);
-  action->setText(tr("Show All &Bounding Objects"));
-  action->setStatusTip(tr("Show all bounding objects."));
-  action->setToolTip(action->statusTip());
-  action->setShortcut(Qt::CTRL | Qt::Key_F2);
-  action->setCheckable(true);
-  mActions[BOUNDING_OBJECT] = action;
-
-  action = new QAction(this);
-  action->setText(tr("Show Contact &Points"));
-  action->setStatusTip(tr("Show contact points and polygons."));
-  action->setToolTip(action->statusTip());
-  action->setShortcut(Qt::CTRL | Qt::Key_F3);
-  action->setCheckable(true);
-  mActions[CONTACT_POINTS] = action;
-
-  action = new QAction(this);
-  action->setText(tr("Show Connector &Axes"));
-  action->setStatusTip(tr("Show connector axes."));
-  action->setToolTip(action->statusTip());
-  action->setShortcut(Qt::CTRL | Qt::Key_F4);
-  action->setCheckable(true);
-  mActions[CONNECTOR_AXES] = action;
-
-  action = new QAction(this);
-  action->setText(tr("Show &Joint Axes"));
-  action->setStatusTip(tr("Show joint axes."));
-  action->setToolTip(action->statusTip());
-  action->setShortcut(Qt::CTRL | Qt::Key_F5);
-  action->setCheckable(true);
-  mActions[JOINT_AXES] = action;
-
-  action = new QAction(this);
-  action->setText(tr("Show Range&Finder Frustums"));
-  action->setStatusTip(tr("Show range-finder frustums."));
-  action->setToolTip(action->statusTip());
-  action->setShortcut(Qt::CTRL | Qt::Key_F6);
-  action->setCheckable(true);
-  mActions[RANGE_FINDER_FRUSTUMS] = action;
-
-  action = new QAction(this);
-  action->setText(tr("Show Lidar &Ray Paths"));
-  action->setStatusTip(tr("Show lidar rays paths."));
-  action->setToolTip(action->statusTip());
-  action->setShortcut(Qt::CTRL | Qt::Key_F7);
-  action->setCheckable(true);
-  mActions[LIDAR_RAYS_PATH] = action;
-
-  action = new QAction(this);
-  action->setText(tr("Show Lidar Point Cl&oud"));
-  action->setStatusTip(tr("Show lidar point cloud."));
-  action->setToolTip(action->statusTip());
-  action->setShortcut(Qt::CTRL | Qt::Key_F8);
-  action->setCheckable(true);
-  mActions[LIDAR_POINT_CLOUD] = action;
-
-  action = new QAction(this);
-  action->setText(tr("Show &Camera Frustums"));
-  action->setStatusTip(tr("Show camera frustums."));
-  action->setToolTip(action->statusTip());
-  action->setShortcut(Qt::CTRL | Qt::Key_F9);
-  action->setCheckable(true);
-  mActions[CAMERA_FRUSTUM] = action;
-
-  action = new QAction(this);
-  action->setText(tr("Show &DistanceSensor Rays"));
-  action->setStatusTip(tr("Show distance sensors rays."));
-  action->setToolTip(action->statusTip());
-  action->setShortcut(Qt::CTRL | Qt::Key_F10);
-  action->setCheckable(true);
-  mActions[DISTANCE_SENSOR_RAYS] = action;
-
-  action = new QAction(this);
-  action->setText(tr("Show &LightSensor Rays"));
-  action->setStatusTip(tr("Show light sensors rays."));
-  action->setToolTip(action->statusTip());
-  action->setShortcut(Qt::CTRL | Qt::Key_F11);
-  action->setCheckable(true);
-  mActions[LIGHT_SENSOR_RAYS] = action;
-
-  action = new QAction(this);
-  action->setText(tr("Show L&ight Positions"));
-  action->setStatusTip(tr("Show position of light sources."));
-  action->setToolTip(action->statusTip());
-  action->setShortcut(Qt::CTRL | Qt::Key_F12);
-  action->setCheckable(true);
-  mActions[LIGHT_POSITIONS] = action;
-
-  action = new QAction(this);
-  action->setText(tr("Show Center of Buo&yancy"));
-  action->setStatusTip(tr("Show the center of buoyancy of a solid."));
-  action->setToolTip(action->statusTip());
-  action->setShortcut(Qt::SHIFT | Qt::Key_F3);
-  action->setCheckable(true);
-  mActions[CENTER_OF_BUOYANCY] = action;
-
-  action = new QAction(this);
-  action->setText(tr("Show &Pen Painting Rays"));
-  action->setStatusTip(tr("Show pen painting rays."));
-  action->setToolTip(action->statusTip());
-  action->setShortcut(Qt::SHIFT | Qt::Key_F1);
-  action->setCheckable(true);
-  mActions[PEN_PAINTING_RAYS] = action;
-
-  action = new QAction(this);
-  action->setText(tr("Show Center of &Mass"));
-  action->setStatusTip(tr("Show the center of mass of a solid."));
-  action->setToolTip(action->statusTip());
-  action->setShortcut(Qt::SHIFT | Qt::Key_F2);
-  action->setCheckable(true);
-  mActions[CENTER_OF_MASS] = action;
-
-  action = new QAction(this);
-  action->setText(tr("Show S&upport Polygon"));
-  action->setStatusTip(tr("Show the center of mass and the support polygon of a solid."));
-  action->setToolTip(action->statusTip());
-  action->setShortcut(Qt::SHIFT | Qt::Key_F4);
-  action->setCheckable(true);
-  mActions[SUPPORT_POLYGON] = action;
-
-  action = new QAction(this);
-  action->setText(tr("Show S&kin Skeleton"));
-  action->setStatusTip(tr("Turn on visual representation of skeleton used by the Skin device."));
-  action->setToolTip(action->statusTip());
-  action->setShortcut(Qt::SHIFT | Qt::Key_F9);
-  action->setCheckable(true);
-  mActions[SKIN_SKELETON] = action;
-
-  action = new QAction(this);
-  action->setText(tr("Show Radar Frustums"));
-  action->setStatusTip(tr("Show radar frustums."));
-  action->setToolTip(action->statusTip());
-  action->setShortcut(Qt::SHIFT | Qt::Key_F6);
-  action->setCheckable(true);
-  mActions[RADAR_FRUSTUMS] = action;
-
-  action = new QAction(this);
-  action->setText(tr("Show Normals"));
-  action->setStatusTip(tr("Show IndexedFaceSet and Mesh nodes normals."));
-  action->setToolTip(action->statusTip());
-  action->setShortcut(Qt::SHIFT | Qt::Key_F5);
-  action->setCheckable(true);
-  mActions[NORMALS] = action;
-
-  action = new QAction(this);
-  action->setText(tr("Show Physics Clusters"));
-  action->setStatusTip(tr("Show visual representation of ODE clusters."));
-  action->setToolTip(action->statusTip());
-  action->setCheckable(true);
-  mActions[PHYSICS_CLUSTERS] = action;
-
-  action = new QAction(this);
-  action->setText(tr("Show Bounding Sphere"));
-  action->setStatusTip(tr("Show visual representaton of the selected node's bounding sphere."));
-  action->setToolTip(action->statusTip());
-  action->setCheckable(true);
-  mActions[BOUNDING_SPHERE] = action;
-
-  action = new QAction(this);
-  action->setText(tr("Lock Viewpoint"));
-  action->setStatusTip(tr("Disable Viewpoint translation and rotation from 3D view."));
-  action->setToolTip(action->statusTip());
-  action->setCheckable(true);
-  mActions[LOCK_VIEWPOINT] = action;
-
-  action = new QAction(this);
-  action->setText(tr("Disable Selection"));
-  action->setStatusTip(tr("Disable selection change from 3D view."));
-  action->setToolTip(action->statusTip());
-  action->setCheckable(true);
-  mActions[DISABLE_SELECTION] = action;
-
-  action = new QAction(this);
-  action->setText(tr("Disable 3D View Context Menu"));
-  action->setStatusTip(tr("Disable opening the context menu clicking on the 3D view."));
-  action->setToolTip(action->statusTip());
-  action->setCheckable(true);
-  mActions[DISABLE_3D_VIEW_CONTEXT_MENU] = action;
-
-  action = new QAction(this);
-  action->setText(tr("Disable Object Move"));
-  action->setStatusTip(tr("Disable moving objects from 3D view."));
-  action->setToolTip(action->statusTip());
-  action->setCheckable(true);
-  mActions[DISABLE_OBJECT_MOVE] = action;
-
-  action = new QAction(this);
-  action->setText(tr("Disable Applying Force and Torque"));
-  action->setStatusTip(tr("Disable applying force and torque to objects from 3D view."));
-  action->setToolTip(action->statusTip());
-  action->setCheckable(true);
-  mActions[DISABLE_FORCE_AND_TORQUE] = action;
-
-  action = new QAction(this);
-  action->setText(tr("Disable Rendering"));
-  action->setStatusTip(tr("Disable activating the rendering."));
-  action->setToolTip(action->statusTip());
-  action->setCheckable(true);
-  mActions[DISABLE_RENDERING] = action;
->>>>>>> 50c32f4e
 
   icon = QIcon();
   icon.addFile("enabledIcons:insert_after_button.png", QSize(), QIcon::Normal);
   icon.addFile("disabledIcons:insert_after_button.png", QSize(), QIcon::Disabled);
-<<<<<<< HEAD
   newAction = new QAction(this);
   newAction->setEnabled(false);
   newAction->setText(tr("&Add New"));
   newAction->setStatusTip(tr("Add a new object or import an object. (%1+Shift+A)").arg(mapControlKey()));
   newAction->setToolTip(newAction->statusTip());
   newAction->setIcon(icon);
-  newAction->setShortcut(Qt::CTRL + Qt::SHIFT + Qt::Key_A);
+  newAction->setShortcut(Qt::CTRL | Qt::SHIFT | Qt::Key_A);
   mActions[ADD_NEW] = newAction;
-=======
-  action = new QAction(this);
-  action->setEnabled(false);
-  action->setText(tr("&Add New"));
-  action->setStatusTip(tr("Add a new object or import an object. (%1+Shift+A)").arg(mapControlKey()));
-  action->setToolTip(action->statusTip());
-  action->setIcon(icon);
-  action->setShortcut(Qt::CTRL | Qt::SHIFT | Qt::Key_A);
-  mActions[ADD_NEW] = action;
->>>>>>> 50c32f4e
 
   icon = QIcon();
   icon.addFile("enabledIcons:delete_button.png", QSize(), QIcon::Normal);
@@ -937,65 +567,35 @@
   icon = QIcon();
   icon.addFile("enabledIcons:new_button.png", QSize(), QIcon::Normal);
   icon.addFile("disabledIcons:new_button.png", QSize(), QIcon::Disabled);
-<<<<<<< HEAD
   newAction = new QAction(this);
   newAction->setText(tr("&New Text File"));
   newAction->setStatusTip(tr("Create a new text file."));
   newAction->setToolTip(newAction->statusTip());
-  newAction->setShortcut(Qt::CTRL + Qt::Key_N);
+  newAction->setShortcut(Qt::CTRL | Qt::Key_N);
   newAction->setIcon(icon);
   mActions[NEW_FILE] = newAction;
-=======
-  action = new QAction(this);
-  action->setText(tr("&New Text File"));
-  action->setStatusTip(tr("Create a new text file."));
-  action->setToolTip(action->statusTip());
-  action->setShortcut(Qt::CTRL | Qt::Key_N);
-  action->setIcon(icon);
-  mActions[NEW_FILE] = action;
->>>>>>> 50c32f4e
 
   icon = QIcon();
   icon.addFile("enabledIcons:open_button.png", QSize(), QIcon::Normal);
   icon.addFile("disabledIcons:open_button.png", QSize(), QIcon::Disabled);
-<<<<<<< HEAD
   newAction = new QAction(this);
   newAction->setText(tr("&Open Text File..."));
   newAction->setStatusTip(tr("Open an existing text file."));
   newAction->setToolTip(newAction->statusTip());
-  newAction->setShortcut(Qt::CTRL + Qt::Key_O);
+  newAction->setShortcut(Qt::CTRL | Qt::Key_O);
   newAction->setIcon(icon);
   mActions[OPEN_FILE] = newAction;
-=======
-  action = new QAction(this);
-  action->setText(tr("&Open Text File..."));
-  action->setStatusTip(tr("Open an existing text file."));
-  action->setToolTip(action->statusTip());
-  action->setShortcut(Qt::CTRL | Qt::Key_O);
-  action->setIcon(icon);
-  mActions[OPEN_FILE] = action;
->>>>>>> 50c32f4e
 
   icon = QIcon();
   icon.addFile("enabledIcons:save_button.png", QSize(), QIcon::Normal);
   icon.addFile("disabledIcons:save_button.png", QSize(), QIcon::Disabled);
-<<<<<<< HEAD
   newAction = new QAction(this);
   newAction->setText(tr("&Save Text File"));
   newAction->setStatusTip(tr("Save the current text file."));
   newAction->setToolTip(newAction->statusTip());
-  newAction->setShortcut(Qt::CTRL + Qt::Key_S);
+  newAction->setShortcut(Qt::CTRL | Qt::Key_S);
   newAction->setIcon(icon);
   mActions[SAVE_FILE] = newAction;
-=======
-  action = new QAction(this);
-  action->setText(tr("&Save Text File"));
-  action->setStatusTip(tr("Save the current text file."));
-  action->setToolTip(action->statusTip());
-  action->setShortcut(Qt::CTRL | Qt::Key_S);
-  action->setIcon(icon);
-  mActions[SAVE_FILE] = action;
->>>>>>> 50c32f4e
 
   icon = QIcon();
   icon.addFile("enabledIcons:save_as_button.png", QSize(), QIcon::Normal);
@@ -1016,33 +616,22 @@
   icon = QIcon();
   icon.addFile("enabledIcons:reload_button.png", QSize(), QIcon::Normal);
   icon.addFile("disabledIcons:reload_button.png", QSize(), QIcon::Disabled);
-<<<<<<< HEAD
   newAction = new QAction(this);
   newAction->setText(tr("&Revert Text File"));
   newAction->setStatusTip(tr("Revert the current text file."));
   newAction->setToolTip(newAction->statusTip());
   newAction->setIcon(icon);
-  newAction->setShortcut(Qt::CTRL + Qt::Key_R);
+  newAction->setShortcut(Qt::CTRL | Qt::Key_R);
   mActions[REVERT_FILE] = newAction;
-=======
-  action = new QAction(this);
-  action->setText(tr("&Revert Text File"));
-  action->setStatusTip(tr("Revert the current text file."));
-  action->setToolTip(action->statusTip());
-  action->setIcon(icon);
-  action->setShortcut(Qt::CTRL | Qt::Key_R);
-  mActions[REVERT_FILE] = action;
->>>>>>> 50c32f4e
 
   icon = QIcon();
   icon.addFile("enabledIcons:find_button.png", QSize(), QIcon::Normal);
   icon.addFile("disabledIcons:find_button.png", QSize(), QIcon::Disabled);
-<<<<<<< HEAD
   newAction = new QAction(this);
   newAction->setText(tr("&Find..."));
   newAction->setStatusTip(tr("Find text in current file."));
   newAction->setToolTip(newAction->statusTip());
-  newAction->setShortcut(Qt::CTRL + Qt::Key_F);
+  newAction->setShortcut(Qt::CTRL | Qt::Key_F);
   newAction->setIcon(icon);
   newAction->setProperty("kind", FIND);
   connect(newAction, &QAction::triggered, this, &WbActionManager::dispatchUserCommand);
@@ -1052,7 +641,7 @@
   newAction->setText(tr("Find &Next"));
   newAction->setStatusTip(tr("Find next occurence of search string in current file."));
   newAction->setToolTip(newAction->statusTip());
-  newAction->setShortcut(Qt::CTRL + Qt::Key_G);
+  newAction->setShortcut(Qt::CTRL | Qt::Key_G);
   newAction->setProperty("kind", FIND_NEXT);
   connect(newAction, &QAction::triggered, this, &WbActionManager::dispatchUserCommand);
   mActions[FIND_NEXT] = newAction;
@@ -1061,39 +650,10 @@
   newAction->setText(tr("Find &Previous"));
   newAction->setStatusTip(tr("Find previous occurence of search string in current file."));
   newAction->setToolTip(newAction->statusTip());
-  newAction->setShortcut(Qt::SHIFT + Qt::CTRL + Qt::Key_G);
+  newAction->setShortcut(Qt::SHIFT | Qt::CTRL | Qt::Key_G);
   newAction->setProperty("kind", FIND_PREVIOUS);
   connect(newAction, &QAction::triggered, this, &WbActionManager::dispatchUserCommand);
   mActions[FIND_PREVIOUS] = newAction;
-=======
-  action = new QAction(this);
-  action->setText(tr("&Find..."));
-  action->setStatusTip(tr("Find text in current file."));
-  action->setToolTip(action->statusTip());
-  action->setShortcut(Qt::CTRL | Qt::Key_F);
-  action->setIcon(icon);
-  action->setProperty("kind", FIND);
-  connect(action, &QAction::triggered, this, &WbActionManager::dispatchUserCommand);
-  mActions[FIND] = action;
-
-  action = new QAction(this);
-  action->setText(tr("Find &Next"));
-  action->setStatusTip(tr("Find next occurence of search string in current file."));
-  action->setToolTip(action->statusTip());
-  action->setShortcut(Qt::CTRL | Qt::Key_G);
-  action->setProperty("kind", FIND_NEXT);
-  connect(action, &QAction::triggered, this, &WbActionManager::dispatchUserCommand);
-  mActions[FIND_NEXT] = action;
-
-  action = new QAction(this);
-  action->setText(tr("Find &Previous"));
-  action->setStatusTip(tr("Find previous occurence of search string in current file."));
-  action->setToolTip(action->statusTip());
-  action->setShortcut(Qt::SHIFT | Qt::CTRL | Qt::Key_G);
-  action->setProperty("kind", FIND_PREVIOUS);
-  connect(action, &QAction::triggered, this, &WbActionManager::dispatchUserCommand);
-  mActions[FIND_PREVIOUS] = action;
->>>>>>> 50c32f4e
 
   icon = QIcon();
   icon.addFile("enabledIcons:replace_button.png", QSize(), QIcon::Normal);
@@ -1103,15 +663,9 @@
   newAction->setStatusTip(tr("Replace text in current file."));
   newAction->setToolTip(newAction->statusTip());
 #ifdef __APPLE__  // on Mac, CTRL+H is a system shortcut to hide the window
-<<<<<<< HEAD
-  newAction->setShortcut(Qt::CTRL + Qt::ALT + Qt::Key_F);
+  newAction->setShortcut(Qt::CTRL | Qt::ALT | Qt::Key_F);
 #else
-  newAction->setShortcut(Qt::CTRL + Qt::Key_H);
-=======
-  action->setShortcut(Qt::CTRL | Qt::ALT | Qt::Key_F);
-#else
-  action->setShortcut(Qt::CTRL | Qt::Key_H);
->>>>>>> 50c32f4e
+  newAction->setShortcut(Qt::CTRL | Qt::Key_H);
 #endif
   newAction->setIcon(icon);
   mActions[REPLACE] = newAction;
@@ -1125,17 +679,16 @@
   newAction = new QAction(this);
   newAction->setText(tr("&Toggle Line Comment") + "    ");  // add spaces because the spacing between the menu text
   // and the hotkey text does not expand to adjust for the text length
-<<<<<<< HEAD
   newAction->setStatusTip(tr("Toggle comment of selected lines."));
   newAction->setToolTip(newAction->statusTip());
-  newAction->setShortcut(Qt::CTRL + Qt::Key_Slash);
+  newAction->setShortcut(Qt::CTRL | Qt::Key_Slash);
   mActions[TOGGLE_LINE_COMMENT] = newAction;
 
   newAction = new QAction(this);
   newAction->setText(tr("&Print..."));
   newAction->setStatusTip(tr("Print text file."));
   newAction->setToolTip(newAction->statusTip());
-  newAction->setShortcut(Qt::CTRL + Qt::Key_P);
+  newAction->setShortcut(Qt::CTRL | Qt::Key_P);
   mActions[PRINT] = newAction;
 
   newAction = new QAction(this);
@@ -1149,14 +702,14 @@
   newAction->setText(tr("&Clear All Consoles"));
   newAction->setStatusTip(tr("Clears all the Consoles."));
   newAction->setToolTip(newAction->statusTip());
-  newAction->setShortcut(Qt::CTRL + Qt::Key_K);
+  newAction->setShortcut(Qt::CTRL | Qt::Key_K);
   mActions[CLEAR_CONSOLE] = newAction;
 
   newAction = new QAction(this);
   newAction->setText(tr("&New Console"));
   newAction->setStatusTip(tr("Opens a new Console."));
   newAction->setToolTip(newAction->statusTip());
-  newAction->setShortcut(Qt::CTRL + Qt::Key_N);
+  newAction->setShortcut(Qt::CTRL | Qt::Key_N);
   mActions[NEW_CONSOLE] = newAction;
 
   /* VIEWPOINT ACTIONS */
@@ -1180,7 +733,7 @@
   newAction->setText(tr("&Mounted Shot"));
   newAction->setStatusTip(tr("Translate and rotate the camera to follow the object."));
   newAction->setToolTip(newAction->statusTip());
-  newAction->setShortcut(Qt::SHIFT + Qt::Key_F5);
+  newAction->setShortcut(Qt::SHIFT | Qt::Key_F5);
   newAction->setCheckable(true);
   mActions[FOLLOW_MOUNTED] = newAction;
 
@@ -1188,76 +741,9 @@
   newAction->setText(tr("&Pan and Tilt Shot"));
   newAction->setStatusTip(tr("Rotate the camera to always look at the object center."));
   newAction->setToolTip(newAction->statusTip());
-  newAction->setShortcut(Qt::SHIFT + Qt::Key_F7);
+  newAction->setShortcut(Qt::SHIFT | Qt::Key_F7);
   newAction->setCheckable(true);
   mActions[FOLLOW_PAN_AND_TILT] = newAction;
-=======
-  action->setStatusTip(tr("Toggle comment of selected lines."));
-  action->setToolTip(action->statusTip());
-  action->setShortcut(Qt::CTRL | Qt::Key_Slash);
-  mActions[TOGGLE_LINE_COMMENT] = action;
-
-  action = new QAction(this);
-  action->setText(tr("&Print..."));
-  action->setStatusTip(tr("Print text file."));
-  action->setToolTip(action->statusTip());
-  action->setShortcut(Qt::CTRL | Qt::Key_P);
-  mActions[PRINT] = action;
-
-  action = new QAction(this);
-  action->setText(tr("&Print Preview..."));
-  action->setStatusTip(tr("Preview of printed text file."));
-  action->setToolTip(action->statusTip());
-  mActions[PRINT_PREVIEW] = action;
-
-  /* CONSOLE ACTIONS */
-  action = new QAction(this);
-  action->setText(tr("&Clear All Consoles"));
-  action->setStatusTip(tr("Clears all the Consoles."));
-  action->setToolTip(action->statusTip());
-  action->setShortcut(Qt::CTRL | Qt::Key_K);
-  mActions[CLEAR_CONSOLE] = action;
-
-  action = new QAction(this);
-  action->setText(tr("&New Console"));
-  action->setStatusTip(tr("Opens a new Console."));
-  action->setToolTip(action->statusTip());
-  action->setShortcut(Qt::CTRL | Qt::Key_N);
-  mActions[NEW_CONSOLE] = action;
-
-  /* VIEWPOINT ACTIONS */
-
-  action = new QAction(this);
-  action->setText(tr("&None"));
-  action->setStatusTip(tr("Do not follow the object."));
-  action->setToolTip(action->statusTip());
-  action->setCheckable(true);
-  mActions[FOLLOW_NONE] = action;
-
-  action = new QAction(this);
-  action->setText(tr("&Tracking Shot"));
-  action->setStatusTip(tr("Translate the camera to follow the object."));
-  action->setToolTip(action->statusTip());
-  action->setShortcut(Qt::Key_F5);
-  action->setCheckable(true);
-  mActions[FOLLOW_TRACKING] = action;
-
-  action = new QAction(this);
-  action->setText(tr("&Mounted Shot"));
-  action->setStatusTip(tr("Translate and rotate the camera to follow the object."));
-  action->setToolTip(action->statusTip());
-  action->setShortcut(Qt::SHIFT | Qt::Key_F5);
-  action->setCheckable(true);
-  mActions[FOLLOW_MOUNTED] = action;
-
-  action = new QAction(this);
-  action->setText(tr("&Pan and Tilt Shot"));
-  action->setStatusTip(tr("Rotate the camera to always look at the object center."));
-  action->setToolTip(action->statusTip());
-  action->setShortcut(Qt::SHIFT | Qt::Key_F7);
-  action->setCheckable(true);
-  mActions[FOLLOW_PAN_AND_TILT] = action;
->>>>>>> 50c32f4e
 
   actionGroup->addAction(mActions[FOLLOW_NONE]);
   actionGroup->addAction(mActions[FOLLOW_TRACKING]);
@@ -1277,15 +763,9 @@
   newAction->setToolTip(newAction->statusTip());
   newAction->setIcon(icon);
 #ifdef __APPLE__
-<<<<<<< HEAD
-  newAction->setShortcut(Qt::META + Qt::ALT + Qt::Key_5);
+  newAction->setShortcut(Qt::META | Qt::ALT | Qt::Key_5);
 #else
-  newAction->setShortcut(Qt::ALT + Qt::Key_5);
-=======
-  action->setShortcut(Qt::META | Qt::ALT | Qt::Key_5);
-#else
-  action->setShortcut(Qt::ALT | Qt::Key_5);
->>>>>>> 50c32f4e
+  newAction->setShortcut(Qt::ALT | Qt::Key_5);
 #endif
   mActions[MOVE_VIEWPOINT_TO_OBJECT] = newAction;
 
@@ -1302,23 +782,13 @@
   icon = QIcon();
   icon.addFile("enabledIcons:restore_viewpoint_button.png", QSize(), QIcon::Normal);
   icon.addFile("disabledIcons:restore_viewpoint_button.png", QSize(), QIcon::Disabled);
-<<<<<<< HEAD
   newAction = new QAction(this);
   newAction->setText(tr("Restore &Viewpoint"));
   newAction->setStatusTip(tr("Restore the initial Viewpoint position and orientation. (CTRL + SHIFT + V)"));
   newAction->setToolTip(newAction->statusTip());
   newAction->setIcon(icon);
-  newAction->setShortcut(Qt::CTRL + Qt::SHIFT + Qt::Key_V);
+  newAction->setShortcut(Qt::CTRL | Qt::SHIFT | Qt::Key_V);
   mActions[RESTORE_VIEWPOINT] = newAction;
-=======
-  action = new QAction(this);
-  action->setText(tr("Restore &Viewpoint"));
-  action->setStatusTip(tr("Restore the initial Viewpoint position and orientation. (CTRL + SHIFT + V)"));
-  action->setToolTip(action->statusTip());
-  action->setIcon(icon);
-  action->setShortcut(Qt::CTRL | Qt::SHIFT | Qt::Key_V);
-  mActions[RESTORE_VIEWPOINT] = action;
->>>>>>> 50c32f4e
 
   icon = QIcon();
   icon.addFile("enabledIcons:front_view.png", QSize(), QIcon::Normal);
@@ -1329,15 +799,9 @@
   newAction->setToolTip(newAction->statusTip());
   newAction->setIcon(icon);
 #ifdef __APPLE__
-<<<<<<< HEAD
-  newAction->setShortcut(Qt::META + Qt::ALT + Qt::Key_2);
+  newAction->setShortcut(Qt::META | Qt::ALT | Qt::Key_2);
 #else
-  newAction->setShortcut(Qt::ALT + Qt::Key_2);
-=======
-  action->setShortcut(Qt::META | Qt::ALT | Qt::Key_2);
-#else
-  action->setShortcut(Qt::ALT | Qt::Key_2);
->>>>>>> 50c32f4e
+  newAction->setShortcut(Qt::ALT | Qt::Key_2);
 #endif
   mActions[FRONT_VIEW] = newAction;
 
@@ -1350,15 +814,9 @@
   newAction->setToolTip(newAction->statusTip());
   newAction->setIcon(icon);
 #ifdef __APPLE__
-<<<<<<< HEAD
-  newAction->setShortcut(Qt::META + Qt::ALT + Qt::Key_8);
+  newAction->setShortcut(Qt::META | Qt::ALT | Qt::Key_8);
 #else
-  newAction->setShortcut(Qt::ALT + Qt::Key_8);
-=======
-  action->setShortcut(Qt::META | Qt::ALT | Qt::Key_8);
-#else
-  action->setShortcut(Qt::ALT | Qt::Key_8);
->>>>>>> 50c32f4e
+  newAction->setShortcut(Qt::ALT | Qt::Key_8);
 #endif
   mActions[BACK_VIEW] = newAction;
 
@@ -1371,15 +829,9 @@
   newAction->setToolTip(newAction->statusTip());
   newAction->setIcon(icon);
 #ifdef __APPLE__
-<<<<<<< HEAD
-  newAction->setShortcut(Qt::META + Qt::ALT + Qt::Key_4);
+  newAction->setShortcut(Qt::META | Qt::ALT | Qt::Key_4);
 #else
-  newAction->setShortcut(Qt::ALT + Qt::Key_4);
-=======
-  action->setShortcut(Qt::META | Qt::ALT | Qt::Key_4);
-#else
-  action->setShortcut(Qt::ALT | Qt::Key_4);
->>>>>>> 50c32f4e
+  newAction->setShortcut(Qt::ALT | Qt::Key_4);
 #endif
   mActions[LEFT_VIEW] = newAction;
 
@@ -1392,15 +844,9 @@
   newAction->setToolTip(newAction->statusTip());
   newAction->setIcon(icon);
 #ifdef __APPLE__
-<<<<<<< HEAD
-  newAction->setShortcut(Qt::META + Qt::ALT + Qt::Key_6);
+  newAction->setShortcut(Qt::META | Qt::ALT | Qt::Key_6);
 #else
-  newAction->setShortcut(Qt::ALT + Qt::Key_6);
-=======
-  action->setShortcut(Qt::META | Qt::ALT | Qt::Key_6);
-#else
-  action->setShortcut(Qt::ALT | Qt::Key_6);
->>>>>>> 50c32f4e
+  newAction->setShortcut(Qt::ALT | Qt::Key_6);
 #endif
   mActions[RIGHT_VIEW] = newAction;
 
@@ -1413,15 +859,9 @@
   newAction->setToolTip(newAction->statusTip());
   newAction->setIcon(icon);
 #ifdef __APPLE__
-<<<<<<< HEAD
-  newAction->setShortcut(Qt::META + Qt::ALT + Qt::Key_1);
+  newAction->setShortcut(Qt::META | Qt::ALT | Qt::Key_1);
 #else
-  newAction->setShortcut(Qt::ALT + Qt::Key_1);
-=======
-  action->setShortcut(Qt::META | Qt::ALT | Qt::Key_1);
-#else
-  action->setShortcut(Qt::ALT | Qt::Key_1);
->>>>>>> 50c32f4e
+  newAction->setShortcut(Qt::ALT | Qt::Key_1);
 #endif
   mActions[TOP_VIEW] = newAction;
 
@@ -1434,25 +874,18 @@
   newAction->setToolTip(newAction->statusTip());
   newAction->setIcon(icon);
 #ifdef __APPLE__
-<<<<<<< HEAD
-  newAction->setShortcut(Qt::META + Qt::ALT + Qt::Key_7);
+  newAction->setShortcut(Qt::META | Qt::ALT | Qt::Key_7);
 #else
-  newAction->setShortcut(Qt::ALT + Qt::Key_7);
-=======
-  action->setShortcut(Qt::META | Qt::ALT | Qt::Key_7);
-#else
-  action->setShortcut(Qt::ALT | Qt::Key_7);
->>>>>>> 50c32f4e
+  newAction->setShortcut(Qt::ALT | Qt::Key_7);
 #endif
   mActions[BOTTOM_VIEW] = newAction;
 
   /* OVERLAY ACTIONS */
-<<<<<<< HEAD
   newAction = new QAction(this);
   newAction->setText(tr("Hide All &Camera Overlays"));
   newAction->setStatusTip(tr("Hide all camera overlays."));
   newAction->setToolTip(newAction->statusTip());
-  newAction->setShortcut(Qt::SHIFT + Qt::Key_F10);
+  newAction->setShortcut(Qt::SHIFT | Qt::Key_F10);
   newAction->setCheckable(true);
   mActions[HIDE_ALL_CAMERA_OVERLAYS] = newAction;
 
@@ -1460,7 +893,7 @@
   newAction->setText(tr("Hide All &RangeFinder Overlays"));
   newAction->setStatusTip(tr("Hide all range-finder overlays."));
   newAction->setToolTip(newAction->statusTip());
-  newAction->setShortcut(Qt::SHIFT + Qt::Key_F11);
+  newAction->setShortcut(Qt::SHIFT | Qt::Key_F11);
   newAction->setCheckable(true);
   mActions[HIDE_ALL_RANGE_FINDER_OVERLAYS] = newAction;
 
@@ -1468,34 +901,9 @@
   newAction->setText(tr("Hide All &Display Overlays"));
   newAction->setStatusTip(tr("Hide all display overlays."));
   newAction->setToolTip(newAction->statusTip());
-  newAction->setShortcut(Qt::SHIFT + Qt::Key_F12);
+  newAction->setShortcut(Qt::SHIFT | Qt::Key_F12);
   newAction->setCheckable(true);
   mActions[HIDE_ALL_DISPLAY_OVERLAYS] = newAction;
-=======
-  action = new QAction(this);
-  action->setText(tr("Hide All &Camera Overlays"));
-  action->setStatusTip(tr("Hide all camera overlays."));
-  action->setToolTip(action->statusTip());
-  action->setShortcut(Qt::SHIFT | Qt::Key_F10);
-  action->setCheckable(true);
-  mActions[HIDE_ALL_CAMERA_OVERLAYS] = action;
-
-  action = new QAction(this);
-  action->setText(tr("Hide All &RangeFinder Overlays"));
-  action->setStatusTip(tr("Hide all range-finder overlays."));
-  action->setToolTip(action->statusTip());
-  action->setShortcut(Qt::SHIFT | Qt::Key_F11);
-  action->setCheckable(true);
-  mActions[HIDE_ALL_RANGE_FINDER_OVERLAYS] = action;
-
-  action = new QAction(this);
-  action->setText(tr("Hide All &Display Overlays"));
-  action->setStatusTip(tr("Hide all display overlays."));
-  action->setToolTip(action->statusTip());
-  action->setShortcut(Qt::SHIFT | Qt::Key_F12);
-  action->setCheckable(true);
-  mActions[HIDE_ALL_DISPLAY_OVERLAYS] = action;
->>>>>>> 50c32f4e
 
   /* VIRTUAL REALITY HEADSET */
   newAction = new QAction(this);
@@ -1553,19 +961,11 @@
   mActions[VIRTUAL_REALITY_HEADSET_ANTI_ALIASING] = newAction;
 
   /* ROBOT ACTIONS */
-<<<<<<< HEAD
   newAction = new QAction(tr("Edit &Controller"), this);
-  newAction->setShortcut(Qt::ALT + Qt::Key_C);
+  newAction->setShortcut(Qt::ALT | Qt::Key_C);
   newAction->setStatusTip(tr("Edit controller source code."));
   newAction->setToolTip(newAction->statusTip());
   mActions[EDIT_CONTROLLER] = newAction;
-=======
-  action = new QAction(tr("Edit &Controller"), this);
-  action->setShortcut(Qt::ALT | Qt::Key_C);
-  action->setStatusTip(tr("Edit controller source code."));
-  action->setToolTip(action->statusTip());
-  mActions[EDIT_CONTROLLER] = action;
->>>>>>> 50c32f4e
 
   newAction = new QAction(tr("Show Robot &Window"), this);
   newAction->setStatusTip(tr("Show the related robot window."));
