--- conflicted
+++ resolved
@@ -73,10 +73,7 @@
 // Make sure that the value is within the valid range before calling acos
 // If not then the behavior is similar to a clamped value.
 inline double WbMathsUtilities::clampedAcos(double value) {
-<<<<<<< HEAD
-=======
   assert((fabs(value) < 1.0 + EPSILON) && "Value passed to clampedAcos out of range.");
->>>>>>> 258f7f22
   if (value >= 1.0)
     return 0.0;
   if (value <= -1.0)
@@ -87,10 +84,7 @@
 // Make sure that the value is within the valid range before calling asin
 // If not then the behavior is similar to a clamped value.
 inline double WbMathsUtilities::clampedAsin(double value) {
-<<<<<<< HEAD
-=======
   assert((fabs(value) < 1.0 + EPSILON) && "Value passed to clampedAsin out of range.");
->>>>>>> 258f7f22
   if (value >= 1.0)
     return M_PI / 2;
   if (value <= -1.0)
