// Copyright 1996-2021 Cyberbotics Ltd.
//
// Licensed under the Apache License, Version 2.0 (the "License");
// you may not use this file except in compliance with the License.
// You may obtain a copy of the License at
//
//     http://www.apache.org/licenses/LICENSE-2.0
//
// Unless required by applicable law or agreed to in writing, software
// distributed under the License is distributed on an "AS IS" BASIS,
// WITHOUT WARRANTIES OR CONDITIONS OF ANY KIND, either express or implied.
// See the License for the specific language governing permissions and
// limitations under the License.

#ifndef WB_WAVE_FILE_HPP
#define WB_WAVE_FILE_HPP

#include <QtCore/QIODevice>
#include <QtCore/QString>

class WbWaveFile {
public:
<<<<<<< HEAD
  explicit WbWaveFile(const QString &filename);
  explicit WbWaveFile(const QString &url, const QByteArray *fileByteArray);
=======
  explicit WbWaveFile(const QString &filename, QIODevice *device);
>>>>>>> fe831293
  WbWaveFile(qint16 *buffer, int bufferSize, int channelNumber, int bitsPerSample, int rate);
  virtual ~WbWaveFile();

  void loadFromFile(int side = 0);

<<<<<<< HEAD
=======
  void loadConvertedFile(int side);
>>>>>>> fe831293
  void loadConvertedFile(int side, const QString &filename);

  // balance: -1 = only left, +1 = only right
  void convertToMono(double balance = 0);

  // the API was designed to be able to easily add the following functions:
  // void loadFromBuffer(const unsigned char *buffer, int channels, int bitPerSample, int frequency);
  // void writeToFile();

  const qint16 *buffer() const { return mBuffer; }
  qint64 bufferSize() const { return mBufferSize; }
  int nChannels() const { return mNChannels; }
  int bitsPerSample() const { return mBitsPerSample; }
  int rate() const { return mRate; }
  QString filename() const { return mFilename; }

private:
  QString mFilename;
<<<<<<< HEAD
  const QByteArray *mFileByteArray;
=======
  QIODevice *mDevice;
>>>>>>> fe831293
  qint16 *mBuffer;
  qint64 mBufferSize;  // number of 'qint16' in the buffer

  int mNChannels;
  int mBitsPerSample;
  int mRate;

  bool mOwnBuffer;
};

#endif<|MERGE_RESOLUTION|>--- conflicted
+++ resolved
@@ -20,21 +20,13 @@
 
 class WbWaveFile {
 public:
-<<<<<<< HEAD
-  explicit WbWaveFile(const QString &filename);
-  explicit WbWaveFile(const QString &url, const QByteArray *fileByteArray);
-=======
   explicit WbWaveFile(const QString &filename, QIODevice *device);
->>>>>>> fe831293
   WbWaveFile(qint16 *buffer, int bufferSize, int channelNumber, int bitsPerSample, int rate);
   virtual ~WbWaveFile();
 
   void loadFromFile(int side = 0);
 
-<<<<<<< HEAD
-=======
   void loadConvertedFile(int side);
->>>>>>> fe831293
   void loadConvertedFile(int side, const QString &filename);
 
   // balance: -1 = only left, +1 = only right
@@ -53,11 +45,7 @@
 
 private:
   QString mFilename;
-<<<<<<< HEAD
-  const QByteArray *mFileByteArray;
-=======
   QIODevice *mDevice;
->>>>>>> fe831293
   qint16 *mBuffer;
   qint64 mBufferSize;  // number of 'qint16' in the buffer
 
