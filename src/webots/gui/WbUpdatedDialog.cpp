--- conflicted
+++ resolved
@@ -21,11 +21,7 @@
 #include "WbUpdatedDialog.hpp"
 
 WbUpdatedDialog::WbUpdatedDialog(QWidget *parent) : QDialog(parent) {
-<<<<<<< HEAD
-  setWindowTitle(tr("Welcome to Webots R2023b revision 1"));
-=======
   setWindowTitle(tr("Welcome to Webots R2024a"));
->>>>>>> 58a7c12a
 
   QPixmap webotsLogo("images:webots.png");
   QLabel *image = new QLabel(this);
@@ -35,11 +31,7 @@
 
   QLabel *label = new QLabel(this);
   label->setGeometry(QRect(75, 30, 330, 30));
-<<<<<<< HEAD
-  label->setText(tr("<b>Thank you for using Webots R2023b revision 1.</b>"));
-=======
   label->setText(tr("<b>Thank you for using Webots R2024a.</b>"));
->>>>>>> 58a7c12a
   label->setStyleSheet("font-size: 15px;");
   label->setAlignment(Qt::AlignLeading | Qt::AlignLeft | Qt::AlignTop);
   label->setWordWrap(true);
@@ -64,14 +56,8 @@
 
   label = new QLabel(this);
   label->setGeometry(QRect(35, 200, 283, 44));
-<<<<<<< HEAD
-  label->setText(
-    tr("Find out the new features, enhancements and bug fixes of Webots R2023b revision 1 in the <a style='color: #5DADE2;' "
-       "href='https://cyberbotics.com/doc/reference/changelog-r2023'>changelog</a>."));
-=======
   label->setText(tr("Find out the new features, enhancements and bug fixes of Webots R2024a in the <a style='color: #5DADE2;' "
                     "href='https://cyberbotics.com/doc/reference/changelog-r2023'>changelog</a>."));
->>>>>>> 58a7c12a
   label->setOpenExternalLinks(true);
   label->setAlignment(Qt::AlignLeading | Qt::AlignLeft | Qt::AlignTop);
   label->setWordWrap(true);
