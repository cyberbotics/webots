// Copyright 1996-2022 Cyberbotics Ltd.
//
// Licensed under the Apache License, Version 2.0 (the "License");
// you may not use this file except in compliance with the License.
// You may obtain a copy of the License at
//
//     http://www.apache.org/licenses/LICENSE-2.0
//
// Unless required by applicable law or agreed to in writing, software
// distributed under the License is distributed on an "AS IS" BASIS,
// WITHOUT WARRANTIES OR CONDITIONS OF ANY KIND, either express or implied.
// See the License for the specific language governing permissions and
// limitations under the License.

#include "WbStreamingServer.hpp"

#include "WbApplication.hpp"
#include "WbField.hpp"
#include "WbHttpReply.hpp"
#include "WbLanguage.hpp"
#include "WbMainWindow.hpp"
#include "WbNodeOperations.hpp"
#include "WbProject.hpp"
#include "WbRobot.hpp"
#include "WbSimulationState.hpp"
#include "WbSimulationWorld.hpp"
#include "WbStandardPaths.hpp"
#include "WbStreamingTcpServer.hpp"
#include "WbSupervisorUtilities.hpp"
#include "WbTemplateManager.hpp"
#include "WbWorld.hpp"

#include <QtCore/QCoreApplication>
#include <QtCore/QDir>
#include <QtCore/QJsonDocument>
#include <QtCore/QJsonObject>
#include <QtCore/QRegularExpression>
#include <QtNetwork/QSslKey>
#include <QtWebSockets/QWebSocket>
#include <QtWebSockets/QWebSocketServer>

WbMainWindow *WbStreamingServer::cMainWindow = NULL;

WbStreamingServer::WbStreamingServer(bool monitorActivity, bool disableTextStreams, bool ssl, bool controllerEdit,
                                     bool stream) :
  QObject(),
  mPauseTimeout(-1),
  mWebSocketServer(NULL),
  mClientsReadyToReceiveMessages(false),
  mMonitorActivity(monitorActivity),
  mDisableTextStreams(disableTextStreams),
  mSsl(ssl),
  mStream(stream),
  mControllerEdit(controllerEdit) {
  connect(WbApplication::instance(), &WbApplication::postWorldLoaded, this, &WbStreamingServer::newWorld);
  connect(WbApplication::instance(), &WbApplication::preWorldLoaded, this, &WbStreamingServer::deleteWorld);
  connect(WbApplication::instance(), &WbApplication::worldLoadingHasProgressed, this,
          &WbStreamingServer::setWorldLoadingProgress);
  connect(WbApplication::instance(), &WbApplication::worldLoadingStatusHasChanged, this,
          &WbStreamingServer::setWorldLoadingStatus);
  connect(WbNodeOperations::instance(), &WbNodeOperations::nodeAdded, this, &WbStreamingServer::propagateNodeAddition);
  connect(WbTemplateManager::instance(), &WbTemplateManager::postNodeRegeneration, this,
          &WbStreamingServer::propagateNodeAddition);
}

WbStreamingServer::~WbStreamingServer() {
  if (isActive())
    destroy();
  WbLog::info(tr("Streaming server closed"));
};

QString WbStreamingServer::clientToId(QWebSocket *client) {
  return QString::number((quintptr)client);
}

void WbStreamingServer::setMainWindow(WbMainWindow *mainWindow) {
  cMainWindow = mainWindow;
}

void WbStreamingServer::start(int port) {
  try {
    create(port);
  } catch (const QString &e) {
    WbLog::error(tr("Error when creating the TCP streaming server on port %1: %2").arg(port).arg(e));
    return;
  }
  if (mStream)
    WbLog::info(tr("Streaming server listening on port %1.").arg(port));
}

void WbStreamingServer::sendToJavascript(const QByteArray &string) {
  WbRobot *robot = dynamic_cast<WbRobot *>(sender());
  if (robot) {
    QJsonObject jsonObject;
    jsonObject.insert("name", robot->name());
    jsonObject.insert("message", QString::fromUtf8(string));
    const QJsonDocument jsonDocument(jsonObject);
    sendToClients("robot: " + jsonDocument.toJson(QJsonDocument::Compact));
  } else
    WbLog::info("WbStreamingServer::sendToJavaScript: Can't send message: " + QString::fromUtf8(string));
}

void WbStreamingServer::stop() {
  destroy();
}

void WbStreamingServer::create(int port) {
  // Create a simple HTTP server, serving:
  // - a websocket on "/"
  // - texture images on the other urls. e.g. "/textures/dir/image.[jpg|png|hdr]"

  // Reference to let live QTcpSocket and QWebSocketServer on the same port using `QWebSocketServer::handleConnection()`:
  // - https://bugreports.qt.io/browse/QTBUG-54276
  QWebSocketServer::SslMode sslMode = mSsl ? QWebSocketServer::SecureMode : QWebSocketServer::NonSecureMode;
  mWebSocketServer = new QWebSocketServer("Webots Streaming Server", sslMode, this);
  mTcpServer = new WbStreamingTcpServer();
  if (mSsl) {
    QSslConfiguration sslConfiguration;
    QFile privateKeyFile(WbStandardPaths::resourcesWebPath() + "server/ssl/privkey.pem");
    privateKeyFile.open(QIODevice::ReadOnly);
    QSslKey privateKey(&privateKeyFile, QSsl::Rsa);
    privateKeyFile.close();
    sslConfiguration.setPrivateKey(privateKey);
    QList<QSslCertificate> localCertificateChain =
      QSslCertificate::fromPath(WbStandardPaths::resourcesWebPath() + "server/ssl/cert.pem");
    sslConfiguration.setLocalCertificateChain(localCertificateChain);
    sslConfiguration.setPeerVerifyMode(QSslSocket::VerifyNone);
    mWebSocketServer->setSslConfiguration(sslConfiguration);
    mTcpServer->setSslConfiguration(sslConfiguration);
  }
  if (!mTcpServer->listen(QHostAddress::Any, port))
    throw tr("Cannot set the server in listen mode: %1").arg(mTcpServer->errorString());
  connect(mWebSocketServer, &QWebSocketServer::newConnection, this, &WbStreamingServer::onNewWebSocketConnection);
  connect(mTcpServer, &WbStreamingTcpServer::newConnection, this, &WbStreamingServer::onNewTcpConnection);
  connect(WbSimulationState::instance(), &WbSimulationState::controllerReadRequestsCompleted, this,
          &WbStreamingServer::sendUpdatePackageToClients, Qt::UniqueConnection);
  if (!mDisableTextStreams)
    connect(WbLog::instance(), &WbLog::logEmitted, this, &WbStreamingServer::propagateWebotsLogToClients);
}

void WbStreamingServer::destroy() {
  disconnect(WbSimulationState::instance(), &WbSimulationState::controllerReadRequestsCompleted, this,
             &WbStreamingServer::sendUpdatePackageToClients);
  disconnect(WbLog::instance(), &WbLog::logEmitted, this, &WbStreamingServer::propagateWebotsLogToClients);

  if (mWebSocketServer)
    mWebSocketServer->close();

  foreach (QWebSocket *client, mWebSocketClients) {
    disconnect(client, &QWebSocket::textMessageReceived, this, &WbStreamingServer::processTextMessage);
    disconnect(client, &QWebSocket::disconnected, this, &WbStreamingServer::socketDisconnected);
  };
  qDeleteAll(mWebSocketClients);
  mWebSocketClients.clear();

  delete mWebSocketServer;
  mWebSocketServer = NULL;

  delete mTcpServer;
  mTcpServer = NULL;
}

void WbStreamingServer::closeClient(const QString &clientID) {
  foreach (QWebSocket *client, mWebSocketClients) {
    if (clientToId(client) == clientID) {
      disconnect(client, &QWebSocket::textMessageReceived, this, &WbStreamingServer::processTextMessage);
      disconnect(client, &QWebSocket::disconnected, this, &WbStreamingServer::socketDisconnected);
      emit sendRobotWindowClientID(clientToId(client), NULL, "disconnected");
      mWebSocketClients.removeAll(client);
      client->deleteLater();
    }
  }
}

void WbStreamingServer::onNewTcpConnection() {
  QTcpSocket *socket = mTcpServer->nextPendingConnection();
  if (socket) {
    mWebSocketServer->handleConnection(socket);
    connect(socket, &QTcpSocket::readyRead, this, &WbStreamingServer::onNewTcpData);
  }
}

void WbStreamingServer::onNewTcpData() {
  QTcpSocket *socket = qobject_cast<QTcpSocket *>(sender());

  const QString &line(socket->peek(1024));  // Peek the request header to determine the requested url.
  QStringList tokens = QString(line).split(QRegExp("[ \r\n][ \r\n]*"));
  if (tokens[0] == "GET") {
    const QString &requestedUrl(tokens[1].replace(QRegExp("^/"), ""));
    if (!requestedUrl.isEmpty()) {  // "/" is reserved for the websocket.
      bool hasEtag = false;
      QString etag;
      for (const auto &i : tokens) {
        if (i == "If-None-Match:")
          hasEtag = true;
        else if (hasEtag) {
          etag = i;
          break;
        }
      }
      sendTcpRequestReply(requestedUrl, etag, socket);
    }
  }
}

void WbStreamingServer::sendTcpRequestReply(const QString &completeUrl, const QString &etag, QTcpSocket *socket) {
  QString requestedUrl = completeUrl.left(completeUrl.lastIndexOf('?'));
  QString filePath = WbProject::current()->pluginsPath() + requestedUrl;
  // Here handle the streaming_viewer files.
  static const QStringList streamer_files = {"index.html", "setup_viewer.js", "style.css", "webots_icon.png"};
  if ((!requestedUrl.startsWith("robot_windows/")) && streamer_files.contains(requestedUrl)) {
    if (streamer_files.contains(requestedUrl))
      filePath = WbStandardPaths::resourcesWebPath() + "streaming_viewer/" + requestedUrl;
    else {
      WbLog::warning(tr("Unsupported URL %1").arg(requestedUrl));
      socket->write(WbHttpReply::forge404Reply());
    }
  } else if (requestedUrl.contains("generic")) {
    QString requestFile = requestedUrl.mid(requestedUrl.lastIndexOf("/"));
    filePath = WbStandardPaths::resourcesRobotWindowsPluginsPath() + "generic" + requestFile;
  } else if (requestedUrl.endsWith(".js")) {
    filePath = WbStandardPaths::webotsHomePath() + requestedUrl;
    if (!QFileInfo(filePath).exists())
      filePath = WbProject::current()->pluginsPath() + requestedUrl;
  }
  const QString fileName(filePath);
  if (WbHttpReply::mimeType(fileName).isEmpty()) {
    WbLog::warning(tr("Unsupported file type %1").arg(fileName));
    socket->write(WbHttpReply::forge404Reply());
    return;
  }
  WbLog::info(tr("Received request for %1").arg(fileName));
  socket->write(WbHttpReply::forgeFileReply(fileName, etag));
}

void WbStreamingServer::onNewWebSocketConnection() {
  QWebSocket *client = mWebSocketServer->nextPendingConnection();
  if (client) {
    connect(client, &QWebSocket::textMessageReceived, this, &WbStreamingServer::processTextMessage);
    connect(client, &QWebSocket::disconnected, this, &WbStreamingServer::socketDisconnected);
    mWebSocketClients << client;
    if (mStream)
      WbLog::info(tr("Streaming server: New client [%1] (%2 connected client(s)).")
                    .arg(clientToId(client))
                    .arg(mWebSocketClients.size()));
  }
}

void WbStreamingServer::sendFileToClient(QWebSocket *client, const QString &type, const QString &folder, const QString &path,
                                         const QString &filename) {
  QFile file(path + "/" + filename);
  if (file.open(QIODevice::ReadOnly | QIODevice::Text)) {
    QString content;
    int numberOfLines = 0;
    while (!file.atEnd()) {
      content += file.readLine();
      numberOfLines++;
    }
    file.close();
    WbLog::info("Sending " + folder + "/" + filename + " " + type + " to web interface (" + QString::number(numberOfLines) +
                " lines).");
    const QString &answer =
      "set " + type + ":" + folder + "/" + filename + ":" + QString::number(numberOfLines) + "\n" + content;
    client->sendTextMessage(answer);
  }
}

void WbStreamingServer::processTextMessage(QString message) {
  QWebSocket *client = qobject_cast<QWebSocket *>(sender());

  if (message.startsWith("robot:")) {
    QString name;
    QString robotMessage;
    const QString &data = message.mid(6).trimmed();
    const QJsonDocument &jsonDocument = QJsonDocument::fromJson(data.toUtf8());
    if (jsonDocument.isNull() || !jsonDocument.isObject()) {
      // backward compatibility
      const int nameSize = data.indexOf(":");
      name = data.left(nameSize);
      robotMessage = data.mid(nameSize + 1);
    } else {
      name = jsonDocument.object().value("name").toString();
      robotMessage = jsonDocument.object().value("message").toString();
    }
    if (mStream)
      WbLog::info(tr("Streaming server: received robot message for %1: \"%2\".").arg(name).arg(robotMessage));

    if (robotMessage == "init robot window") {
      sendToClients();
      const int nameSize = data.indexOf(":");
      name = data.left(nameSize);
      emit sendRobotWindowClientID(clientToId(client), name, "connected");  // issue here, client?
    } else {
      const QList<WbRobot *> &robots = WbWorld::instance()->robots();
      const QByteArray &byteRobotMessage = robotMessage.toUtf8();
      foreach (WbRobot *const robot, robots)
        if (robot->name() == name) {
          robot->receiveFromJavascript(byteRobotMessage);
          break;
        }
    }
<<<<<<< HEAD
    connect(WbSimulationState::instance(), &WbSimulationState::modeChanged, this,
            &WbStreamingServer::propagateSimulationStateChange);
    fflush(stdout);
  } else if (message == "step") {
    disconnect(WbSimulationState::instance(), &WbSimulationState::modeChanged, this,
               &WbStreamingServer::propagateSimulationStateChange);
    WbSimulationState::instance()->setMode(WbSimulationState::STEP);
    printf("step\n");
    fflush(stdout);
    WbSimulationWorld::instance()->step();
    WbSimulationState::instance()->setMode(WbSimulationState::PAUSE);
    connect(WbSimulationState::instance(), &WbSimulationState::modeChanged, this,
            &WbStreamingServer::propagateSimulationStateChange);
    printf("pause\n");
    fflush(stdout);
    client->sendTextMessage("paused by client");
  } else if (message.startsWith("timeout:")) {
    const double timeout = message.mid(8).toDouble();
    if (timeout >= 0)
      mPauseTimeout = WbSimulationState::instance()->time() + timeout;
    else
      mPauseTimeout = -1.0;
  } else if (message == "reset") {
    resetSimulation();
    sendToClients("reset finished");
  } else if (message == "reload")
    WbApplication::instance()->worldReload();
  else if (message.startsWith("load:")) {
    const QString &worldsPath = WbProject::current()->worldsPath();
    const QString &fullPath = worldsPath + '/' + message.mid(5);
    if (!QFile::exists(fullPath))
      WbLog::error(tr("Streaming server: world %1 doesn't exist.").arg(fullPath));
    else if (QDir(worldsPath) != QFileInfo(fullPath).absoluteDir())
      WbLog::error(tr("Streaming server: you are not allowed to open a world in another project directory."));
    else if (cMainWindow)
      cMainWindow->loadDifferentWorld(fullPath);
  } else if (message.startsWith("get controller:")) {
    const QString &controller = message.mid(15);
    if (!isControllerEditAllowed(controller))
      return;
    // Searches into the current projects controllers directories only
    // We look first for a perfect match of the file name (deprived of extension) with the controller directory name
    const QString &controllerDirPath = WbProject::current()->path() + "controllers/" + controller;
    const QDir &controllerDir(controllerDirPath);
    if (controllerDir.exists()) {
      // retrieve main controller filename first and other source files afterwards
      QStringList filterNames = WbLanguage::sourceFileExtensions();
      filterNames.replaceInStrings(QRegExp("^"), controller);  // prepend controller name to each item
      QStringList matchingSourceFiles = controllerDir.entryList(filterNames, QDir::Files);
      QString mainControllerFilename;
      if (!matchingSourceFiles.isEmpty()) {
        mainControllerFilename = matchingSourceFiles[0];
        sendFileToClient(client, "controller", controller, controllerDirPath, mainControllerFilename);
=======
  } else if (mStream) {
    if (message == "pause") {
      disconnect(WbSimulationState::instance(), &WbSimulationState::modeChanged, this,
                 &WbStreamingServer::propagateSimulationStateChange);
      WbSimulationState::instance()->setMode(WbSimulationState::PAUSE);
      connect(WbSimulationState::instance(), &WbSimulationState::modeChanged, this,
              &WbStreamingServer::propagateSimulationStateChange);
      printf("pause\n");
      fflush(stdout);
      client->sendTextMessage("paused by client");
    } else if (message.startsWith("real-time:") or message.startsWith("fast:")) {
      const bool realTime = message.startsWith("real-time:");
      const double timeout = realTime ? message.mid(10).toDouble() : message.mid(5).toDouble();
      if (timeout >= 0)
        mPauseTimeout = WbSimulationState::instance()->time() + timeout;
      else
        mPauseTimeout = -1.0;
      disconnect(WbSimulationState::instance(), &WbSimulationState::modeChanged, this,
                 &WbStreamingServer::propagateSimulationStateChange);
      if (realTime) {
        printf("real-time\n");
        WbSimulationState::instance()->setMode(WbSimulationState::REALTIME);
        client->sendTextMessage("real-time");
      } else {
        printf("fast\n");
        WbSimulationState::instance()->setMode(WbSimulationState::FAST);
        client->sendTextMessage("fast");
      }
      connect(WbSimulationState::instance(), &WbSimulationState::modeChanged, this,
              &WbStreamingServer::propagateSimulationStateChange);
      fflush(stdout);
    } else if (message == "step") {
      disconnect(WbSimulationState::instance(), &WbSimulationState::modeChanged, this,
                 &WbStreamingServer::propagateSimulationStateChange);
      WbSimulationState::instance()->setMode(WbSimulationState::STEP);
      printf("step\n");
      fflush(stdout);
      WbSimulationWorld::instance()->step();
      WbSimulationState::instance()->setMode(WbSimulationState::PAUSE);
      connect(WbSimulationState::instance(), &WbSimulationState::modeChanged, this,
              &WbStreamingServer::propagateSimulationStateChange);
      printf("pause\n");
      fflush(stdout);
      client->sendTextMessage("paused by client");
    } else if (message.startsWith("timeout:")) {
      const double timeout = message.mid(8).toDouble();
      if (timeout >= 0)
        mPauseTimeout = WbSimulationState::instance()->time() + timeout;
      else
        mPauseTimeout = -1.0;
    } else if (message == "reset") {
      resetSimulation();
      sendToClients("reset finished");
    } else if (message == "revert")
      WbApplication::instance()->worldReload();
    else if (message.startsWith("load:")) {
      const QString &worldsPath = WbProject::current()->worldsPath();
      const QString &fullPath = worldsPath + '/' + message.mid(5);
      if (!QFile::exists(fullPath))
        WbLog::error(tr("Streaming server: world %1 doesn't exist.").arg(fullPath));
      else if (QDir(worldsPath) != QFileInfo(fullPath).absoluteDir())
        WbLog::error(tr("Streaming server: you are not allowed to open a world in another project directory."));
      else if (cMainWindow)
        cMainWindow->loadDifferentWorld(fullPath);
    } else if (message.startsWith("get controller:")) {
      const QString &controller = message.mid(15);
      if (!isControllerEditAllowed(controller))
        return;
      // Searches into the current projects controllers directories only
      // We look first for a perfect match of the file name (deprived of extension) with the controller directory name
      const QString &controllerDirPath = WbProject::current()->path() + "controllers/" + controller;
      const QDir &controllerDir(controllerDirPath);
      if (controllerDir.exists()) {
        // retrieve main controller filename first and other source files afterwards
        QStringList filterNames = WbLanguage::sourceFileExtensions();
        filterNames.replaceInStrings(QRegExp("^"), controller);  // prepend controller name to each item
        QStringList matchingSourceFiles = controllerDir.entryList(filterNames, QDir::Files);
        QString mainControllerFilename;
        if (!matchingSourceFiles.isEmpty()) {
          mainControllerFilename = matchingSourceFiles[0];
          sendFileToClient(client, "controller", controller, controllerDirPath, mainControllerFilename);
        }
        // send other controller files
        filterNames =
          WbLanguage::sourceFileExtensions() + WbLanguage::headerFileExtensions() + WbLanguage::dataFileExtensions();
        filterNames.replaceInStrings(QRegExp("^"), "*");
        matchingSourceFiles = controllerDir.entryList(filterNames, QDir::Files);
        matchingSourceFiles.removeOne(mainControllerFilename);
        foreach (QString matchingSourceFile, matchingSourceFiles) {
          if (matchingSourceFile == "runtime.ini")
            // skip runtime.ini that cannot be modified by the user
            continue;
          sendFileToClient(client, "controller", controller, controllerDirPath, matchingSourceFile);
        }
>>>>>>> beb53597
      }
    } else if (message.startsWith("sync controller:")) {
      const QString &controllerFile = message.mid(16);  // e.g. square_path/square_path.py
      const QString &controllerName = controllerFile.split("/")[0];
      if (!isControllerEditAllowed(controllerName))
        return;
      const QFileInfo &fi(WbProject::current()->path() + "controllers/" + controllerFile);
      const QString &filename = fi.fileName();
      if (fi.isFile() && fi.exists() && filename != "runtime.ini")
        sendFileToClient(client, "controller", controllerName, fi.absolutePath(), filename);
    } else if (message.startsWith("set controller:")) {
      const int s = message.indexOf('/', 15);
      const QString &controller = message.mid(15, s - 15);
      if (!isControllerEditAllowed(controller))
        return;
      const QString &filename = message.mid(s + 1, message.indexOf(':', s) - s - 1);
      if (filename == "runtime.ini")
        // it is forbidden to modify the runtime.ini file from the web interface
        return;
      if (controller.contains('.') || filename.contains("..")) {
        WbLog::error(tr("Streaming server: bad controller file name: %1/%2.").arg(controller, filename));
        return;
      }
      const QString &projectDirPath = WbProject::current()->path() + "controllers/" + controller;
      const QDir &projectDir(projectDirPath);
      if (!projectDir.exists()) {
        WbLog::error(tr("Streaming server: non-existing controller folder: %1.").arg(controller));
        return;
      }
      const QString &fullFilename = projectDirPath + "/" + filename;
      QFile file(fullFilename);
      if (!file.exists()) {
        WbLog::error(tr("Streaming server: non-existing controller file: %1.").arg(fullFilename));
        return;
      }
      if (!file.open(QIODevice::WriteOnly | QIODevice::Text)) {
        WbLog::error(tr("Streaming server: cannot write controller file: %1.").arg(fullFilename));
        return;
      }
      const QStringRef &content = message.midRef(message.indexOf('\n') + 1);
      file.write(content.toUtf8());
      file.close();
    } else
      WbLog::error(tr("Streaming server: Unsupported message: %1.").arg(message));
  }
}

bool WbStreamingServer::isControllerEditAllowed(const QString &controller) {
  if (mEditableControllers.contains(controller))
    return true;

  WbLog::error(tr("Streaming server: edit of '%1' controller not allowed.").arg(controller));
  return false;
}

void WbStreamingServer::socketDisconnected() {
  QWebSocket *client = qobject_cast<QWebSocket *>(sender());
  if (client) {
    emit sendRobotWindowClientID(clientToId(client), NULL, "disconnected");
    mWebSocketClients.removeAll(client);
    client->deleteLater();
    if (mStream)
      WbLog::info(tr("Streaming server: Client disconnected [%1] (remains %2 client(s)).")
                    .arg(clientToId(client))
                    .arg(mWebSocketClients.size()));
  }
}

void WbStreamingServer::sendUpdatePackageToClients() {
  sendActivityPulse();

  if (mWebSocketClients.size() > 0) {
    const qint64 currentTime = QDateTime::currentMSecsSinceEpoch();
    if (mLastUpdateTime < 0.0 || currentTime - mLastUpdateTime >= 1000.0 / WbWorld::instance()->worldInfo()->fps()) {
      foreach (QWebSocket *client, mWebSocketClients)
        pauseClientIfNeeded(client);
      mLastUpdateTime = currentTime;
    }
  }
}

void WbStreamingServer::sendActivityPulse() const {
  if (!mMonitorActivity)
    return;

  static qint64 lastTime = 0;
  const qint64 currentTime = QDateTime::currentMSecsSinceEpoch();
  if (currentTime - lastTime >= 5000.0) {  // send a pulse every 5 second on stdout
    lastTime = currentTime;                // to mean the simulation is up and running
    printf(".\n");
    fflush(stdout);
  }
}

void WbStreamingServer::propagateControllerLogToClients(WbLog::Level level, const QString &message, bool popup) {
  propagateLogToClients(level, message);
}

bool WbStreamingServer::isControllerMessageIgnored(const QString &pattern, const QString &message) const {
  if (!QRegularExpression(pattern.arg(".+")).match(message).hasMatch())
    return false;

  for (int i = 0; i < mEditableControllers.size(); ++i) {
    if (QRegularExpression(pattern.arg(mEditableControllers.at(i))).match(message).hasMatch())
      return false;
  }

  return true;
}

void WbStreamingServer::propagateWebotsLogToClients(WbLog::Level level, const QString &message, bool popup) {
  if (message.startsWith("INFO: Streaming server") || level == WbLog::STATUS || level == WbLog::DEBUG)
    // do not propagate streaming server logs, status or debug messages
    return;

  // do not propagate start and exit messages coming from controllers that are not editable
  if (isControllerMessageIgnored("^INFO: %1: Starting:", message) ||
      isControllerMessageIgnored("^INFO: '%1' controller", message))
    return;

  propagateLogToClients(level == WbLog::INFO ? WbLog::STDOUT : level, message);
}

void WbStreamingServer::propagateLogToClients(WbLog::Level level, const QString &message) {
  QString result;

  if (level == WbLog::STDOUT)
    result = "stdout:";
  else
    result = "stderr:";

  result += message;
  sendToClients(result);
}

void WbStreamingServer::sendToClients(const QString &message) {
  if (message.isEmpty()) {
    mClientsReadyToReceiveMessages = true;
    if (mMessageToClients.isEmpty())
      return;
  } else if (mMessageToClients.isEmpty())
    mMessageToClients = message;
  else
    mMessageToClients += "\n" + message;
  if (mWebSocketClients.isEmpty() || !mClientsReadyToReceiveMessages) {
    return;
  }
  foreach (QWebSocket *client, mWebSocketClients)
    client->sendTextMessage(mMessageToClients);
  mMessageToClients = "";
}

void WbStreamingServer::computeEditableControllers() {
  mEditableControllers.clear();
  const QList<WbRobot *> &robots = WbWorld::instance()->robots();
  foreach (WbRobot *const robot, robots)
    connectNewRobot(robot);
}

void WbStreamingServer::connectNewRobot(const WbRobot *robot) {
  connect(robot, &WbRobot::sendToJavascript, this, &WbStreamingServer::sendToJavascript);
  if (mControllerEdit) {
    const WbField *controllerField = robot->findField("controller");
    if (controllerField) {
      const QString &name = dynamic_cast<WbSFString *>(controllerField->value())->value();
      if (name != "void")
        mEditableControllers.append(name);
    }
  }
}

bool WbStreamingServer::prepareWorld() {
  try {
    foreach (QWebSocket *client, mWebSocketClients)
      sendWorldToClient(client);
  } catch (const QString &e) {
    WbLog::error(tr("Error when reloading world: %1.").arg(e));
    destroy();
    return false;
  }

  return true;
}

void WbStreamingServer::newWorld() {
  if (mWebSocketServer == NULL)
    return;

  if (mMonitorActivity) {
    printf("open\n");
    fflush(stdout);
  }

  if (!prepareWorld())
    return;
  computeEditableControllers();
}

void WbStreamingServer::deleteWorld() {
  if (mWebSocketServer == NULL)
    return;
  foreach (QWebSocket *client, mWebSocketClients)
    client->sendTextMessage("delete world");
  mEditableControllers.clear();
}

void WbStreamingServer::resetSimulation() {
  WbApplication::instance()->simulationReset(true);
  QCoreApplication::processEvents();  // this is required to make sure the simulation reset has been performed before sending
                                      // the update
  mLastUpdateTime = -1.0;
  mPauseTimeout = -1.0;
}

void WbStreamingServer::setWorldLoadingProgress(const int progress) {
  foreach (QWebSocket *client, mWebSocketClients) {
    client->sendTextMessage("loading:" + mCurrentWorldLoadingStatus + ":" + QString::number(progress));
    client->flush();
  }
}

void WbStreamingServer::propagateNodeAddition(WbNode *node) {
  if (mWebSocketServer == NULL || WbWorld::instance() == NULL)
    return;

  if (node->isProtoParameterNode()) {
    // PROTO parameter nodes are not exported to X3D or transmitted to webots.min.js
    foreach (WbNode *nodeInstance, node->protoParameterNodeInstances())
      propagateNodeAddition(nodeInstance);
    return;
  }

  const WbRobot *robot = dynamic_cast<WbRobot *>(node);
  if (robot)
    connectNewRobot(robot);
}

QString WbStreamingServer::simulationStateString(bool pauseTime) {
  switch (WbSimulationState::instance()->mode()) {
    case WbSimulationState::PAUSE:
      return pauseTime ? QString("pause: %1").arg(WbSimulationState::instance()->time()) : "pause";
    case WbSimulationState::REALTIME:
      return "real-time";
    case WbSimulationState::FAST:
      return "fast";
    default:
      return "";
  }
}

void WbStreamingServer::propagateSimulationStateChange() const {
  if (mWebSocketServer == NULL || WbWorld::instance() == NULL || mWebSocketClients.isEmpty())
    return;

  QString message = simulationStateString();
  if (message.isEmpty())
    return;
  foreach (QWebSocket *client, mWebSocketClients)
    client->sendTextMessage(message);
}

void WbStreamingServer::pauseClientIfNeeded(QWebSocket *client) {
  if (mPauseTimeout < 0 || WbSimulationState::instance()->time() < mPauseTimeout)
    return;

  disconnect(WbSimulationState::instance(), &WbSimulationState::modeChanged, this,
             &WbStreamingServer::propagateSimulationStateChange);
  WbSimulationState::instance()->setMode(WbSimulationState::PAUSE);
  connect(WbSimulationState::instance(), &WbSimulationState::modeChanged, this,
          &WbStreamingServer::propagateSimulationStateChange);
  client->sendTextMessage(QString("pause: %1").arg(WbSimulationState::instance()->time()));
  printf("pause\n");
  fflush(stdout);
}

void WbStreamingServer::sendWorldToClient(QWebSocket *client) {
  const WbWorld *world = WbWorld::instance();
  const QDir dir = QFileInfo(world->fileName()).dir();
  const QStringList worldList = dir.entryList(QStringList() << "*.wbt", QDir::Files);
  QString worlds;
  for (int i = 0; i < worldList.size(); ++i)
    worlds += (i == 0 ? "" : ";") + QFileInfo(worldList.at(i)).fileName();
  client->sendTextMessage("world:" + QFileInfo(world->fileName()).fileName() + ':' + worlds);

  client->sendTextMessage("scene load completed");
}<|MERGE_RESOLUTION|>--- conflicted
+++ resolved
@@ -299,61 +299,6 @@
           break;
         }
     }
-<<<<<<< HEAD
-    connect(WbSimulationState::instance(), &WbSimulationState::modeChanged, this,
-            &WbStreamingServer::propagateSimulationStateChange);
-    fflush(stdout);
-  } else if (message == "step") {
-    disconnect(WbSimulationState::instance(), &WbSimulationState::modeChanged, this,
-               &WbStreamingServer::propagateSimulationStateChange);
-    WbSimulationState::instance()->setMode(WbSimulationState::STEP);
-    printf("step\n");
-    fflush(stdout);
-    WbSimulationWorld::instance()->step();
-    WbSimulationState::instance()->setMode(WbSimulationState::PAUSE);
-    connect(WbSimulationState::instance(), &WbSimulationState::modeChanged, this,
-            &WbStreamingServer::propagateSimulationStateChange);
-    printf("pause\n");
-    fflush(stdout);
-    client->sendTextMessage("paused by client");
-  } else if (message.startsWith("timeout:")) {
-    const double timeout = message.mid(8).toDouble();
-    if (timeout >= 0)
-      mPauseTimeout = WbSimulationState::instance()->time() + timeout;
-    else
-      mPauseTimeout = -1.0;
-  } else if (message == "reset") {
-    resetSimulation();
-    sendToClients("reset finished");
-  } else if (message == "reload")
-    WbApplication::instance()->worldReload();
-  else if (message.startsWith("load:")) {
-    const QString &worldsPath = WbProject::current()->worldsPath();
-    const QString &fullPath = worldsPath + '/' + message.mid(5);
-    if (!QFile::exists(fullPath))
-      WbLog::error(tr("Streaming server: world %1 doesn't exist.").arg(fullPath));
-    else if (QDir(worldsPath) != QFileInfo(fullPath).absoluteDir())
-      WbLog::error(tr("Streaming server: you are not allowed to open a world in another project directory."));
-    else if (cMainWindow)
-      cMainWindow->loadDifferentWorld(fullPath);
-  } else if (message.startsWith("get controller:")) {
-    const QString &controller = message.mid(15);
-    if (!isControllerEditAllowed(controller))
-      return;
-    // Searches into the current projects controllers directories only
-    // We look first for a perfect match of the file name (deprived of extension) with the controller directory name
-    const QString &controllerDirPath = WbProject::current()->path() + "controllers/" + controller;
-    const QDir &controllerDir(controllerDirPath);
-    if (controllerDir.exists()) {
-      // retrieve main controller filename first and other source files afterwards
-      QStringList filterNames = WbLanguage::sourceFileExtensions();
-      filterNames.replaceInStrings(QRegExp("^"), controller);  // prepend controller name to each item
-      QStringList matchingSourceFiles = controllerDir.entryList(filterNames, QDir::Files);
-      QString mainControllerFilename;
-      if (!matchingSourceFiles.isEmpty()) {
-        mainControllerFilename = matchingSourceFiles[0];
-        sendFileToClient(client, "controller", controller, controllerDirPath, mainControllerFilename);
-=======
   } else if (mStream) {
     if (message == "pause") {
       disconnect(WbSimulationState::instance(), &WbSimulationState::modeChanged, this,
@@ -407,7 +352,7 @@
     } else if (message == "reset") {
       resetSimulation();
       sendToClients("reset finished");
-    } else if (message == "revert")
+    } else if (message == "reload")
       WbApplication::instance()->worldReload();
     else if (message.startsWith("load:")) {
       const QString &worldsPath = WbProject::current()->worldsPath();
@@ -448,7 +393,6 @@
             continue;
           sendFileToClient(client, "controller", controller, controllerDirPath, matchingSourceFile);
         }
->>>>>>> beb53597
       }
     } else if (message.startsWith("sync controller:")) {
       const QString &controllerFile = message.mid(16);  // e.g. square_path/square_path.py
