--- conflicted
+++ resolved
@@ -89,12 +89,6 @@
 #include <QtGui/QOpenGLFunctions_3_3_Core>
 #include <QtGui/QScreen>
 #include <QtGui/QWindow>
-<<<<<<< HEAD
-
-#include <QtCore/QDirIterator>
-#include <QtCore/QObject>
-=======
->>>>>>> 2da4213b
 #include <QtNetwork/QHttpMultiPart>
 #include <QtNetwork/QNetworkReply>
 #include <QtWidgets/QApplication>
@@ -106,15 +100,6 @@
 #include <QtWidgets/QStatusBar>
 #include <QtWidgets/QStyle>
 #include "WbNetwork.hpp"
-<<<<<<< HEAD
-
-#ifdef _WIN32
-#include <QtWebKit/QWebSettings>
-#else
-#include <QtWebEngineWidgets/QWebEngineProfile>
-#endif
-=======
->>>>>>> 2da4213b
 
 #include <wren/gl_state.h>
 
@@ -211,9 +196,6 @@
   WbAnimationRecorder *recorder = WbAnimationRecorder::instance();
   connect(recorder, &WbAnimationRecorder::initalizedFromStreamingServer, this, &WbMainWindow::disableAnimationAction);
   connect(recorder, &WbAnimationRecorder::cleanedUpFromStreamingServer, this, &WbMainWindow::enableAnimationAction);
-<<<<<<< HEAD
-  connect(recorder, &WbAnimationRecorder::requestOpenUrl, this, [this]() { this->upload('A'); });
-=======
   connect(recorder, &WbAnimationRecorder::requestOpenUrl, this,
           [this](const QString &filename, const QString &content, const QString &title) {
             if (mSaveCheckboxStatus)
@@ -221,7 +203,6 @@
             else
               this->upload('A');
           });
->>>>>>> 2da4213b
 
   WbJoystickInterface::setWindowHandle(winId());
 
@@ -1598,13 +1579,6 @@
   simulationState->resumeSimulation();
 }
 
-<<<<<<< HEAD
-void WbMainWindow::exportHtmlFiles() {
-  WbSimulationState::Mode currentMode = WbSimulationState::instance()->mode();
-
-  QString fileName = findHtmlFileName("Export HTML File");
-  if (fileName.isEmpty()) {
-=======
 QString WbMainWindow::exportHtmlFiles() {
   QString filename;
   if (!mSaveCheckboxStatus)
@@ -1612,30 +1586,11 @@
   else {
     WbSimulationState::Mode currentMode = WbSimulationState::instance()->mode();
     filename = findHtmlFileName("Export HTML File");
->>>>>>> 2da4213b
     WbSimulationState::instance()->setMode(currentMode);
   }
   return filename;
 }
 
-<<<<<<< HEAD
-  if (WbProjectRelocationDialog::validateLocation(this, fileName)) {
-    const QFileInfo info(fileName);
-    QStringList extensions = {".html", ".x3d"};
-    if (QFileInfo(WbStandardPaths::webotsTmpPath() + "cloud_export.json").exists())
-      extensions << ".json";
-
-    const QString textureFolder = WbStandardPaths::webotsTmpPath() + "textures";
-    QDir dir(textureFolder);
-    if (dir.exists())
-      dir.rename(textureFolder, info.path() + "/textures");
-
-    foreach (const QString extension, extensions)
-      QFile::rename(WbStandardPaths::webotsTmpPath() + "cloud_export" + extension,
-                    info.path() + "/" + info.completeBaseName() + extension);
-    WbPreferences::instance()->setValue("Directories/www", QFileInfo(fileName).absolutePath() + "/");
-    openUrl(fileName,
-=======
 void WbMainWindow::ShareMenu() {
   const WbSimulationState::Mode currentMode = WbSimulationState::instance()->mode();
   WbShareWindow shareWindow(this);
@@ -1655,7 +1610,6 @@
 
     WbPreferences::instance()->setValue("Directories/www", info.absolutePath() + "/");
     openUrl(filename,
->>>>>>> 2da4213b
             tr("The HTML5 scene has been created:<br>%1<br><br>Do you want to view it locally now?<br><br>"
                "Note: please refer to the "
                "<a style='color: #5DADE2;' href='https://cyberbotics.com/doc/guide/"
@@ -1663,9 +1617,6 @@
                "if your browser prevents local files CORS requests.")
               .arg(filename),
             tr("Export HTML5 Scene"));
-<<<<<<< HEAD
-    mLinkWindow->fileSaved();
-=======
   } else
     upload('S');
 }
@@ -1715,7 +1666,6 @@
       file->setParent(multiPart);
     }
     multiPart->append(mainPart);
->>>>>>> 2da4213b
   }
   // add other information
   QMap<QString, QString> uploadInfo;
@@ -1777,129 +1727,6 @@
     WbLinkWindow linkWindow(this);
     linkWindow.setLabelLink(url);
     linkWindow.exec();
-  }
-  reply->deleteLater();
-}
-
-void WbMainWindow::ShareMenu() {
-  const WbSimulationState::Mode currentMode = WbSimulationState::instance()->mode();
-  WbShareWindow *shareWindowUi = new WbShareWindow(this);
-  shareWindowUi->exec();
-  WbSimulationState::instance()->setMode(currentMode);
-}
-
-void WbMainWindow::uploadScene() {
-  WbWorld *world = WbWorld::instance();
-  world->exportAsHtml(WbStandardPaths::webotsTmpPath() + "cloud_export.html", false);
-  upload('S');
-}
-
-void WbMainWindow::upload(char type) {
-  const QString uploadUrl = WbPreferences::instance()->value("Network/uploadUrl").toString();
-  QNetworkRequest request(QUrl(uploadUrl + "/ajax/animation/create.php"));
-  QHttpMultiPart *multiPart = new QHttpMultiPart(QHttpMultiPart::FormDataType);
-
-  QStringList filenames = QDir(WbStandardPaths::webotsTmpPath() + "textures/")
-                            .entryList(QStringList() << "*.jpg"
-                                                     << "*.JPG"
-                                                     << "*.jpeg"
-                                                     << "*.png"
-                                                     << "*.hdr",
-                                       QDir::Files);
-  if (filenames.isEmpty())  // add empty texture
-    filenames.append("");
-
-  if (QFileInfo(WbStandardPaths::webotsTmpPath() + "cloud_export.json").exists() && type == 'A')
-    filenames << "cloud_export.json";
-  filenames << "cloud_export.x3d";
-
-  // add files content
-  QMap<QString, QString> map;
-  foreach (const QString filename, filenames) {
-    QHttpPart mainPart;
-    if (filename.contains("x3d")) {
-      map["foldername"] = WbStandardPaths::webotsTmpPath();
-      map["name"] = "scene-file";
-    } else if (filename.contains("json")) {
-      map["foldername"] = WbStandardPaths::webotsTmpPath();
-      map["name"] = "animation-file";
-    } else {
-      map["foldername"] = WbStandardPaths::webotsTmpPath() + "textures/";
-      map["name"] = "textures[]";
-    }
-
-    mainPart.setHeader(QNetworkRequest::ContentDispositionHeader,
-                       QVariant("form-data; name=" + map["name"] + "; filename=" + filename));
-
-    // read file content
-    if (filename != "") {
-      QFile *file = new QFile(map["foldername"] + filename);
-      file->open(QIODevice::ReadOnly);
-      mainPart.setBodyDevice(file);
-      file->setParent(multiPart);
-    }
-    multiPart->append(mainPart);
-  }
-  // add other information
-  QMap<QString, QString> uploadInfo;
-  uploadInfo["type"] = type;
-  uploadInfo["user"] = "null";
-  uploadInfo["password"] = "null";
-
-  QMapIterator<QString, QString> iteratorUploadInfo(uploadInfo);
-  while (iteratorUploadInfo.hasNext()) {
-    iteratorUploadInfo.next();
-    QHttpPart infoPart;
-    infoPart.setHeader(QNetworkRequest::ContentDispositionHeader, QVariant("form-data; name=" + iteratorUploadInfo.key()));
-    infoPart.setBody(iteratorUploadInfo.value().toUtf8());
-    multiPart->append(infoPart);
-  }
-
-  QNetworkReply *reply = WbNetwork::instance()->networkAccessManager()->post(request, multiPart);
-
-  mUploadProgressDialog = new QProgressDialog(tr("Uploading on %1...").arg(uploadUrl), "Cancel", 0, 100, this);
-  mUploadProgressDialog->setWindowTitle(tr("%1").arg(uploadUrl));
-  mUploadProgressDialog->show();
-  connect(reply, &QNetworkReply::uploadProgress, this, &WbMainWindow::updateUploadProgressBar);
-
-  multiPart->setParent(reply);
-  connect(reply, &QNetworkReply::finished, this, &WbMainWindow::uploadFinished, Qt::UniqueConnection);
-}
-
-void WbMainWindow::updateUploadProgressBar(qint64 bytesSent, qint64 bytesTotal) {
-  if (bytesTotal > 0)
-    mUploadProgressDialog->setValue(((double)bytesSent / (double)bytesTotal) * 100.0);
-}
-
-void WbMainWindow::uploadFinished() {
-  QNetworkReply *reply = dynamic_cast<QNetworkReply *>(sender());
-  assert(reply);
-  if (!reply)
-    return;
-
-  disconnect(reply, &QNetworkReply::uploadProgress, this, &WbMainWindow::updateUploadProgressBar);
-  disconnect(reply, &QNetworkReply::finished, this, &WbMainWindow::uploadFinished);
-
-  const QStringList answers = QString(reply->readAll().data()).split("\n");
-  QString url;
-
-  foreach (const QString &answer, answers) {
-    if (answer.startsWith('{')) {  // we get only the json, ignoring the possible warnings
-      QJsonDocument document = QJsonDocument::fromJson(answer.toUtf8());
-      QJsonObject jsonAnswer = document.object();
-      url = jsonAnswer["url"].toString();
-    }
-  }
-  if (url.isEmpty()) {
-    mUploadProgressDialog->close();
-    QString error = reply->error() ? reply->errorString() : "No server answer.";
-    WbMessageBox::critical(tr("Upload failed. Error::%1").arg(error), this, tr("Webots.cloud"));
-  } else {
-    WbLog::info(tr("link: %1\n").arg(url));
-
-    mLinkWindow = new WbLinkWindow(this);
-    mLinkWindow->setLabelLink(url);
-    mLinkWindow->exec();
   }
   reply->deleteLater();
 }
@@ -2536,12 +2363,6 @@
 }
 
 void WbMainWindow::startAnimationRecording() {
-<<<<<<< HEAD
-  WbSimulationState::Mode currentMode = WbSimulationState::instance()->mode();
-
-  WbAnimationRecorder::instance()->setStartFromGuiFlag(true);
-  WbAnimationRecorder::instance()->start(WbStandardPaths::webotsTmpPath() + "cloud_export.html");
-=======
   const QString filename = exportHtmlFiles();
   if (filename.isEmpty())
     return;
@@ -2550,7 +2371,6 @@
   WbAnimationRecorder::instance()->setStartFromGuiFlag(true);
 
   WbAnimationRecorder::instance()->start(filename);
->>>>>>> 2da4213b
   toggleAnimationAction(true);
 
   WbSimulationState::instance()->setMode(currentMode);
