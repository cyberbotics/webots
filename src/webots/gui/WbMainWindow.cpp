--- conflicted
+++ resolved
@@ -2368,15 +2368,9 @@
     connect(action, &QAction::triggered, this, &WbMainWindow::stopAnimationRecording, Qt::UniqueConnection);
     mAnimationRecordingTimer->start(800);
   } else {
-<<<<<<< HEAD
-    action->setText(tr("Share on Webots.cloud..."));
-    action->setStatusTip(tr("Share your project on Webots.cloud..."));
-    action->setIcon(QIcon("enabledIcons:share_button.png"));
-=======
     action->setText(tr("Share on webots.cloud..."));
     action->setStatusTip(tr("Share your simulation on webots.cloud..."));
-    action->setIcon(QIcon("enabledIcons:animation_black_button.png"));
->>>>>>> a543d802
+    action->setIcon(QIcon("enabledIcons:share_button.png"));
     disconnect(action, &QAction::triggered, this, &WbMainWindow::stopAnimationRecording);
     connect(action, &QAction::triggered, this, &WbMainWindow::ShareMenu, Qt::UniqueConnection);
     mAnimationRecordingTimer->stop();
